--- conflicted
+++ resolved
@@ -141,20 +141,8 @@
     )
 
 
-<<<<<<< HEAD
-def transform_test() -> None:
+def transform_test(experimental_api: bool) -> None:
     rr.log_view_coordinates("transform_test", up="+Y")
-=======
-def transform_test(experimental_api: bool) -> None:
-    rr.log_disconnected_space("transform_test/disconnected", timeless=True)
-    rr.log_transform3d(
-        "transform_test/child_from_parent_mat3",
-        rr.TranslationAndMat3((123, 456, 789), np.array([[1, 2, 3], [4, 5, 6], [7, 8, 9]])),
-        from_parent=True,
-    )
-    rr.log_transform3d("transform_test/parent_from_child_mat3", rr.TranslationAndMat3((123, 456, 789)))
-    rr.log_transform3d("transform_test/empty_translation_mat3", rr.TranslationAndMat3())
->>>>>>> fcad6c4d
 
     # Log a disconnected space (this doesn't do anything here, but can be used to force a new space)
     rr.log_disconnected_space("transform_test/disconnected")

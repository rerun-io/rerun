[package]
name = "test_api"
<<<<<<< HEAD
version = "0.8.0-alpha.2"
edition = "2021"
rust-version = "1.69"
license = "MIT OR Apache-2.0"
=======
edition.workspace = true
license.workspace = true
>>>>>>> 4360deb2
publish = false
rust-version.workspace = true
version.workspace = true

[dependencies]
rerun = { path = "../../../crates/rerun", features = [
  "native_viewer",
  "web_viewer",
] }

anyhow = "1.0"
clap = { version = "4.0", features = ["derive"] }
glam = "0.22"
itertools = "0.11"
ndarray = "0.15"
ndarray-rand = "0.14"
rand = "0.8"<|MERGE_RESOLUTION|>--- conflicted
+++ resolved
@@ -1,17 +1,10 @@
 [package]
 name = "test_api"
-<<<<<<< HEAD
-version = "0.8.0-alpha.2"
-edition = "2021"
-rust-version = "1.69"
-license = "MIT OR Apache-2.0"
-=======
+version.workspace = true
 edition.workspace = true
+rust-version.workspace = true
 license.workspace = true
->>>>>>> 4360deb2
 publish = false
-rust-version.workspace = true
-version.workspace = true
 
 [dependencies]
 rerun = { path = "../../../crates/rerun", features = [

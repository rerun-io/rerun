--- conflicted
+++ resolved
@@ -15,16 +15,11 @@
 re_protos.workspace = true
 re_sdk.workspace = true
 re_uri.workspace = true
-
-ureq.workspace = true
-<<<<<<< HEAD
 re_server.workspace = true
+re_grpc_server.workspace = true
+tempfile.workspace = true
 tokio.workspace = true
-re_protos.workspace = true
-re_grpc_server.workspace = true
-=======
-tempfile.workspace = true
->>>>>>> 9d071b43
+ureq.workspace = true           #
 
 [dev-dependencies]
 re_viewer = { workspace = true, features = ["testing"] }

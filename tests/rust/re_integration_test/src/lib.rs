//! Integration tests for rerun and the in memory server.

use std::net::TcpListener;
use std::process::{Child, Command, Stdio};

pub struct TestServer {
    server: Child,
<<<<<<< HEAD
    pub port: u16,
=======
    port: u16,
>>>>>>> 7e56c522
}

impl TestServer {
    pub fn spawn() -> Self {
        // Get a random free port
        let port = get_free_port();

        // First build the binary:
        let mut build = Command::new("pixi");
        build.args(["run", "rerun-build"]);
        build.stdout(Stdio::null());
        build
            .spawn()
            .expect("Failed to start pixi")
            .wait_for_success();

        let mut server = Command::new("../../../target_pixi/debug/rerun");
        server.args(["server", "--port", &port.to_string()]);
        let server = server.spawn().expect("Failed to start rerun server");

        Self { server, port }
    }

<<<<<<< HEAD
        Self {
            server,
            port: 51234,
        }
=======
    pub fn port(&self) -> u16 {
        self.port
>>>>>>> 7e56c522
    }
}

impl Drop for TestServer {
    fn drop(&mut self) {
        sigint_and_wait(&mut self.server);
    }
}

/// Send SIGINT and wait for the child process to exit successfully.
pub fn sigint_and_wait(child: &mut Child) {
    if let Err(err) = nix::sys::signal::kill(
        nix::unistd::Pid::from_raw(child.id() as i32),
        nix::sys::signal::Signal::SIGINT,
    ) {
        eprintln!("Failed to send SIGINT to process {}: {err}", child.id());
    }

    child.wait_for_success();
}

/// Get a free port from the OS.
fn get_free_port() -> u16 {
    let listener = TcpListener::bind("127.0.0.1:0").expect("Failed to bind to a random port");
    let addr = listener.local_addr().expect("Failed to get local address");
    addr.port()
}

/// Run `re_integration.py` to load some test data.
pub fn load_test_data(port: u16) -> String {
    let url = format!("rerun+http://localhost:{port}");
    let mut script = Command::new("pixi");
    script.args([
        "run",
        "-e",
        "py",
        "python",
        "tests/re_integration.py",
        "--url",
        &url,
    ]);
    let output = script
        .output()
        .expect("Failed to run re_integration.py script")
        .stdout;
    String::from_utf8(output).expect("Failed to convert output to string")
}

trait ChildExt {
    /// ## Panics
    /// If the child process does not exit successfully.
    fn wait_for_success(&mut self);
}

impl ChildExt for std::process::Child {
    fn wait_for_success(&mut self) {
        let status = self.wait().expect("Failed to wait on child process");
        assert!(
            status.success(),
            "Child process did not exit successfully: {status:?}"
        );
    }
}<|MERGE_RESOLUTION|>--- conflicted
+++ resolved
@@ -5,18 +5,17 @@
 
 pub struct TestServer {
     server: Child,
-<<<<<<< HEAD
-    pub port: u16,
-=======
     port: u16,
->>>>>>> 7e56c522
 }
 
 impl TestServer {
     pub fn spawn() -> Self {
         // Get a random free port
         let port = get_free_port();
+        Self::spawn_with_port(port)
+    }
 
+    pub fn spawn_with_port(port: u16) -> Self {
         // First build the binary:
         let mut build = Command::new("pixi");
         build.args(["run", "rerun-build"]);
@@ -33,15 +32,8 @@
         Self { server, port }
     }
 
-<<<<<<< HEAD
-        Self {
-            server,
-            port: 51234,
-        }
-=======
     pub fn port(&self) -> u16 {
         self.port
->>>>>>> 7e56c522
     }
 }
 

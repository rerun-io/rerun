--- conflicted
+++ resolved
@@ -1,15 +1,9 @@
 //! Integration tests for rerun and the in memory server.
 
-<<<<<<< HEAD
-use std::net::{SocketAddr, TcpListener};
-use std::process::Command;
-use std::time::Duration;
-=======
 mod test_data;
 
-use std::net::TcpListener;
+use std::net::{SocketAddr, TcpListener};
 use std::process::{Child, Command, Stdio};
->>>>>>> 9d071b43
 
 use re_server::{FrontendHandlerBuilder, ServerBuilder, ServerHandle};
 use tokio::task::spawn_blocking;
@@ -81,7 +75,7 @@
         }
         assert!(success, "Failed to connect to rerun server");
 
-        tokio::time::sleep(Duration::from_millis(500)).await;
+        // tokio::time::sleep(std::time::Duration::from_millis(500)).await;
 
         println!("Server answers on port {port}");
 
@@ -123,31 +117,6 @@
 }
 
 /// Run `re_integration.py` to load some test data.
-<<<<<<< HEAD
-pub async fn load_test_data(port: u16) -> String {
-    spawn_blocking(move || {
-        let url = format!("rerun+http://localhost:{port}");
-        let mut script = Command::new("pixi");
-        script.args([
-            "run",
-            "-e",
-            "py",
-            "python",
-            "tests/re_integration.py",
-            "--url",
-            &url,
-        ]);
-        let output = script
-            .output()
-            .expect("Failed to run re_integration.py script");
-        let stderr = String::from_utf8(output.stderr).expect("Failed to convert stderr to string");
-        let stdout = String::from_utf8(output.stdout).expect("Failed to convert output to string");
-
-        format!("{}\n\n{}", stdout.trim(), stderr.trim())
-    })
-    .await
-    .expect("Failed to run re_integration.py script")
-=======
 pub async fn load_test_data(port: u16) {
     test_data::load_test_data(port)
         .await
@@ -158,14 +127,7 @@
     /// ## Panics
     /// If the child process does not exit successfully.
     fn wait_for_success(&mut self);
->>>>>>> 9d071b43
 }
-
-// trait ChildExt {
-//     /// ## Panics
-//     /// If the child process does not exit successfully.
-//     fn wait_for_success(&mut self);
-// }
 
 // impl ChildExt for std::process::Child {
 //     fn wait_for_success(&mut self) {

//! Integration tests for rerun and the in memory server.

mod test_data;

use std::net::TcpListener;
use std::process::{Child, Command, Stdio};

use re_grpc_client::{ConnectionClient, ConnectionError, ConnectionRegistry};
use re_uri::external::url::Host;
use ureq::OrAnyStatus as _;

pub struct TestServer {
    server: Child,
    port: u16,
}

impl TestServer {
    pub fn spawn() -> Self {
        // Get a random free port
        let port = get_free_port();

        // First build the binary:
        let mut build = Command::new("pixi");
        build.args(["run", "rerun-build"]);
        build.stdout(Stdio::null());
        build
            .spawn()
            .expect("Failed to start pixi")
            .wait_for_success();

        let cargo_target =
            std::env::var("CARGO_TARGET_DIR").unwrap_or_else(|_| "target".to_owned());
        let mut server = Command::new(format!("../../../{cargo_target}/debug/rerun"));
        server.args(["server", "--port", &port.to_string()]);
        eprintln!("Starting rerun server at {server:?}");
        let server = server.spawn().expect("Failed to start rerun server");

        let mut success = false;
        for _ in 0..50 {
            let result = ureq::get(&format!("http://localhost:{port}"))
                .call()
                .or_any_status();
            if result.is_ok() {
                success = true;
                break;
            }
            std::thread::sleep(std::time::Duration::from_millis(100));
        }
        assert!(success, "Failed to connect to rerun server");

        Self { server, port }
    }

    pub async fn with_test_data(self) -> Self {
        self.add_test_data().await;
        self
    }

    pub fn port(&self) -> u16 {
        self.port
    }

    pub async fn client(&self) -> Result<ConnectionClient, ConnectionError> {
        let origin = re_uri::Origin {
            host: Host::Domain("localhost".to_owned()),
            port: self.port,
            scheme: re_uri::Scheme::RerunHttp,
        };
        ConnectionRegistry::new().client(origin).await
    }

    pub async fn add_test_data(&self) {
        let client = self.client().await.expect("Failed to connect");
        test_data::load_test_data(client)
            .await
            .expect("Failed to load test data");
    }
}

impl Drop for TestServer {
    fn drop(&mut self) {
        kill_and_wait(&mut self.server);
    }
}

/// Send SIGINT and wait for the child process to exit successfully.
pub fn kill_and_wait(child: &mut Child) {
    if let Err(err) = child.kill() {
        eprintln!("Failed to kill process {}: {err}", child.id());
    }
    child.wait().expect("Failed to wait on child process");
}

/// Get a free port from the OS.
fn get_free_port() -> u16 {
    let listener = TcpListener::bind("127.0.0.1:0").expect("Failed to bind to a random port");
    let addr = listener.local_addr().expect("Failed to get local address");
    addr.port()
}

<<<<<<< HEAD
=======
/// Run `re_integration.py` to load some test data.
pub fn load_test_data(port: u16) -> Result<String, String> {
    let url = format!("rerun+http://localhost:{port}");
    let mut script = Command::new("pixi");
    script
        .args([
            "run",
            "-e",
            "py",
            "python",
            "tests/re_integration.py",
            "--url",
            &url,
        ])
        // Fix very silly encoding issues when printing UTF-8 on Windows while being in a commandline with different encoding.
        .env("PYTHONIOENCODING", "utf-8");

    let output = script
        .output()
        .expect("Failed to run re_integration.py script");

    let stderr = String::from_utf8_lossy(&output.stderr).to_string();
    let stdout = String::from_utf8_lossy(&output.stdout).to_string();
    let output_text = format!("{}\n\n{}", stdout.trim(), stderr.trim());

    if output.status.success() {
        Ok(output_text)
    } else {
        Err(output_text)
    }
}

>>>>>>> de0cfee9
trait ChildExt {
    /// ## Panics
    /// If the child process does not exit successfully.
    fn wait_for_success(&mut self);
}

impl ChildExt for std::process::Child {
    fn wait_for_success(&mut self) {
        let status = self.wait().expect("Failed to wait on child process");
        assert!(
            status.success(),
            "Child process did not exit successfully: {status:?}"
        );
    }
}<|MERGE_RESOLUTION|>--- conflicted
+++ resolved
@@ -98,41 +98,6 @@
     addr.port()
 }
 
-<<<<<<< HEAD
-=======
-/// Run `re_integration.py` to load some test data.
-pub fn load_test_data(port: u16) -> Result<String, String> {
-    let url = format!("rerun+http://localhost:{port}");
-    let mut script = Command::new("pixi");
-    script
-        .args([
-            "run",
-            "-e",
-            "py",
-            "python",
-            "tests/re_integration.py",
-            "--url",
-            &url,
-        ])
-        // Fix very silly encoding issues when printing UTF-8 on Windows while being in a commandline with different encoding.
-        .env("PYTHONIOENCODING", "utf-8");
-
-    let output = script
-        .output()
-        .expect("Failed to run re_integration.py script");
-
-    let stderr = String::from_utf8_lossy(&output.stderr).to_string();
-    let stdout = String::from_utf8_lossy(&output.stdout).to_string();
-    let output_text = format!("{}\n\n{}", stdout.trim(), stderr.trim());
-
-    if output.status.success() {
-        Ok(output_text)
-    } else {
-        Err(output_text)
-    }
-}
-
->>>>>>> de0cfee9
 trait ChildExt {
     /// ## Panics
     /// If the child process does not exit successfully.

use egui_kittest::SnapshotResults;
use egui_kittest::kittest::Queryable as _;
use re_integration_test::TestServer;
use re_viewer::viewer_test_utils;

<<<<<<< HEAD
#[cfg(not(windows))] // TODO(#10971): Fix it
#[tokio::test]
pub async fn dataset_ui_test() {
    let server = TestServer::spawn().await.with_test_data().await;
=======
// #[test] // TODO(emilk): re-enable when they actually work
pub fn integration_test() {
    let server = TestServer::spawn();
    let test_output = load_test_data(server.port()).expect("Failed to load test data");

    with_settings!({
        filters => vec![
            (r"Re-importing rerun from: .+", "Re-importing rerun from: /fake/path"),
        ]
    }, {
        insta::assert_snapshot!(test_output);
    });
}

#[tokio::test]
pub async fn dataset_ui_test() {
    let server = TestServer::spawn();
    load_test_data(server.port()).expect("Failed to load test data");
>>>>>>> de0cfee9

    let mut harness = viewer_test_utils::viewer_harness();
    let mut snapshot_results = SnapshotResults::new();

    harness.get_by_label("Blueprint panel toggle").click();
    harness.run_ok();

    harness.get_by_label("Add…").click();
    harness.run_ok();
    harness.get_by_label_contains("Add Redap server").click();
    harness.run_ok();
    snapshot_results.add(harness.try_snapshot("dataset_ui_empty_form"));

    harness
        .get_by_role_and_label(egui::accesskit::Role::TextInput, "Host name:")
        .click();
    harness.run_ok();
    harness
        .get_by_role_and_label(egui::accesskit::Role::TextInput, "Host name:")
        .type_text(&format!("rerun+http://localhost:{}", server.port()));
    harness.run_ok();

    harness.get_by_label("Add").click();
    harness.run_ok();

    viewer_test_utils::step_until(
        "Redap server dataset appears",
        &mut harness,
        |harness| harness.query_by_label_contains("my_dataset").is_some(),
        tokio::time::Duration::from_millis(100),
        tokio::time::Duration::from_secs(5),
    )
    .await;

    harness.get_by_label("my_dataset").click();
    viewer_test_utils::step_until(
        "Redap recording id appears",
        &mut harness,
        |harness| {
            harness
                .query_by_label_contains("new_recording_id")
                .is_some()
        },
        tokio::time::Duration::from_millis(100),
        tokio::time::Duration::from_secs(5),
    )
    .await;
    snapshot_results.add(harness.try_snapshot("dataset_ui_table"));
}<|MERGE_RESOLUTION|>--- conflicted
+++ resolved
@@ -3,31 +3,9 @@
 use re_integration_test::TestServer;
 use re_viewer::viewer_test_utils;
 
-<<<<<<< HEAD
-#[cfg(not(windows))] // TODO(#10971): Fix it
 #[tokio::test]
 pub async fn dataset_ui_test() {
     let server = TestServer::spawn().await.with_test_data().await;
-=======
-// #[test] // TODO(emilk): re-enable when they actually work
-pub fn integration_test() {
-    let server = TestServer::spawn();
-    let test_output = load_test_data(server.port()).expect("Failed to load test data");
-
-    with_settings!({
-        filters => vec![
-            (r"Re-importing rerun from: .+", "Re-importing rerun from: /fake/path"),
-        ]
-    }, {
-        insta::assert_snapshot!(test_output);
-    });
-}
-
-#[tokio::test]
-pub async fn dataset_ui_test() {
-    let server = TestServer::spawn();
-    load_test_data(server.port()).expect("Failed to load test data");
->>>>>>> de0cfee9
 
     let mut harness = viewer_test_utils::viewer_harness();
     let mut snapshot_results = SnapshotResults::new();

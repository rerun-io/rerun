--- conflicted
+++ resolved
@@ -34,7 +34,6 @@
     harness.get_by_label("Add").click();
     harness.run_ok();
 
-<<<<<<< HEAD
     StepUntil::new("Waiting for 'my_dataset' list item")
         .run(&mut harness, |harness| {
             harness.query_by_label_contains("my_dataset")
@@ -48,29 +47,5 @@
         })
         .await;
 
-=======
-    viewer_test_utils::step_until(
-        "Redap server dataset appears",
-        &mut harness,
-        |harness| harness.query_by_label_contains("my_dataset").is_some(),
-        tokio::time::Duration::from_millis(100),
-        tokio::time::Duration::from_secs(5),
-    )
-    .await;
-
-    harness.get_by_label("my_dataset").click();
-    viewer_test_utils::step_until(
-        "Redap recording id appears",
-        &mut harness,
-        |harness| {
-            harness
-                .query_by_label_contains("new_recording_id")
-                .is_some()
-        },
-        tokio::time::Duration::from_millis(100),
-        tokio::time::Duration::from_secs(5),
-    )
-    .await;
->>>>>>> c0abb36f
     snapshot_results.add(harness.try_snapshot("dataset_ui_table"));
 }
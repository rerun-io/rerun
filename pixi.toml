--- conflicted
+++ resolved
@@ -735,13 +735,8 @@
 
 
 [feature.python-pypi.pypi-dependencies]
-<<<<<<< HEAD
-rerun-sdk = "==0.24.0"
+rerun-sdk = { version = "==0.24.0", extras = ["all"] }
 rerun-notebook = "==0.24.0"
-=======
-rerun-sdk = { version = "==0.24.0a6", extras = ["all"] }
-rerun-notebook = "==0.24.0a6"
->>>>>>> c5e2c66a
 
 # EXAMPLES ENVIRONMENT
 [feature.examples-common]

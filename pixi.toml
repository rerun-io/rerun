# Pixi is a package management tool for developers.
# Before running a task, pixi ensures that all listed dependencies are installed first.
#
# Run the tasks with `pixi run TASK`, e.g. `pixi run codegen`.
# Extra CLI argument after `pixi run TASK` are passed to the task cmd.
# Lists tasks with `pixi task list`
#
# Type `pixi shell` to enter the pixi environment.
#
# https://prefix.dev/docs/pixi/overview

# We currently assume pixi version 0.34.0
# You can check that your environment is correct by running:
# - python scripts/check_env.py
# - pixi run check-env

[project]
name = "rerun"
authors = ["rerun.io <opensource@rerun.io>"]
channels = ["conda-forge"]
description = "Log images, point clouds, etc, and visualize them effortlessly"
homepage = "https://rerun.io"
license = "MIT OR Apache-2.0"
platforms = ["linux-64", "linux-aarch64", "osx-arm64", "osx-64", "win-64"]
readme = "README.md"
repository = "https://github.com/rerun-io/rerun"
version = "0.1.0"                                                              # TODO(emilk): sync version with `Cargo.toml` with help from `crates.py`

[system-requirements]
macos = "11.0" # needed for some reason otherwise fails to resolve mediapipe package
libc = "2.31"


# These should be kept empty as their content is pulled in every single environment. For the "standard" stuff,
# dependencies are listed in the `base` feature instead.
[dependencies]
[pypi-dependencies]


################################################################################
# ENVIRONMENTS
################################################################################

[environments]
# The default environment is meant to serve as the basis for common development and
# CI tasks. If you are only working in rust, this is the only environment you need.
#
# For practical reasons, this environment includes the utilities necessary to build
# the python wheel. However, it does not come with the rerun python bindings installed.
#
# To run code that uses python or cpp bindings, you will generally need to use one of
# the more specialized environments: `py` or `cpp`.
# - The python-dev feature is not included in the default environment because it can
#   lead to unexpected (lengthy) Rerun build during environment creation.
# - The cpp feature cannot be included in the default environment because
#   it breaks compillation of the rerun client on linux. See: https://github.com/rerun-io/rerun/issues/6852
default = ["base", "wheel-build"]

# The py environment is for running any code with a dependency on the python `rerun-sdk`.
py = ["base", "wheel-build", "python-dev", "python-tasks", "py-test-deps"]

# The py-docs environment is for building docs for the python package.
py-docs = ["base", "python-docs"]

# The cpp environment is for building any code that depends on the C++ `rerun-sdk`.
cpp = ["base", "cpp"]

# The wheel-test environment is for testing the python package when built from a wheel.
# Thistenvironment is specifically used for validation of the wheel artifact in CI.
# It does not include the features necessary for a source-build of the wheel.
#
# WARNING: wheel-test default depends on a published `rerun-sdk` version which will
# be installed from pypi and not from the local source code.
#
# To update the wheel artifact that is registered with pixi, you can use `pixi_install_wheel.py`.
# For example:
# ```
# pixi run python scripts/ci/pixi_install_wheel.py --feature python-pypi --package rerun-sdk --dir wheel
# ```

#  Just the deps for running roundtrips
wheel-test-min = [
  "base",
  "cpp",
  "wheel-test",
  "wheel-build",
  "py-test-deps",
  "python-pypi",
]

# The full deps for running all examples
wheel-test = [
  "base",
  "cpp",
  "wheel-test",
  "wheel-build",
  "py-test-deps",
  "examples-common",
  "python-pypi",
]

# Example environments

# These environments use the dev version of the python package.
# The package will be installed in editable mode, so changes to the python code will be reflected immediately.
# However, any changes to do the rust bindings will require running `pixi run py-build-examples`.
examples = ["examples-common", "python-dev", "wheel-build", "examples-tasks"]
# examples-ocr = ["examples-ocr", "wheel-build"]

# This environment uses the pypi-published version of the python package. This avoids the need to
# build the package from source if you just want to try running the examples locally.
examples-pypi = ["examples-common", "python-pypi"]


################################################################################
# TASKS
################################################################################

[tasks]
# Note: extra CLI argument after `pixi run TASK` are passed to the task cmd.

# Check that your environment is set up correctly
check-env = "python scripts/check_env.py"

# Run the codegen. Optionally pass `--profile` argument if you want.
codegen = "cargo --quiet run --package re_types_builder -- "

# Run the codegen for protobuf types.
<<<<<<< HEAD
codegen-protos = "cargo --quiet run --package re_protos_builder"
=======
codegen-protos = "cargo --quiet run --package re_protos_builder && cargo fmt --all"
>>>>>>> e67b84a1

# Generate the Rerun CLI manual.

# NOTE:must be --all-features, otherwise we might miss some optional commands.
man = "cargo --quiet run --package rerun-cli --all-features -- man > docs/content/reference/cli.md"

# Compile and run the rerun viewer.
#
# You can also give an argument for what to view (e.g. an .rrd file).
rerun = "cargo run --package rerun-cli --no-default-features --features grpc,map_view,nasm,native_viewer --"

# Compile `rerun-cli` without the web-viewer.
rerun-build = "cargo build --package rerun-cli --no-default-features --features grpc,map_view,nasm,native_viewer"

# Compile `rerun-cli` without the web-viewer.
rerun-build-release = "cargo build --package rerun-cli --release --no-default-features --features grpc,map_view,nasm,native_viewer"

# Compile and run the rerun viewer with --release.
#
# You can also give an argument for what to view (e.g. an .rrd file).
rerun-release = "cargo run --package rerun-cli --no-default-features --features grpc,map_view,nasm,native_viewer --release --"

# Compile `rerun-cli` with the same feature set as we build for releases.
rerun-build-native-and-web = { cmd = "cargo build --package rerun-cli --no-default-features --features release --", depends_on = [
  "rerun-build-web",
] }

# Compile `rerun-cli` with the same feature set as we build for releases.
rerun-build-native-and-web-release = { cmd = "cargo build --package rerun-cli --no-default-features --features release --release --", depends_on = [
  "rerun-build-web-release",
] }

# Compile and run the web-viewer via rerun-cli.
#
# You can also give an argument for what to view (e.g. an .rrd file).
#
# This installs the `wasm32-unknown-unknown` rust target if it's not already installed.
# (this looks heavy but takes typically below 0.1s!)
rerun-web = { cmd = "cargo run --package rerun-cli --no-default-features --features web_viewer -- --web-viewer", depends_on = [
  "rerun-build-web",
] }

# Compile the web-viewer wasm, does not include the cli.
#
# This installs the `wasm32-unknown-unknown` rust target if it's not already installed.
# (this looks heavy but takes typically below 0.1s!)
rerun-build-web = "rustup target add wasm32-unknown-unknown && cargo run -p re_dev_tools -- build-web-viewer --no-default-features --features analytics,grpc,map_view --debug"

# Compile the web-viewer wasm and the cli.
#
# This installs the `wasm32-unknown-unknown` rust target if it's not already installed.
# (this looks heavy but takes typically below 0.1s!)
rerun-build-web-cli = "rustup target add wasm32-unknown-unknown && cargo run -p re_dev_tools -- build-web-viewer --no-default-features --features analytics,grpc,map_view --debug && cargo build --package rerun-cli --no-default-features --features web_viewer"

# Compile and run the web-viewer in release mode via rerun-cli.
#
# You can also give an argument for what to view (e.g. an .rrd file).
#
# This installs the `wasm32-unknown-unknown` rust target if it's not already installed.
# (this looks heavy but takes typically below 0.1s!)
rerun-web-release = { cmd = "cargo run --package rerun-cli --no-default-features --features web_viewer,map_view,grpc --release -- --web-viewer", depends_on = [
  "rerun-build-web-release",
] }

# Compile the web-viewer wasm in release mode.
#
# This installs the `wasm32-unknown-unknown` rust target if it's not already installed.
# (this looks heavy but takes typically below 0.1s!)
rerun-build-web-release = "rustup target add wasm32-unknown-unknown && cargo run -p re_dev_tools -- build-web-viewer --no-default-features --features analytics,grpc,map_view --release -g"

rs-check = { cmd = "rustup target add wasm32-unknown-unknown && python scripts/ci/rust_checks.py", depends_on = [
  "rerun-build-web", # The checks require the web viewer wasm to be around.
] }

rs-fmt = "cargo fmt --all"

# Code formatting for all languages.
format = { depends_on = [
  "py-fmt",
  "cpp-fmt",
  "rs-fmt",
  "toml-fmt",
  "misc-fmt",
] }
fmt = { depends_on = ["format"] }

# Assorted linting tasks
fast-lint = "python scripts/fast_lint.py"
lint-codegen = "cargo --quiet run --package re_types_builder -- --check"
# TODO(jleibs): implement lint-cpp-files
lint-rerun = "python scripts/lint.py"
lint-rs-files = "rustfmt --edition 2021 --check"
lint-rs-all = "cargo fmt --check"

lint-typos = "typos"

# Toml tasks
toml-fmt-check = "taplo fmt --check --diff"
toml-fmt = "taplo fmt"

# Misc formatting tasks.
misc-fmt = "prettier --write '**/*.{yml,yaml,js,css,html}'"
misc-fmt-check = "prettier --check '**/*.{yml,yaml,js,css,html}'"

# Run first ruff fix, then ruff format, order is important see also https://twitter.com/charliermarsh/status/1717229721954799727
py-fmt = "ruff check --fix --config rerun_py/pyproject.toml . && ruff format --config rerun_py/pyproject.toml ."
py-fmt-check = "ruff check --config rerun_py/pyproject.toml . && ruff format --check --config rerun_py/pyproject.toml"
py-lint = "mypy --install-types --non-interactive --no-warn-unused-ignore"


rs-plot-dashboard = { cmd = "cargo r -p plot_dashboard_stress --release --" }

dev-tools = "cargo run -q --locked -p re_dev_tools --"
build-examples = "cargo run -q --locked -p re_dev_tools -- build-examples"

# Start a local meilisearch instance at `localhost:7700` with master key `test`.
# This should only be used for testing the search index locally.
# Files are stored in the `meilisearch` directory, so you can fully wipe it via `rm -rf meilisearch`.
meilisearch = "meilisearch --db-path=./meilisearch/data.ms --dump-dir=./meilisearch/dumps/ --snapshot-dir=./meilisearch/snapshots/ --env=development --no-analytics --experimental-reduce-indexing-memory-usage --master-key=test"

# Update the design_tokens.json used to style the GUI.
# To update the upstream `design_tokens.json`, modify
# https://github.com/rerun-io/documentation/blob/main/src/utils/tokens.ts and push to main.
download-design-tokens = "curl --fail https://rerun-docs.netlify.app/api/tokens | jq > crates/viewer/re_ui/data/design_tokens.json"

# Update the results of `insta` snapshot regression tests
rs-update-insta-tests = "cargo test ; cargo insta review"

# Upload image to gcloud storage.
upload-image = "python scripts/upload_image.py"

# Upload .rrd to gcloud storage.
upload-rrd = "python scripts/upload_rrd.py"

# Check whether there's too large files in the repository.
check-large-files = "python scripts/ci/check_large_files.py"

# Download a specific artifact from gcloud.
#
# Requires that gcloud authentication has already been set up in your shell.
fetch-artifact = "python scripts/ci/fetch_artifact.py"


# Lint markdown
mdlint = "python scripts/ci/mdlint.py"

# Setup JS tools
js-setup = "npm i -g yarn"

# Install JS package dependencies
js-install = { cmd = "yarn install --cwd rerun_js", depends_on = ["js-setup"] }

# Build JS packages
js-build-base = { cmd = "yarn --cwd rerun_js/web-viewer run build", depends_on = [
  "js-install",
] }
js-build-all = { cmd = "yarn --cwd rerun_js workspaces run build", depends_on = [
  "js-install",
] }

[feature.wheel-build.tasks]
# Build and install a development version of the rerun-sdk Python package.
#
# This only needs to be called when you have made changes that would impact the rust bindings of
# the python package. The python code will be imported directly from the source folder and will
# reflect changes immediately upon re-import.
# Note:
# - pip (which is called by maturin develop) doesn't recognize conda/pixi envs as venv, and thus complains if
#   configured to not install outside venv (which is a good practice). PIP_REQUIRE_VIRTUALENV=0 disables this check.
# - RERUN_ALLOW_MISSING_BIN is needed to allow maturin to run without the `rerun` binary being part of the rerun-sdk
#   package.
py-build-common = { cmd = "PIP_REQUIRE_VIRTUALENV=0 RERUN_ALLOW_MISSING_BIN=1 maturin develop --manifest-path rerun_py/Cargo.toml --extras=tests", depends_on = [
  "rerun-build", # We need to build rerun-cli since it is bundled in the python package.
] }

py-build-common-release = { cmd = "PIP_REQUIRE_VIRTUALENV=0 RERUN_ALLOW_MISSING_BIN=1 maturin develop --release --manifest-path rerun_py/Cargo.toml --extras=tests", depends_on = [
  "rerun-build-release", # We need to build rerun-cli since it is bundled in the python package.
] }

# Build and install the `rerun-sdk` package with the `web_viewer` feature.
py-build-common-web-viewer = { cmd = "PIP_REQUIRE_VIRTUALENV=0 RERUN_ALLOW_MISSING_BIN=1 maturin develop --manifest-path rerun_py/Cargo.toml --features web_viewer,nasm --extras=tests", depends_on = [
  "rerun-build-native-and-web", # We need to build rerun-cli since it is bundled in the python package.
] }

# Build and install the `rerun-sdk` package with the `web_viewer` feature.
py-build-common-web-viewer-release = { cmd = "PIP_REQUIRE_VIRTUALENV=0 RERUN_ALLOW_MISSING_BIN=1 maturin develop --release --manifest-path rerun_py/Cargo.toml --features web_viewer,nasm --extras=tests", depends_on = [
  "rerun-build-native-and-web-release", # We need to build rerun-cli since it is bundled in the python package.
] }


# Build the `rerun-notebook` package.
py-build-notebook = { cmd = "pip install -e rerun_notebook", depends_on = [
  "js-build-base",
] }

# Build an installable SDK-only wheel. IMPORTANT: unlike the officially published wheels, the wheel produced by this command does NOT include the viewer.
# TODO(ab): add a command that produce a complete wheel, including the viewer.
py-build-wheels-sdk-only = { cmd = "RERUN_ALLOW_MISSING_BIN=1 python scripts/ci/build_and_upload_wheels.py --mode pr --dir ''" }


[feature.python-tasks.tasks]

# Dedicated alias for building the python bindings for the `py` environment.
py-build = "pixi run -e py py-build-common"

# Dedicated alias for building the python bindings in release mode for the `py` environment.
py-build-release = "pixi run -e py py-build-common-release"

py-check-signatures = "python scripts/ci/python_check_signatures.py"

# Helper alias to run the python interpreter in the context of the python environment
rrpy = "python"

py-bench = { cmd = "python -m pytest -c rerun_py/pyproject.toml --benchmark-only", depends_on = [
  "py-build-release",
] }

py-plot-dashboard = { cmd = "python tests/python/plot_dashboard_stress/main.py", depends_on = [
  "py-build",
] }


# Run the Python tests.
py-test = { cmd = "python -m pytest -vv rerun_py/tests/unit", depends_on = [
  "py-build",
] }

[feature.python-docs.tasks]
# Build the documentation search index.
# See `pixi run search-index --help` for more information.
search-index = "cargo run --locked -p re_dev_tools -- search-index"

# Serve python docs locally
py-docs-serve = "mkdocs serve -f rerun_py/mkdocs.yml -w rerun_py"

[feature.wheel-test.tasks]
# In the wheel-test environment we want to confirm the`rerun` binary on the path executes as expected.
# However, since `rerun` is already its own task, we can't just `pixi run rerun`. This task lets us work
# around that and executes `rerun` from the system shell within the context of the pixi environment.
rerun-from-path = "rerun"

[feature.examples-tasks.tasks]

# Dedicated alias for building the python bindings for the `examples` environment.
py-build-examples = "pixi run -e examples py-build-common"

# Python example utilities
py-run-all-examples = { cmd = "python scripts/run_all.py --skip-build", depends_on = [
  "py-build-examples",
] }
py-run-all-examples-web = { cmd = "python scripts/run_all.py --web --skip-build", depends_on = [
  "rerun-build-web-cli",
  "py-build-examples",
] }

[feature.cpp.tasks]
# All the cpp-* tasks can be configured with environment variables, e.g.: RERUN_WERROR=ON CXX=clang++
cpp-prepare-release = "cmake -G 'Ninja' -B build/release -S . -DCMAKE_BUILD_TYPE=Release"
cpp-prepare = "cmake -G 'Ninja' -B build/debug -S . -DCMAKE_BUILD_TYPE=Debug"
cpp-build-all = { cmd = "cmake --build build/debug --config Debug --target ALL", depends_on = [
  "cpp-prepare",
] }
cpp-prepare-shared-libs = "cmake -G 'Ninja' -B build/debug -S . -DCMAKE_BUILD_TYPE=Debug -DBUILD_SHARED_LIBS=ON"
cpp-build-all-shared-libs = { cmd = "cmake --build build/debug --config Debug --target ALL", depends_on = [
  "cpp-prepare-shared-libs",
] }
cpp-clean = "rm -rf build CMakeCache.txt CMakeFiles"
cpp-build-tests = { cmd = "cmake --build build/debug --config Debug --target rerun_sdk_tests", depends_on = [
  "cpp-prepare",
] }
cpp-build-roundtrips = { cmd = "cmake --build build/debug --config Debug --target roundtrips", depends_on = [
  "cpp-prepare",
] }
cpp-build-examples = { cmd = "cmake --build build/debug --config Debug --target examples", depends_on = [
  "cpp-prepare",
] }
cpp-build-snippets = { cmd = "cmake --build build/debug --config Debug --target snippets", depends_on = [
  "cpp-prepare",
] }
cpp-build-log-benchmark = { cmd = "cmake --build build/release --config Release --target log_benchmark", depends_on = [
  "cpp-prepare-release",
] }
cpp-build-plot-dashboard-stress = { cmd = "cmake --build build/release --config Release --target plot_dashboard_stress", depends_on = [
  "cpp-prepare-release",
] }
cpp-test = { cmd = "export RERUN_STRICT=1 && ./build/debug/rerun_cpp/tests/rerun_sdk_tests", depends_on = [
  "cpp-build-tests",
] }
cpp-log-benchmark = { cmd = "export RERUN_STRICT=1 && ./build/release/tests/cpp/log_benchmark/log_benchmark", depends_on = [
  "cpp-build-log-benchmark",
] }
cpp-plot-dashboard = { cmd = "export RERUN_STRICT=1 && ./build/release/tests/cpp/plot_dashboard_stress/plot_dashboard_stress", depends_on = [
  "cpp-build-plot-dashboard-stress",
] }
cpp-build-and-test-all = { depends_on = ["cpp-build-all", "cpp-test"] }
cpp-docs = { cmd = "doxygen docs/Doxyfile && echo '***************\nSuccess!\nOpen ./rerun_cpp/docs/html/index.html in your browser.'", cwd = "rerun_cpp" }
cpp-fmt = "fd --extension h --extension hpp --extension c  --extension cpp --exec clang-format -i"

[feature.cpp.target.win-64.tasks]
cpp-prepare-msvc = "cmake -G 'Visual Studio 17 2022' -B build-msvc -S ."

################################################################################
# DEPENDENCIES
################################################################################


[feature.base.dependencies]
# IMPORTANT: do not add any dependencies here that may break CI. All dependencies should be available on all supported
# platforms (including linux-aarch64), or added conditionally.
#
# Hints:
# - To check a given package, go to the package on https://prefix.dev/channels/conda-forge/. It should support:
#   - linux-64 and linux-aarch64
#   - osx-64 and osx-arm64
#   - win-64
# - Some pure Python packages may wrongly be tagged as platform-specific. In this case, use `[pypi-dependencies]`
#   instead (e.g. `nox`).
# - If a package is only used for a very specific CI job on a specific target, include it under that target (e.g.
#   `meilisearch`).
# - Last resort, use a feature to conditionally include a dependency (e.g. `taplo`).

aiohttp = ">=3.9.3,<3.10"         # For `zombie_todos.py`
attrs = ">=23.1.0"
clang-tools = "16.0.6"            # clang-format
cmake = "3.27.6"
colorama = ">=0.4.6,<0.5"
doxygen = "1.9.7.*"               # Make sure to use a version that is compatible with the theme we're using, see https://github.com/jothepro/doxygen-awesome-css/blob/v2.2.1/README.md
fd-find = ">=10.1.0"              # Used by `cpp-fmt` to find C++ files
flatbuffers = ">=23"
gitignore-parser = ">=0.1.9"
gitpython = ">=3.1.40"
jinja2 = ">=3.1.3,<3.2"           # For `build_screenshot_compare.py` and other utilities that build websites.
mypy = "1.8.0"
nasm = ">=2.16"                   # Required by https://github.com/memorysafety/rav1d for native video support
ninja = "1.11.1"
numpy = ">=1.23,<2"
prettier = "3.2.5.*"
pyarrow = "18.0.0"
pytest = ">=7"
pytest-benchmark = ">=4.0.0,<4.1"
python = "=3.11"                  # We use the latest Python version here, so we get the latest mypy etc, EXCEPT 3.12 is too new for some of our examples. We run our CI tests on ALL supported versions though.
ruff = "0.3.5"
semver = ">=2.13,<2.14"
taplo = "=0.9.1"
tomlkit = "0.12.3.*"
tqdm = ">=4.66.2,<4.67"           # For displaying progress in various utility scripts.
typing_extensions = ">4.5"
typos = ">=1.16.20"


[feature.base.pypi-dependencies]
cryptography = "==38.0.4"        # For `upload_image.py`
google-cloud-storage = "==2.9.0" # For `upload_image.py`
hatch = "==1.12.0"               # For `rerun_notebook`
Pillow = "==10.0.0"              # For `thumbnails.py`
pygithub = "==1.59.0"            # Among others for `sync_release_assets.py`.
requests = ">=2.31,<3"           # For `thumbnails.py` & `upload_image.py`
types-Deprecated = "==1.2.9.2"   # Type hint stubs
types-requests = ">=2.31,<3"     # Type hint stubs
parso = ">=0.8.4, <0.9"

[feature.wheel-build.dependencies]
binaryen = "117.*"       # for `wasm-opt`
maturin = "1.5.1"
packaging = ">=24.0,<25" # For `publish_wheels.py`
pip = ">=23"
pyarrow = "18.0.0"
nodejs = ">=20.12"       # rerun_notebook needs nodejs to build the wheel
wheel = ">=0.38,<0.39"

[target.linux-64.dependencies]
patchelf = ">=0.17"
meilisearch = "1.5.1.*" # not available for linux-aarch64

[target.osx-arm64.dependencies]
meilisearch = "1.5.1.*"

[feature.cpp.target.linux-64.dependencies]
sysroot_linux-64 = ">=2.17,<3" # rustc 1.64+ requires glibc 2.17+, see https://blog.rust-lang.org/2022/08/01/Increasing-glibc-kernel-requirements.html

[feature.cpp.target.linux-aarch64.dependencies]
sysroot_linux-aarch64 = ">=2.17,<3" # rustc 1.64+ requires glibc 2.17+, see https://blog.rust-lang.org/2022/08/01/Increasing-glibc-kernel-requirements.html

[feature.cpp.target.unix.dependencies]
clang = "16.0.6"
ninja = "1.11.1"
c-compiler = "1.6.0.*"
cxx-compiler = "1.6.0.*"

[feature.cpp.target.win-64.dependencies]
vs2022_win-64 = "19.37.32822"

[feature.cpp.pypi-dependencies]
ghp-import = "==2.1.0" # for CI documentation handling

# PYTHON DEV ENVIRONMENT
[feature.python-dev]
platforms = ["linux-64", "linux-aarch64", "osx-arm64", "osx-64", "win-64"]

[feature.python-dev.dependencies]
# We need opencv for `compare_snippet_output.py` (needed by both C++ and Python)
# and other common examples/snippets.
#
# We specifically don't use the pypi version because the conda version is generally
# more portable. However, this is all a total mess. See: https://github.com/rerun-io/rerun/pull/6946
#
# This is also redundantly defined in `python-pypi`
opencv = ">4.6"
numpy = "<2"    # Rerun still needs numpy <2. Enforce this outside of the pypi dep tree so we pick up the conda version.


[feature.python-dev.activation]
# Set up environment variables so maturin will do the right thing when
# installing the python package.
scripts = ["pixi/maturin_config.sh"]

[feature.python-dev.target.win-64.activation]
scripts = ["pixi/maturin_config.bat"]

[feature.python-dev.pypi-dependencies]
# Install the `rerun_py` as a package in editable mode.
# This is very similar to `pixi run py-build`, and dispatches to maturin by way of PEP621.
# However, pixi doesn't know how to track the rust dependencies of the python package, so
# you still need to `pixi run py-build` in the correct environment if you change the rust code.
rerun-sdk = { path = "rerun_py", editable = true }
rerun-notebook = { path = "rerun_notebook", editable = true }

[feature.python-docs.pypi-dependencies]
griffe = "==1.4.1"
mkdocs = "==1.6.1"
mkdocs-gen-files = "==0.5.0"
mkdocs-literate-nav = "==0.6.1"
mkdocs-material = "==9.4.7"
mkdocs-material-extensions = "==1.3"
mkdocs-redirects = { git = "https://github.com/rerun-io/mkdocs-redirects.git", rev = "fb6b074554975ba7729d68d04957ce7c7dfd5003" } # forked mkdocs-redirects with https://github.com/rerun-io/mkdocs-redirects/commit/d367a0847928438b66f73508e49852be1190409b
mkdocstrings = "==0.26.2"
mkdocstrings-python = "==1.12.1"
mike = "==1.1.2"
setuptools = ">75"
sphobjinv = "==2.3.1"

[feature.py-test-deps.pypi-dependencies]
# Torch is needed to run the rerun unit tests.
# This dependency is here to get torch into the pixi cache because it's large and installing it
# during the wheel-test task itself is otherwise painful.
torch = "==2.2.2" # This must match the torch version in any package we install during `wheel-test`

[feature.wheel-test.dependencies]
pip = ">=23"

# PYTHON PYPI ENVIRONMENT
[feature.python-pypi]
platforms = ["linux-64", "linux-aarch64", "osx-arm64", "osx-64", "win-64"]

[feature.python-pypi.dependencies]
# Note these are the same as in `python-dev` but we need to repeat them here because the two are mutually exclusive.
opencv = ">4.6"
numpy = "<2"    # Rerun still needs numpy <2. Enforce this outside of the pypi dep tree so we pick up the conda version.


[feature.python-pypi.pypi-dependencies]
rerun-sdk = "==0.17.0"
rerun-notebook = "==0.17.0"

# EXAMPLES ENVIRONMENT
[feature.examples-common]
# Ideally we would could remove`linux-aarch64` from here, but it breaks other things.
# See: https://github.com/prefix-dev/pixi/issues/1051
platforms = ["linux-64", "linux-aarch64", "osx-arm64", "osx-64", "win-64"]


[feature.examples-common.system-requirements]
macos = "12.0" # needed for scipy

[feature.examples-common.dependencies]
python = "=3.11"

# TODO(ab): otherwise pixi will try to build from source and fail, not sure why (used by air_traffic_data)
pyproj = ">=3.7.0"

[feature.examples-common.pypi-dependencies]
# External deps
jupyter = ">=1.0"
polars = ">=0.12.0"

segment-anything = { git = "https://github.com/facebookresearch/segment-anything.git" }
mesh-to-sdf = { git = "https://github.com/marian42/mesh_to_sdf.git" }

# Rerun libs

air_traffic_data = { path = "examples/python/air_traffic_data", editable = true }
arkit_scenes = { path = "examples/python/arkit_scenes", editable = true }
blueprint = { path = "examples/python/blueprint", editable = true }
blueprint_stocks = { path = "examples/python/blueprint_stocks", editable = true }
clock = { path = "examples/python/clock", editable = true }
controlnet = { path = "examples/python/controlnet", editable = true }
dataframe_query = { path = "examples/python/dataframe_query", editable = true }
detect_and_track_objects = { path = "examples/python/detect_and_track_objects", editable = true }
dicom_mri = { path = "examples/python/dicom_mri", editable = true }
dna = { path = "examples/python/dna", editable = true }
drone_lidar = { path = "examples/python/drone_lidar", editable = true }
incremental_logging = { path = "examples/python/incremental_logging", editable = true }
lidar = { path = "examples/python/lidar", editable = true }
live_camera_edge_detection = { path = "examples/python/live_camera_edge_detection", editable = true }
live_scrolling_plot = { path = "examples/python/live_scrolling_plot", editable = true }
llm_embedding_ner = { path = "examples/python/llm_embedding_ner", editable = true }
log_file = { path = "examples/python/log_file", editable = true }
minimal = { path = "examples/python/minimal", editable = true }
minimal_options = { path = "examples/python/minimal_options", editable = true }
multiprocess_logging = { path = "examples/python/multiprocess_logging", editable = true }
multithreading = { path = "examples/python/multithreading", editable = true }
graph_binary_tree = { path = "examples/python/graph_binary_tree", editable = true }
graph_lattice = { path = "examples/python/graph_lattice", editable = true }
nuscenes_dataset = { path = "examples/python/nuscenes_dataset", editable = true }
nv12 = { path = "examples/python/nv12", editable = true }
objectron = { path = "examples/python/objectron", editable = true }
open_photogrammetry_format = { path = "examples/python/open_photogrammetry_format", editable = true }
openstreetmap_data = { path = "examples/python/openstreetmap_data", editable = true }
plots = { path = "examples/python/plots", editable = true }
raw_mesh = { path = "examples/python/raw_mesh", editable = true }
rgbd = { path = "examples/python/rgbd", editable = true }
rrt_star = { path = "examples/python/rrt_star", editable = true }
segment_anything_model = { path = "examples/python/segment_anything_model", editable = true }
shared_recording = { path = "examples/python/shared_recording", editable = true }
signed_distance_fields = { path = "examples/python/signed_distance_fields", editable = true }
stdio = { path = "examples/python/stdio", editable = true }
structure_from_motion = { path = "examples/python/structure_from_motion", editable = true }

# TODO(jleibs): Do this with less duplication
[feature.examples-common.target.linux-64.pypi-dependencies]
face_tracking = { path = "examples/python/face_tracking", editable = true }
gesture_detection = { path = "examples/python/gesture_detection", editable = true }
human_pose_tracking = { path = "examples/python/human_pose_tracking", editable = true }

[feature.examples-common.target.osx-arm64.pypi-dependencies]
face_tracking = { path = "examples/python/face_tracking", editable = true }
gesture_detection = { path = "examples/python/gesture_detection", editable = true }
human_pose_tracking = { path = "examples/python/human_pose_tracking", editable = true }

[feature.examples-common.target.osx-64.pypi-dependencies]
face_tracking = { path = "examples/python/face_tracking", editable = true }
gesture_detection = { path = "examples/python/gesture_detection", editable = true }
human_pose_tracking = { path = "examples/python/human_pose_tracking", editable = true }

[feature.examples-common.target.win-64.pypi-dependencies]
face_tracking = { path = "examples/python/face_tracking", editable = true }
gesture_detection = { path = "examples/python/gesture_detection", editable = true }
human_pose_tracking = { path = "examples/python/human_pose_tracking", editable = true }

# # OCR Needs an isolated environment because it depends on opencv-4.6 by way of the `paddleclas` package
# [feature.examples-ocr]
# platforms = ["linux-64", "osx-arm64", "osx-64", "win-64"]
#
# [feature.examples-ocr.system-requirements]
# macos = "12.0" # needed for scipy
#
# [feature.examples-ocr.dependencies]
# poppler = "24.04"     # Needed to read pdf files.
# faiss-cpu = "==1.7.2" # Dep comes from paddleclas but we want the conda version to avoid source-wheel build
#
# # Note these are the same as in `python-dev` but we need to repeat them here because the two are mutually exclusive.
# numpy = "<2" # Rerun still needs numpy <2. Enforce this outside of the pypi dep tree so we pick up the conda version.
#
# [feature.examples-ocr.pypi-dependencies]
# rerun-sdk = { path = "rerun_py", editable = true }
# rerun-notebook = { path = "rerun_notebook", editable = true }
#
# paddleclas = { version = "==2.5.2" }
# ocr = { path = "examples/python/ocr", editable = true }<|MERGE_RESOLUTION|>--- conflicted
+++ resolved
@@ -126,11 +126,7 @@
 codegen = "cargo --quiet run --package re_types_builder -- "
 
 # Run the codegen for protobuf types.
-<<<<<<< HEAD
-codegen-protos = "cargo --quiet run --package re_protos_builder"
-=======
 codegen-protos = "cargo --quiet run --package re_protos_builder && cargo fmt --all"
->>>>>>> e67b84a1
 
 # Generate the Rerun CLI manual.
 

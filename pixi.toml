--- conflicted
+++ resolved
@@ -32,19 +32,13 @@
 [pypi-dependencies]
 
 [environments]
-<<<<<<< HEAD
 default = ["base", "maturin-build"]
 cpp = ["cpp", "base"]
-py-docs = ["py-docs", "base"]
 wheel-test = ["wheel-test", "base"]
 
 # Example environment (WIP)
 examples = ["examples-common", "maturin-build"]
 
-=======
-cpp = ["cpp"]
-wheel-test = ["wheel-test"]
->>>>>>> 19e9bdca
 
 [tasks]
 # Note: extra CLI argument after `pixi run TASK` are passed to the task cmd.
@@ -214,24 +208,6 @@
 # Serve python docs locally
 py-docs-serve = "mkdocs serve -f rerun_py/mkdocs.yml -w rerun_py"
 
-<<<<<<< HEAD
-[feature.py-docs.pypi-dependencies]
-griffe = "==0.39.0"
-mike = "==1.1.2"
-mkdocs-gen-files = "==0.5.0"
-mkdocs-literate-nav = "==0.6.1"
-mkdocs-material = "==9.4.7"
-mkdocs-material-extensions = "==1.3"
-mkdocs-redirects = { git = "https://github.com/rerun-io/mkdocs-redirects.git", rev = "fb6b074554975ba7729d68d04957ce7c7dfd5003" } # forked mkdocs-redirects ==1.5.3
-mkdocstrings = "==0.23.0"
-mkdocstrings-python = "==1.7.3"
-sphobjinv = "==2.3.1"
-typing_extensions = "==4.11.0"                                                                                                    # uncaptured dep for mkdocstrings (https://github.com/mkdocstrings/mkdocstrings/issues/548)
-setuptools = "*"                                                                                                                  # apparently mike needs pkg_resources, which is part of setuptools
-
-
-=======
->>>>>>> 19e9bdca
 [feature.cpp.tasks]
 # All the cpp-* tasks can be configured with environment variables, e.g.: RERUN_WERROR=ON CXX=clang++
 cpp-prepare-release = "cmake -G 'Ninja' -B build/release -S . -DCMAKE_BUILD_TYPE=Release"

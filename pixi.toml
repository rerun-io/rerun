# Pixi is a package management tool for developers.
# Before running a task, pixi ensures that all listed dependencies are installed first.
#
# Run the tasks with `pixi run TASK`, e.g. `pixi run codegen`.
# Extra CLI argument after `pixi run TASK` are passed to the task cmd.
# Lists tasks with `pixi task list`
#
# Type `pixi shell` to enter the pixi environment.
#
# https://prefix.dev/docs/pixi/overview

[project]
name = "rerun"
authors = ["rerun.io <opensource@rerun.io>"]
channels = ["conda-forge"]
description = "Log images, point clouds, etc, and visualize them effortlessly"
homepage = "https://rerun.io"
license = "MIT OR Apache-2.0"
platforms = ["linux-64", "linux-aarch64", "osx-arm64", "osx-64", "win-64"]
readme = "README.md"
repository = "https://github.com/rerun-io/rerun"
version = "0.1.0"                                                              # TODO(emilk): sync version with `Cargo.toml` with help from `crates.py`

[system-requirements]
macos = "11.0" # needed for some reason otherwise fails to resolve mediapipe package
libc = "2.31"


# KEEP THESE TWO EMTPY
# their content it simplicitly pulled in ALL environments
[dependencies]
[pypi-dependencies]

[environments]
default = ["base", "maturin-build"]
cpp = ["cpp", "base"]
py-docs = ["py-docs", "base"]
wheel-test = ["wheel-test", "base"]

examples = ["examples-common", "maturin-build"]



[tasks]
# Note: extra CLI argument after `pixi run TASK` are passed to the task cmd.

# Run the codegen. Optionally pass `--profile` argument if you want.
codegen = "cargo --quiet run --package re_types_builder -- "

# Compile and run the rerun viewer.
#
# You can also give an argument for what to view (e.g. an .rrd file).
rerun = "cargo run --package rerun-cli --no-default-features --features native_viewer --"

# Compile `rerun-cli` without the web-viewer.
rerun-build = "cargo build --package rerun-cli --no-default-features --features native_viewer"

# Compile and run the rerun viewer with --release.
#
# You can also give an argument for what to view (e.g. an .rrd file).
rerun-release = "cargo run --package rerun-cli --no-default-features --features native_viewer --release --"

# Compile and run the web-viewer via rerun-cli.
#
# You can also give an argument for what to view (e.g. an .rrd file).
#
# This installs the `wasm32-unknown-unknown` rust target if it's not already installed.
# (this looks heavy but takes typically below 0.1s!)
rerun-web = { cmd = "cargo run --package rerun-cli --no-default-features --features web_viewer -- --web-viewer", depends_on = [
  "rerun-build-web",
] }

# Compile the web-viewer wasm, does not include the cli.
#
# This installs the `wasm32-unknown-unknown` rust target if it's not already installed.
# (this looks heavy but takes typically below 0.1s!)
rerun-build-web = "rustup target add wasm32-unknown-unknown && cargo run -p re_dev_tools -- build-web-viewer --debug"

# Compile the web-viewer wasm and the cli.
#
# This installs the `wasm32-unknown-unknown` rust target if it's not already installed.
# (this looks heavy but takes typically below 0.1s!)
rerun-build-web-cli = "rustup target add wasm32-unknown-unknown && cargo run -p re_dev_tools -- build-web-viewer --debug && cargo build --package rerun-cli --no-default-features --features web_viewer"

# Compile and run the web-viewer in release mode via rerun-cli.
#
# You can also give an argument for what to view (e.g. an .rrd file).
#
# This installs the `wasm32-unknown-unknown` rust target if it's not already installed.
# (this looks heavy but takes typically below 0.1s!)
rerun-web-release = { cmd = "cargo run --package rerun-cli --no-default-features --features web_viewer --release -- --web-viewer", depends_on = [
  "rerun-build-web-release",
] }

# Compile the web-viewer wasm in release mode.
#
# This installs the `wasm32-unknown-unknown` rust target if it's not already installed.
# (this looks heavy but takes typically below 0.1s!)
rerun-build-web-release = "rustup target add wasm32-unknown-unknown && cargo run -p re_dev_tools -- build-web-viewer --release -g"

rs-check = "rustup target add wasm32-unknown-unknown && python scripts/ci/rust_checks.py"

# Code formatting for all languages.
format = { depends_on = ["py-fmt", "cpp-fmt", "toml-fmt", "misc-fmt"] }
fmt = { depends_on = ["format"] }

# Assorted linting tasks
fast-lint = "python scripts/fast_lint.py"
lint-codegen = "cargo --quiet run --package re_types_builder -- --check"
# TODO(jleibs): implement lint-cpp-all
lint-rerun = "python scripts/lint.py"
lint-rs-files = "rustfmt --edition 2021 --check"
lint-rs-all = "cargo fmt --check"

lint-typos = "typos"

# Toml tasks
toml-fmt-check = "taplo fmt --check --diff"
toml-fmt = "taplo fmt"

# Misc formatting tasks.
misc-fmt = "prettier --write '**/*.{yml,yaml,js,css,html}'"
misc-fmt-check = "prettier --check '**/*.{yml,yaml,js,css,html}'"

# Run first ruff fix, then ruff format, order is important see also https://twitter.com/charliermarsh/status/1717229721954799727
py-fmt = "ruff check --fix --config rerun_py/pyproject.toml . && ruff format --config rerun_py/pyproject.toml ."
py-fmt-check = "ruff check --config rerun_py/pyproject.toml . && ruff format --check --config rerun_py/pyproject.toml"
py-lint = "mypy --install-types --non-interactive --no-warn-unused-ignore"

<<<<<<< HEAD
py-build = "export PIP_REQUIRE_VIRTUALENV=0 && maturin develop --manifest-path rerun_py/Cargo.toml --extras=tests"
py-wheel = "maturin build --manifest-path rerun_py/Cargo.toml"
=======
# Build and install a development version of the rerun-sdk Python package.
#
# This only needs to be called when you have made changes that would impact the rust bindings of
# the python package. The python code will be imported directly from the source folder and will
# reflect changes immediately upon re-import.
py-build = { cmd = "RERUN_ALLOW_MISSING_BIN=1 maturin develop --manifest-path rerun_py/Cargo.toml --extras=tests", depends_on = [
  "rerun-build",
] }

# Build a wheel for the rerun-sdk Python package.
#
# The built wheel can be found in the `target/wheels` folder, and needs to be manually
# installed via `pip install target/wheels/rerun_sdk-*.whl`.
#
# This is useful for testing of the packainge process or working with rerun in the
# context of a separate venv. Otherwise, `py-build` will be faster and much more convenient.
py-wheel = "maturin build --manifest-path rerun_py/Cargo.toml --features pypi"
>>>>>>> 36f00a5b

# Run the Python tests.
# Don't call this on CI - use `nox` to run tests on all supported Python versions instead.
py-test = { cmd = "python -m pytest -vv rerun_py/tests/unit", depends_on = [
  "py-build",
] }
py-bench = { cmd = "python -m pytest -c rerun_py/pyproject.toml --benchmark-only", depends_on = [
  "py-build",
] }

# Python example utilities
py-run-all-examples = { cmd = "python scripts/run_all.py --skip-build", depends_on = [
  "py-build",
] }
py-run-all-examples-web = { cmd = "python scripts/run_all.py --web --skip-build", depends_on = [
  "rerun-build-web-cli",
  "py-build",
] }

py-plot-dashboard = { cmd = "python tests/python/plot_dashboard_stress/main.py", depends_on = [
  "py-build",
] }
rs-plot-dashboard = { cmd = "cargo r -p plot_dashboard_stress --release --" }

dev-tools = "cargo run -q --locked -p re_dev_tools --"
build-examples = "cargo run -q --locked -p re_dev_tools -- build-examples"

# Build the documentation search index.
# See `pixi run search-index --help` for more information.
search-index = "cargo run -q --locked -p re_dev_tools -- search-index"

# Start a local meilisearch instance at `localhost:7700` with master key `test`.
# This should only be used for testing the search index locally.
# Files are stored in the `meilisearch` directory, so you can fully wipe it via `rm -rf meilisearch`.
meilisearch = "meilisearch --db-path=./meilisearch/data.ms --dump-dir=./meilisearch/dumps/ --snapshot-dir=./meilisearch/snapshots/ --env=development --no-analytics --experimental-reduce-indexing-memory-usage --master-key=test"

# Update the design_tokens.json used to style the GUI.
# To update the upstream `design_tokens.json`, modify
# https://github.com/rerun-io/documentation/blob/main/src/utils/tokens.ts and push to main.
download-design-tokens = "curl --fail https://rerun-docs.netlify.app/api/tokens | jq > crates/re_ui/data/design_tokens.json"

# Update the results of `insta` snapshot regression tests
rs-update-insta-tests = "cargo test && cargo insta review"

# Upload image to gcloud storage.
upload-image = "python scripts/upload_image.py"

# Check whether there's too large files in the repository.
check-large-files = "python scripts/ci/check_large_files.py"

# Download a specific artifact from gcloud.
#
# Requires that gcloud authentication has already been set up in your shell.
fetch-artifact = "python scripts/ci/fetch_artifact.py"

[feature.py-docs.tasks]
# Serve python docs locally
py-docs-serve = "mkdocs serve -f rerun_py/mkdocs.yml -w rerun_py"

[feature.py-docs.pypi-dependencies]
griffe = "==0.39.0"
mike = "==1.1.2"
mkdocs-gen-files = "==0.5.0"
mkdocs-literate-nav = "==0.6.1"
mkdocs-material = "==9.4.7"
mkdocs-material-extensions = "==1.3"
mkdocs-redirects = { git = "https://github.com/rerun-io/mkdocs-redirects.git", rev = "fb6b074554975ba7729d68d04957ce7c7dfd5003" } # forked mkdocs-redirects ==1.5.3
mkdocstrings = "==0.23.0"
mkdocstrings-python = "==1.7.3"
sphobjinv = "==2.3.1"
typing_extensions = "==4.11.0"                                                                                                    # uncaptured dep for mkdocstrings (https://github.com/mkdocstrings/mkdocstrings/issues/548)


[feature.cpp.tasks]
# All the cpp-* tasks can be configured with environment variables, e.g.: RERUN_WERROR=ON CXX=clang++
cpp-prepare-release = "cmake -G 'Ninja' -B build/release -S . -DCMAKE_BUILD_TYPE=Release"
cpp-prepare = "cmake -G 'Ninja' -B build/debug -S . -DCMAKE_BUILD_TYPE=Debug"
cpp-build-all = { cmd = "cmake --build build/debug --config Debug --target all", depends_on = [
  "cpp-prepare",
] }
cpp-clean = "rm -rf build CMakeCache.txt CMakeFiles"
cpp-build-tests = { cmd = "cmake --build build/debug --config Debug --target rerun_sdk_tests", depends_on = [
  "cpp-prepare",
] }
cpp-build-roundtrips = { cmd = "cmake --build build/debug --config Debug --target roundtrips", depends_on = [
  "cpp-prepare",
] }
cpp-build-examples = { cmd = "cmake --build build/debug --config Debug --target examples", depends_on = [
  "cpp-prepare",
] }
cpp-build-snippets = { cmd = "cmake --build build/debug --config Debug --target snippets", depends_on = [
  "cpp-prepare",
] }
cpp-build-log-benchmark = { cmd = "cmake --build build/release --config Release --target log_benchmark", depends_on = [
  "cpp-prepare-release",
] }
cpp-build-plot-dashboard-stress = { cmd = "cmake --build build/release --config Release --target plot_dashboard_stress", depends_on = [
  "cpp-prepare-release",
] }
cpp-test = { cmd = "export RERUN_STRICT=1 && ./build/debug/rerun_cpp/tests/rerun_sdk_tests", depends_on = [
  "cpp-build-tests",
] }
cpp-log-benchmark = { cmd = "export RERUN_STRICT=1 && ./build/release/tests/cpp/log_benchmark/log_benchmark", depends_on = [
  "cpp-build-log-benchmark",
] }
cpp-plot-dashboard = { cmd = "export RERUN_STRICT=1 && ./build/release/tests/cpp/plot_dashboard_stress/plot_dashboard_stress", depends_on = [
  "cpp-build-plot-dashboard-stress",
] }
cpp-build-and-test-all = { depends_on = ["cpp-build-all", "cpp-test"] }
cpp-docs = { cmd = "doxygen docs/Doxyfile && echo '***************\nSuccess!\nOpen ./rerun_cpp/docs/html/index.html in your browser.'", cwd = "rerun_cpp" }
cpp-fmt = "fd --extension h --extension hpp --extension c  --extension cpp --exec clang-format -i"

[feature.cpp.target.win-64.tasks]
cpp-prepare-msvc = "cmake -G 'Visual Studio 17 2022' -B build-msvc -S ."

[feature.wheel-test.pypi-dependencies]
torch = ">=2.0.1"


[feature.wheel-test.tasks]
# In the wheel-test environment we want to use the wheel-installed `rerun` binary on the path.
# This overrides the `rerun` task from the default env which otherwise executes via cargo.
rerun = "rerun"

[feature.base.dependencies]
# IMPORTANT: do not add any dependencies here that may break CI. All dependencies should be available on all supported
# platforms (including linux-aarch64), or added conditionally.
#
# Hints:
# - To check a given package, go to the package on https://prefix.dev/channels/conda-forge/. It should support Windows,
#   x86_64 and aarch64 macOS architectures, and x86_64 and aarch64 Linux architectures.
# - Some pure Python packages may wrongly be tagged as platform-specific. In this case, use `[pypi-dependencies]`
#   instead (e.g. `nox`).
# - If a package is only used for a very specific CI job on a specific target, include it under that target (e.g.
#   `meilisearch`).
# - Last resort, use a feature to conditionally include a dependency (e.g. `taplo`).

aiohttp = ">=3.9.3,<3.10"         # For `zombie_todos.py`
attrs = ">=23.1.0"
binaryen = "117.*"                # for `wasm-opt`
clang-tools = "16.0.6"            # clang-format
cmake = "3.27.6"
colorama = ">=0.4.6,<0.5"
doxygen = "1.9.7.*"               # Make sure to use a version that is compatible with the theme we're using, see https://github.com/jothepro/doxygen-awesome-css/blob/v2.2.1/README.md
flatbuffers = ">=23"
gitignore-parser = ">=0.1.9"
gitpython = ">=3.1.40"
jinja2 = ">=3.1.3,<3.2"           # For `update_pr_bodies.py`, `generate_pr_summary.py`, `build_screenshot_compare.py` and other utilities that build websites.
mypy = "1.8.0"
ninja = "1.11.1"
numpy = ">=1.23,<2"
packaging = ">=24.0,<25"          # For `publish_wheels.py`
prettier = "2.8.8.*"
pyarrow = "14.0.2"
pytest = ">=7"
pytest-benchmark = ">=4.0.0,<4.1"
python = "=3.11"                  # We use the latest Python version here, so we get the latest mypy etc, EXCEPT 3.12 is too new for some of our examples. We run our CI tests on ALL supported versions though.
ruff = "0.3.5"
semver = ">=2.13,<2.14"
taplo = "=0.9.1"
tomlkit = "0.12.3.*"
tqdm = ">=4.66.2,<4.67"           # For displaying progress in various utility scripts.
typing_extensions = ">4.5"
typos = ">=1.16.20"
wheel = ">=0.38,<0.39"

[feature.base.pypi-dependencies]
cryptography = "==38.0.4"        # For `upload_image.py`
google-cloud-storage = "==2.9.0" # For `upload_image.py`
nox = ">=2024.3.2"               # The conda-forge package is (wrongly) tagged as platform-specific
Pillow = "==10.0.0"              # For `thumbnails.py`
pygithub = "==1.59.0"            # Among others for `generate_pr_summary.py`, `sync_release_assets.py`, `update_pr_body.py`.
requests = ">=2.31,<3"           # For `thumbnails.py` & `upload_image.py`
types-Deprecated = "==1.2.9.2"   # Type hint stubs
types-requests = ">=2.31,<3"     # Type hint stubs
opencv-python = ">4.6"           # For `compare_snippet_output.py`

[feature.maturin-build.dependencies]
maturin = "1.5.1"
pip = ">=23"

[target.linux-64.dependencies]
patchelf = ">=0.17"
meilisearch = "1.5.1.*" # not available for linux-aarch64

[feature.cpp.target.unix.dependencies]
clang = "16.0.6"
ninja = "1.11.1"
c-compiler = "1.6.0.*"
cxx-compiler = "1.6.0.*"

[feature.cpp.target.win-64.dependencies]
vs2022_win-64 = "19.37.32822"




# EXAMPLES ENVIRONMENT

[feature.examples-common]
platforms = ["linux-64", "osx-arm64", "osx-64", "win-64"]

[feature.examples-common.system-requirements]
macos = "12.0" # needed for scipy

[feature.examples-common.dependencies]
python = "=3.11"


# ALL deps of ALL examples should be listed here. In case of conflicts, the conflicting example should be moved to
# another, dedicated environment other than `examples`.
[feature.examples-common.pypi-dependencies]
arkit_scenes = { path = "examples/python/arkit_scenes", editable = true }
blueprint = { path = "examples/python/blueprint", editable = true }
blueprint_stocks = { path = "examples/python/blueprint_stocks", editable = true }
clock = { path = "examples/python/clock", editable = true }
controlnet = { path = "examples/python/controlnet", editable = true }
detect_and_track_objects = { path = "examples/python/detect_and_track_objects", editable = true }
dicom_mri = { path = "examples/python/dicom_mri", editable = true }
dna = { path = "examples/python/dna", editable = true }
face_tracking = { path = "examples/python/face_tracking", editable = true }
gesture_detection = { path = "examples/python/gesture_detection", editable = true }
human_pose_tracking = { path = "examples/python/human_pose_tracking", editable = true }
incremental_logging = { path = "examples/python/incremental_logging", editable = true }
live_camera_edge_detection = { path = "examples/python/live_camera_edge_detection", editable = true }
llm_embedding_ner = { path = "examples/python/llm_embedding_ner", editable = true }
log_file = { path = "examples/python/log_file", editable = true }
minimal = { path = "examples/python/minimal", editable = true }
minimal_options = { path = "examples/python/minimal_options", editable = true }
multiprocess_logging = { path = "examples/python/multiprocess_logging", editable = true }
multithreading = { path = "examples/python/multithreading", editable = true }
nv12 = { path = "examples/python/nv12", editable = true }
objectron = { path = "examples/python/objectron", editable = true }
open_photogrammetry_format = { path = "examples/python/open_photogrammetry_format", editable = true }
plots = { path = "examples/python/plots", editable = true }
raw_mesh = { path = "examples/python/raw_mesh", editable = true }
rgbd = { path = "examples/python/rgbd", editable = true }
rrt_star = { path = "examples/python/rrt_star", editable = true }
segment_anything_model = { path = "examples/python/segment_anything_model", editable = true }
shared_recording = { path = "examples/python/shared_recording", editable = true }
signed_distance_fields = { path = "examples/python/signed_distance_fields", editable = true }
stdio = { path = "examples/python/stdio", editable = true }
structure_from_motion = { path = "examples/python/structure_from_motion", editable = true }

# Force pixi to depend on this (fake) rerun-sdk package, as this one can be overridden with `py-build`
rerun-sdk = { path = "examples/python/_empty_rerun_sdk" }

# TODO(ab): reactivate these examples when they no-longer trigger the pixi perma-lock-invalidate bug
#nuscenes_dataset = { path = "examples/python/nuscenes_dataset", editable = true }
#lidar = { path = "examples/python/lidar", editable = true }<|MERGE_RESOLUTION|>--- conflicted
+++ resolved
@@ -127,16 +127,12 @@
 py-fmt-check = "ruff check --config rerun_py/pyproject.toml . && ruff format --check --config rerun_py/pyproject.toml"
 py-lint = "mypy --install-types --non-interactive --no-warn-unused-ignore"
 
-<<<<<<< HEAD
-py-build = "export PIP_REQUIRE_VIRTUALENV=0 && maturin develop --manifest-path rerun_py/Cargo.toml --extras=tests"
-py-wheel = "maturin build --manifest-path rerun_py/Cargo.toml"
-=======
 # Build and install a development version of the rerun-sdk Python package.
 #
 # This only needs to be called when you have made changes that would impact the rust bindings of
 # the python package. The python code will be imported directly from the source folder and will
 # reflect changes immediately upon re-import.
-py-build = { cmd = "RERUN_ALLOW_MISSING_BIN=1 maturin develop --manifest-path rerun_py/Cargo.toml --extras=tests", depends_on = [
+py-build = { cmd = "PIP_REQUIRE_VIRTUALENV=0 RERUN_ALLOW_MISSING_BIN=1 maturin develop --manifest-path rerun_py/Cargo.toml --extras=tests", depends_on = [
   "rerun-build",
 ] }
 
@@ -148,7 +144,6 @@
 # This is useful for testing of the packainge process or working with rerun in the
 # context of a separate venv. Otherwise, `py-build` will be faster and much more convenient.
 py-wheel = "maturin build --manifest-path rerun_py/Cargo.toml --features pypi"
->>>>>>> 36f00a5b
 
 # Run the Python tests.
 # Don't call this on CI - use `nox` to run tests on all supported Python versions instead.

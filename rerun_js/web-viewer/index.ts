--- conflicted
+++ resolved
@@ -1,8 +1,68 @@
 import type { WebHandle, wasm_bindgen } from "./re_viewer";
 
-<<<<<<< HEAD
-export interface AppOptions {
-  app_id?: string;
+let get_wasm_bindgen: (() => typeof wasm_bindgen) | null = null;
+let _wasm_module: WebAssembly.Module | null = null;
+
+/*<INLINE-MARKER>*/
+async function fetch_viewer_js() {
+  return (await import("./re_viewer")).default;
+}
+
+async function fetch_viewer_wasm() {
+  return fetch(new URL("./re_viewer_bg.wasm", import.meta.url));
+}
+/*<INLINE-MARKER>*/
+
+async function load(): Promise<typeof wasm_bindgen.WebHandle> {
+  // instantiate wbg globals+module for every invocation of `load`,
+  // but don't load the JS/Wasm source every time
+  if (!get_wasm_bindgen || !_wasm_module) {
+    [get_wasm_bindgen, _wasm_module] = await Promise.all([
+      fetch_viewer_js(),
+      WebAssembly.compileStreaming(fetch_viewer_wasm()),
+    ]);
+  }
+  let bindgen = get_wasm_bindgen();
+  await bindgen(_wasm_module);
+  return class extends bindgen.WebHandle {
+    free() {
+      super.free();
+      // @ts-expect-error
+      bindgen.deinit();
+    }
+  };
+}
+
+let _minimize_current_fullscreen_viewer: (() => void) | null = null;
+
+function randomId(): string {
+  const bytes = new Uint8Array(16);
+  crypto.getRandomValues(bytes);
+  return Array.from(bytes)
+    .map((byte) => byte.toString(16).padStart(2, "0"))
+    .join("");
+}
+
+export type Panel = "top" | "blueprint" | "selection" | "time";
+export type PanelState = "hidden" | "collapsed" | "expanded";
+export type Backend = "webgpu" | "webgl";
+
+export interface WebViewerOptions {
+  manifest_url?: string;
+  render_backend?: Backend;
+  hide_welcome_screen?: boolean;
+  allow_fullscreen?: boolean;
+  enable_history?: boolean;
+
+  width?: string;
+  height?: string;
+}
+
+// `AppOptions` and `WebViewerOptions` must be compatible
+// otherwise we need to restructure how we pass options to the viewer
+
+/** @private */
+export interface AppOptions extends WebViewerOptions {
   url?: string;
   manifest_url?: string;
   render_backend?: Backend;
@@ -12,88 +72,6 @@
   }>;
   fullscreen?: FullscreenOptions;
   enable_history?: boolean;
-
-  persist?: boolean;
-  notebook?: boolean;
-}
-
-type WebHandleConstructor = {
-  new (app_options?: AppOptions): WebHandle;
-};
-=======
-let get_wasm_bindgen: (() => typeof wasm_bindgen) | null = null;
-let _wasm_module: WebAssembly.Module | null = null;
->>>>>>> 7b260c37
-
-/*<INLINE-MARKER>*/
-async function fetch_viewer_js() {
-  return (await import("./re_viewer")).default;
-}
-
-async function fetch_viewer_wasm() {
-  return fetch(new URL("./re_viewer_bg.wasm", import.meta.url));
-}
-/*<INLINE-MARKER>*/
-
-async function load(): Promise<typeof wasm_bindgen.WebHandle> {
-  // instantiate wbg globals+module for every invocation of `load`,
-  // but don't load the JS/Wasm source every time
-  if (!get_wasm_bindgen || !_wasm_module) {
-    [get_wasm_bindgen, _wasm_module] = await Promise.all([
-      fetch_viewer_js(),
-      WebAssembly.compileStreaming(fetch_viewer_wasm()),
-    ]);
-  }
-  let bindgen = get_wasm_bindgen();
-  await bindgen(_wasm_module);
-  return class extends bindgen.WebHandle {
-    free() {
-      super.free();
-      // @ts-expect-error
-      bindgen.deinit();
-    }
-  };
-}
-
-let _minimize_current_fullscreen_viewer: (() => void) | null = null;
-
-function randomId(): string {
-  const bytes = new Uint8Array(16);
-  crypto.getRandomValues(bytes);
-  return Array.from(bytes)
-    .map((byte) => byte.toString(16).padStart(2, "0"))
-    .join("");
-}
-
-export type Panel = "top" | "blueprint" | "selection" | "time";
-export type PanelState = "hidden" | "collapsed" | "expanded";
-export type Backend = "webgpu" | "webgl";
-
-export interface WebViewerOptions {
-  manifest_url?: string;
-  render_backend?: Backend;
-  hide_welcome_screen?: boolean;
-  allow_fullscreen?: boolean;
-<<<<<<< HEAD
-  enable_history?: boolean;
-=======
-
-  width?: string;
-  height?: string;
-}
-
-// `AppOptions` and `WebViewerOptions` must be compatible
-// otherwise we need to restructure how we pass options to the viewer
-interface AppOptions extends WebViewerOptions {
-  url?: string;
-  manifest_url?: string;
-  render_backend?: Backend;
-  hide_welcome_screen?: boolean;
-  panel_state_overrides?: Partial<{
-    [K in Panel]: PanelState;
-  }>;
-  fullscreen?: FullscreenOptions;
->>>>>>> 7b260c37
 }
 
 interface FullscreenOptions {
@@ -124,7 +102,7 @@
 type Cancel = () => void;
 
 function delay(ms: number) {
-  return new Promise(resolve => setTimeout(resolve, ms));
+  return new Promise((resolve) => setTimeout(resolve, ms));
 }
 
 export class WebViewer {

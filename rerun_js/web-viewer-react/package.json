{
  "name": "@rerun-io/web-viewer-react",
<<<<<<< HEAD
  "version": "0.20.0",
=======
  "version": "0.21.0-alpha.1+dev",
>>>>>>> cf4c76c0
  "description": "Embed the Rerun web viewer in your React app",
  "licenses": [
    {
      "type": "MIT"
    },
    {
      "type": "Apache-2.0"
    }
  ],
  "scripts": {
    "build:types": "tsc --noEmit && dts-buddy",
    "build": "npm run build:types"
  },
  "repository": {
    "type": "git",
    "url": "git+https://github.com/rerun-io/rerun.git"
  },
  "author": "rerun-io",
  "license": "MIT",
  "bugs": {
    "url": "https://github.com/rerun-io/rerun/issues"
  },
  "homepage": "https://rerun.io",
  "type": "module",
  "exports": {
    ".": {
      "types": "./index.d.ts",
      "import": "./index.js"
    }
  },
  "files": [
    "index.d.ts",
    "index.d.ts.map",
    "index.js",
    "package.json",
    "tsconfig.json"
  ],
  "dependencies": {
<<<<<<< HEAD
    "@rerun-io/web-viewer": "0.20.0",
=======
    "@rerun-io/web-viewer": "0.21.0-alpha.1",
>>>>>>> cf4c76c0
    "@types/react": "^18.2.33",
    "react": "^18.2.0"
  },
  "devDependencies": {
    "dts-buddy": "^0.3.0",
    "typescript": "^5.2.2"
  }
}<|MERGE_RESOLUTION|>--- conflicted
+++ resolved
@@ -1,10 +1,6 @@
 {
   "name": "@rerun-io/web-viewer-react",
-<<<<<<< HEAD
-  "version": "0.20.0",
-=======
   "version": "0.21.0-alpha.1+dev",
->>>>>>> cf4c76c0
   "description": "Embed the Rerun web viewer in your React app",
   "licenses": [
     {
@@ -43,11 +39,7 @@
     "tsconfig.json"
   ],
   "dependencies": {
-<<<<<<< HEAD
-    "@rerun-io/web-viewer": "0.20.0",
-=======
     "@rerun-io/web-viewer": "0.21.0-alpha.1",
->>>>>>> cf4c76c0
     "@types/react": "^18.2.33",
     "react": "^18.2.0"
   },

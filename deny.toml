--- conflicted
+++ resolved
@@ -59,24 +59,13 @@
   { name = "windows" },           # Old version used by accesskit_windows, newer version used by wgpu
 ]
 skip-tree = [
-<<<<<<< HEAD
   { name = "async-io" },        # Old version via rfd
   { name = "cargo-run-wasm" },  # Dev-tool
-  { name = "core-graphics" },   # old version via arboard
   { name = "criterion" },       # dev-dependency
+  { name = "meilisearch-sdk" }, # no user will need to build this
   { name = "objc2" },           # old version via accesskit
   { name = "prost-build" },     # only used in objectron example
   { name = "prost-derive" },    # only used in objectron example
-  { name = "x11rb" },           # old version via arboard
-  { name = "meilisearch-sdk" }, # no user will need to build this
-=======
-  { name = "async-io" },       # Old version via rfd
-  { name = "cargo-run-wasm" }, # Dev-tool
-  { name = "criterion" },      # dev-dependency
-  { name = "objc2" },          # old version via accesskit
-  { name = "prost-build" },    # only used in objectron example
-  { name = "prost-derive" },   # only used in objectron example
->>>>>>> c7f415e7
 ]
 
 

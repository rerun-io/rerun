--- conflicted
+++ resolved
@@ -49,24 +49,14 @@
   { name = "ahash" },                # Popular crate + fast release schedule = lots of crates still using old versions
   { name = "base64" },               # Too popular
   { name = "foreign-types" },        # used for cocoa bindings. wgpu uses newer than eframe.
-<<<<<<< HEAD
-  { name = "foreign-types-shared" }, # as above.
-=======
   { name = "foreign-types-shared" }, # used for cocoa bindings. wgpu uses newer than eframe.
   { name = "hashbrown" },            # Old version used by polar-rs
   { name = "libloading" },           # Old version used by ash (vulkan binding), newer version used by khronos-egl
->>>>>>> 52ce18d0
   { name = "memoffset" },            # Small crate
   { name = "nix" },                  # difficult to avoid :(
   { name = "prettyplease" },         # Old version being used by prost
   { name = "spin" },                 # Old version used by rusttls
   { name = "time" },                 # Too popular
-<<<<<<< HEAD
-  { name = "hashbrown" },            # Old version used by polar-rs
-  { name = "spin" },                 # Old version used by rusttls
-  { name = "libloading" },           # Old version used by ash (vulkan binding), newer version used by khronos-egl
-=======
->>>>>>> 52ce18d0
   { name = "windows" },              # Old version used by accesskit_windows, newer version used by wgpu
 ]
 skip-tree = [

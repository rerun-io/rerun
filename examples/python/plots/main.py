#!/usr/bin/env python3
"""
Demonstrates how to log simple plots with the Rerun SDK.

Run:
```sh
./examples/python/plot/main.py
```
"""
from __future__ import annotations

import argparse
import random
from math import cos, sin, tau

import numpy as np
import rerun as rr
import rerun.blueprint as rrb

DESCRIPTION = """
# Plots
This example shows various plot types that you can create using Rerun. Common usecases for such plots would be logging
losses or metrics over time, histograms, or general function plots.

<<<<<<< HEAD
The full source code for this example is available [on GitHub](https://github.com/rerun-io/rerun/blob/latest/examples/python/plots).
=======
## How it was made
The full source code for this example is available [on GitHub](https://github.com/rerun-io/rerun/blob/latest/examples/python/plots/main.py).

### Bar charts
The [bar chart](recording://bar_chart) is created by logging the [rr.BarChart archetype](https://www.rerun.io/docs/reference/types/archetypes/bar_chart).

### Time series
All other plots are created using the
[rr.Scalar archetype](https://www.rerun.io/docs/reference/types/archetypes/scalar)
archetype.
Each plot is created by logging scalars at different time steps (i.e., the x-axis).
Additionally, the plots are styled using the
[rr.SeriesLine](https://www.rerun.io/docs/reference/types/archetypes/series_line) and
[rr.SeriesPoint](https://www.rerun.io/docs/reference/types/archetypes/series_point)
archetypes respectively.

For the [parabola](recording://curves/parabola) the radius and color is changed over time,
the other plots use static for their styling properties where possible.

[sin](recording://trig/sin) and [cos](recording://trig/cos) are logged with the same parent entity (i.e.,
`trig/{cos,sin}`) which will put them in the same view by default.
>>>>>>> c97ee895
""".strip()


def clamp(n, smallest, largest):  # type: ignore[no-untyped-def]
    return max(smallest, min(n, largest))


def log_bar_chart() -> None:
    rr.set_time_sequence("frame_nr", 0)
    # Log a gauss bell as a bar chart
    mean = 0
    std = 1
    variance = np.square(std)
    x = np.arange(-5, 5, 0.1)
    y = np.exp(-np.square(x - mean) / 2 * variance) / (np.sqrt(2 * np.pi * variance))
    rr.log("bar_chart", rr.BarChart(y))


def log_parabola() -> None:
    # Name never changes, log it only once.
    rr.log("curves/parabola", rr.SeriesLine(name="f(t) = (0.01t - 3)³ + 1"), static=True)

    # Log a parabola as a time series
    for t in range(0, 1000, 10):
        rr.set_time_sequence("frame_nr", t)

        f_of_t = (t * 0.01 - 5) ** 3 + 1
        width = clamp(abs(f_of_t) * 0.1, 0.5, 10.0)
        color = [255, 255, 0]
        if f_of_t < -10.0:
            color = [255, 0, 0]
        elif f_of_t > 10.0:
            color = [0, 255, 0]

        rr.log(
            "curves/parabola",
            rr.Scalar(f_of_t),
            rr.SeriesLine(width=width, color=color),
        )


def log_trig() -> None:
    # Styling doesn't change over time, log it once with static=True.
    rr.log("trig/sin", rr.SeriesLine(color=[255, 0, 0], name="sin(0.01t)"), static=True)
    rr.log("trig/cos", rr.SeriesLine(color=[0, 255, 0], name="cos(0.01t)"), static=True)

    for t in range(0, int(tau * 2 * 100.0)):
        rr.set_time_sequence("frame_nr", t)

        sin_of_t = sin(float(t) / 100.0)
        rr.log("trig/sin", rr.Scalar(sin_of_t))

        cos_of_t = cos(float(t) / 100.0)
        rr.log("trig/cos", rr.Scalar(cos_of_t))


def log_classification() -> None:
    # Log components that don't change only once:
    rr.log("classification/line", rr.SeriesLine(color=[255, 255, 0], width=3.0), static=True)

    for t in range(0, 1000, 2):
        rr.set_time_sequence("frame_nr", t)

        f_of_t = (2 * 0.01 * t) + 2
        rr.log("classification/line", rr.Scalar(f_of_t))

        g_of_t = f_of_t + random.uniform(-5.0, 5.0)
        if g_of_t < f_of_t - 1.5:
            color = [255, 0, 0]
        elif g_of_t > f_of_t + 1.5:
            color = [0, 255, 0]
        else:
            color = [255, 255, 255]
        marker_size = abs(g_of_t - f_of_t)
        rr.log("classification/samples", rr.Scalar(g_of_t), rr.SeriesPoint(color=color, marker_size=marker_size))


def main() -> None:
    parser = argparse.ArgumentParser(
        description="demonstrates how to integrate python's native `logging` with the Rerun SDK"
    )
    rr.script_add_args(parser)
    args = parser.parse_args()

    blueprint = rrb.Blueprint(
        rrb.Horizontal(
            rrb.Grid(
                rrb.BarChartView(name="Bar Chart", origin="/bar_chart"),
                rrb.TimeSeriesView(name="Curves", origin="/curves"),
                rrb.TimeSeriesView(name="Trig", origin="/trig"),
                rrb.TimeSeriesView(name="Classification", origin="/classification"),
            ),
            rrb.TextDocumentView(name="Description", origin="/description"),
            column_shares=[3, 1],
        ),
        rrb.SelectionPanel(expanded=False),
        rrb.TimePanel(expanded=False),
    )

    rr.script_setup(args, "rerun_example_plot", default_blueprint=blueprint)

    rr.log("description", rr.TextDocument(DESCRIPTION, media_type=rr.MediaType.MARKDOWN), static=True)
    log_bar_chart()
    log_parabola()
    log_trig()
    log_classification()

    rr.script_teardown(args)


if __name__ == "__main__":
    main()<|MERGE_RESOLUTION|>--- conflicted
+++ resolved
@@ -22,31 +22,7 @@
 This example shows various plot types that you can create using Rerun. Common usecases for such plots would be logging
 losses or metrics over time, histograms, or general function plots.
 
-<<<<<<< HEAD
 The full source code for this example is available [on GitHub](https://github.com/rerun-io/rerun/blob/latest/examples/python/plots).
-=======
-## How it was made
-The full source code for this example is available [on GitHub](https://github.com/rerun-io/rerun/blob/latest/examples/python/plots/main.py).
-
-### Bar charts
-The [bar chart](recording://bar_chart) is created by logging the [rr.BarChart archetype](https://www.rerun.io/docs/reference/types/archetypes/bar_chart).
-
-### Time series
-All other plots are created using the
-[rr.Scalar archetype](https://www.rerun.io/docs/reference/types/archetypes/scalar)
-archetype.
-Each plot is created by logging scalars at different time steps (i.e., the x-axis).
-Additionally, the plots are styled using the
-[rr.SeriesLine](https://www.rerun.io/docs/reference/types/archetypes/series_line) and
-[rr.SeriesPoint](https://www.rerun.io/docs/reference/types/archetypes/series_point)
-archetypes respectively.
-
-For the [parabola](recording://curves/parabola) the radius and color is changed over time,
-the other plots use static for their styling properties where possible.
-
-[sin](recording://trig/sin) and [cos](recording://trig/cos) are logged with the same parent entity (i.e.,
-`trig/{cos,sin}`) which will put them in the same view by default.
->>>>>>> c97ee895
 """.strip()
 
 

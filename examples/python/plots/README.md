--- conflicted
+++ resolved
@@ -15,9 +15,6 @@
   <source media="(max-width: 1200px)" srcset="https://static.rerun.io/plots/c5b91cf0bf2eaf91c71d6cdcd4fe312d4aeac572/1200w.png">
   <img src="https://static.rerun.io/plots/c5b91cf0bf2eaf91c71d6cdcd4fe312d4aeac572/full.png" alt="Plots example screenshot">
 </picture>
-
-<<<<<<< HEAD
-Demonstration of various plots and charts supported by Rerun.
 
 # Used Rerun types
 
@@ -135,8 +132,6 @@
 python examples/python/plots/main.py # run the example
 ```
 If you wish to customize it, explore additional features, or save it use the CLI with the `--help` option for guidance:
-=======
->>>>>>> 660bf567
 ```bash
 python examples/python/plots/main.py --help
 ```
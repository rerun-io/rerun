--- conflicted
+++ resolved
@@ -1,11 +1,13 @@
 <!--[metadata]
 title = "ROS Node"
 tags = ["2D", "3D", "mesh", "pinhole-camera", "ros", "time-series"]
-description = "A minimal example of creating a ROS node that subscribes to topics and converts the messages to rerun log calls."
 thumbnail = "https://static.rerun.io/ros-node/93169b35c17f5ec02d94150efb74c7ba06372842/480w.png"
 thumbnail_dimensions = [480, 480]
 -->
 
+A minimal example of creating a ROS node that subscribes to topics and converts the messages to rerun log calls.
+
+The solution here is mostly a toy example to show how ROS concepts can be mapped to Rerun.
 
 <picture>
   <source media="(max-width: 480px)" srcset="https://static.rerun.io/ros_node/de224f02697d8fa26a387e497ef5823a68122356/480w.png">
@@ -15,17 +17,6 @@
   <img src="https://static.rerun.io/ros_node/de224f02697d8fa26a387e497ef5823a68122356/full.png" alt="">
 </picture>
 
-<<<<<<< HEAD
-=======
-## Overview
-
->>>>>>> e3686c31
-A minimal example of creating a ROS node that subscribes to topics and converts the messages to rerun log calls.
-
-The solution here is mostly a toy example to show how ROS concepts can be mapped to Rerun.
-
-
-<<<<<<< HEAD
 # Used Rerun types
 [`Image`](https://www.rerun.io/docs/reference/types/archetypes/image), [`Pinhole`](https://www.rerun.io/docs/reference/types/archetypes/pinhole), [`Transform3D`](https://www.rerun.io/docs/reference/types/archetypes/transform3d), [`Boxes3D`](https://www.rerun.io/docs/reference/types/archetypes/boxes3d), [`Points3D`](https://www.rerun.io/docs/reference/types/archetypes/points3d), [`LineStrips3D`](https://www.rerun.io/docs/reference/types/archetypes/line_strips3d), [`Scalar`](https://www.rerun.io/docs/reference/types/archetypes/scalar)
 
@@ -46,9 +37,6 @@
 
 > NOTE: Unlike many of the other examples, this example requires a system installation of ROS
 in addition to the packages from requirements.txt.
-=======
-## Dependencies
->>>>>>> e3686c31
 
 This example was developed and tested on top of [ROS2 Humble Hawksbill](https://docs.ros.org/en/humble/index.html)
 and the [turtlebot3 navigation example](https://navigation.ros.org/getting_started/index.html).
@@ -78,15 +66,9 @@
 source /opt/ros/humble/setup.bash
 ```
 
-## Run
-
-<<<<<<< HEAD
-In one terminal launch the nav2 turtlebot demo:
-=======
-## Running
+## Run the code
 
 First, in one terminal launch the nav2 turtlebot demo:
->>>>>>> e3686c31
 ```
 source /opt/ros/humble/setup.bash
 export TURTLEBOT3_MODEL=waffle

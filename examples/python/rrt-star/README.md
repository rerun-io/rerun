<!--[metadata]
title = "RRT*"
tags = ["2D"]
thumbnail= "https://static.rerun.io/rrt-star/fbbda33bdbbfa469ec95c905178ac3653920473a/480w.png"
thumbnail_dimensions = [480, 480]
channel = "main"
-->

This example visualizes the path finding algorithm RRT\* in a simple environment.

<picture>
  <img src="https://static.rerun.io/rrt-star/4d4684a24eab7d5def5768b7c1685d8b1cb2c010/full.png" alt="RRT* example screenshot">
  <source media="(max-width: 480px)" srcset="https://static.rerun.io/rrt-star/4d4684a24eab7d5def5768b7c1685d8b1cb2c010/480w.png">
  <source media="(max-width: 768px)" srcset="https://static.rerun.io/rrt-star/4d4684a24eab7d5def5768b7c1685d8b1cb2c010/768w.png">
  <source media="(max-width: 1024px)" srcset="https://static.rerun.io/rrt-star/4d4684a24eab7d5def5768b7c1685d8b1cb2c010/1024w.png">
  <source media="(max-width: 1200px)" srcset="https://static.rerun.io/rrt-star/4d4684a24eab7d5def5768b7c1685d8b1cb2c010/1200w.png">
</picture>

<<<<<<< HEAD
This example visualizes the path finding algorithm RRT/* in a simple environment.

# Used Rerun types
[`LineStrips2D`](https://www.rerun.io/docs/reference/types/archetypes/line_strips2d), [`Points2D`](https://www.rerun.io/docs/reference/types/archetypes/points2d), [`TextDocument`](https://www.rerun.io/docs/reference/types/archetypes/text_document)

# Background
The algorithm finds a path between two points by randomly expanding a tree from the start point.
After it has added a random edge to the tree it looks at nearby nodes to check if it's faster to reach them through this new edge instead,
and if so it changes the parent of these nodes. This ensures that the algorithm will converge to the optimal path given enough time.

=======
>>>>>>> 660bf567
A detailed explanation can be found in the original paper
Karaman, S. Frazzoli, S. 2011. "Sampling-based algorithms for optimal motion planning".
or in [this medium article](https://theclassytim.medium.com/robotic-path-planning-rrt-and-rrt-212319121378)


# Logging and visualizing with Rerun

All points are logged using the [`Points2D`](https://www.rerun.io/docs/reference/types/archetypes/points2d) archetype, while the lines are logged using the LineStrips2D [`LineStrips2D`](https://www.rerun.io/docs/reference/types/archetypes/line_strips2d).

The visualizations in this example were created with the following Rerun code:

## Map

### Starting Point
```python
rr.log("map/start", rr.Points2D([start_point], radii=0.02, colors=[[255, 255, 255, 255]]))
```

### Destination Point
```python
rr.log("map/destination", rr.Points2D([end_point], radii=0.02, colors=[[255, 255, 0, 255]]))
```

### Obstacles
```python
rr.log("map/obstacles", rr.LineStrips2D(self.obstacles))
```


## RRT Tree

### Edges
```python
rr.log("map/tree/edges", rr.LineStrips2D(tree.segments(), radii=0.0005, colors=[0, 0, 255, 128]))
```

### New edges
```python
rr.log("map/new/new_edge", rr.LineStrips2D([(closest_node.pos, new_point)], colors=[color], radii=0.001))
```

### Vertices
```python
rr.log("map/tree/vertices", rr.Points2D([node.pos for node in tree], radii=0.002), rr.AnyValues(cost=[float(node.cost) for node in tree]))
```

### Close Nodes
```python
rr.log("map/new/close_nodes", rr.Points2D([node.pos for node in close_nodes]))
```

### Closest Node
```python
rr.log("map/new/closest_node", rr.Points2D([closest_node.pos], radii=0.008))
```

### Random Points
```python
rr.log("map/new/random_point", rr.Points2D([random_point], radii=0.008))
```

### New Points
```python
rr.log("map/new/new_point", rr.Points2D([new_point], radii=0.008))
```

### Path
```python
rr.log("map/path", rr.LineStrips2D(segments, radii=0.002, colors=[0, 255, 255, 255]))
```


# Run the Code
To run this example, make sure you have the Rerun repository checked out and the latest SDK installed:
```bash
# Setup
pip install --upgrade rerun-sdk  # install the latest Rerun SDK
git clone git@github.com:rerun-io/rerun.git  # Clone the repository
cd rerun
git checkout latest  # Check out the commit matching the latest SDK release
```
Install the necessary libraries specified in the requirements file:
```bash
pip install -r examples/python/rrt-star/requirements.txt
```
To experiment with the provided example, simply execute the main Python script:
```bash
python examples/python/rrt-star/main.py # run the example
```
If you wish to customize it, explore additional features, or save it use the CLI with the `--help` option for guidance:
```bash
python examples/python/rrt-star/main.py --help
```<|MERGE_RESOLUTION|>--- conflicted
+++ resolved
@@ -16,9 +16,6 @@
   <source media="(max-width: 1200px)" srcset="https://static.rerun.io/rrt-star/4d4684a24eab7d5def5768b7c1685d8b1cb2c010/1200w.png">
 </picture>
 
-<<<<<<< HEAD
-This example visualizes the path finding algorithm RRT/* in a simple environment.
-
 # Used Rerun types
 [`LineStrips2D`](https://www.rerun.io/docs/reference/types/archetypes/line_strips2d), [`Points2D`](https://www.rerun.io/docs/reference/types/archetypes/points2d), [`TextDocument`](https://www.rerun.io/docs/reference/types/archetypes/text_document)
 
@@ -27,8 +24,6 @@
 After it has added a random edge to the tree it looks at nearby nodes to check if it's faster to reach them through this new edge instead,
 and if so it changes the parent of these nodes. This ensures that the algorithm will converge to the optimal path given enough time.
 
-=======
->>>>>>> 660bf567
 A detailed explanation can be found in the original paper
 Karaman, S. Frazzoli, S. 2011. "Sampling-based algorithms for optimal motion planning".
 or in [this medium article](https://theclassytim.medium.com/robotic-path-planning-rrt-and-rrt-212319121378)

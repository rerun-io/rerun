--- conflicted
+++ resolved
@@ -1,15 +1,11 @@
 <!--[metadata]
-<<<<<<< HEAD
 title = "Minimal example"
-description = "Generates a 3D colored cube and demonstrates how to log a point cloud."
-=======
-title = "Minimal"
->>>>>>> e3686c31
 thumbnail = "https://static.rerun.io/minimal-example/9e694c0689f20323ed0053506a7a099f7391afca/480w.png"
 thumbnail_dimensions = [480, 480]
 tags = ["3D", "API example"]
 -->
 
+Generates a 3D colored cube and demonstrates how to log a point cloud.
 
 <picture>
   <source media="(max-width: 480px)" srcset="https://static.rerun.io/minimal/0e47ac513ab25d56cf2b493128097d499a07e5e8/480w.png">

--- conflicted
+++ resolved
@@ -19,11 +19,6 @@
 import cv2
 import numpy as np
 import rerun as rr
-<<<<<<< HEAD
-=======
-from rerun import RecordingStream
-from scipy.spatial.transform import Rotation
->>>>>>> c8323ac9
 
 
 def run_segmentation() -> None:
@@ -346,7 +341,7 @@
         rr.log_image(f"img_gray_{dtype}", img_gray.astype(dtype))
 
 
-def spawn_demo(demo: Callable[[], None], rec: RecordingStream) -> None:
+def spawn_demo(demo: Callable[[], None], rec: rr.RecordingStream) -> None:
     with rec:
         demo()
 

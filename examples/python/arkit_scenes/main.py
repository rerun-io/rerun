--- conflicted
+++ resolved
@@ -39,61 +39,6 @@
 assert len(ORIENTATION) == len(AVAILABLE_RECORDINGS)
 assert set(ORIENTATION.keys()) == set(AVAILABLE_RECORDINGS)
 
-<<<<<<< HEAD
-=======
-DESCRIPTION = """
-# ARKit Scenes
-This example visualizes the [ARKitScenes dataset](https://github.com/apple/ARKitScenes/) using Rerun. The dataset
-contains color images, depth images, the reconstructed mesh, and labeled bounding boxes around furniture.
-
-## How it was made
-The full source code for this example is available
-[on GitHub](https://github.com/rerun-io/rerun/blob/latest/examples/python/arkit_scenes/main.py).
-
-### Moving RGB-D camera
-To log a moving RGB-D camera we need to log four objects: the pinhole camera (intrinsics), the camera pose
-(extrinsics), the color image and the depth image.
-
-The [rr.Pinhole archetype](https://www.rerun.io/docs/reference/types/archetypes/pinhole) is logged to
-[world/camera_lowres](recording://world/camera_lowres) to define the intrinsics of the camera. This
-determines how to go from the 3D camera frame to the 2D image plane. The extrinsics are logged as an
-[rr.Transform3D archetype](https://www.rerun.io/docs/reference/types/archetypes/transform3d) to the
-[same entity world/camera_lowres](recording://world/camera_lowres). Note that we could also log the extrinsics to
-`world/camera` and the intrinsics to `world/camera/image` instead. Here, we log both on the same entity path to keep
-the paths shorter.
-
-The RGB image is logged as an
-[rr.Image archetype](https://www.rerun.io/docs/reference/types/archetypes/image) to the
-[world/camera_lowres/rgb entity](recording://world/camera_lowres/rgb) as a child of the intrinsics + extrinsics
-entity described in the previous paragraph. Similarly the depth image is logged as an
-[rr.DepthImage archetype](https://www.rerun.io/docs/reference/types/archetypes/depth_image) to
-[world/camera_lowres/depth](recording://world/camera_lowres/depth).
-
-### Ground-truth mesh
-The mesh is logged as an [rr.Mesh3D archetype](https://www.rerun.io/docs/reference/types/archetypes/mesh3d).
-In this case the mesh is composed of mesh vertices, indices (i.e., which vertices belong to the same face), and vertex
-colors. Given a `trimesh.Trimesh` the following call is used to log it to Rerun
-```python
-rr.log(
-    "world/mesh",
-    rr.Mesh3D(
-        vertex_positions=mesh.vertices,
-        vertex_colors=mesh.visual.vertex_colors,
-        indices=mesh.faces,
-    ),
-    static=True,
-)
-```
-Here, the mesh is logged to the [world/mesh entity](recording://world/mesh) and is marked as static, since it does not
-change in the context of this visualization.
-
-### 3D bounding boxes
-The bounding boxes around the furniture is visualized by logging the
-[rr.Boxes3D archetype](https://www.rerun.io/docs/reference/types/archetypes/boxes3d). In this example, each
-bounding box is logged as a separate entity to the common [world/annotations](recording://world/annotations) parent.
-""".strip()
-
->>>>>>> c97ee895
 LOWRES_POSED_ENTITY_PATH = "world/camera_lowres"
 HIGHRES_ENTITY_PATH = "world/camera_highres"
 

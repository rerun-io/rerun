#!/usr/bin/env python3
"""
Load an Open Photogrammetry Format (OPF) project and display the cameras and point cloud.

Requires Python 3.10 or higher because of [pyopf](https://pypi.org/project/pyopf/).
"""
from __future__ import annotations

import argparse
import logging
import zipfile
from dataclasses import dataclass
from pathlib import Path
from typing import Final

import numpy as np
import requests
import rerun as rr
import tqdm
from PIL import Image
from pyopf.io import load
from pyopf.resolve import resolve

DESCRIPTION = """
# Open Photogrammetry Format

Visualizes an Open Photogrammetry Format (OPF) project, displaying the cameras and point cloud.

The full source code for this example is available
[on GitHub](https://github.com/rerun-io/rerun/blob/latest/examples/python/open_photogrammetry_format).

### Links
* [OPF specification](https://pix4d.github.io/opf-spec/index.html)
* [Dataset source](https://support.pix4d.com/hc/en-us/articles/360000235126-Example-projects-real-photogrammetry-data#OPF1)
* [pyopf](https://github.com/Pix4D/pyopf)
"""


@dataclass
class DatasetSpec:
    dir_name: str
    url: str


DATASETS = {
    "olympic": DatasetSpec(
        "olympic_flame", "https://s3.amazonaws.com/mics.pix4d.com/example_datasets/olympic_flame.zip"
    ),
    "rainwater": DatasetSpec(
        "catch_rainwater_demo", "https://s3.amazonaws.com/mics.pix4d.com/example_datasets/catch_rainwater_demo.zip"
    ),
    "rivaz": DatasetSpec("rivaz_demo", "https://s3.amazonaws.com/mics.pix4d.com/example_datasets/rivaz_demo.zip"),
}
DATASET_DIR: Final = Path(__file__).parent / "dataset"


def download_file(url: str, path: Path) -> None:
    path.parent.mkdir(parents=True, exist_ok=True)
    logging.info("Downloading %s to %s", url, path)
    response = requests.get(url, stream=True)
    with tqdm.tqdm.wrapattr(
        open(path, "wb"),
        "write",
        miniters=1,
        total=int(response.headers.get("content-length", 0)),
        desc=f"Downloading {path.name}",
    ) as f:
        for chunk in response.iter_content(chunk_size=4096):
            f.write(chunk)


def unzip_dir(archive: Path, destination: Path) -> None:
    """Unzip the archive to the destination, using tqdm to display progress."""
    logging.info("Extracting %s to %s", archive, destination)
    with zipfile.ZipFile(archive, "r") as zip_ref:
        zip_ref.extractall(destination)


class OPFProject:
    def __init__(self, path: Path, log_as_frames: bool = True) -> None:
        """
        Create a new OPFProject from the given path.

        Parameters
        ----------
        path : Path
            Path to the project file.
        log_as_frames : bool, optional
            Whether to log the cameras as individual frames, by default True

        """
        import os

        self.path = path
        # TODO(Pix4D/pyopf#6): https://github.com/Pix4D/pyopf/issues/6
        # pyopf doesn't seem to work with regular windows paths, but a "UNC dos path" works
        path_as_str = "\\\\.\\" + str(path.absolute()) if os.name == "nt" else str(path)
        self.project = resolve(load(path_as_str))
        self.log_as_frames = log_as_frames

    @classmethod
    def from_dataset(cls, dataset: str, log_as_frames: bool = True) -> OPFProject:
        """
        Download the dataset if necessary and return the project file.

        Parameters
        ----------
        dataset : str
            Name of the dataset to download.
        log_as_frames : bool, optional
            Whether to log the cameras as individual frames, by default True

        """
        spec = DATASETS[dataset]
        if not (DATASET_DIR / spec.dir_name).exists():
            zip_file = DATASET_DIR / f"{dataset}.zip"
            if not zip_file.exists():
                download_file(DATASETS[dataset].url, zip_file)
            unzip_dir(DATASET_DIR / f"{dataset}.zip", DATASET_DIR)

        return cls(DATASET_DIR / spec.dir_name / "project.opf", log_as_frames=log_as_frames)

    def log_point_cloud(self) -> None:
        """Log the project's point cloud."""
        points = self.project.point_cloud_objs[0].nodes[0]
        rr.log("world/points", rr.Points3D(points.position, colors=points.color), static=True)

    def log_calibrated_cameras(self, jpeg_quality: int | None) -> None:
        """
        Log the project's calibrated cameras as individual frames.

        Logging all cameras in a single frame is also possible, but clutter the default view with too many image views.
        """
        sensor_map = {sensor.id: sensor for sensor in self.project.input_cameras.sensors}
        calib_sensor_map = {sensor.id: sensor for sensor in self.project.calibration.calibrated_cameras.sensors}

        for i, (camera, calib_camera) in enumerate(
            zip(
                self.project.camera_list.cameras,
                self.project.calibration.calibrated_cameras.cameras,
            )
        ):
            if not str(camera.uri).endswith(".jpg"):
                continue

            if self.log_as_frames:
                rr.set_time_sequence("image", i)
                entity = "world/cameras"
            else:
                entity = f"world/cameras/{i}"

            sensor = sensor_map[calib_camera.sensor_id]
            calib_sensor = calib_sensor_map[calib_camera.sensor_id]

            # Specification for the omega, phi, kappa angles:
            # https://pix4d.github.io/opf-spec/specification/calibrated_cameras.html#calibrated-camera
            omega, phi, kappa = tuple(np.deg2rad(a) for a in calib_camera.orientation_deg)
            rot = (
                np.array(
                    [
                        [1, 0, 0],
                        [0, np.cos(omega), -np.sin(omega)],
                        [0, np.sin(omega), np.cos(omega)],
                    ]
                )
                @ np.array(
                    [
                        [np.cos(phi), 0, np.sin(phi)],
                        [0, 1, 0],
                        [-np.sin(phi), 0, np.cos(phi)],
                    ]
                )
                @ np.array(
                    [
                        [np.cos(kappa), -np.sin(kappa), 0],
                        [np.sin(kappa), np.cos(kappa), 0],
                        [0, 0, 1],
                    ]
                )
            )

            rr.log(entity, rr.Transform3D(translation=calib_camera.position, mat3x3=rot))

            assert calib_sensor.internals.type == "perspective"

            # RUB coordinate system specified in https://pix4d.github.io/opf-spec/specification/projected_input_cameras.html#coordinate-system-specification
            rr.log(
                entity + "/image",
                rr.Pinhole(
                    resolution=sensor.image_size_px,
                    focal_length=calib_sensor.internals.focal_length_px,
                    principal_point=calib_sensor.internals.principal_point_px,
                    camera_xyz=rr.ViewCoordinates.RUB,
                ),
            )

            if jpeg_quality is not None:
                with Image.open(self.path.parent / camera.uri) as img:
                    rr.log(entity + "/image/rgb", rr.Image(np.array(img)).compress(jpeg_quality=jpeg_quality))
            else:
                rr.log(entity + "/image/rgb", rr.ImageEncoded(path=self.path.parent / camera.uri))


def main() -> None:
    logging.getLogger().addHandler(rr.LoggingHandler())
    logging.getLogger().setLevel("INFO")

    parser = argparse.ArgumentParser(
        description="Load an Open Photogrammetry Format (OPF) project and display the cameras and point cloud."
    )
    parser.add_argument(
        "--dataset",
        choices=DATASETS.keys(),
        default="olympic",
        help="Run on a demo image automatically downloaded",
    )
    parser.add_argument(
        "--no-frames",
        action="store_true",
        help="Log all cameras globally instead of as individual frames in the timeline.",
    )
    parser.add_argument(
        "--jpeg-quality",
        type=int,
        default=None,
        help="If specified, compress the camera images with the given JPEG quality.",
    )

    rr.script_add_args(parser)

    args, unknown = parser.parse_known_args()
    for arg in unknown:
        logging.warning(f"unknown arg: {arg}")

    # load the data set
    project = OPFProject.from_dataset(args.dataset, log_as_frames=not args.no_frames)

    # display everything in Rerun
    rr.script_setup(args, "rerun_example_open_photogrammetry_format")
<<<<<<< HEAD
    rr.log("description", rr.TextDocument(DESCRIPTION, media_type=rr.MediaType.MARKDOWN), timeless=True)
    rr.log("world", rr.ViewCoordinates.RIGHT_HAND_Z_UP, timeless=True)
=======
    rr.log("world", rr.ViewCoordinates.RIGHT_HAND_Z_UP, static=True)
>>>>>>> c97ee895
    project.log_point_cloud()
    project.log_calibrated_cameras(jpeg_quality=args.jpeg_quality)
    rr.script_teardown(args)


if __name__ == "__main__":
    main()<|MERGE_RESOLUTION|>--- conflicted
+++ resolved
@@ -237,12 +237,8 @@
 
     # display everything in Rerun
     rr.script_setup(args, "rerun_example_open_photogrammetry_format")
-<<<<<<< HEAD
     rr.log("description", rr.TextDocument(DESCRIPTION, media_type=rr.MediaType.MARKDOWN), timeless=True)
-    rr.log("world", rr.ViewCoordinates.RIGHT_HAND_Z_UP, timeless=True)
-=======
     rr.log("world", rr.ViewCoordinates.RIGHT_HAND_Z_UP, static=True)
->>>>>>> c97ee895
     project.log_point_cloud()
     project.log_calibrated_cameras(jpeg_quality=args.jpeg_quality)
     rr.script_teardown(args)

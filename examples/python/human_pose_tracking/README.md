--- conflicted
+++ resolved
@@ -63,7 +63,6 @@
 
 ```python
 rr.log(
-<<<<<<< HEAD
     "video/mask",
     rr.AnnotationContext(
         [
@@ -71,19 +70,8 @@
             rr.AnnotationInfo(id=1, label="Person", color=(0, 0, 0)),
         ]
     ),
-    timeless=True,
+    static=True,
 )
-=======
-        "video/mask",
-        rr.AnnotationContext(
-            [
-                rr.AnnotationInfo(id=0, label="Background"),
-                rr.AnnotationInfo(id=1, label="Person", color=(0, 0, 0)),
-            ]
-        ),
-        static=True,
-    )
->>>>>>> c97ee895
 ```
 
 #### Segmentation image

--- conflicted
+++ resolved
@@ -166,12 +166,8 @@
         else:
             blueprint = viewport
 
-<<<<<<< HEAD
-    rr.init("rerun_example_blueprint_stocks", spawn=True)
+    rr.script_setup(args, "rerun_example_blueprint_stocks")
     rr.send_blueprint(blueprint, make_active=True)
-=======
-    rr.script_setup(args, "rerun_example_blueprint_stocks", blueprint=blueprint)
->>>>>>> 43cbc67e
 
     # In a future blueprint release, this can move into the blueprint as well
     for symbol in symbols:

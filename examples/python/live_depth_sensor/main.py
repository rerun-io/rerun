--- conflicted
+++ resolved
@@ -40,15 +40,10 @@
     rgb_from_depth = depth_profile.get_extrinsics_to(rgb_profile)
     rr.log(
         "realsense/rgb",
-<<<<<<< HEAD
-        rr.TranslationAndMat3(
+        rr.Transform3D(
             translation=rgb_from_depth.translation,
-            matrix=np.reshape(rgb_from_depth.rotation, (3, 3)),
+            mat3x3=np.reshape(rgb_from_depth.rotation, (3, 3)),
             from_parent=True,
-=======
-        transform=rr.TranslationAndMat3(
-            translation=rgb_from_depth.translation, mat3x3=np.reshape(rgb_from_depth.rotation, (3, 3))
->>>>>>> 06ff8518
         ),
         timeless=True,
     )

#!/usr/bin/env python3
from __future__ import annotations

import argparse
import os
import pathlib
from typing import Any, Final

import matplotlib
import numpy as np
import rerun as rr
from download_dataset import MINISPLIT_SCENES, download_minisplit
from nuscenes import nuscenes

EXAMPLE_DIR: Final = pathlib.Path(os.path.dirname(__file__))
DATASET_DIR: Final = EXAMPLE_DIR / "dataset"

# currently need to calculate the color manually
# see https://github.com/rerun-io/rerun/issues/4409
cmap = matplotlib.colormaps["turbo_r"]
norm = matplotlib.colors.Normalize(
    vmin=3.0,
    vmax=75.0,
)


def ensure_scene_available(root_dir: pathlib.Path, dataset_version: str, scene_name: str) -> None:
    """
    Ensure that the specified scene is available.

    Downloads minisplit into root_dir if scene_name is part of it and root_dir is empty.

    Raises ValueError if scene is not available and cannot be downloaded.
    """
    try:
        nusc = nuscenes.NuScenes(version=dataset_version, dataroot=root_dir, verbose=True)
    except AssertionError:  # dataset initialization failed
        if dataset_version == "v1.0-mini" and scene_name in MINISPLIT_SCENES:
            download_minisplit(root_dir)
            nusc = nuscenes.NuScenes(version=dataset_version, dataroot=root_dir, verbose=True)
        else:
            print(f"Could not find dataset at {root_dir} and could not automatically download specified scene.")
            exit()

    scene_names = [s["name"] for s in nusc.scene]
    if scene_name not in scene_names:
        raise ValueError(f"{scene_name=} not found in dataset")


def log_nuscenes(root_dir: pathlib.Path, dataset_version: str, scene_name: str, max_time_sec: float) -> None:
    """Log nuScenes scene."""
    nusc = nuscenes.NuScenes(version=dataset_version, dataroot=root_dir, verbose=True)

    scene = next(s for s in nusc.scene if s["name"] == scene_name)

    rr.log("world", rr.ViewCoordinates.RIGHT_HAND_Z_UP, timeless=True)

    first_sample_token = scene["first_sample_token"]
    first_sample = nusc.get("sample", scene["first_sample_token"])

    first_lidar_token = ""
    first_radar_tokens = []
    first_camera_tokens = []
    for sample_data_token in first_sample["data"].values():
        sample_data = nusc.get("sample_data", sample_data_token)
        log_sensor_calibration(sample_data, nusc)

        if sample_data["sensor_modality"] == "lidar":
            first_lidar_token = sample_data_token
        elif sample_data["sensor_modality"] == "radar":
            first_radar_tokens.append(sample_data_token)
        elif sample_data["sensor_modality"] == "camera":
            first_camera_tokens.append(sample_data_token)

    first_timestamp_us = nusc.get("sample_data", first_lidar_token)["timestamp"]
    max_timestamp_us = first_timestamp_us + 1e6 * max_time_sec

    log_lidar_and_ego_pose(first_lidar_token, nusc, max_timestamp_us)
    log_cameras(first_camera_tokens, nusc, max_timestamp_us)
    log_radars(first_radar_tokens, nusc, max_timestamp_us)
    log_annotations(first_sample_token, nusc, max_timestamp_us)


def log_lidar_and_ego_pose(first_lidar_token: str, nusc: nuscenes.NuScenes, max_timestamp_us: float) -> None:
    """Log lidar data and vehicle pose."""
    current_lidar_token = first_lidar_token

    while current_lidar_token != "":
        sample_data = nusc.get("sample_data", current_lidar_token)
        sensor_name = sample_data["channel"]

        if max_timestamp_us < sample_data["timestamp"]:
            break

        # timestamps are in microseconds
        rr.set_time_seconds("timestamp", sample_data["timestamp"] * 1e-6)

        ego_pose = nusc.get("ego_pose", sample_data["ego_pose_token"])
        rotation_xyzw = np.roll(ego_pose["rotation"], shift=-1)  # go from wxyz to xyzw
        rr.log(
            "world/ego_vehicle",
            rr.Transform3D(
                translation=ego_pose["translation"],
                rotation=rr.Quaternion(xyzw=rotation_xyzw),
                from_parent=False,
            ),
        )
        current_lidar_token = sample_data["next"]

        data_file_path = nusc.dataroot / sample_data["filename"]
        pointcloud = nuscenes.LidarPointCloud.from_file(str(data_file_path))
        points = pointcloud.points[:3].T  # shape after transposing: (num_points, 3)
        point_distances = np.linalg.norm(points, axis=1)
        point_colors = cmap(norm(point_distances))
        rr.log(f"world/ego_vehicle/{sensor_name}", rr.Points3D(points, colors=point_colors))


def log_cameras(first_camera_tokens: list[str], nusc: nuscenes.NuScenes, max_timestamp_us: float) -> None:
    """Log camera data."""
    for first_camera_token in first_camera_tokens:
        current_camera_token = first_camera_token
        while current_camera_token != "":
            sample_data = nusc.get("sample_data", current_camera_token)
            if max_timestamp_us < sample_data["timestamp"]:
                break
            sensor_name = sample_data["channel"]
            rr.set_time_seconds("timestamp", sample_data["timestamp"] * 1e-6)
            data_file_path = nusc.dataroot / sample_data["filename"]
            rr.log(f"world/ego_vehicle/{sensor_name}", rr.ImageEncoded(path=data_file_path))
            current_camera_token = sample_data["next"]


def log_radars(first_radar_tokens: list[str], nusc: nuscenes.NuScenes, max_timestamp_us: float) -> None:
    """Log radar data."""
    for first_radar_token in first_radar_tokens:
        current_camera_token = first_radar_token
        while current_camera_token != "":
            sample_data = nusc.get("sample_data", current_camera_token)
            if max_timestamp_us < sample_data["timestamp"]:
                break
            sensor_name = sample_data["channel"]
            rr.set_time_seconds("timestamp", sample_data["timestamp"] * 1e-6)
            data_file_path = nusc.dataroot / sample_data["filename"]
            pointcloud = nuscenes.RadarPointCloud.from_file(str(data_file_path))
            points = pointcloud.points[:3].T  # shape after transposing: (num_points, 3)
            point_distances = np.linalg.norm(points, axis=1)
            point_colors = cmap(norm(point_distances))
            rr.log(f"world/ego_vehicle/{sensor_name}", rr.Points3D(points, colors=point_colors))
            current_camera_token = sample_data["next"]


def log_annotations(first_sample_token: str, nusc: nuscenes.NuScenes, max_timestamp_us: float) -> None:
    """Log 3D bounding boxes."""
    label2id: dict[str, int] = {}
    current_sample_token = first_sample_token
    while current_sample_token != "":
        sample_data = nusc.get("sample", current_sample_token)
        if max_timestamp_us < sample_data["timestamp"]:
            break
        rr.set_time_seconds("timestamp", sample_data["timestamp"] * 1e-6)
        ann_tokens = sample_data["anns"]
        sizes = []
        centers = []
        rotations = []
        class_ids = []
        for ann_token in ann_tokens:
            ann = nusc.get("sample_annotation", ann_token)

            rotation_xyzw = np.roll(ann["rotation"], shift=-1)  # go from wxyz to xyzw
            width, length, height = ann["size"]
            sizes.append((length, width, height))  # x, y, z sizes
            centers.append(ann["translation"])
            rotations.append(rr.Quaternion(xyzw=rotation_xyzw))
            if ann["category_name"] not in label2id:
                label2id[ann["category_name"]] = len(label2id)
            class_ids.append(label2id[ann["category_name"]])

        rr.log("world/anns", rr.Boxes3D(sizes=sizes, centers=centers, rotations=rotations, class_ids=class_ids))
        current_sample_token = sample_data["next"]

    # skipping for now since labels take too much space in 3D view (see https://github.com/rerun-io/rerun/issues/4451)
    # annotation_context = [(i, label) for label, i in label2id.items()]
    # rr.log("world/anns", rr.AnnotationContext(annotation_context), timeless=True)


def log_sensor_calibration(sample_data: dict[str, Any], nusc: nuscenes.NuScenes) -> None:
    """Log sensor calibration (pinhole camera, sensor poses, etc.)."""
    sensor_name = sample_data["channel"]
    calibrated_sensor_token = sample_data["calibrated_sensor_token"]
    calibrated_sensor = nusc.get("calibrated_sensor", calibrated_sensor_token)
    rotation_xyzw = np.roll(calibrated_sensor["rotation"], shift=-1)  # go from wxyz to xyzw
    rr.log(
        f"world/ego_vehicle/{sensor_name}",
        rr.Transform3D(
            translation=calibrated_sensor["translation"],
            rotation=rr.Quaternion(xyzw=rotation_xyzw),
            from_parent=False,
        ),
        timeless=True,
    )
    if len(calibrated_sensor["camera_intrinsic"]) != 0:
        rr.log(
            f"world/ego_vehicle/{sensor_name}",
            rr.Pinhole(
                image_from_camera=calibrated_sensor["camera_intrinsic"],
                width=sample_data["width"],
                height=sample_data["height"],
            ),
            timeless=True,
        )


def main() -> None:
    parser = argparse.ArgumentParser(description="Visualizes the nuScenes dataset using the Rerun SDK.")
    parser.add_argument(
        "--root-dir",
        type=pathlib.Path,
        default=DATASET_DIR,
        help="Root directory of nuScenes dataset",
    )
    parser.add_argument(
        "--scene-name",
        type=str,
        default="scene-0061",
        help="Scene name to visualize (typically of form 'scene-xxxx')",
    )
<<<<<<< HEAD
    parser.add_argument("--dataset_version", type=str, default="v1.0-mini", help="Scene id to visualize")
    parser.add_argument(
        "--seconds", type=float, default=float("inf"), help="If specified, limits the number of seconds logged"
    )
=======
    parser.add_argument("--dataset-version", type=str, default="v1.0-mini", help="Scene id to visualize")
>>>>>>> e2c7c10d
    rr.script_add_args(parser)
    args = parser.parse_args()

    ensure_scene_available(args.root_dir, args.dataset_version, args.scene_name)

    rr.script_setup(args, "rerun_example_nuscenes")
    log_nuscenes(args.root_dir, args.dataset_version, args.scene_name, max_time_sec=args.seconds)

    rr.script_teardown(args)


if __name__ == "__main__":
    main()<|MERGE_RESOLUTION|>--- conflicted
+++ resolved
@@ -224,14 +224,10 @@
         default="scene-0061",
         help="Scene name to visualize (typically of form 'scene-xxxx')",
     )
-<<<<<<< HEAD
-    parser.add_argument("--dataset_version", type=str, default="v1.0-mini", help="Scene id to visualize")
+    parser.add_argument("--dataset-version", type=str, default="v1.0-mini", help="Scene id to visualize")
     parser.add_argument(
         "--seconds", type=float, default=float("inf"), help="If specified, limits the number of seconds logged"
     )
-=======
-    parser.add_argument("--dataset-version", type=str, default="v1.0-mini", help="Scene id to visualize")
->>>>>>> e2c7c10d
     rr.script_add_args(parser)
     args = parser.parse_args()
 

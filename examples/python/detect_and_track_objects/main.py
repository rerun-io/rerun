--- conflicted
+++ resolved
@@ -48,58 +48,6 @@
     DetrForSegmentation,
 )
 
-<<<<<<< HEAD
-=======
-DESCRIPTION = """
-# Detect and Track Objects
-
-This is a more elaborate example applying simple object detection and segmentation on a video using the Huggingface
-`transformers` library. Tracking across frames is performed using [CSRT](https://arxiv.org/abs/1611.08461) from
-OpenCV. The results are visualized using Rerun.
-
-## How it was made
-The full source code for this example is available
-[on GitHub](https://github.com/rerun-io/rerun/blob/latest/examples/python/detect_and_track_objects/main.py).
-
-### Input Video
-The input video is logged as a sequence of
-[rr.Image objects](https://www.rerun.io/docs/reference/types/archetypes/image) to the
-[image entity](recording://image). Since the detection and segmentation model operates on smaller images the
-resized images are logged to the separate [segmentation/rgb_scaled entity](recording://segmentation/rgb_scaled). This allows us to
-subsequently visualize the segmentation mask on top of the video.
-
-### Segmentations
-The [segmentation result](recording://image_segmentation/segmentation) is logged through a combination of two archetypes.
-The segmentation image itself is logged as an
-[rr.SegmentationImage archetype](https://www.rerun.io/docs/reference/types/archetypes/segmentation_image) and
-contains the id for each pixel. It is logged to the [segmentation entity](recording://segmentation).
-
-The color and label for each class is determined by the
-[rr.AnnotationContext archetype](https://www.rerun.io/docs/reference/types/archetypes/annotation_context) which is
-logged to the root entity using `rr.log("/", …, static=True` as it should apply to the whole sequence and all
-entities that have a class id.
-
-### Detections
-The detections and tracked bounding boxes are visualized by logging the
-[rr.Boxes2D archetype](https://www.rerun.io/docs/reference/types/archetypes/boxes2d) to Rerun.
-
-The color and label of the bounding boxes is determined by their class id, relying on the same
-[rr.AnnotationContext archetype](https://www.rerun.io/docs/reference/types/archetypes/annotation_context) as the
-segmentation images. This ensures that a bounding box and a segmentation image with the same class id will also have the
-same color.
-
-Note that it is also possible to log multiple annotation contexts should different colors and / or labels be desired.
-The annotation context is resolved by seeking up the entity hierarchy.
-
-### Text Log
-Through the [rr.TextLog archetype] text at different importance level can be logged. Rerun integrates with the
-[Python logging module](https://docs.python.org/3/library/logging.html). After an initial setup that is described on the
-[rr.TextLog page](https://www.rerun.io/docs/reference/types/archetypes/text_log#textlogintegration), statements
-such as `logging.info("...")`, `logging.debug("...")`, etc. will show up in the Rerun viewer. In the viewer you can
-adjust the filter level and look at the messages time-synchronized with respect to other logged data.
-""".strip()
-
->>>>>>> c97ee895
 
 @dataclass
 class Detection:

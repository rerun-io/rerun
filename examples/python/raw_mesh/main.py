--- conflicted
+++ resolved
@@ -43,14 +43,9 @@
             world_from_mesh = node_data[0]
             rr.log(
                 path,
-<<<<<<< HEAD
-                rr.TranslationAndMat3x3(
-                    trimesh.transformations.translation_from_matrix(world_from_mesh), world_from_mesh[0:3, 0:3]
-=======
                 rr.Transform3D(
                     mat3x3=trimesh.transformations.translation_from_matrix(world_from_mesh),
                     translation=world_from_mesh[0:3, 0:3],
->>>>>>> 06ff8518
                 ),
             )
 

--- conflicted
+++ resolved
@@ -84,13 +84,8 @@
         inputs = self.feature_extractor(images=pil_im_small, return_tensors="pt")
         _, _, scaled_height, scaled_width = inputs["pixel_values"].shape
         scaled_size = (scaled_width, scaled_height)
-<<<<<<< HEAD
-        rgb_scaled = cv.resize(rgb, scaled_size)
+        rgb_scaled = cv2.resize(rgb, scaled_size)
         rr.log_image("image_scaled/rgb", rgb_scaled, jpeg_quality=95)
-=======
-        rgb_scaled = cv2.resize(rgb, scaled_size)
-        rr.log_image("image_scaled/rgb", rgb_scaled)
->>>>>>> 2ba5030a
 
         logging.debug("Pass image to detection network")
         outputs = self.model(**inputs)
@@ -337,13 +332,8 @@
             logging.info("End of video")
             break
 
-<<<<<<< HEAD
-        rgb = cv.cvtColor(bgr, cv.COLOR_BGR2RGB)
+        rgb = cv2.cvtColor(bgr, cv2.COLOR_BGR2RGB)
         rr.log_image("image/rgb", rgb, jpeg_quality=95)
-=======
-        rgb = cv2.cvtColor(bgr, cv2.COLOR_BGR2RGB)
-        rr.log_image("image/rgb", rgb)
->>>>>>> 2ba5030a
 
         if not trackers or frame_idx % 40 == 0:
             detections = detector.detect_objects_to_track(rgb=rgb, frame_idx=frame_idx)

<!--[metadata]
title = "Notebook: minimal example"
tags = ["Notebook", "API example", "3D"]
thumbnail = "https://static.rerun.io/notebook_cube/e40da7048fb5c0c12ef9931225791c27469d057d/480w.png"
thumbnail_dimensions = [480, 480]
-->

## Overview

Rerun supports directly embedding within a [Jupyter](https://jupyter.org/) notebook.
Many additional environments beyond Jupyter are supported such as [Google Colab](https://colab.research.google.com/)
or [VSCode](https://code.visualstudio.com/blogs/2021/08/05/notebooks).

You need the separate support package [`rerun-notebook`](https://pypi.org/project/rerun-notebook/) to use this feature. Typically this is installed using:
```bash
pip instal "rerun-sdk[notebook]"
```

In order to show a Rerun Viewer inline within a notebook, you can call:

```python
rr.init("rerun_example_notebook")

rr.log(...)

rr.notebook_show()
```

This will show the contents of the current global recording stream. Note that the global stream will accumulate
data in-memory. You can reset the stream by calling `rr.init` again to establish a new global context.

As with the other stream viewing APIs (`rr.show`, `rr.connect`, `rr.spawn`), you can alternatively pass
a specific recording instance to `notebook_show`

```python
rec = rr.new_recording("rerun_example_notebook_local")

rec.log(...)

rr.notebook_show(recording=rec)
```

## Running in Jupyter

<<<<<<< HEAD
The easiest way to get a feel for working with notebooks is to use it.
=======
The easiest way to get a feel for working with notebooks is to use it:

Install Jupyter
>>>>>>> 4d5823b7

First, install the requirements (this includes jupyter, the Rerun SDK, and the notebook support package)
```
pip install -r requirements.txt
```

Then, open the notebook
```
jupyter notebook cube.ipynb
```

Follow along in the browser that opens.<|MERGE_RESOLUTION|>--- conflicted
+++ resolved
@@ -41,14 +41,7 @@
 ```
 
 ## Running in Jupyter
-
-<<<<<<< HEAD
 The easiest way to get a feel for working with notebooks is to use it.
-=======
-The easiest way to get a feel for working with notebooks is to use it:
-
-Install Jupyter
->>>>>>> 4d5823b7
 
 First, install the requirements (this includes jupyter, the Rerun SDK, and the notebook support package)
 ```

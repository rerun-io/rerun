<!--[metadata]
title = "Hand tracking and gesture recognition"
tags = ["mediapipe", "keypoint-detection", "2D", "3D"]
description = "Use the MediaPipe Hand Landmark and Gesture Detection solution to track hand and recognize gestures in images, video, and camera stream.."
thumbnail = "https://static.rerun.io/hand-tracking-and-gesture-recognition/56d097e347af2a4b7c4649c7d994cc038c02c2f4/480w.png"
thumbnail_dimensions = [480, 480]
-->


<picture>
  <img src="https://static.rerun.io/gesture_detection/2a5a3ec83962623063297fd95de57062372d5db0/full.png" alt="">
  <source media="(max-width: 480px)" srcset="https://static.rerun.io/gesture_detection/2a5a3ec83962623063297fd95de57062372d5db0/480w.png">
  <source media="(max-width: 768px)" srcset="https://static.rerun.io/gesture_detection/2a5a3ec83962623063297fd95de57062372d5db0/768w.png">
  <source media="(max-width: 1024px)" srcset="https://static.rerun.io/gesture_detection/2a5a3ec83962623063297fd95de57062372d5db0/1024w.png">
  <source media="(max-width: 1200px)" srcset="https://static.rerun.io/gesture_detection/2a5a3ec83962623063297fd95de57062372d5db0/1200w.png">
</picture>

Use the [MediaPipe](https://google.github.io/mediapipe/) Hand Landmark and Gesture Detection solutions to
track hands and recognize gestures in images, video, and camera stream.

# Used Rerun Types
[`Image`](https://www.rerun.io/docs/reference/types/archetypes/image), [`Points2D`](https://www.rerun.io/docs/reference/types/archetypes/points2d), [`Points3D`](https://www.rerun.io/docs/reference/types/archetypes/points3d), [`LineStrips2D`](https://www.rerun.io/docs/reference/types/archetypes/line_strips2d), [`ClassDescription`](https://www.rerun.io/docs/reference/types/datatypes/class_description), [`AnnotationContext`](https://www.rerun.io/docs/reference/types/archetypes/annotation_context), [`TextDocument`](https://www.rerun.io/docs/reference/types/archetypes/text_document)

# Background
The hand tracking and gesture recognition technology aims to give the ability of the devices to interpret hand movements and gestures as commands or inputs.
At the core of this technology, a pre-trained machine-learning model analyses the visual input and identifies hand landmarks and hand gestures.
The real applications of such technology vary, as hand movements and gestures can be used to control smart devices.
Human-Computer Interaction, Robotics, Gaming, and Augmented Reality are a few of the fields where the potential applications of this technology appear most promising.

In this example, the [MediaPipe](https://developers.google.com/mediapipe/) Gesture and Hand Landmark Detection solutions were utilized to detect and track hand landmarks and recognize gestures.
Rerun was employed to visualize the output of the Mediapipe solution over time to make it easy to analyze the behavior.

<<<<<<< HEAD
# Logging data

## Timelines for video
=======
# Logging and Visualizing with Rerun
The visualizations in this example were created with the following Rerun code.

## Timelines
>>>>>>> 6de5e14b

For each processed video frame, all data sent to Rerun is associated with the two [`timelines`](https://www.rerun.io/docs/concepts/timelines) `time` and `frame_idx`.

```python
rr.set_time_sequence("frame_nr", frame_idx)
rr.set_time_nanos("frame_time", frame_time_nano)
```

<<<<<<< HEAD
## Hand landmarks as 2D points

![gesture_recognition_2d_points](https://github.com/rerun-io/rerun/assets/49308613/7e5dd809-be06-4f62-93a8-4fc03e5dfa0e)

You can extract hand landmark points as normalized values, utilizing the image's width and height for conversion into
image coordinates. These coordinates are then logged as 2D points to the Rerun SDK. Additionally, you can identify
connections between the landmarks and log them as 2D linestrips.

=======
## Video
The input video is logged as a sequence of [`Image`](https://www.rerun.io/docs/reference/types/archetypes/image) objects to the `Media/Video` entity.
>>>>>>> 6de5e14b
```python
rr.log(
    "Media/Video",
    rr.Image(frame).compress(jpeg_quality=75)
)
```

<<<<<<< HEAD
## Hand landmarks as 3D points
=======
## Hand Landmark Points
Logging the hand landmarks involves specifying connections between the points, extracting pose landmark points and logging them to the Rerun SDK.
The 2D points are visualized over the video and at a separate entity.
Meanwhile, the 3D points allows the creation of a 3D model of the hand for a more comprehensive representation of the hand landmarks.
>>>>>>> 6de5e14b

The 2D and 3D points are logged through a combination of two archetypes.
For the 2D points, the Points2D and LineStrips2D archetypes are utilized. These archetypes help visualize the points and connect them with lines, respectively.
As for the 3D points, the logging process involves two steps. First, a timeless [`ClassDescription`](https://www.rerun.io/docs/reference/types/datatypes/class_description) is logged, that contains the information which maps keypoint ids to labels and how to connect
the keypoints. Defining these connections automatically renders lines between them. Mediapipe provides the `HAND_CONNECTIONS` variable which contains the list of `(from, to)` landmark indices that define the connections.
Second, the actual keypoint positions are logged in 3D [`Points3D`](https://www.rerun.io/docs/reference/types/archetypes/points3d) archetype.

### Label Mapping and Keypoint Connections

```python
rr.log(
    "/",
    rr.AnnotationContext(
        rr.ClassDescription(
            info=rr.AnnotationInfo(id=0, label="Hand3D"),
            keypoint_connections=mp.solutions.hands.HAND_CONNECTIONS,
        )
    ),
    timeless=True,
)

rr.log("Hand3D", rr.ViewCoordinates.LEFT_HAND_Y_DOWN, timeless=True)
```

<<<<<<< HEAD
## Gesture detection presentation

![Gesture Detection Presentation](https://github.com/rerun-io/rerun/assets/49308613/32cc44f4-28e5-4ed1-b283-f7351a087535)
=======
>>>>>>> 6de5e14b

### 2D Points

```python
# Log points to the image and Hand Entity
for log_key in ["Media/Points", "Hand/Points"]:
    rr.log(
      log_key,
      rr.Points2D(points, radii=10, colors=[255, 0, 0])
    )

# Log connections to the image and Hand Entity [128, 128, 128]
for log_key in ["Media/Connections", "Hand/Connections"]:
    rr.log(
      log_key,
      rr.LineStrips2D(np.stack((points1, points2), axis=1), colors=[255, 165, 0])
    )
```

<<<<<<< HEAD
# Gesture detector logger
=======
### 3D Points
>>>>>>> 6de5e14b

```python
rr.log(
    "Hand3D/Points",
    rr.Points3D(
        landmark_positions_3d,
        radii=20,
        class_ids=0,
        keypoint_ids=[i for i in range(len(landmark_positions_3d))],
    ),
)
```

## Detection

To showcase gesture recognition, an image of the corresponding gesture emoji is displayed within a `TextDocument` under the `Detection` entity.

```python
# Log the detection by using the appropriate image
rr.log(
    "Detection",
    rr.TextDocument(f"![Image]({GESTURE_URL + gesture_pic})".strip(), media_type=rr.MediaType.MARKDOWN),
)
```

# Run the Code
To run this example, make sure you have the Rerun repository checked out and the latest SDK installed:
```bash
# Setup
pip install --upgrade rerun-sdk  # install the latest Rerun SDK
git clone git@github.com:rerun-io/rerun.git  # Clone the repository
cd rerun
git checkout latest  # Check out the commit matching the latest SDK release
```
Install the necessary libraries specified in the requirements file:
```bash
pip install -r examples/python/gesture_detection/requirements.txt
```
To experiment with the provided example, simply execute the main Python script:
```bash
python examples/python/gesture_detection/main.py # run the example
```
If you wish to customize it for various videos, adjust the maximum frames, explore additional features, or save it use the CLI with the `--help` option for guidance:
```bash
$ python examples/python/gesture_detection/main.py --help
```<|MERGE_RESOLUTION|>--- conflicted
+++ resolved
@@ -18,7 +18,7 @@
 Use the [MediaPipe](https://google.github.io/mediapipe/) Hand Landmark and Gesture Detection solutions to
 track hands and recognize gestures in images, video, and camera stream.
 
-# Used Rerun Types
+# Used rerun types
 [`Image`](https://www.rerun.io/docs/reference/types/archetypes/image), [`Points2D`](https://www.rerun.io/docs/reference/types/archetypes/points2d), [`Points3D`](https://www.rerun.io/docs/reference/types/archetypes/points3d), [`LineStrips2D`](https://www.rerun.io/docs/reference/types/archetypes/line_strips2d), [`ClassDescription`](https://www.rerun.io/docs/reference/types/datatypes/class_description), [`AnnotationContext`](https://www.rerun.io/docs/reference/types/archetypes/annotation_context), [`TextDocument`](https://www.rerun.io/docs/reference/types/archetypes/text_document)
 
 # Background
@@ -30,16 +30,10 @@
 In this example, the [MediaPipe](https://developers.google.com/mediapipe/) Gesture and Hand Landmark Detection solutions were utilized to detect and track hand landmarks and recognize gestures.
 Rerun was employed to visualize the output of the Mediapipe solution over time to make it easy to analyze the behavior.
 
-<<<<<<< HEAD
-# Logging data
-
-## Timelines for video
-=======
-# Logging and Visualizing with Rerun
+# Logging and visualizing with Rerun
 The visualizations in this example were created with the following Rerun code.
 
 ## Timelines
->>>>>>> 6de5e14b
 
 For each processed video frame, all data sent to Rerun is associated with the two [`timelines`](https://www.rerun.io/docs/concepts/timelines) `time` and `frame_idx`.
 
@@ -48,19 +42,8 @@
 rr.set_time_nanos("frame_time", frame_time_nano)
 ```
 
-<<<<<<< HEAD
-## Hand landmarks as 2D points
-
-![gesture_recognition_2d_points](https://github.com/rerun-io/rerun/assets/49308613/7e5dd809-be06-4f62-93a8-4fc03e5dfa0e)
-
-You can extract hand landmark points as normalized values, utilizing the image's width and height for conversion into
-image coordinates. These coordinates are then logged as 2D points to the Rerun SDK. Additionally, you can identify
-connections between the landmarks and log them as 2D linestrips.
-
-=======
 ## Video
 The input video is logged as a sequence of [`Image`](https://www.rerun.io/docs/reference/types/archetypes/image) objects to the `Media/Video` entity.
->>>>>>> 6de5e14b
 ```python
 rr.log(
     "Media/Video",
@@ -68,14 +51,10 @@
 )
 ```
 
-<<<<<<< HEAD
-## Hand landmarks as 3D points
-=======
-## Hand Landmark Points
+## Hand landmark points
 Logging the hand landmarks involves specifying connections between the points, extracting pose landmark points and logging them to the Rerun SDK.
 The 2D points are visualized over the video and at a separate entity.
 Meanwhile, the 3D points allows the creation of a 3D model of the hand for a more comprehensive representation of the hand landmarks.
->>>>>>> 6de5e14b
 
 The 2D and 3D points are logged through a combination of two archetypes.
 For the 2D points, the Points2D and LineStrips2D archetypes are utilized. These archetypes help visualize the points and connect them with lines, respectively.
@@ -100,13 +79,6 @@
 rr.log("Hand3D", rr.ViewCoordinates.LEFT_HAND_Y_DOWN, timeless=True)
 ```
 
-<<<<<<< HEAD
-## Gesture detection presentation
-
-![Gesture Detection Presentation](https://github.com/rerun-io/rerun/assets/49308613/32cc44f4-28e5-4ed1-b283-f7351a087535)
-=======
->>>>>>> 6de5e14b
-
 ### 2D Points
 
 ```python
@@ -125,11 +97,7 @@
     )
 ```
 
-<<<<<<< HEAD
-# Gesture detector logger
-=======
-### 3D Points
->>>>>>> 6de5e14b
+### 3D points
 
 ```python
 rr.log(

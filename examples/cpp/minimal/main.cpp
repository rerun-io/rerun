#include <rerun.hpp>

#include <array>

namespace rrc = rerun::components;

int main(int argc, char** argv) {
<<<<<<< HEAD
    auto rec = rr::RecordingStream("rerun_example_cpp_app");
=======
    loguru::g_preamble_uptime = false;
    loguru::g_preamble_thread = false;
    loguru::init(argc, argv); // installs signal handlers

    LOG_F(INFO, "Rerun C++ SDK version: %s", rerun::version_string());

    auto rec = rerun::RecordingStream("rerun_example_cpp_app");
>>>>>>> 6eb1cde1
    rec.connect("127.0.0.1:9876").throw_on_failure();

    // Log points with the archetype api - this is the preferred way of logging.
    rec.log(
        "3d/points",
        rerun::Points3D({{1.0f, 2.0f, 3.0f}, {4.0f, 5.0f, 6.0f}})
            .with_radii({0.42f, 0.43f})
            .with_colors({0xAA0000CC, 0x00BB00DD})
            .with_labels({"hello", "friend"})
            .with_class_ids({126, 127})
            .with_keypoint_ids({2, 3})
            .with_instance_keys({66, 666})
    );

    // Log points with the components api - this is the advanced way of logging components in a
    // fine-grained matter. It supports passing various types of containers.
    rrc::Text c_style_array[3] = {rrc::Text("hello"), rrc::Text("friend"), rrc::Text("yo")};
    rec.log(
        "2d/points",
        std::vector{
            rrc::Position2D(0.0f, 0.0f),
            rrc::Position2D(1.0f, 3.0f),
            rrc::Position2D(5.0f, 5.0f),
        },
        std::array{rrc::Color(0xFF0000FF), rrc::Color(0x00FF00FF), rrc::Color(0x0000FFFF)},
        c_style_array
    );

    // Test some type instantiation
    auto tls = rerun::datatypes::TranslationRotationScale3D{};
    tls.translation = {1.0, 2.0, 3.0};
    rerun::datatypes::Transform3D t = std::move(tls);
}<|MERGE_RESOLUTION|>--- conflicted
+++ resolved
@@ -5,17 +5,7 @@
 namespace rrc = rerun::components;
 
 int main(int argc, char** argv) {
-<<<<<<< HEAD
-    auto rec = rr::RecordingStream("rerun_example_cpp_app");
-=======
-    loguru::g_preamble_uptime = false;
-    loguru::g_preamble_thread = false;
-    loguru::init(argc, argv); // installs signal handlers
-
-    LOG_F(INFO, "Rerun C++ SDK version: %s", rerun::version_string());
-
     auto rec = rerun::RecordingStream("rerun_example_cpp_app");
->>>>>>> 6eb1cde1
     rec.connect("127.0.0.1:9876").throw_on_failure();
 
     // Log points with the archetype api - this is the preferred way of logging.

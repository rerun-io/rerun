--- conflicted
+++ resolved
@@ -80,21 +80,7 @@
     parser = argparse.ArgumentParser(description="Logs rich data using the Rerun SDK.")
     rr.script_add_args(parser)
     args = parser.parse_args()
-<<<<<<< HEAD
-
-    rr.init("dicom")
-
-    if args.connect:
-        # Send logging data to separate `rerun` process.
-        # You can ommit the argument to connect to the default address,
-        # which is `127.0.0.1:9876`.
-        rr.connect(args.addr)
-    elif args.save is None and not args.headless:
-        rr.spawn()
-
-=======
     rr.script_setup(args, "dicom")
->>>>>>> 23dfd97f
     dicom_files = ensure_dataset_downloaded()
     read_and_log_dicom_dataset(dicom_files)
     rr.script_teardown(args)
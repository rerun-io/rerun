--- conflicted
+++ resolved
@@ -104,14 +104,15 @@
     rerun.log_rects("rects_demo/rects", [])
 
 
-<<<<<<< HEAD
 def run_text_logs() -> None:
     rerun.log_text_entry("logs", "Text with explicitly set color", color=[255, 215, 0], timeless=True)
     rerun.log_text_entry("logs", "this entry has loglevel TRACE", level=LogLevel.TRACE)
 
     logging.getLogger().addHandler(LoggingHandler("logs/handler"))
+    logging.getLogger().setLevel(-1)
     logging.info("This log got added through a `LoggingHandler`")
-=======
+
+
 def run_log_none() -> None:
     rerun.set_time_seconds("sim_time", 1)
     rerun.log_rect("null_demo/rect/0", [5, 5, 4, 4], label="Rect1", color=(255, 0, 0))
@@ -124,7 +125,6 @@
     rerun.log_rect("null_demo/rect/0", [5, 5, 4, 4])
     rerun.set_time_seconds("sim_time", 5)
     rerun.log_rect("null_demo/rect/1", [10, 5, 4, 4])
->>>>>>> 88ba4776
 
 
 def main() -> None:
@@ -133,11 +133,8 @@
         "segmentation": run_segmentation,
         "set_visible": run_set_visible,
         "rects": run_rects,
-<<<<<<< HEAD
         "text": run_text_logs,
-=======
         "log_none": run_log_none,
->>>>>>> 88ba4776
     }
 
     parser = argparse.ArgumentParser(description="Logs rich data using the Rerun SDK.")

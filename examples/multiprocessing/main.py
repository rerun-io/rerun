#!/usr/bin/env python3

"""
<<<<<<< HEAD
Run:

```sh
cargo r &
examples/multiprocessing/main.py --connect
```
"""

import argparse
=======
For this example, first start `rerun`, then in a separe terminal run this example.
"""

>>>>>>> 1e115651
import multiprocessing
import os
import threading

import rerun_sdk as rerun


def task(title: str) -> None:
    # All processes spawned with `multiprocessing` will automatically
    # be assigned the same default recording_id.
    print(
        f"Logging from pid={os.getpid()}, thread={threading.get_ident()} using the rerun recording id {rerun.get_recording_id()}"
    )
    rerun.connect()
    rerun.log_rect(title, [10, 20, 30, 40], label=title, space=title)


def main() -> None:
    parser = argparse.ArgumentParser(description="Test multi-process logging to the same Rerun server")
    parser.add_argument("--connect", dest="connect", action="store_true", help="Connect to an external viewer")
    args = parser.parse_args()

    if args.connect:
        task("main_task")
        p = multiprocessing.Process(target=task, args=("child_task",))
        p.start()
        p.join()
    else:
        # This is so we can run this without arguments in `just py-run-all`
        print("You must use the --connect argument!")


if __name__ == "__main__":
    main()<|MERGE_RESOLUTION|>--- conflicted
+++ resolved
@@ -1,8 +1,7 @@
 #!/usr/bin/env python3
 
 """
-<<<<<<< HEAD
-Run:
+For this example, first start `rerun`, then run this example:
 
 ```sh
 cargo r &
@@ -11,11 +10,6 @@
 """
 
 import argparse
-=======
-For this example, first start `rerun`, then in a separe terminal run this example.
-"""
-
->>>>>>> 1e115651
 import multiprocessing
 import os
 import threading

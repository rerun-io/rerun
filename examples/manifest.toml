#:schema ./schema.json

# Examples listed in this manifest will appear on our website.
# This has no effect whatsoever on whether they appear in the app itself.
#
# To add examples to the app itself, use the `channel` attribute in the example's readme's frontmatter.
# See <https://github.com/rerun-io/rerun/tree/main/examples#adding-a-new-example> for more information.

[categories.spatial-computing]
order = 1
title = "Spatial computing and XR"
prelude = """
Examples related to spatial computing, augmented reality, virtual reality, and mixed reality.
"""
examples = [
  # display order, most interesting first
  "arkit_scenes",
  "limap",
  "objectron",
  "simplerecon",
  "slahmr",
  "vrs",
  "widebaseline",
  "arflow",
]

[categories.robotics]
order = 2
title = "Robotics"
prelude = """
Examples related to robotics, autonomous systems, and interfacing with sensor hardware.
"""
examples = [
  # display order, most interesting first
  "ros_node",
  "nuscenes",
  "ros_bridge",
  "kiss-icp",
  "urdf_loader",
  "live_depth_sensor",
  "lidar",
  "rrt-star",
  "rgbd",
  "nv12",
]

[categories.generative-vision]
order = 3
title = "Generative computer vision and LLMs"
prelude = """
Examples using generative AI methods like diffusion and LLMs.
"""
examples = [
  # display order, most interesting first
  "controlnet",
  "depth_guided_stable_diffusion",
  "mcc",
  "shape_pointe",
  "llm_embedding_ner",
]

[categories.video-image]
order = 4
title = "Image and video understanding"
prelude = """
Examples related to image and video processing, highlighting Rerun's 2D capabilities.
"""
examples = [
  # display order, most interesting first
  "detect_and_track_objects",
  "face_tracking",
  "human_pose_tracking",
  "gesture_detection",
  "live_camera_edge_detection",
  "segment_anything_model",
  "tapir",
]

[categories.3d-reconstruction] # NOLINT
order = 5
title = "3D reconstruction and modelling"
prelude = """
SLAM, photogrammetry and other 3D modelling examples.
"""
examples = [
  # display order, most interesting first
  "structure_from_motion",
  "open_photogrammetry_format",
  "kiss-icp",
  "differentiable_blocks_world",
  "signed_distance_fields",
  "raw_mesh",
]

[categories.integrations]
order = 6
title = "Integrations"
prelude = """
Integration with 3rd party tools, formats, libraries, and APIs.
"""
examples = [
  # display order, most interesting first
  "ros_node",
<<<<<<< HEAD
  "urdf_loader",
=======
  "ros_bridge",
>>>>>>> 0d7367a4
  "vrs",
  "eigen_opencv",
  "dicom_mri",
  "blueprint_stocks",
  "arflow",
]

[categories.feature-showcase]
order = 7
title = "Feature showcase"
prelude = """
Showcase basic usage and specific features of Rerun.
"""
examples = [
  # display order, most interesting first
  "clock",
  "dna",
  "log_file",
  "minimal",
  "multiprocessing",
  "multithreading",
  "plots",
  "raw_mesh",
]

# These are examples that we explicitly exclude from our website. You can check that all examples are either included
# or explicitly excluded by running `python scripts/check_example_manifest_coverage.py`.
[ignored]
examples = [
  "custom_collection_adapter",
  "custom_data_loader",
  "custom_space_view",
  "custom_store_subscriber",
  "extend_viewer_ui",
  "external_data_loader",
  "incremental_logging",
  "minimal_serve",
  "notebook",
  "shared_recording",
  "spawn_viewer",
  "stdio",
  "template",
]<|MERGE_RESOLUTION|>--- conflicted
+++ resolved
@@ -101,11 +101,8 @@
 examples = [
   # display order, most interesting first
   "ros_node",
-<<<<<<< HEAD
+  "ros_bridge",
   "urdf_loader",
-=======
-  "ros_bridge",
->>>>>>> 0d7367a4
   "vrs",
   "eigen_opencv",
   "dicom_mri",

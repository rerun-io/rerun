--- conflicted
+++ resolved
@@ -88,21 +88,7 @@
     rr.script_add_args(parser)
     args = parser.parse_args()
 
-<<<<<<< HEAD
-    rr.init("plot")
-
-    if args.serve:
-        rr.serve()
-    elif args.connect:
-        # Send logging data to separate `rerun` process.
-        # You can omit the argument to connect to the default address,
-        # which is `127.0.0.1:9876`.
-        rr.connect(args.addr)
-    elif args.save is None and not args.headless:
-        rr.spawn()
-=======
     rr.script_setup(args, "plot")
->>>>>>> 23dfd97f
 
     log_parabola()
     log_trig()

#!/usr/bin/env python3
"""Example using an example depth dataset from NYU: https://cs.nyu.edu/~silberman/datasets/nyu_depth_v2.html
"""

import argparse
import os
import zipfile
from datetime import datetime
from pathlib import Path
from time import sleep
from typing import Final, Tuple

import cv2
import numpy as np
import numpy.typing as npt
import requests
from tqdm import tqdm

import rerun as rr

DEPTH_IMAGE_SCALING: Final = 1e4
DATASET_DIR: Final = Path(os.path.dirname(__file__)) / "dataset"
DATASET_URL_BASE: Final = "http://horatio.cs.nyu.edu/mit/silberman/nyu_depth_v2"
AVAILABLE_RECORDINGS: Final = ["cafe", "basements", "studies", "office_kitchens", "playroooms"]


def parse_timestamp(filename: str) -> datetime:
    """Parse the timestamp portion of the filename."""
    file_name_parts = filename.split("-")
    time = file_name_parts[len(file_name_parts) - 2]
    return datetime.fromtimestamp(float(time))


def camera_for_image(h: float, w: float) -> Tuple[float, float, float]:
    """Returns a tuple of (u_center, v_center, focal_length) for a camera image."""
    return (w / 2, h / 2, 0.7 * w)


def camera_intrinsics(image: npt.NDArray[np.uint8]) -> npt.NDArray[np.uint8]:
    """Create reasonable camera intrinsics given the resolution."""
    (h, w) = image.shape
    (u_center, v_center, focal_length) = camera_for_image(h, w)
    return np.array(((focal_length, 0, u_center), (0, focal_length, v_center), (0, 0, 1)))


def back_project(depth_image: npt.NDArray[np.float32]) -> npt.NDArray[np.float32]:
    """Given a depth image, generate a matching point cloud."""
    (h, w) = depth_image.shape
    (u_center, v_center, focal_length) = camera_for_image(h, w)

    # Pre-generate image containing the x and y coordinates per pixel
    u_coords, v_coords = np.meshgrid(np.arange(0, w), np.arange(0, h))

    # Apply inverse of the intrinsics matrix:
    z = depth_image.reshape(-1)
    x = (u_coords.reshape(-1).astype(float) - u_center) * z / focal_length
    y = (v_coords.reshape(-1).astype(float) - v_center) * z / focal_length

    back_projected = np.vstack((x, y, z)).T
    return back_projected


def read_image_rgb(buf: bytes) -> npt.NDArray[np.uint8]:
    """Decode an image provided in `buf`, and interpret it as RGB data."""
    np_buf: npt.NDArray[np.uint8] = np.ndarray(shape=(1, len(buf)), dtype=np.uint8, buffer=buf)
    # OpenCV reads images in BGR rather than RGB format
    img_bgr = cv2.imdecode(np_buf, cv2.IMREAD_COLOR)
    img_rgb: npt.NDArray[np.uint8] = cv2.cvtColor(img_bgr, cv2.COLOR_BGR2RGB)
    return img_rgb


def read_image(buf: bytes) -> npt.NDArray[np.uint8]:
    """Decode an image provided in `buf`."""
    np_buf: npt.NDArray[np.uint8] = np.ndarray(shape=(1, len(buf)), dtype=np.uint8, buffer=buf)
    img: npt.NDArray[np.uint8] = cv2.imdecode(np_buf, cv2.IMREAD_UNCHANGED)
    return img


def log_nyud_data(recording_path: Path, subset_idx: int = 0, depth_image_interval: int = 1) -> None:
    depth_images_counter = 0

    rr.log_view_coordinates("world", up="-Y", timeless=True)

    with zipfile.ZipFile(recording_path, "r") as archive:
        archive_dirs = [f.filename for f in archive.filelist if f.is_dir()]

        print(f"Using recording subset {subset_idx} ([0 - {len(archive_dirs) - 1}] available).")

        dir_to_log = archive_dirs[subset_idx]
        subset = [
            f
            for f in archive.filelist
            if f.filename.startswith(dir_to_log) and (f.filename.endswith(".ppm") or f.filename.endswith(".pgm"))
        ]
        files_with_timestamps = [(parse_timestamp(f.filename), f) for f in subset]
        files_with_timestamps.sort(key=lambda t: t[0])

        for time, f in files_with_timestamps:
            rr.set_time_seconds("time", time.timestamp())

            if f.filename.endswith(".ppm"):
                buf = archive.read(f)
                img_rgb = read_image_rgb(buf)
                rr.log_image("world/camera/image/rgb", img_rgb)

            elif f.filename.endswith(".pgm"):
                if depth_images_counter % depth_image_interval == 0:
                    buf = archive.read(f)
                    img_depth = read_image(buf)

                    point_cloud = back_project(depth_image=img_depth / DEPTH_IMAGE_SCALING)
                    rr.log_points("world/points", point_cloud, colors=np.array([255, 255, 255, 255]))

                    # Log the camera transforms:
                    translation = [0, 0, 0]
                    rotation_q = [0, 0, 0, 1]
                    rr.log_rigid3(
                        "world/camera",
                        parent_from_child=(translation, rotation_q),
                        xyz="RDF",  # X=Right, Y=Down, Z=Forward
                    )
                    rr.log_pinhole(
                        "world/camera/image",
                        child_from_parent=camera_intrinsics(img_depth),
                        width=img_depth.shape[1],
                        height=img_depth.shape[0],
                    )

                    # Log the depth image to the cameras image-space:
                    rr.log_depth_image("world/camera/image/depth", img_depth, meter=DEPTH_IMAGE_SCALING)

                depth_images_counter += 1


def ensure_recording_downloaded(name: str) -> Path:
    recording_filename = f"{name}.zip"
    recording_path = DATASET_DIR / recording_filename
    if recording_path.exists():
        return recording_path

    url = f"{DATASET_URL_BASE}/{recording_filename}"
    print(f"downloading {url} to {recording_path}")
    os.makedirs(DATASET_DIR, exist_ok=True)
    try:
        download_progress(url, recording_path)
    except BaseException as e:
        if recording_path.exists():
            os.remove(recording_path)
        raise e

    return recording_path


def download_progress(url: str, dst: Path) -> None:
    """Download file with tqdm progress bar.
    From: https://gist.github.com/yanqd0/c13ed29e29432e3cf3e7c38467f42f51"""
    resp = requests.get(url, stream=True)
    total = int(resp.headers.get("content-length", 0))
    chunk_size = 1024 * 1024
    # Can also replace 'file' with a io.BytesIO object
    with open(dst, "wb") as file, tqdm(
        desc=dst.name,
        total=total,
        unit="iB",
        unit_scale=True,
        unit_divisor=chunk_size,
    ) as bar:
        for data in resp.iter_content(chunk_size=chunk_size):
            size = file.write(data)
            bar.update(size)


if __name__ == "__main__":
    parser = argparse.ArgumentParser(description="Logs rich data using the Rerun SDK.")
    parser.add_argument(
        "--recording",
        type=str,
        choices=AVAILABLE_RECORDINGS,
        default=AVAILABLE_RECORDINGS[0],
        help="Name of the NYU Depth Dataset V2 recording",
    )
    parser.add_argument("--subset-idx", type=int, default=0, help="The index of the subset of the recording to use.")
    parser.add_argument(
        "--depth-image-interval",
        type=int,
        default=8,
        help="The number of rgb images logged for each depth image. (min value 1)",
    )
    rr.script_add_args(parser)
    args = parser.parse_args()

<<<<<<< HEAD
    rr.init("nyud")

    if args.connect:
        # Send logging data to separate `rerun` process.
        # You can ommit the argument to connect to the default address,
        # which is `127.0.0.1:9876`.
        rr.connect(args.addr)
    elif args.save is None:
        rr.spawn()

=======
    rr.script_setup(args, "nyud")
>>>>>>> 23dfd97f
    recording_path = ensure_recording_downloaded(args.recording)

    depth_image_interval = max(args.depth_image_interval, 1)
    log_nyud_data(
        recording_path=recording_path,
        subset_idx=args.subset_idx,
        depth_image_interval=depth_image_interval,
    )

    rr.script_teardown(args)<|MERGE_RESOLUTION|>--- conflicted
+++ resolved
@@ -189,20 +189,7 @@
     rr.script_add_args(parser)
     args = parser.parse_args()
 
-<<<<<<< HEAD
-    rr.init("nyud")
-
-    if args.connect:
-        # Send logging data to separate `rerun` process.
-        # You can ommit the argument to connect to the default address,
-        # which is `127.0.0.1:9876`.
-        rr.connect(args.addr)
-    elif args.save is None:
-        rr.spawn()
-
-=======
     rr.script_setup(args, "nyud")
->>>>>>> 23dfd97f
     recording_path = ensure_recording_downloaded(args.recording)
 
     depth_image_interval = max(args.depth_image_interval, 1)

#!/usr/bin/env python3

"""
This example demonstrates how to integrate python's native `logging` with the Rerun SDK.

Run:
```sh
./examples/logging/main.py
```
"""


import argparse
import logging

import rerun_sdk as rerun


def log_stuff() -> None:
    # That's really all there is to it: attach a Rerun logging handler to one
    # or more loggers of your choosing and your logs will be forwarded.
    #
    # In this case we attach our handler directly to the root logger, which
    # will catch events from all loggers going forward (propagation is on by
    # default).
    #
    # For more info: https://docs.python.org/3/howto/logging.html#handlers
    logging.getLogger().addHandler(rerun.LoggingHandler())
    logging.getLogger().setLevel(-1)

    # The usual
    logging.critical("catastrophic failure")
    logging.error("not going too well")
    logging.info("somewhat relevant")
    logging.debug("potentially interesting")

    # Custom log levels
    logging.addLevelName(42, "IMPORTANT")
    logging.log(42, "end-user deemed this important")

    # Log anything
    logging.info("here's some data: %s", {"some": 42, "data": True})

    # Use child loggers to map to arbitrary object paths
    inner_logger = logging.getLogger("foo.bar.baz")
    inner_logger.info("hey")

    # Use spaces to create distinct logging streams
    other_logger = logging.getLogger("totally.unrelated")
    other_logger.propagate = False  # don't want root logger to catch those
    other_logger.addHandler(rerun.LoggingHandler("3rd-party logs"))
    for _ in range(10):
        other_logger.debug("look ma, got my very own window!")


if __name__ == "__main__":
    parser = argparse.ArgumentParser(
        description="demonstrates how to integrate python's native `logging` with the Rerun SDK"
    )
    parser.add_argument("--headless", action="store_true", help="Don't show GUI")
<<<<<<< HEAD
    parser.add_argument("--connect", dest="connect", action="store_true", help="Connect to an external viewer")
    parser.add_argument("--addr", type=str, default=None, help="Connect to this ip:port")
    parser.add_argument("--save", type=str, default=None, help="Save data to a .rrd file at this path")
    parser.add_argument("--repeat", type=int, default=1, help="How many times do we want to run the log function?")
=======
    parser.add_argument(
        "--connect",
        dest="connect",
        action="store_true",
        help="Connect to an external viewer",
    )
    parser.add_argument("--addr", type=str, default=None, help="Connect to this ip:port")
    parser.add_argument("--save", type=str, default=None, help="Save data to a .rrd file at this path")
    parser.add_argument(
        "--repeat",
        type=int,
        default=1,
        help="How many times do we want to run the log function?",
    )
>>>>>>> cf5a37ad
    parser.add_argument(
        "--serve",
        dest="serve",
        action="store_true",
        help="Serve a web viewer (WARNING: experimental feature)",
    )
    args = parser.parse_args()

    if args.serve:
        rerun.serve()
    elif args.connect:
        # Send logging data to separate `rerun` process.
        # You can omit the argument to connect to the default address,
        # which is `127.0.0.1:9876`.
        rerun.connect(args.addr)

    for _ in range(args.repeat):
        log_stuff()

    if args.serve:
        print("Sleeping while serving the web viewer. Abort with Ctrl-C")
        try:
            from time import sleep

            sleep(100_000)
        except:
            pass
    elif args.save is not None:
        rerun.save(args.save)
    elif args.headless:
        pass
    elif not args.connect:
<<<<<<< HEAD
        rerun.show()


if __name__ == "__main__":
    main()
=======
        rerun.show()
>>>>>>> cf5a37ad
<|MERGE_RESOLUTION|>--- conflicted
+++ resolved
@@ -58,27 +58,10 @@
         description="demonstrates how to integrate python's native `logging` with the Rerun SDK"
     )
     parser.add_argument("--headless", action="store_true", help="Don't show GUI")
-<<<<<<< HEAD
     parser.add_argument("--connect", dest="connect", action="store_true", help="Connect to an external viewer")
     parser.add_argument("--addr", type=str, default=None, help="Connect to this ip:port")
     parser.add_argument("--save", type=str, default=None, help="Save data to a .rrd file at this path")
     parser.add_argument("--repeat", type=int, default=1, help="How many times do we want to run the log function?")
-=======
-    parser.add_argument(
-        "--connect",
-        dest="connect",
-        action="store_true",
-        help="Connect to an external viewer",
-    )
-    parser.add_argument("--addr", type=str, default=None, help="Connect to this ip:port")
-    parser.add_argument("--save", type=str, default=None, help="Save data to a .rrd file at this path")
-    parser.add_argument(
-        "--repeat",
-        type=int,
-        default=1,
-        help="How many times do we want to run the log function?",
-    )
->>>>>>> cf5a37ad
     parser.add_argument(
         "--serve",
         dest="serve",
@@ -111,12 +94,4 @@
     elif args.headless:
         pass
     elif not args.connect:
-<<<<<<< HEAD
-        rerun.show()
-
-
-if __name__ == "__main__":
-    main()
-=======
-        rerun.show()
->>>>>>> cf5a37ad
+        rerun.show()
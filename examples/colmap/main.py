--- conflicted
+++ resolved
@@ -135,22 +135,7 @@
     rr.script_add_args(parser)
     args = parser.parse_args()
 
-<<<<<<< HEAD
-    rr.init("colmap")
-
-    if args.serve:
-        rr.serve()
-    elif args.connect:
-        # Send logging data to separate `rerun` process.
-        # You can omit the argument to connect to the default address,
-        # which is `127.0.0.1:9876`.
-        rr.connect(args.addr)
-    elif args.save is None and not args.headless:
-        rr.spawn()
-
-=======
     rr.script_setup(args, "colmap")
->>>>>>> 23dfd97f
     dataset_path = get_downloaded_dataset_path()
     read_and_log_sparse_reconstruction(dataset_path, filter_output=not args.unfiltered)
     rr.script_teardown(args)

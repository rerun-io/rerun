--- conflicted
+++ resolved
@@ -18,13 +18,8 @@
 use rerun::{
     components::{
         AnnotationContext, AnnotationInfo, Box3D, ClassDescription, ClassId, ColorRGBA, DrawOrder,
-<<<<<<< HEAD
-        Label, LineStrip3D, Point2D, Point3D, Radius, Rect2D, Tensor, TensorDataMeaning, TextEntry,
-        Transform3D, Vec3D, ViewCoordinates,
-=======
-        Label, LineStrip2D, LineStrip3D, Point2D, Point3D, Quaternion, Radius, Rect2D, Rigid3,
-        Tensor, TensorDataMeaning, TextEntry, Transform, Vec2D, Vec3D, ViewCoordinates,
->>>>>>> 5c652d2f
+        Label, LineStrip2D, LineStrip3D, Point2D, Point3D, Radius, Rect2D, Tensor,
+        TensorDataMeaning, TextEntry, Transform3D, Vec2D, Vec3D, ViewCoordinates,
     },
     coordinates::SignedAxis3,
     external::{

[package]
name = "clock"
<<<<<<< HEAD
version = "0.20.0"
=======
version = "0.21.0-alpha.1+dev"
>>>>>>> cf4c76c0
edition = "2021"
rust-version = "1.79"
license = "MIT OR Apache-2.0"
publish = false

[dependencies]
rerun = { path = "../../../crates/top/rerun", features = [
  "web_viewer",
  "clap",
] }

anyhow = "1.0"
clap = { version = "4.0", features = ["derive"] }<|MERGE_RESOLUTION|>--- conflicted
+++ resolved
@@ -1,10 +1,6 @@
 [package]
 name = "clock"
-<<<<<<< HEAD
-version = "0.20.0"
-=======
 version = "0.21.0-alpha.1+dev"
->>>>>>> cf4c76c0
 edition = "2021"
 rust-version = "1.79"
 license = "MIT OR Apache-2.0"

<<<<<<< HEAD
use arrow::array::{Float32Array, Float64Array, ListArray, UInt32Array};

use re_log_types::TimeType;
use rerun::{
    CoordinateFrame, EncodedImage, InstancePoses3D, Pinhole, Transform3D, TransformAxes3D,
    VideoStream,
    dataframe::EntityPathFilter,
    external::re_log,
    lenses::{Lens, LensesSink, Op, OpError},
    sink::GrpcSink,
};

=======
use arrow::array::{Float32Array, Float64Array, ListArray};
>>>>>>> 00e9fb96
// `re_arrow_combinators` provides the building blocks from which we compose the conversions.
use re_arrow_combinators::{
    Transform as _,
    cast::{ListToFixedSizeList, PrimitiveCast},
    map::MapFixedSizeList,
    map::MapList,
    reshape::{RowMajorToColumnMajor, StructToFixedList},
    semantic::{BinaryToListUInt8, StringToVideoCodecUInt32, TimeSpecToNanos},
};
use re_log_types::TimeType;
use rerun::dataframe::EntityPathFilter;
use rerun::external::re_log;
use rerun::lenses::{Lens, LensesSink, Op, OpError};
use rerun::sink::GrpcSink;
use rerun::{
    CoordinateFrame, EncodedImage, InstancePoses3D, Transform3D, TransformAxes3D, VideoStream,
};

/// Foxglove timestamp fields are by definition relative to a custom epoch.
/// In this example, we default to an UNIX epoch timestamp interpretation.
// TODO(michael): consider adding an "auto" option that picks UNIX if timestamps are above a threshold.
#[derive(Clone, Debug, Default, clap::ValueEnum)]
enum Epoch {
    #[default]
    #[clap(name = "unix")]
    /// UNIX epoch (1970-01-01T00:00:00Z)
    Unix,
    #[clap(name = "custom")]
    /// A custom, unknown epoch.
    Custom,
}

impl Epoch {
    /// Rerun `TimeType` for the selected epoch.
    fn time_type(&self) -> TimeType {
        match self {
            Epoch::Unix => TimeType::TimestampNs,
            Epoch::Custom => TimeType::DurationNs,
        }
    }
}

#[derive(Debug, clap::Parser)]
#[clap(author, version, about)]
struct Args {
    #[command(flatten)]
    rerun: rerun::clap::RerunArgs,

    /// The path to the MCAP file.
    filepath: std::path::PathBuf,

    /// The epoch to use for timestamps.
    /// If set to 'custom', timestamps will be added as a duration since an unknown epoch.
    #[clap(long, default_value = "unix")]
    epoch: Epoch,
}

/// Converts a list of binary arrays to a list of uint8 arrays.
pub fn list_binary_to_list_uint8(input: &ListArray) -> Result<ListArray, OpError> {
    Ok(MapList::new(BinaryToListUInt8::<i32>::new()).transform(input)?)
}

/// Converts a list of structs with `x`, `y`, `z` fields to a list of fixed-size lists with 3 f32 values.
pub fn list_xyz_struct_to_list_fixed(list_array: &ListArray) -> Result<ListArray, OpError> {
    // Arrow transformations can work on any Arrow-level.
    let pipeline = MapList::new(StructToFixedList::new(["x", "y", "z"]).then(
        MapFixedSizeList::new(PrimitiveCast::<Float64Array, Float32Array>::new()),
    ));
    Ok(pipeline.transform(list_array)?)
}

/// Converts a list of structs with `x`, `y`, `z`, `w` fields to a list of fixed-size lists with 4 f32 values (quaternions).
pub fn list_xyzw_struct_to_list_fixed(list_array: &ListArray) -> Result<ListArray, OpError> {
    // Arrow transformations can work on any Arrow-level.
    let pipeline = MapList::new(StructToFixedList::new(["x", "y", "z", "w"]).then(
        MapFixedSizeList::new(PrimitiveCast::<Float64Array, Float32Array>::new()),
    ));
    Ok(pipeline.transform(list_array)?)
}

/// Converts a list of video codec strings to Rerun `VideoCodec` values (as u32).
pub fn list_string_to_list_codec_uint32(list_array: &ListArray) -> Result<ListArray, OpError> {
    let pipeline = MapList::new(StringToVideoCodecUInt32::default());
    Ok(pipeline.transform(list_array)?)
}

/// Converts a list of structs with i64 `seconds` and i32 `nanos` fields to a list of timestamps in nanoseconds (i64).
pub fn list_timespec_to_list_nanos(list_array: &ListArray) -> Result<ListArray, OpError> {
    let pipeline = MapList::new(TimeSpecToNanos::default());
    Ok(pipeline.transform(list_array)?)
}

/// Converts 3x3 row-major f64 matrices stored in variable-size lists to column-major f32 fixed-size lists.
pub fn list_3x3_row_major_to_column_major(list_array: &ListArray) -> Result<ListArray, OpError> {
    let pipeline = MapList::new(
        ListToFixedSizeList::new(9)
            .then(RowMajorToColumnMajor::new(3, 3))
            .then(MapFixedSizeList::new(PrimitiveCast::<
                Float64Array,
                Float32Array,
            >::new())),
    );
    Ok(pipeline.transform(list_array)?)
}

/// Converts u32 width and height fields to a `Resolution` component (fixed-size list with two f32 values).
pub fn width_height_to_resolution(list_array: &ListArray) -> Result<ListArray, OpError> {
    let pipeline = MapList::new(StructToFixedList::new(["width", "height"]).then(
        MapFixedSizeList::new(PrimitiveCast::<UInt32Array, Float32Array>::new()),
    ));
    Ok(pipeline.transform(list_array)?)
}

// TODO(grtlr): This example is still missing `tf`-style transforms.

fn main() -> anyhow::Result<()> {
    re_log::setup_logging();

    use clap::Parser as _;
    let args = Args::parse();

    // Name of the timestamp field in Foxglove messages, and name of the corresponding Rerun timeline.
    const TIME_NAME: &str = "timestamp";

    // TODO(grtlr): This can be removed once we have added other 3D primitives.
    // Without this, our viewer heuristics would not spawn a 3D view at all.
    let transform_axes = |length| {
        TransformAxes3D::new(length)
            .columns_of_unit_batches()
            .unwrap()
            .next()
            .unwrap()
    };

    // plural
    let instance_poses_lens =
        Lens::for_input_column(EntityPathFilter::all(), "foxglove.PosesInFrame:message")
            .output_columns(|out| {
                out.time(
                    TIME_NAME,
                    args.epoch.time_type(),
                    [
                        Op::access_field("timestamp"),
                        Op::func(list_timespec_to_list_nanos),
                    ],
                )
                .component(
                    InstancePoses3D::descriptor_translations(),
                    [
                        // Lens operations always work on component-column level.
                        Op::access_field("poses"),
                        Op::flatten(),
                        Op::access_field("position"),
                        Op::func(list_xyz_struct_to_list_fixed),
                    ],
                )
                .component(
                    InstancePoses3D::descriptor_quaternions(),
                    [
                        Op::access_field("poses"),
                        Op::flatten(),
                        Op::access_field("orientation"),
                        Op::func(list_xyzw_struct_to_list_fixed),
                    ],
                )
            })?
            .output_static_columns(|out| {
                let axes = transform_axes(0.1);
                out.component(axes.descriptor, [Op::constant(axes.list_array)])
            })?
            .build();

    // singular
    let instance_pose_lens =
        Lens::for_input_column(EntityPathFilter::all(), "foxglove.PoseInFrame:message")
            .output_columns(|out| {
                out.time(
                    TIME_NAME,
                    args.epoch.time_type(),
                    [
                        Op::access_field("timestamp"),
                        Op::func(list_timespec_to_list_nanos),
                    ],
                )
                .component(
                    InstancePoses3D::descriptor_translations(),
                    [
                        // Lens operations always work on component-column level.
                        Op::access_field("pose"),
                        Op::access_field("position"),
                        Op::func(list_xyz_struct_to_list_fixed),
                    ],
                )
                .component(
                    InstancePoses3D::descriptor_quaternions(),
                    [
                        Op::access_field("pose"),
                        Op::access_field("orientation"),
                        Op::func(list_xyzw_struct_to_list_fixed),
                    ],
                )
                .component(
                    CoordinateFrame::descriptor_frame(),
                    [Op::access_field("frame_id")],
                )
            })?
            .output_static_columns(|out| {
                let axes = transform_axes(1.0);
                out.component(axes.descriptor, [Op::constant(axes.list_array)])
            })?
            .build();

    let image_lens =
        Lens::for_input_column(EntityPathFilter::all(), "foxglove.CompressedImage:message")
            .output_columns(|out| {
                out.time(
                    TIME_NAME,
                    args.epoch.time_type(),
                    [
                        Op::access_field("timestamp"),
                        Op::func(list_timespec_to_list_nanos),
                    ],
                )
                // TODO(grtlr): We leave out the `format` column because the `png` contents are not a valid MIME type.
                .component(
                    EncodedImage::descriptor_blob(),
                    [
                        Op::access_field("data"),
                        Op::func(list_binary_to_list_uint8),
                    ],
                )
            })?
            .build();

    // Note: we don't set a timestamp timeline for video streams here, to avoid mixing video durations with real time.
    // TODO(michael): add support for frame_id.
    let video_lens =
        Lens::for_input_column(EntityPathFilter::all(), "foxglove.CompressedVideo:message")
            .output_columns(|out| {
                out.component(
                    VideoStream::descriptor_codec(),
                    [
                        Op::access_field("format"),
                        Op::func(list_string_to_list_codec_uint32),
                    ],
                )
                .component(
                    VideoStream::descriptor_sample(),
                    [
                        Op::access_field("data"),
                        Op::func(list_binary_to_list_uint8),
                    ],
                )
            })?
            .build();

    // TODO(grtlr): This is still work in progress and missing rotation, for example.
    let transforms_lens =
        Lens::for_input_column(EntityPathFilter::all(), "foxglove.FrameTransforms:message")
            .output_scatter_columns_at("transforms", |out| {
                out.time(
                    TIME_NAME,
                    args.epoch.time_type(),
                    [
                        Op::access_field("transforms"),
                        Op::flatten(),
                        Op::access_field("timestamp"),
                        Op::func(list_timespec_to_list_nanos),
                    ],
                )
                .component(
                    Transform3D::descriptor_parent_frame(),
                    [
                        Op::access_field("transforms"),
                        Op::flatten(),
                        Op::access_field("parent_frame_id"),
                    ],
                )
                .component(
                    Transform3D::descriptor_child_frame(),
                    [
                        Op::access_field("transforms"),
                        Op::flatten(),
                        Op::access_field("child_frame_id"),
                    ],
                )
                .component(
                    Transform3D::descriptor_translation(),
                    [
                        Op::access_field("transforms"),
                        Op::flatten(),
                        Op::access_field("translation"),
                        Op::func(list_xyz_struct_to_list_fixed),
                    ],
                )
                .component(
                    Transform3D::descriptor_quaternion(),
                    [
                        Op::access_field("transforms"),
                        Op::flatten(),
                        Op::access_field("rotation"),
                        Op::func(list_xyzw_struct_to_list_fixed),
                    ],
                )
            })?
            .build();

    // Simple pinhole camera calibration lens, setting `image_from_camera` from the `K` matrix.
    // TODO(michael): set child_frame of Pinhole?
    let pinhole_lens = Lens::for_input_column(
        EntityPathFilter::all(),
        "foxglove.CameraCalibration:message",
    )
    .output_columns(|out| {
        out.time(
            TIME_NAME,
            args.epoch.time_type(),
            [
                Op::access_field("timestamp"),
                Op::func(list_timespec_to_list_nanos),
            ],
        )
        .component(
            Pinhole::descriptor_resolution(),
            [Op::func(width_height_to_resolution)],
        )
        .component(
            Pinhole::descriptor_image_from_camera(),
            [
                Op::access_field("K"),
                Op::func(list_3x3_row_major_to_column_major),
            ],
        )
        .component(
            Pinhole::descriptor_parent_frame(),
            [Op::access_field("frame_id")],
        )
    })?
    .build();

    let lenses_sink = LensesSink::new(GrpcSink::default())
        .with_lens(image_lens)
        .with_lens(instance_pose_lens)
        .with_lens(instance_poses_lens)
        .with_lens(video_lens)
        .with_lens(transforms_lens)
        .with_lens(pinhole_lens);

    let (rec, _serve_guard) = args.rerun.init("rerun_example_mcap_protobuf")?;
    rec.set_sink(Box::new(lenses_sink));
    rec.log_file_from_path(args.filepath, None, false)?;

    Ok(())
}<|MERGE_RESOLUTION|>--- conflicted
+++ resolved
@@ -1,19 +1,4 @@
-<<<<<<< HEAD
-use arrow::array::{Float32Array, Float64Array, ListArray, UInt32Array};
-
-use re_log_types::TimeType;
-use rerun::{
-    CoordinateFrame, EncodedImage, InstancePoses3D, Pinhole, Transform3D, TransformAxes3D,
-    VideoStream,
-    dataframe::EntityPathFilter,
-    external::re_log,
-    lenses::{Lens, LensesSink, Op, OpError},
-    sink::GrpcSink,
-};
-
-=======
 use arrow::array::{Float32Array, Float64Array, ListArray};
->>>>>>> 00e9fb96
 // `re_arrow_combinators` provides the building blocks from which we compose the conversions.
 use re_arrow_combinators::{
     Transform as _,

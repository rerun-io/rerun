--- conflicted
+++ resolved
@@ -1,10 +1,7 @@
 #!/usr/bin/env python3
 
-<<<<<<< HEAD
 import argparse
 import requests
-=======
->>>>>>> ca889630
 import os
 import cv2
 

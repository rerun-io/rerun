#!/usr/bin/env python3

"""
Example of using the Rerun SDK to log the Objectron dataset.


Setup:
```sh
(cd examples/objectron && ./setup.sh)
```

Run:
```sh
# assuming your virtual env is up
python3 examples/objectron/main.py examples/objectron/dataset/bike/batch-8/16/
```
"""


import argparse
import logging
import math
import os
import sys
from dataclasses import dataclass
from pathlib import Path
from typing import Final, Iterable, Iterator, List

import numpy as np
import numpy.typing as npt
import rerun_sdk as rerun
from proto.objectron.proto import (  # type: ignore[import]
    ARCamera,
    ARFrame,
    ARPointCloud,
    FrameAnnotation,
    Object,
    ObjectType,
    Sequence,
)
from rerun_sdk import ImageFormat
from scipy.spatial.transform import Rotation as R  # type: ignore[import]

IMAGE_RESOLUTION: Final = (1440, 1920)
GEOMETRY_FILENAME: Final = "geometry.pbdata"
ANNOTATIONS_FILENAME: Final = "annotation.pbdata"


@dataclass
class SampleARFrame:
    """An `ARFrame` sample and the relevant associated metadata."""

    index: int
    timestamp: float
    dirpath: Path
    frame: ARFrame


def read_ar_frames(dirpath: Path, nb_frames: int) -> Iterator[SampleARFrame]:
    """
    Loads up to `nb_frames` consecutive ARFrames from the given path on disk.

    `dirpath` should be of the form `dataset/bike/batch-8/16/`.
    """

    path = os.path.join(dirpath, GEOMETRY_FILENAME)
    print(f"loading ARFrames from {path}")
    data = Path(path).read_bytes()

    frame_idx = 0
    while len(data) > 0 and frame_idx < nb_frames:
        next_len = int.from_bytes(data[:4], byteorder="little", signed=False)
        data = data[4:]

        frame = ARFrame().parse(data[:next_len])
        yield SampleARFrame(index=frame_idx, timestamp=frame.timestamp, dirpath=dirpath, frame=frame)

        data = data[next_len:]
        frame_idx += 1


def read_annotations(dirpath: Path) -> Sequence:
    """
    Loads the annotations from the given path on disk.

    `dirpath` should be of the form `dataset/bike/batch-8/16/`.
    """

    path = os.path.join(dirpath, ANNOTATIONS_FILENAME)
    print(f"loading annotations from {path}")
    data = Path(path).read_bytes()

    seq = Sequence().parse(data)

    return seq


def log_ar_frames(samples: Iterable[SampleARFrame], seq: Sequence) -> None:
    """Logs a stream of `ARFrame` samples and their annotations with the Rerun SDK."""

    rerun.set_space_up("3d", [0, 1, 0])

    frame_times = []
    for sample in samples:
        rerun.set_time_sequence("frame", sample.index)
        rerun.set_time_seconds("time", sample.timestamp)
        frame_times.append(sample.timestamp)

        img_path = Path(os.path.join(sample.dirpath, f"video/{sample.index}.jpg"))
        rerun.log_image_file("3d/camera/video", img_path, img_format=ImageFormat.JPEG, space="image")
        log_camera(sample.frame.camera)
        log_point_cloud(sample.frame.raw_feature_points)

    log_annotated_bboxes(seq.objects)
    log_frame_annotations(frame_times, seq.frame_annotations)


def log_camera(cam: ARCamera) -> None:
    """Logs a camera from an `ARFrame` using the Rerun SDK."""

    world_from_cam = np.asarray(cam.transform).reshape((4, 4))
    translation = world_from_cam[0:3, 3]
    intrinsics = np.asarray(cam.intrinsics).reshape((3, 3))
    rot = R.from_matrix(world_from_cam[0:3, 0:3])
    (w, h) = (cam.image_resolution_width, cam.image_resolution_height)

    # Because the dataset was collected in portrait:
    swizzle_x_y = np.asarray([[0, 1, 0], [1, 0, 0], [0, 0, 1]])
    intrinsics = swizzle_x_y @ intrinsics @ swizzle_x_y
    rot = rot * R.from_rotvec((math.tau / 4.0) * np.asarray([0.0, 0.0, 1.0]))
    (w, h) = (h, w)

    rerun.log_camera(
        "camera",
        resolution=[w, h],
        intrinsics=intrinsics,
        rotation_q=rot.as_quat(),
        position=translation,
        camera_space_convention=rerun.CameraSpaceConvention.X_RIGHT_Y_UP_Z_BACK,
        space="3d",
        target_space="image",
    )

    # Experimental new API:
    rerun._log_extrinsics(
        "3d/camera",
        rotation_q=rot.as_quat(),
        position=translation,
        camera_space_convention=rerun.CameraSpaceConvention.X_RIGHT_Y_UP_Z_BACK,
    )

<<<<<<< HEAD
    rerun._log_intrinsics("3d/camera/video", resolution=[w, h], intrinsics_matrix=intrinsics)
=======
    rerun._log_intrinsics(
        "3d/camera/video",
        resolution=[w, h],
        intrinsics_matrix=intrinsics,
    )
>>>>>>> cf5a37ad


def log_point_cloud(point_cloud: ARPointCloud) -> None:
    """Logs a point cloud from an `ARFrame` using the Rerun SDK."""

    for i in range(point_cloud.count):
        point = point_cloud.point[i]
        ident = point_cloud.identifier[i]
<<<<<<< HEAD
        rerun.log_point(
            f"3d/points/{ident}", np.array([point.x, point.y, point.z]), color=[255, 255, 255, 255], space="3d"
        )
=======
        rerun.log_point(f"3d/points/{ident}", [point.x, point.y, point.z], color=[255, 255, 255, 255], space="3d")
>>>>>>> cf5a37ad


def log_annotated_bboxes(bboxes: Iterable[Object]) -> None:
    """Logs all the bounding boxes annotated in an `ARFrame` sequence using the Rerun SDK."""

    for bbox in bboxes:
        if bbox.type != ObjectType.BOUNDING_BOX:
            logging.error(f"err: object type not supported: {bbox.type}")  # type: ignore[attr-defined]
            continue

        rot = R.from_matrix(np.asarray(bbox.rotation).reshape((3, 3)))
        rerun.log_obb(
            f"3d/objects/{bbox.id}/bbox3d",
            bbox.scale,
            bbox.translation,
            rot.as_quat(),
            color=[130, 160, 250, 255],
            label=bbox.category,
            timeless=True,
            space="3d",
        )


<<<<<<< HEAD
def log_frame_annotations(frame_times: List[float], frame_annotations: List[FrameAnnotation]) -> None:
=======
def log_frame_annotations(frame_times: List[float], frame_annotations: List[FrameAnnotation]):
>>>>>>> cf5a37ad
    """Maps annotations to their associated `ARFrame` then logs them using the Rerun SDK."""

    for frame_ann in frame_annotations:
        frame_idx = frame_ann.frame_id
        if frame_idx >= len(frame_times):
            continue

        time = frame_times[frame_idx]
        rerun.set_time_sequence("frame", frame_idx)
        rerun.set_time_seconds("time", time)

        for obj_ann in frame_ann.annotations:
            path = f"3d/objects/{obj_ann.object_id}"

            keypoint_ids = [kp.id for kp in obj_ann.keypoints]
<<<<<<< HEAD
            keypoint_pos2s = np.asarray([[kp.point_2d.x, kp.point_2d.y] for kp in obj_ann.keypoints], dtype=np.float32)
=======
            keypoint_pos2s = np.asarray([[kp.point_2d.x, kp.point_2d.y] for kp in obj_ann.keypoints])
>>>>>>> cf5a37ad
            # NOTE: These are normalized points, so we need to bring them back to image space
            keypoint_pos2s *= IMAGE_RESOLUTION

            if len(keypoint_pos2s) == 9:
                log_projected_bbox(f"{path}/bbox2d", keypoint_pos2s)
            else:
                for (id, pos2) in zip(keypoint_ids, keypoint_pos2s):
                    rerun.log_point(f"{path}/bbox2d/{id}", pos2, color=[130, 160, 250, 255], space="image")


def log_projected_bbox(path: str, keypoints: npt.NDArray[np.float32]) -> None:
    """
    Projects the 3D bounding box described by the keypoints of an `ObjectAnnotation`
    to a 2D plane, using line segments.
    """

    # NOTE: we don't yet support projecting arbitrary 3D stuff onto 2D views, so
    # we manually render a 3D bounding box by drawing line segments using the
    # already projected coordinates.
    # Try commenting 2 out of the 3 blocks and running the whole thing again if
    # this doesn't make sense, that'll make everything clearer.
    #
    # TODO(cmc): replace once we can project 3D bboxes on 2D views
    # fmt: off
<<<<<<< HEAD
    segments = np.array([keypoints[1], keypoints[2],
                         keypoints[1], keypoints[3],
                         keypoints[4], keypoints[2],
                         keypoints[4], keypoints[3],

                         keypoints[5], keypoints[6],
                         keypoints[5], keypoints[7],
                         keypoints[8], keypoints[6],
                         keypoints[8], keypoints[7],

                         keypoints[1], keypoints[5],
                         keypoints[2], keypoints[6],
                         keypoints[3], keypoints[7],
                         keypoints[4], keypoints[8]],
                         dtype=np.float32)
=======
    segments = [keypoints[1], keypoints[2],
                keypoints[1], keypoints[3],
                keypoints[4], keypoints[2],
                keypoints[4], keypoints[3],

                keypoints[5], keypoints[6],
                keypoints[5], keypoints[7],
                keypoints[8], keypoints[6],
                keypoints[8], keypoints[7],

                keypoints[1], keypoints[5],
                keypoints[2], keypoints[6],
                keypoints[3], keypoints[7],
                keypoints[4], keypoints[8]]
>>>>>>> cf5a37ad
    # fmt: on

    rerun.log_line_segments(path, segments, space="image", color=[130, 160, 250, 255])


if __name__ == "__main__":
    parser = argparse.ArgumentParser(description="Logs Objectron data using the Rerun SDK.")
    parser.add_argument("--headless", action="store_true", help="Don't show GUI")
    parser.add_argument("--connect", dest="connect", action="store_true", help="Connect to an external viewer")
    parser.add_argument("--addr", type=str, default=None, help="Connect to this ip:port")
    parser.add_argument("--save", type=str, default=None, help="Save data to a .rrd file at this path")
    parser.add_argument(
        "--frames", type=int, default=sys.maxsize, help="If specifies, limits the number of frames logged"
    )
    parser.add_argument("dir", type=Path, nargs="+", help="Directories to log (e.g. `dataset/bike/batch-8/16/`)")
    args = parser.parse_args()

    if args.connect:
        # Send logging data to separate `rerun` process.
        # You can ommit the argument to connect to the default address,
        # which is `127.0.0.1:9876`.
        rerun.connect(args.addr)

    for dirpath in args.dir:
        samples = read_ar_frames(dirpath, args.frames)
        seq = read_annotations(dirpath)
        log_ar_frames(samples, seq)

    if args.save is not None:
        rerun.save(args.save)
    elif args.headless:
        pass
    elif not args.connect:
        rerun.show()<|MERGE_RESOLUTION|>--- conflicted
+++ resolved
@@ -149,15 +149,11 @@
         camera_space_convention=rerun.CameraSpaceConvention.X_RIGHT_Y_UP_Z_BACK,
     )
 
-<<<<<<< HEAD
-    rerun._log_intrinsics("3d/camera/video", resolution=[w, h], intrinsics_matrix=intrinsics)
-=======
     rerun._log_intrinsics(
         "3d/camera/video",
         resolution=[w, h],
         intrinsics_matrix=intrinsics,
     )
->>>>>>> cf5a37ad
 
 
 def log_point_cloud(point_cloud: ARPointCloud) -> None:
@@ -166,13 +162,7 @@
     for i in range(point_cloud.count):
         point = point_cloud.point[i]
         ident = point_cloud.identifier[i]
-<<<<<<< HEAD
-        rerun.log_point(
-            f"3d/points/{ident}", np.array([point.x, point.y, point.z]), color=[255, 255, 255, 255], space="3d"
-        )
-=======
         rerun.log_point(f"3d/points/{ident}", [point.x, point.y, point.z], color=[255, 255, 255, 255], space="3d")
->>>>>>> cf5a37ad
 
 
 def log_annotated_bboxes(bboxes: Iterable[Object]) -> None:
@@ -196,11 +186,7 @@
         )
 
 
-<<<<<<< HEAD
 def log_frame_annotations(frame_times: List[float], frame_annotations: List[FrameAnnotation]) -> None:
-=======
-def log_frame_annotations(frame_times: List[float], frame_annotations: List[FrameAnnotation]):
->>>>>>> cf5a37ad
     """Maps annotations to their associated `ARFrame` then logs them using the Rerun SDK."""
 
     for frame_ann in frame_annotations:
@@ -216,11 +202,7 @@
             path = f"3d/objects/{obj_ann.object_id}"
 
             keypoint_ids = [kp.id for kp in obj_ann.keypoints]
-<<<<<<< HEAD
             keypoint_pos2s = np.asarray([[kp.point_2d.x, kp.point_2d.y] for kp in obj_ann.keypoints], dtype=np.float32)
-=======
-            keypoint_pos2s = np.asarray([[kp.point_2d.x, kp.point_2d.y] for kp in obj_ann.keypoints])
->>>>>>> cf5a37ad
             # NOTE: These are normalized points, so we need to bring them back to image space
             keypoint_pos2s *= IMAGE_RESOLUTION
 
@@ -245,7 +227,6 @@
     #
     # TODO(cmc): replace once we can project 3D bboxes on 2D views
     # fmt: off
-<<<<<<< HEAD
     segments = np.array([keypoints[1], keypoints[2],
                          keypoints[1], keypoints[3],
                          keypoints[4], keypoints[2],
@@ -261,22 +242,6 @@
                          keypoints[3], keypoints[7],
                          keypoints[4], keypoints[8]],
                          dtype=np.float32)
-=======
-    segments = [keypoints[1], keypoints[2],
-                keypoints[1], keypoints[3],
-                keypoints[4], keypoints[2],
-                keypoints[4], keypoints[3],
-
-                keypoints[5], keypoints[6],
-                keypoints[5], keypoints[7],
-                keypoints[8], keypoints[6],
-                keypoints[8], keypoints[7],
-
-                keypoints[1], keypoints[5],
-                keypoints[2], keypoints[6],
-                keypoints[3], keypoints[7],
-                keypoints[4], keypoints[8]]
->>>>>>> cf5a37ad
     # fmt: on
 
     rerun.log_line_segments(path, segments, space="image", color=[130, 160, 250, 255])

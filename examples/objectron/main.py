--- conflicted
+++ resolved
@@ -172,34 +172,21 @@
             continue
 
         rot = R.from_matrix(np.asarray(bbox.rotation).reshape((3, 3)))
-<<<<<<< HEAD
-        rerun.log_obb(f"3d/objects/{bbox.id}/bbox3d",
-                      bbox.scale,
-                      bbox.translation,
-                      rot.as_quat(),
-                      color=[130, 160, 250, 255],
-                      timeless=True,
-                      space="3d")
-
-
-def log_frame_annotations(frame_times: List[float], frame_annotations: List[FrameAnnotation]):
-=======
         rerun.log_obb(
-            f"objects/{bbox.id}/bbox3d",
+            f"3d/objects/{bbox.id}/bbox3d",
             bbox.scale,
             bbox.translation,
             rot.as_quat(),
             color=[130, 160, 250, 255],
             label=bbox.category,
             timeless=True,
-            space="world",
+            space="3d",
         )
 
 
 def log_frame_annotations(
     frame_times: List[float], frame_annotations: List[FrameAnnotation]
 ):
->>>>>>> 95824323
     """Maps annotations to their associated `ARFrame` then logs them using the Rerun SDK."""
 
     for frame_ann in frame_annotations:

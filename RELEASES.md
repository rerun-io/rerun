--- conflicted
+++ resolved
@@ -118,13 +118,8 @@
 -   A multi-line summary of the release
     -   You may ask feature leads to write a summary for each highlighted item
 -   A gif or screenshot showing one or more major new features
-<<<<<<< HEAD
     -   Try to avoid `mp4`s, gifs have a better experience on GitHub
     -   You can upload images to a PR, use the link it generates to use GitHub as an image hosting service.
-=======
-    - Try to avoid `mp4`s, gifs have a better experience on GitHub
-    - You can upload images to a PR, use the link it generates to use GitHub as an image hosting service.
->>>>>>> 0cad73d0
 -   Run `pip install GitPython && scripts/generate_changelog.py > new_changelog.md`
 -   Edit PR descriptions/labels to improve the generated changelog
 -   Copy-paste the results into `CHANGELOG.md`.

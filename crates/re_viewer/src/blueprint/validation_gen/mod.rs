// DO NOT EDIT! This file was auto-generated by crates/re_types_builder/src/codegen/rust/blueprint_validation.rs
use super::validation::validate_component;
pub use crate::blueprint::components::PanelView;
pub use re_entity_db::blueprint::components::EntityPropertiesComponent;
use re_entity_db::EntityDb;
pub use re_space_view::blueprint::components::QueryExpressions;
pub use re_types::blueprint::components::ActiveTab;
pub use re_types::blueprint::components::ColumnShares;
pub use re_types::blueprint::components::Corner2D;
pub use re_types::blueprint::components::EntitiesDeterminedByUser;
pub use re_types::blueprint::components::IncludedContents;
pub use re_types::blueprint::components::IncludedQueries;
<<<<<<< HEAD
pub use re_types::blueprint::components::LockRangeDuringZoom;
pub use re_types::blueprint::components::Name;
=======
>>>>>>> bca66035
pub use re_types::blueprint::components::RowShares;
pub use re_types::blueprint::components::SpaceViewClass;
pub use re_types::blueprint::components::SpaceViewOrigin;
pub use re_types::blueprint::components::Visible;
pub use re_viewport::blueprint::components::AutoLayout;
pub use re_viewport::blueprint::components::AutoSpaceViews;
pub use re_viewport::blueprint::components::ContainerKind;
pub use re_viewport::blueprint::components::GridColumns;
pub use re_viewport::blueprint::components::IncludedSpaceViews;
pub use re_viewport::blueprint::components::RootContainer;
pub use re_viewport::blueprint::components::SpaceViewMaximized;
pub use re_viewport::blueprint::components::ViewportLayout;

/// Because blueprints are both read and written the schema must match what
/// we expect to find or else we will run into all kinds of problems.

pub fn is_valid_blueprint(blueprint: &EntityDb) -> bool {
    validate_component::<ActiveTab>(blueprint)
        && validate_component::<AutoLayout>(blueprint)
        && validate_component::<AutoSpaceViews>(blueprint)
        && validate_component::<ColumnShares>(blueprint)
        && validate_component::<ContainerKind>(blueprint)
        && validate_component::<Corner2D>(blueprint)
        && validate_component::<EntitiesDeterminedByUser>(blueprint)
        && validate_component::<EntityPropertiesComponent>(blueprint)
        && validate_component::<GridColumns>(blueprint)
        && validate_component::<IncludedContents>(blueprint)
        && validate_component::<IncludedQueries>(blueprint)
        && validate_component::<IncludedSpaceViews>(blueprint)
<<<<<<< HEAD
        && validate_component::<LockRangeDuringZoom>(blueprint)
        && validate_component::<Name>(blueprint)
=======
>>>>>>> bca66035
        && validate_component::<PanelView>(blueprint)
        && validate_component::<QueryExpressions>(blueprint)
        && validate_component::<RootContainer>(blueprint)
        && validate_component::<RowShares>(blueprint)
        && validate_component::<SpaceViewClass>(blueprint)
        && validate_component::<SpaceViewMaximized>(blueprint)
        && validate_component::<SpaceViewOrigin>(blueprint)
        && validate_component::<ViewportLayout>(blueprint)
        && validate_component::<Visible>(blueprint)
}<|MERGE_RESOLUTION|>--- conflicted
+++ resolved
@@ -10,11 +10,7 @@
 pub use re_types::blueprint::components::EntitiesDeterminedByUser;
 pub use re_types::blueprint::components::IncludedContents;
 pub use re_types::blueprint::components::IncludedQueries;
-<<<<<<< HEAD
 pub use re_types::blueprint::components::LockRangeDuringZoom;
-pub use re_types::blueprint::components::Name;
-=======
->>>>>>> bca66035
 pub use re_types::blueprint::components::RowShares;
 pub use re_types::blueprint::components::SpaceViewClass;
 pub use re_types::blueprint::components::SpaceViewOrigin;
@@ -44,11 +40,7 @@
         && validate_component::<IncludedContents>(blueprint)
         && validate_component::<IncludedQueries>(blueprint)
         && validate_component::<IncludedSpaceViews>(blueprint)
-<<<<<<< HEAD
         && validate_component::<LockRangeDuringZoom>(blueprint)
-        && validate_component::<Name>(blueprint)
-=======
->>>>>>> bca66035
         && validate_component::<PanelView>(blueprint)
         && validate_component::<QueryExpressions>(blueprint)
         && validate_component::<RootContainer>(blueprint)

--- conflicted
+++ resolved
@@ -8,13 +8,8 @@
 pub use re_types::blueprint::components::ColumnShare;
 pub use re_types::blueprint::components::Corner2D;
 pub use re_types::blueprint::components::EntitiesDeterminedByUser;
-<<<<<<< HEAD
-pub use re_types::blueprint::components::IncludedContents;
+pub use re_types::blueprint::components::IncludedContent;
 pub use re_types::blueprint::components::IncludedQuery;
-=======
-pub use re_types::blueprint::components::IncludedContent;
-pub use re_types::blueprint::components::IncludedQueries;
->>>>>>> bdc987c9
 pub use re_types::blueprint::components::LockRangeDuringZoom;
 pub use re_types::blueprint::components::RowShare;
 pub use re_types::blueprint::components::SpaceViewClass;
@@ -41,13 +36,8 @@
         && validate_component::<EntitiesDeterminedByUser>(blueprint)
         && validate_component::<EntityPropertiesComponent>(blueprint)
         && validate_component::<GridColumns>(blueprint)
-<<<<<<< HEAD
-        && validate_component::<IncludedContents>(blueprint)
+        && validate_component::<IncludedContent>(blueprint)
         && validate_component::<IncludedQuery>(blueprint)
-=======
-        && validate_component::<IncludedContent>(blueprint)
-        && validate_component::<IncludedQueries>(blueprint)
->>>>>>> bdc987c9
         && validate_component::<IncludedSpaceView>(blueprint)
         && validate_component::<LockRangeDuringZoom>(blueprint)
         && validate_component::<PanelView>(blueprint)

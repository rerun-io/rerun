use std::{ops::ControlFlow, sync::Arc};

use anyhow::Context as _;
use wasm_bindgen::JsValue;

use re_log::ResultExt as _;
use re_viewer_context::CommandSender;

/// Web-specific tools used by various parts of the application.

/// Useful in error handlers
#[allow(clippy::needless_pass_by_value)]
pub fn string_from_js_value(s: wasm_bindgen::JsValue) -> String {
    s.as_string().unwrap_or(format!("{s:#?}"))
}

pub fn set_url_parameter_and_refresh(key: &str, value: &str) -> Result<(), wasm_bindgen::JsValue> {
    let Some(window) = web_sys::window() else {
        return Err("Failed to get window".into());
    };
    let location = window.location();

    let url = web_sys::Url::new(&location.href()?)?;
    url.search_params().set(key, value);

    location.assign(&url.href())
}

/// Percent-encode the given string so you can put it in a URL.
pub fn percent_encode(s: &str) -> String {
    format!("{}", js_sys::encode_uri_component(s))
}

<<<<<<< HEAD
pub fn go_back() -> Option<()> {
    let history = web_sys::window()?
        .history()
        .map_err(|err| format!("Failed to get History API: {}", string_from_js_value(err)))
        .ok_or_log_error()?;
    history
        .back()
        .map_err(|err| format!("Failed to go back: {}", string_from_js_value(err)))
        .ok_or_log_error()
}

pub fn go_forward() -> Option<()> {
    let history = web_sys::window()?
        .history()
        .map_err(|err| format!("Failed to get History API: {}", string_from_js_value(err)))
        .ok_or_log_error()?;
    history
        .forward()
        .map_err(|err| format!("Failed to go forward: {}", string_from_js_value(err)))
        .ok_or_log_error()
=======
/// The current percent-encoded URL suffix, e.g. "?foo=bar#baz".
pub fn current_url_suffix() -> Option<String> {
    let location = web_sys::window()?.location();
    let search = location.search().unwrap_or_default();
    let hash = location.hash().unwrap_or_default();
    Some(format!("{search}{hash}"))
>>>>>>> 6de5e14b
}

/// Push a relative url on the web `History`,
/// so that the user can use the back button to navigate to it.
///
/// If this is already the current url, nothing happens.
///
/// The url must be percent encoded.
///
/// Example:
/// ```
/// push_history("foo/bar?baz=qux#fragment");
/// ```
pub fn push_history(new_relative_url: &str) -> Option<()> {
    let current_relative_url = current_url_suffix().unwrap_or_default();

    if current_relative_url == new_relative_url {
        re_log::debug!("Ignoring navigation to {new_relative_url:?} as we're already there");
    } else {
        re_log::debug!(
            "Existing url is {current_relative_url:?}; navigating to {new_relative_url:?}"
        );

        let history = web_sys::window()?
            .history()
            .map_err(|err| format!("Failed to get History API: {}", string_from_js_value(err)))
            .ok_or_log_error()?;
        history
            .push_state_with_url(&JsValue::NULL, "", Some(new_relative_url))
            .map_err(|err| {
                format!(
                    "Failed to push history state: {}",
                    string_from_js_value(err)
                )
            })
            .ok_or_log_error()?;
    }
    Some(())
}

/// Replace the current relative url with an new one.
pub fn replace_history(new_relative_url: &str) -> Option<()> {
    let history = web_sys::window()?
        .history()
        .map_err(|err| format!("Failed to get History API: {}", string_from_js_value(err)))
        .ok_or_log_error()?;

    history
        .replace_state_with_url(&JsValue::NULL, "", Some(new_relative_url))
        .map_err(|err| {
            format!(
                "Failed to push history state: {}",
                string_from_js_value(err)
            )
        })
        .ok_or_log_error()
}

/// Parse the `?query` parst of the url, and translate it into commands to control the application.
pub fn translate_query_into_commands(egui_ctx: &egui::Context, command_sender: &CommandSender) {
    use re_viewer_context::{SystemCommand, SystemCommandSender as _};

    let location = eframe::web::web_location();

    if let Some(app_ids) = location.query_map.get("app_id") {
        if let Some(app_id) = app_ids.last() {
            let app_id = re_log_types::ApplicationId::from(app_id.as_str());
            command_sender.send_system(SystemCommand::ActivateApp(app_id));
        }
    }

    // NOTE: we support passing in multiple urls to multiple different recorording, blueprints, etc
    let urls: Vec<&String> = location
        .query_map
        .get("url")
        .into_iter()
        .flatten()
        .collect();
    if !urls.is_empty() {
        for url in urls {
            if let Some(receiver) = url_to_receiver(egui_ctx.clone(), url).ok_or_log_error() {
                // We may be here because the user clicked Back/Forward in the browser while trying
                // out examples. If we re-download the same file we should clear out the old data first.
                command_sender.send_system(SystemCommand::ClearSourceAndItsStores(
                    receiver.source().clone(),
                ));

                command_sender.send_system(SystemCommand::AddReceiver(receiver));
            }
        }
    }

    egui_ctx.request_repaint(); // wake up to receive the messages
}

enum EndpointCategory {
    /// Could be a local path (`/foo.rrd`) or a remote url (`http://foo.com/bar.rrd`).
    ///
    /// Could be a link to either an `.rrd` recording or a `.rbl` blueprint.
    HttpRrd(String),

    /// A remote Rerun server.
    WebSocket(String),

    /// An eventListener for rrd posted from containing html
    WebEventListener,
}

impl EndpointCategory {
    fn categorize_uri(uri: &str) -> Self {
        if uri.starts_with("http") || uri.ends_with(".rrd") || uri.ends_with(".rbl") {
            Self::HttpRrd(uri.into())
        } else if uri.starts_with("ws:") || uri.starts_with("wss:") {
            Self::WebSocket(uri.into())
        } else if uri.starts_with("web_event:") {
            Self::WebEventListener
        } else {
            // If this is something like `foo.com` we can't know what it is until we connect to it.
            // We could/should connect and see what it is, but for now we just take a wild guess instead:
            re_log::info!("Assuming WebSocket endpoint");
            if uri.contains("://") {
                Self::WebSocket(uri.into())
            } else {
                Self::WebSocket(format!("{}://{uri}", re_ws_comms::PROTOCOL))
            }
        }
    }
}

/// Start receiving from the given url.
pub fn url_to_receiver(
    egui_ctx: egui::Context,
    url: &str,
) -> anyhow::Result<re_smart_channel::Receiver<re_log_types::LogMsg>> {
    let ui_waker = Box::new(move || {
        // Spend a few more milliseconds decoding incoming messages,
        // then trigger a repaint (https://github.com/rerun-io/rerun/issues/963):
        egui_ctx.request_repaint_after(std::time::Duration::from_millis(10));
    });
    match EndpointCategory::categorize_uri(url) {
        EndpointCategory::HttpRrd(url) => Ok(
            re_log_encoding::stream_rrd_from_http::stream_rrd_from_http_to_channel(
                url,
                Some(ui_waker),
            ),
        ),
        EndpointCategory::WebEventListener => {
            // Process an rrd when it's posted via `window.postMessage`
            let (tx, rx) = re_smart_channel::smart_channel(
                re_smart_channel::SmartMessageSource::RrdWebEventCallback,
                re_smart_channel::SmartChannelSource::RrdWebEventListener,
            );
            let url = url.to_owned();
            re_log_encoding::stream_rrd_from_http::stream_rrd_from_event_listener(Arc::new({
                move |msg| {
                    ui_waker();
                    use re_log_encoding::stream_rrd_from_http::HttpMessage;
                    match msg {
                        HttpMessage::LogMsg(msg) => {
                            if tx.send(msg).is_ok() {
                                ControlFlow::Continue(())
                            } else {
                                re_log::info_once!("Failed to send log message to viewer - closing connection to {url}");
                                ControlFlow::Break(())
                            }
                        }
                        HttpMessage::Success => {
                            tx.quit(None).warn_on_err_once("Failed to send quit marker");
                            ControlFlow::Break(())
                        }
                        HttpMessage::Failure(err) => {
                            tx.quit(Some(err))
                                .warn_on_err_once("Failed to send quit marker");
                            ControlFlow::Break(())
                        }
                    }
                }
            }));
            Ok(rx)
        }
        EndpointCategory::WebSocket(url) => re_data_source::connect_to_ws_url(&url, Some(ui_waker))
            .with_context(|| format!("Failed to connect to WebSocket server at {url}.")),
    }
}<|MERGE_RESOLUTION|>--- conflicted
+++ resolved
@@ -31,7 +31,6 @@
     format!("{}", js_sys::encode_uri_component(s))
 }
 
-<<<<<<< HEAD
 pub fn go_back() -> Option<()> {
     let history = web_sys::window()?
         .history()
@@ -52,14 +51,14 @@
         .forward()
         .map_err(|err| format!("Failed to go forward: {}", string_from_js_value(err)))
         .ok_or_log_error()
-=======
+}
+
 /// The current percent-encoded URL suffix, e.g. "?foo=bar#baz".
 pub fn current_url_suffix() -> Option<String> {
     let location = web_sys::window()?.location();
     let search = location.search().unwrap_or_default();
     let hash = location.hash().unwrap_or_default();
     Some(format!("{search}{hash}"))
->>>>>>> 6de5e14b
 }
 
 /// Push a relative url on the web `History`,

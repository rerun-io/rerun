--- conflicted
+++ resolved
@@ -63,11 +63,7 @@
             .start(
                 &canvas_id,
                 web_options,
-<<<<<<< HEAD
-                Box::new(move |cc| Box::new(create_app(cc, app_options))),
-=======
                 Box::new(move |cc| Ok(Box::new(create_app(cc, app_options)?))),
->>>>>>> ceb929d1
             )
             .await?;
 
@@ -77,8 +73,6 @@
     }
 
     #[wasm_bindgen]
-<<<<<<< HEAD
-=======
     pub fn toggle_panel_overrides(&self) {
         let Some(mut app) = self.runner.app_mut::<crate::App>() else {
             return;
@@ -88,27 +82,18 @@
     }
 
     #[wasm_bindgen]
->>>>>>> ceb929d1
     pub fn override_panel_state(&self, panel: &str, state: Option<String>) -> Result<(), JsValue> {
         let Some(mut app) = self.runner.app_mut::<crate::App>() else {
             return Ok(());
         };
 
         let panel = Panel::from_str(panel)
-<<<<<<< HEAD
-            .map_err(|e| js_sys::TypeError::new(&format!("invalid panel: {e}")))?;
-=======
             .map_err(|err| js_sys::TypeError::new(&format!("invalid panel: {err}")))?;
->>>>>>> ceb929d1
 
         let state = match state {
             Some(state) => Some(
                 PanelState::from_str(&state)
-<<<<<<< HEAD
-                    .map_err(|e| js_sys::TypeError::new(&format!("invalid state: {e}")))?
-=======
                     .map_err(|err| js_sys::TypeError::new(&format!("invalid state: {err}")))?
->>>>>>> ceb929d1
                     .into(),
             ),
             None => None,
@@ -295,18 +280,10 @@
 
 impl From<PanelState> for re_types::blueprint::components::PanelState {
     fn from(value: PanelState) -> Self {
-<<<<<<< HEAD
-        use re_types::blueprint::components::PanelState as Out;
-        match value {
-            PanelState::Hidden => Out::Hidden,
-            PanelState::Collapsed => Out::Collapsed,
-            PanelState::Expanded => Out::Expanded,
-=======
         match value {
             PanelState::Hidden => Self::Hidden,
             PanelState::Collapsed => Self::Collapsed,
             PanelState::Expanded => Self::Expanded,
->>>>>>> ceb929d1
         }
     }
 }
@@ -319,10 +296,7 @@
     render_backend: Option<String>,
     hide_welcome_screen: Option<bool>,
     panel_state_overrides: Option<PanelStateOverrides>,
-<<<<<<< HEAD
     on_toggle_fullscreen: Option<Callback>,
-=======
->>>>>>> ceb929d1
 }
 
 #[derive(Clone, Default, Deserialize)]
@@ -344,23 +318,15 @@
     }
 }
 
-<<<<<<< HEAD
-// Can't deserialize `Option<js_sys::Function>` directly, so newtype it is...
-=======
 // Can't deserialize `Option<js_sys::Function>` directly, so newtype it is.
->>>>>>> ceb929d1
 #[derive(Clone, Deserialize)]
 #[repr(transparent)]
 struct Callback(#[serde(with = "serde_wasm_bindgen::preserve")] js_sys::Function);
 
-<<<<<<< HEAD
-fn create_app(cc: &eframe::CreationContext<'_>, app_options: AppOptions) -> crate::App {
-=======
 fn create_app(
     cc: &eframe::CreationContext<'_>,
     app_options: AppOptions,
 ) -> Result<crate::App, re_renderer::RenderContextError> {
->>>>>>> ceb929d1
     let build_info = re_build_info::build_info!();
     let app_env = crate::AppEnvironment::Web {
         url: cc.integration_info.web_info.location.url.clone(),
@@ -376,10 +342,7 @@
         expect_data_soon: None,
         force_wgpu_backend: None,
         hide_welcome_screen: app_options.hide_welcome_screen.unwrap_or(false),
-<<<<<<< HEAD
         on_toggle_fullscreen: app_options.on_toggle_fullscreen.map(|v| v.0).clone(),
-=======
->>>>>>> ceb929d1
         panel_state_overrides: app_options.panel_state_overrides.unwrap_or_default().into(),
     };
     let re_ui = crate::customize_eframe_and_setup_renderer(cc)?;

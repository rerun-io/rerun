--- conflicted
+++ resolved
@@ -103,18 +103,12 @@
             };
 
             let mut event = Event::update("update_metadata".into())
-<<<<<<< HEAD
                 .with_prop("rerun_version".into(), build_info.version.to_owned())
                 .with_prop("target".into(), build_info.target_triple.to_owned())
-                .with_prop("git_hash".into(), git_hash);
-=======
-                .with_prop("rerun_version".into(), rerun_version.to_owned())
-                .with_prop("target".into(), target.to_owned())
-                .with_prop("git_hash".into(), git_hash.to_owned())
+                .with_prop("git_hash".into(), git_hash)
                 .with_prop("debug".into(), cfg!(debug_assertions).to_owned()) // debug-build?
                 .with_prop("rerun_workspace".into(), std::env::var("IS_IN_RERUN_WORKSPACE").is_ok()) // proxy for "user checked out the project and built it from source"
                 ;
->>>>>>> 2838d1e0
 
             // If we happen to know the Python or Rust version used on the _host machine_, i.e. the
             // machine running the viewer, then add it to the permanent user profile.

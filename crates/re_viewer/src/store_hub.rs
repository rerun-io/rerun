use ahash::HashMap;
use itertools::Itertools;
use re_arrow_store::{DataStoreConfig, DataStoreStats};
use re_data_store::StoreDb;
use re_log_types::{ApplicationId, StoreId, StoreKind};
use re_viewer_context::StoreContext;

#[cfg(not(target_arch = "wasm32"))]
use re_arrow_store::StoreGeneration;

#[cfg(not(target_arch = "wasm32"))]
use crate::{
    loading::load_file_path,
    saving::{default_blueprint_path, save_database_to_file},
};

/// Interface for accessing all blueprints and recordings
///
/// The [`StoreHub`] provides access to the [`StoreDb`] instances that are used
/// to store both blueprints and recordings.
///
/// Internally, the [`StoreHub`] tracks which [`ApplicationId`] and `recording
/// id` ([`StoreId`]) are currently selected in the viewer. These can be configured
/// using [`StoreHub::set_recording_id`] and [`StoreHub::set_app_id`] respectively.
#[derive(Default)]
pub struct StoreHub {
    selected_rec_id: Option<StoreId>,
    application_id: Option<ApplicationId>,
    blueprint_by_app_id: HashMap<ApplicationId, StoreId>,
    store_dbs: StoreBundle,

    // The [`StoreGeneration`] from when the [`StoreDb`] was last saved
    #[cfg(not(target_arch = "wasm32"))]
    blueprint_last_save: HashMap<StoreId, StoreGeneration>,
}

/// Convenient information used for `MemoryPanel`
#[derive(Default)]
pub struct StoreHubStats {
    pub blueprint_stats: DataStoreStats,
    pub blueprint_config: DataStoreConfig,
    pub recording_stats: DataStoreStats,
    pub recording_config: DataStoreConfig,
}

impl StoreHub {
    /// Add a [`StoreBundle`] to the [`StoreHub`]
    pub fn add_bundle(&mut self, bundle: StoreBundle) {
        self.store_dbs.append(bundle);
    }

    /// Get a read-only [`StoreContext`] from the [`StoreHub`] if one is available.
    ///
    /// All of the returned references to blueprints and recordings will have a
    /// matching [`ApplicationId`].
    pub fn read_context(&mut self) -> Option<StoreContext<'_>> {
        // If we have an app-id, then use it to look up the blueprint.
        let blueprint_id = self.application_id.as_ref().map(|app_id| {
            self.blueprint_by_app_id
                .entry(app_id.clone())
                .or_insert_with(|| StoreId::from_string(StoreKind::Blueprint, app_id.clone().0))
        });

        // As long as we have a blueprint-id, create the blueprint.
        blueprint_id
            .as_ref()
            .map(|id| self.store_dbs.blueprint_entry(id));

        // If we have a blueprint, we can return the `StoreContext`. In most
        // cases it should have already existed or been created above.
        blueprint_id
            .and_then(|id| self.store_dbs.blueprint(id))
            .map(|blueprint| {
                let recording = self
                    .selected_rec_id
                    .as_ref()
                    .and_then(|id| self.store_dbs.recording(id));

                StoreContext {
                    blueprint,
                    recording,
                    alternate_recordings: self.store_dbs.recordings().collect_vec(),
                }
            })
    }

    /// Change the selected/visible recording id.
    /// This will also change the application-id to match the newly selected recording.
    pub fn set_recording_id(&mut self, recording_id: StoreId) {
        // If this recording corresponds to an app that we know about, then update the app-id.
        if let Some(app_id) = self
            .store_dbs
            .recording(&recording_id)
            .as_ref()
            .and_then(|recording| recording.app_id())
        {
            self.set_app_id(app_id.clone());
        }

        self.selected_rec_id = Some(recording_id);
    }

    pub fn remove_recording_id(&mut self, recording_id: &StoreId) {
<<<<<<< HEAD
        if let Some(new_selection) = self.store_dbs.find_closest_recording(recording_id) {
            self.set_recording_id(new_selection.clone());
        } else {
            self.selected_rec_id = None;
=======
        if self.selected_rec_id.as_ref() == Some(recording_id) {
            if let Some(new_selection) = self.store_dbs.find_closest_recording(recording_id) {
                self.set_recording_id(new_selection.clone());
            } else {
                self.application_id = None;
                self.selected_rec_id = None;
            }
>>>>>>> eeb77f8c
        }

        self.store_dbs.remove(recording_id);
    }

    /// Change the selected [`ApplicationId`]
    pub fn set_app_id(&mut self, app_id: ApplicationId) {
        // If we don't know of a blueprint for this `ApplicationId` yet,
        // try to load one from the persisted store
        // TODO(2579): implement web-storage for blueprints as well
        #[cfg(not(target_arch = "wasm32"))]
        if !self.blueprint_by_app_id.contains_key(&app_id) {
            if let Err(err) = self.try_to_load_persisted_blueprint(&app_id) {
                re_log::warn!("Failed to load persisted blueprint: {err}");
            }
        }

        self.application_id = Some(app_id);
    }

    /// Change which blueprint is active for a given [`ApplicationId`]
    #[inline]
    pub fn set_blueprint_for_app_id(&mut self, blueprint_id: StoreId, app_id: ApplicationId) {
        re_log::debug!("Switching blueprint for {app_id:?} to {blueprint_id:?}");
        self.blueprint_by_app_id.insert(app_id, blueprint_id);
    }

    /// Clear the current blueprint
    pub fn clear_blueprint(&mut self) {
        if let Some(app_id) = &self.application_id {
            if let Some(blueprint_id) = self.blueprint_by_app_id.remove(app_id) {
                self.store_dbs.remove(&blueprint_id);
            }
        }
    }

    /// Mutable access to a [`StoreDb`] by id
    pub fn store_db_mut(&mut self, store_id: &StoreId) -> &mut StoreDb {
        self.store_dbs.store_db_entry(store_id)
    }

    /// Remove any empty [`StoreDb`]s from the hub
    pub fn purge_empty(&mut self) {
        self.store_dbs.purge_empty();
    }

    /// Call [`StoreDb::purge_fraction_of_ram`] on every recording
    pub fn purge_fraction_of_ram(&mut self, fraction_to_purge: f32) {
        self.store_dbs.purge_fraction_of_ram(fraction_to_purge);
    }

    /// Directly access the [`StoreDb`] for the selected recording
    pub fn current_recording(&self) -> Option<&StoreDb> {
        self.selected_rec_id
            .as_ref()
            .and_then(|id| self.store_dbs.recording(id))
    }

    /// Check whether the [`StoreHub`] contains the referenced recording
    pub fn contains_recording(&self, id: &StoreId) -> bool {
        self.store_dbs.contains_recording(id)
    }

    /// Persist any in-use blueprints to durable storage.
    // TODO(#2579): implement persistence for web
    #[cfg(not(target_arch = "wasm32"))]
    pub fn persist_app_blueprints(&mut self) -> anyhow::Result<()> {
        // Because we save blueprints based on their `ApplicationId`, we only
        // save the blueprints referenced by `blueprint_by_app_id`, even though
        // there may be other Blueprints in the Hub.
        for (app_id, blueprint_id) in &self.blueprint_by_app_id {
            let blueprint_path = default_blueprint_path(app_id)?;
            re_log::debug!("Saving blueprint for {app_id} to {blueprint_path:?}");

            if let Some(blueprint) = self.store_dbs.blueprint(blueprint_id) {
                if self.blueprint_last_save.get(blueprint_id) != Some(&blueprint.generation()) {
                    // TODO(#1803): We should "flatten" blueprints when we save them
                    // TODO(jleibs): Should we push this into a background thread? Blueprints should generally
                    // be small & fast to save, but maybe not once we start adding big pieces of user data?
                    let file_saver = save_database_to_file(blueprint, blueprint_path, None)?;
                    file_saver()?;
                    self.blueprint_last_save
                        .insert(blueprint_id.clone(), blueprint.generation());
                }
            }
        }
        Ok(())
    }

    /// Try to load the persisted blueprint for the given `ApplicationId`.
    /// Note: If no blueprint exists at the expected path, the result is still considered `Ok`.
    /// It is only an `Error` if a blueprint exists but fails to load.
    // TODO(#2579): implement persistence for web
    #[cfg(not(target_arch = "wasm32"))]
    pub fn try_to_load_persisted_blueprint(
        &mut self,
        app_id: &ApplicationId,
    ) -> anyhow::Result<()> {
        re_tracing::profile_function!();
        let blueprint_path = default_blueprint_path(app_id)?;
        if blueprint_path.exists() {
            re_log::debug!("Trying to load blueprint for {app_id} from {blueprint_path:?}",);
            let with_notification = false;
            if let Some(mut bundle) = load_file_path(&blueprint_path, with_notification) {
                for store in bundle.drain_store_dbs() {
                    if store.store_kind() == StoreKind::Blueprint && store.app_id() == Some(app_id)
                    {
                        // We found the blueprint we were looking for; make it active.
                        // borrow-checker won't let us just call `self.set_blueprint_for_app_id`
                        re_log::debug!(
                            "Switching blueprint for {app_id:?} to {:?}",
                            store.store_id(),
                        );
                        self.blueprint_by_app_id
                            .insert(app_id.clone(), store.store_id().clone());
                        self.blueprint_last_save
                            .insert(store.store_id().clone(), store.generation());
                        self.store_dbs.insert_blueprint(store);
                    } else {
                        anyhow::bail!(
                            "Found unexpected store while loading blueprint: {:?}",
                            store.store_id()
                        );
                    }
                }
            }
        }
        Ok(())
    }

    /// Populate a [`StoreHubStats`] based on the selected app.
    // TODO(jleibs): We probably want stats for all recordings, not just
    // the currently selected recording.
    pub fn stats(&self) -> StoreHubStats {
        // If we have an app-id, then use it to look up the blueprint.
        let blueprint = self
            .application_id
            .as_ref()
            .and_then(|app_id| self.blueprint_by_app_id.get(app_id))
            .and_then(|blueprint_id| self.store_dbs.blueprint(blueprint_id));

        let blueprint_stats = blueprint
            .map(|store_db| DataStoreStats::from_store(&store_db.entity_db.data_store))
            .unwrap_or_default();

        let blueprint_config = blueprint
            .map(|store_db| store_db.entity_db.data_store.config().clone())
            .unwrap_or_default();

        let recording = self
            .selected_rec_id
            .as_ref()
            .and_then(|rec_id| self.store_dbs.recording(rec_id));

        let recording_stats = recording
            .map(|store_db| DataStoreStats::from_store(&store_db.entity_db.data_store))
            .unwrap_or_default();

        let recording_config = recording
            .map(|store_db| store_db.entity_db.data_store.config().clone())
            .unwrap_or_default();

        StoreHubStats {
            blueprint_stats,
            blueprint_config,
            recording_stats,
            recording_config,
        }
    }
}

/// Stores many [`StoreDb`]s of recordings and blueprints.
#[derive(Default)]
pub struct StoreBundle {
    // TODO(emilk): two separate maps per [`StoreKind`].
    store_dbs: ahash::HashMap<StoreId, StoreDb>,
}

impl StoreBundle {
    /// Decode an rrd stream.
    /// It can theoretically contain multiple recordings, and blueprints.
    pub fn from_rrd(read: impl std::io::Read) -> anyhow::Result<Self> {
        re_tracing::profile_function!();

        let decoder = re_log_encoding::decoder::Decoder::new(read)?;

        let mut slf = Self::default();

        for msg in decoder {
            let msg = msg?;
            slf.store_db_entry(msg.store_id()).add(&msg)?;
        }
        Ok(slf)
    }

    /// Returns either a recording or blueprint [`StoreDb`].
    /// One is created if it doesn't already exist.
    pub fn store_db_entry(&mut self, id: &StoreId) -> &mut StoreDb {
        self.store_dbs
            .entry(id.clone())
            .or_insert_with(|| StoreDb::new(id.clone()))
    }

    /// All loaded [`StoreDb`], both recordings and blueprints, in arbitrary order.
    pub fn store_dbs(&self) -> impl Iterator<Item = &StoreDb> {
        self.store_dbs.values()
    }

    /// All loaded [`StoreDb`], both recordings and blueprints, in arbitrary order.
    pub fn store_dbs_mut(&mut self) -> impl Iterator<Item = &mut StoreDb> {
        self.store_dbs.values_mut()
    }

    pub fn append(&mut self, mut other: Self) {
        for (id, store_db) in other.store_dbs.drain() {
            self.store_dbs.insert(id, store_db);
        }
    }

    pub fn remove(&mut self, id: &StoreId) {
        self.store_dbs.remove(id);
    }

    /// Returns the closest "neighbor" recording to the given id.
    ///
    /// The closest neighbor is the next recording when sorted by (app ID, time), if any, or the
    /// previous one otherwise. This is used to update the selected recording when the current one
    /// is deleted.
    pub fn find_closest_recording(&self, id: &StoreId) -> Option<&StoreId> {
        let mut recs = self.recordings().collect_vec();
        recs.sort_by_key(|store_db| store_db.sort_key());

        let cur_pos = recs.iter().position(|rec| rec.store_id() == id);

        if let Some(cur_pos) = cur_pos {
            if recs.len() > cur_pos + 1 {
                Some(recs[cur_pos + 1].store_id())
            } else if cur_pos > 0 {
                Some(recs[cur_pos - 1].store_id())
            } else {
                None
            }
        } else {
            None
        }
    }

    // --

    pub fn contains_recording(&self, id: &StoreId) -> bool {
        debug_assert_eq!(id.kind, StoreKind::Recording);
        self.store_dbs.contains_key(id)
    }

    pub fn recording(&self, id: &StoreId) -> Option<&StoreDb> {
        debug_assert_eq!(id.kind, StoreKind::Recording);
        self.store_dbs.get(id)
    }

    pub fn recording_mut(&mut self, id: &StoreId) -> Option<&mut StoreDb> {
        debug_assert_eq!(id.kind, StoreKind::Recording);
        self.store_dbs.get_mut(id)
    }

    /// Creates one if it doesn't exist.
    pub fn recording_entry(&mut self, id: &StoreId) -> &mut StoreDb {
        debug_assert_eq!(id.kind, StoreKind::Recording);
        self.store_dbs
            .entry(id.clone())
            .or_insert_with(|| StoreDb::new(id.clone()))
    }

    pub fn insert_recording(&mut self, store_db: StoreDb) {
        debug_assert_eq!(store_db.store_kind(), StoreKind::Recording);
        self.store_dbs.insert(store_db.store_id().clone(), store_db);
    }

    pub fn insert_blueprint(&mut self, store_db: StoreDb) {
        debug_assert_eq!(store_db.store_kind(), StoreKind::Blueprint);
        self.store_dbs.insert(store_db.store_id().clone(), store_db);
    }

    pub fn recordings(&self) -> impl Iterator<Item = &StoreDb> {
        self.store_dbs
            .values()
            .filter(|log| log.store_kind() == StoreKind::Recording)
    }

    pub fn blueprints(&self) -> impl Iterator<Item = &StoreDb> {
        self.store_dbs
            .values()
            .filter(|log| log.store_kind() == StoreKind::Blueprint)
    }

    // --

    pub fn contains_blueprint(&self, id: &StoreId) -> bool {
        debug_assert_eq!(id.kind, StoreKind::Blueprint);
        self.store_dbs.contains_key(id)
    }

    pub fn blueprint(&self, id: &StoreId) -> Option<&StoreDb> {
        debug_assert_eq!(id.kind, StoreKind::Blueprint);
        self.store_dbs.get(id)
    }

    pub fn blueprint_mut(&mut self, id: &StoreId) -> Option<&mut StoreDb> {
        debug_assert_eq!(id.kind, StoreKind::Blueprint);
        self.store_dbs.get_mut(id)
    }

    /// Creates one if it doesn't exist.
    pub fn blueprint_entry(&mut self, id: &StoreId) -> &mut StoreDb {
        debug_assert_eq!(id.kind, StoreKind::Blueprint);

        self.store_dbs.entry(id.clone()).or_insert_with(|| {
            // TODO(jleibs): If the blueprint doesn't exist this probably means we are
            // initializing a new default-blueprint for the application in question.
            // Make sure it's marked as a blueprint.

            let mut blueprint_db = StoreDb::new(id.clone());

            blueprint_db.add_begin_recording_msg(&re_log_types::SetStoreInfo {
                row_id: re_log_types::RowId::random(),
                info: re_log_types::StoreInfo {
                    application_id: id.as_str().into(),
                    store_id: id.clone(),
                    is_official_example: false,
                    started: re_log_types::Time::now(),
                    store_source: re_log_types::StoreSource::Other("viewer".to_owned()),
                    store_kind: StoreKind::Blueprint,
                },
            });

            blueprint_db
        })
    }

    // --

    pub fn purge_empty(&mut self) {
        self.store_dbs.retain(|_, store_db| !store_db.is_empty());
    }

    pub fn purge_fraction_of_ram(&mut self, fraction_to_purge: f32) {
        re_tracing::profile_function!();

        for store_db in self.store_dbs.values_mut() {
            store_db.purge_fraction_of_ram(fraction_to_purge);
        }
    }

    pub fn drain_store_dbs(&mut self) -> impl Iterator<Item = StoreDb> + '_ {
        self.store_dbs.drain().map(|(_, store)| store)
    }
}<|MERGE_RESOLUTION|>--- conflicted
+++ resolved
@@ -101,20 +101,12 @@
     }
 
     pub fn remove_recording_id(&mut self, recording_id: &StoreId) {
-<<<<<<< HEAD
-        if let Some(new_selection) = self.store_dbs.find_closest_recording(recording_id) {
-            self.set_recording_id(new_selection.clone());
-        } else {
-            self.selected_rec_id = None;
-=======
         if self.selected_rec_id.as_ref() == Some(recording_id) {
             if let Some(new_selection) = self.store_dbs.find_closest_recording(recording_id) {
                 self.set_recording_id(new_selection.clone());
             } else {
-                self.application_id = None;
                 self.selected_rec_id = None;
             }
->>>>>>> eeb77f8c
         }
 
         self.store_dbs.remove(recording_id);

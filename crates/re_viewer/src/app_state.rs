use ahash::HashMap;

use re_data_store::LatestAtQuery;
use re_entity_db::EntityDb;
use re_log_types::{LogMsg, ResolvedTimeRangeF, StoreId};
use re_smart_channel::ReceiveSet;
use re_types::blueprint::components::PanelState;
use re_viewer_context::{
    blueprint_timeline, AppOptions, ApplicationSelectionState, Caches, CommandSender,
    ComponentUiRegistry, PlayState, RecordingConfig, SpaceViewClassExt as _,
    SpaceViewClassRegistry, StoreContext, StoreHub, SystemCommandSender as _, ViewStates,
    ViewerContext,
};
use re_viewport::Viewport;
use re_viewport_blueprint::ui::add_space_view_or_container_modal_ui;
use re_viewport_blueprint::ViewportBlueprint;

use crate::app_blueprint::AppBlueprint;
use crate::ui::recordings_panel_ui;

const WATERMARK: bool = false; // Nice for recording media material

#[derive(serde::Deserialize, serde::Serialize)]
#[serde(default)]
pub struct AppState {
    /// Global options for the whole viewer.
    pub(crate) app_options: AppOptions,

    /// Things that need caching.
    #[serde(skip)]
    pub(crate) cache: Caches,

    /// Configuration for the current recording (found in [`EntityDb`]).
    recording_configs: HashMap<StoreId, RecordingConfig>,
    blueprint_cfg: RecordingConfig,

    selection_panel: re_selection_panel::SelectionPanel,
    time_panel: re_time_panel::TimePanel,
    blueprint_panel: re_time_panel::TimePanel,
    #[serde(skip)]
    blueprint_tree: re_blueprint_tree::BlueprintTree,

    #[serde(skip)]
    welcome_screen: crate::ui::WelcomeScreen,

    /// Storage for the state of each `SpaceView`
    ///
    /// This is stored here for simplicity. An exclusive reference for that is passed to the users,
    /// such as [`Viewport`] and [`re_selection_panel::SelectionPanel`].
    #[serde(skip)]
    view_states: ViewStates,

    /// Selection & hovering state.
    pub selection_state: ApplicationSelectionState,

    /// Item that got focused on the last frame if any.
    ///
    /// The focused item is cleared every frame, but views may react with side-effects
    /// that last several frames.
    #[serde(skip)]
    pub(crate) focused_item: Option<re_viewer_context::Item>,
}

impl Default for AppState {
    fn default() -> Self {
        Self {
            app_options: Default::default(),
            cache: Default::default(),
            recording_configs: Default::default(),
            blueprint_cfg: Default::default(),
            selection_panel: Default::default(),
            time_panel: Default::default(),
            blueprint_panel: re_time_panel::TimePanel::new_blueprint_panel(),
            blueprint_tree: Default::default(),
            welcome_screen: Default::default(),
            view_states: Default::default(),
            selection_state: Default::default(),
            focused_item: Default::default(),
        }
    }
}

pub(crate) struct WelcomeScreenState {
    /// The normal welcome screen should be hidden. Show a fallback "no data ui" instead.
    pub hide: bool,

    /// The opacity of the welcome screen during fade-in.
    pub opacity: f32,
}

impl AppState {
    pub fn set_examples_manifest_url(&mut self, egui_ctx: &egui::Context, url: String) {
        self.welcome_screen.set_examples_manifest_url(egui_ctx, url);
    }

    pub fn app_options(&self) -> &AppOptions {
        &self.app_options
    }

    pub fn app_options_mut(&mut self) -> &mut AppOptions {
        &mut self.app_options
    }

    /// Currently selected section of time, if any.
    #[cfg_attr(target_arch = "wasm32", allow(dead_code))]
    pub fn loop_selection(
        &self,
        store_context: Option<&StoreContext<'_>>,
    ) -> Option<(re_entity_db::Timeline, ResolvedTimeRangeF)> {
        let rec_id = store_context.as_ref()?.recording.store_id();
        let rec_cfg = self.recording_configs.get(rec_id)?;

        // is there an active loop selection?
        let time_ctrl = rec_cfg.time_ctrl.read();
        time_ctrl
            .loop_selection()
            .map(|q| (*time_ctrl.timeline(), q))
    }

    #[allow(clippy::too_many_arguments)]
    pub fn show(
        &mut self,
        app_blueprint: &AppBlueprint<'_>,
        ui: &mut egui::Ui,
        render_ctx: &re_renderer::RenderContext,
        recording: &EntityDb,
        store_context: &StoreContext<'_>,
        re_ui: &re_ui::ReUi,
        component_ui_registry: &ComponentUiRegistry,
        space_view_class_registry: &SpaceViewClassRegistry,
        rx: &ReceiveSet<LogMsg>,
        command_sender: &CommandSender,
        welcome_screen_state: &WelcomeScreenState,
    ) {
        re_tracing::profile_function!();

        let blueprint_query = self.blueprint_query_for_viewer();

        let Self {
            app_options,
            cache,
            recording_configs,
            blueprint_cfg,
            selection_panel,
            time_panel,
            blueprint_panel,
            blueprint_tree,
            welcome_screen,
            view_states,
            selection_state,
            focused_item,
        } = self;

        // Some of the mutations APIs of `ViewportBlueprints` are recorded as `Viewport::TreeAction`
        // and must be applied by `Viewport` at the end of the frame. We use a temporary channel for
        // this, which gives us interior mutability (only a shared reference of `ViewportBlueprint`
        // is available to the UI code) and, if needed in the future, concurrency.
        let (sender, receiver) = std::sync::mpsc::channel();
        let viewport_blueprint = ViewportBlueprint::try_from_db(
            store_context.blueprint,
            &blueprint_query,
            sender.clone(),
        );
        let mut viewport = Viewport::new(
            &viewport_blueprint,
            space_view_class_registry,
            receiver,
            sender,
        );

        // If the blueprint is invalid, reset it.
        if viewport.blueprint.is_invalid() {
            re_log::warn!("Incompatible blueprint detected. Resetting to default.");
            command_sender.send_system(re_viewer_context::SystemCommand::ClearActiveBlueprint);

            // The blueprint isn't valid so nothing past this is going to work properly.
            // we might as well return and it will get fixed on the next frame.

            // TODO(jleibs): If we move viewport loading up to a context where the EntityDb is mutable
            // we can run the clear and re-load.
            return;
        }

        selection_state.on_frame_start(
            |item| {
                if let re_viewer_context::Item::StoreId(store_id) = item {
                    if store_id.is_empty_recording() {
                        return false;
                    }
                }

                viewport.is_item_valid(store_context, item)
            },
            Some(re_viewer_context::Item::StoreId(
                store_context.recording.store_id().clone(),
            )),
        );

        if ui.input(|i| i.key_pressed(egui::Key::Escape)) {
            selection_state.clear_selection();
        }

        let applicable_entities_per_visualizer = space_view_class_registry
            .applicable_entities_for_visualizer_systems(recording.store_id());
        let indicated_entities_per_visualizer =
            space_view_class_registry.indicated_entities_per_visualizer(recording.store_id());

        // Execute the queries for every `SpaceView`
        let mut query_results = {
            re_tracing::profile_scope!("query_results");
            viewport
                .blueprint
                .space_views
                .values()
                .map(|space_view| {
                    // TODO(andreas): This needs to be done in a store subscriber that exists per space view (instance, not class!).
                    // Note that right now we determine *all* visualizable entities, not just the queried ones.
                    // In a store subscriber set this is fine, but on a per-frame basis it's wasteful.
                    let visualizable_entities = space_view
                        .class(space_view_class_registry)
                        .determine_visualizable_entities(
                            &applicable_entities_per_visualizer,
                            recording,
                            &space_view_class_registry
                                .new_visualizer_collection(*space_view.class_identifier()),
                            &space_view.space_origin,
                        );

                    (
                        space_view.id,
                        space_view
                            .contents
                            .execute_query(store_context, &visualizable_entities),
                    )
                })
                .collect::<_>()
        };

        let rec_cfg =
            recording_config_entry(recording_configs, recording.store_id().clone(), recording);

        let ctx = ViewerContext {
            app_options,
            cache,
            space_view_class_registry,
            component_ui_registry,
            store_context,
            applicable_entities_per_visualizer: &applicable_entities_per_visualizer,
            indicated_entities_per_visualizer: &indicated_entities_per_visualizer,
            query_results: &query_results,
            rec_cfg,
            blueprint_cfg,
            selection_state,
            blueprint_query: &blueprint_query,
            re_ui,
            render_ctx: Some(render_ctx),
            command_sender,
            focused_item,
        };

        // First update the viewport and thus all active space views.
        // This may update their heuristics, so that all panels that are shown in this frame,
        // have the latest information.
        viewport.on_frame_start(&ctx, view_states);

        {
            re_tracing::profile_scope!("updated_query_results");

            for space_view in viewport.blueprint.space_views.values() {
                if let Some(query_result) = query_results.get_mut(&space_view.id) {
                    // TODO(andreas): This needs to be done in a store subscriber that exists per space view (instance, not class!).
                    // Note that right now we determine *all* visualizable entities, not just the queried ones.
                    // In a store subscriber set this is fine, but on a per-frame basis it's wasteful.
                    let visualizable_entities = space_view
                        .class(space_view_class_registry)
                        .determine_visualizable_entities(
                            &applicable_entities_per_visualizer,
                            recording,
                            &space_view_class_registry
                                .new_visualizer_collection(*space_view.class_identifier()),
                            &space_view.space_origin,
                        );

                    let resolver = space_view.contents.build_resolver(
                        space_view_class_registry,
                        space_view,
                        &visualizable_entities,
                        &indicated_entities_per_visualizer,
                    );

                    resolver.update_overrides(
                        store_context.blueprint,
                        &blueprint_query,
                        rec_cfg.time_ctrl.read().timeline(),
                        space_view_class_registry,
                        view_states.legacy_auto_properties(space_view.id),
                        query_result,
                    );
                }
            }
        };

        // TODO(jleibs): The need to rebuild this after updating the queries is kind of annoying,
        // but it's just a bunch of refs so not really that big of a deal in practice.
        let ctx = ViewerContext {
            app_options,
            cache,
            space_view_class_registry,
            component_ui_registry,
            store_context,
            applicable_entities_per_visualizer: &applicable_entities_per_visualizer,
            indicated_entities_per_visualizer: &indicated_entities_per_visualizer,
            query_results: &query_results,
            rec_cfg,
            blueprint_cfg,
            selection_state,
            blueprint_query: &blueprint_query,
            re_ui,
            render_ctx: Some(render_ctx),
            command_sender,
            focused_item,
        };

        //
        // Blueprint time panel
        //

        if app_options.inspect_blueprint_timeline {
            blueprint_panel.show_panel(
                &ctx,
                &viewport_blueprint,
                ctx.store_context.blueprint,
                blueprint_cfg,
                ui,
                PanelState::Expanded,
            );
        }

        //
        // Time panel
        //

        time_panel.show_panel(
            &ctx,
            &viewport_blueprint,
            ctx.recording(),
            ctx.rec_cfg,
            ui,
            app_blueprint.time_panel_state(),
        );

        //
        // Selection Panel
        //

        selection_panel.show_panel(
            &ctx,
            &viewport_blueprint,
            view_states,
            ui,
<<<<<<< HEAD
            &mut viewport,
=======
>>>>>>> ceb929d1
            app_blueprint.selection_panel_state().is_expanded(),
        );

        //
        // Left panel (recordings and blueprint)
        //

        let mut left_panel = egui::SidePanel::left("blueprint_panel")
            .resizable(true)
            .frame(egui::Frame {
                fill: ui.visuals().panel_fill,
                ..Default::default()
            })
            .min_width(120.0)
            .default_width(default_blueprint_panel_width(
                ui.ctx().screen_rect().width(),
            ));

        let show_welcome =
            store_context.blueprint.app_id() == Some(&StoreHub::welcome_screen_app_id());

        //TODO(#6256): workaround for https://github.com/emilk/egui/issues/4475
        left_panel = left_panel
            .frame(egui::Frame::default())
            .show_separator_line(false);

        left_panel.show_animated_inside(
            ui,
            app_blueprint.blueprint_panel_state().is_expanded(),
            |ui: &mut egui::Ui| {
                //TODO(#6256): workaround for https://github.com/emilk/egui/issues/4475
                let max_rect = ui.max_rect();
                ui.painter()
                    .rect_filled(max_rect, 0.0, ui.visuals().panel_fill);
                ui.painter().vline(
                    max_rect.right(),
                    max_rect.y_range(),
                    ui.visuals().widgets.noninteractive.bg_stroke,
                );
                ui.set_clip_rect(max_rect);

                re_ui::full_span::full_span_scope(ui, ui.max_rect().x_range(), |ui| {
                    // ListItem don't need vertical spacing so we disable it, but restore it
                    // before drawing the blueprint panel.
                    ui.spacing_mut().item_spacing.y = 0.0;

                    let pre_cursor = ui.cursor();
                    recordings_panel_ui(&ctx, rx, ui, welcome_screen_state);
                    let any_recording_shows = pre_cursor == ui.cursor();

                    if any_recording_shows {
                        ui.add_space(4.0);
                    }

                    if !show_welcome {
                        blueprint_tree.show(&ctx, &viewport_blueprint, ui);
                    }
                });
            },
        );

        //
        // Viewport
        //

        let viewport_frame = egui::Frame {
            fill: ui.style().visuals.panel_fill,
            ..Default::default()
        };

        egui::CentralPanel::default()
            .frame(viewport_frame)
            .show_inside(ui, |ui| {
                if show_welcome {
                    welcome_screen.ui(ui, re_ui, command_sender, welcome_screen_state);
                } else {
                    viewport.viewport_ui(ui, &ctx, view_states);
                }
            });

        //
        // Other UI things
        //

        add_space_view_or_container_modal_ui(&ctx, &viewport_blueprint, ui);

        // Process deferred layout operations and apply updates back to blueprint
        viewport.update_and_sync_tile_tree_to_blueprint(&ctx);

        {
            // We move the time at the very end of the frame,
            // so we have one frame to see the first data before we move the time.
            let dt = ui.ctx().input(|i| i.stable_dt);

            // Are we still connected to the data source for the current store?
            let more_data_is_coming = if let Some(store_source) = &recording.data_source {
                rx.sources().iter().any(|s| s.as_ref() == store_source)
            } else {
                false
            };

            let recording_needs_repaint = ctx.rec_cfg.time_ctrl.write().update(
                recording.times_per_timeline(),
                dt,
                more_data_is_coming,
            );

            let blueprint_needs_repaint = if ctx.app_options.inspect_blueprint_timeline {
                ctx.blueprint_cfg.time_ctrl.write().update(
                    ctx.store_context.blueprint.times_per_timeline(),
                    dt,
                    more_data_is_coming,
                )
            } else {
                re_viewer_context::NeedsRepaint::No
            };

            if recording_needs_repaint == re_viewer_context::NeedsRepaint::Yes
                || blueprint_needs_repaint == re_viewer_context::NeedsRepaint::Yes
            {
                ui.ctx().request_repaint();
            }
        }

        if WATERMARK {
            re_ui.paint_watermark();
        }

        // This must run after any ui code, or other code that tells egui to open an url:
        check_for_clicked_hyperlinks(&re_ui.egui_ctx, ctx.selection_state);

        // Reset the focused item.
        *focused_item = None;
    }

    pub fn recording_config_mut(&mut self, rec_id: &StoreId) -> Option<&mut RecordingConfig> {
        self.recording_configs.get_mut(rec_id)
    }

    pub fn cleanup(&mut self, store_hub: &StoreHub) {
        re_tracing::profile_function!();

        self.recording_configs
            .retain(|store_id, _| store_hub.store_bundle().contains(store_id));
    }

    /// Returns the blueprint query that should be used for generating the current
    /// layout of the viewer.
    ///
    /// If `inspect_blueprint_timeline` is enabled, we use the time selection from the
    /// blueprint `time_ctrl`. Otherwise, we use a latest query from the blueprint timeline.
    pub fn blueprint_query_for_viewer(&self) -> LatestAtQuery {
        if self.app_options.inspect_blueprint_timeline {
            self.blueprint_cfg.time_ctrl.read().current_query().clone()
        } else {
            LatestAtQuery::latest(blueprint_timeline())
        }
    }
}

fn recording_config_entry<'cfgs>(
    configs: &'cfgs mut HashMap<StoreId, RecordingConfig>,
    id: StoreId,
    entity_db: &'_ EntityDb,
) -> &'cfgs mut RecordingConfig {
    fn new_recording_config(entity_db: &'_ EntityDb) -> RecordingConfig {
        let play_state = if let Some(data_source) = &entity_db.data_source {
            match data_source {
                // Play files from the start by default - it feels nice and alive.
                // We assume the `RrdHttpStream` is a done recording.
                re_smart_channel::SmartChannelSource::File(_)
                | re_smart_channel::SmartChannelSource::RrdHttpStream { follow: false, .. }
                | re_smart_channel::SmartChannelSource::RrdWebEventListener => PlayState::Playing,

                // Live data - follow it!
                re_smart_channel::SmartChannelSource::RrdHttpStream { follow: true, .. }
                | re_smart_channel::SmartChannelSource::Sdk
                | re_smart_channel::SmartChannelSource::WsClient { .. }
                | re_smart_channel::SmartChannelSource::TcpServer { .. }
                | re_smart_channel::SmartChannelSource::Stdin
                | re_smart_channel::SmartChannelSource::JsChannel { .. } => PlayState::Following,
            }
        } else {
            PlayState::Following // No known source 🤷‍♂️
        };

        let mut rec_cfg = RecordingConfig::default();

        rec_cfg
            .time_ctrl
            .get_mut()
            .set_play_state(entity_db.times_per_timeline(), play_state);

        rec_cfg
    }

    configs
        .entry(id)
        .or_insert_with(|| new_recording_config(entity_db))
}

/// We allow linking to entities and components via hyperlinks,
/// e.g. in embedded markdown.
///
/// Detect and handle that here.
///
/// Must run after any ui code, or other code that tells egui to open an url.
fn check_for_clicked_hyperlinks(
    egui_ctx: &egui::Context,
    selection_state: &ApplicationSelectionState,
) {
    let recording_scheme = "recording://";

    let mut path = None;

    egui_ctx.output_mut(|o| {
        if let Some(open_url) = &o.open_url {
            if let Some(path_str) = open_url.url.strip_prefix(recording_scheme) {
                path = Some(path_str.to_owned());
                o.open_url = None;
            }
        }
    });

    if let Some(path) = path {
        match path.parse::<re_viewer_context::Item>() {
            Ok(item) => {
                selection_state.set_selection(item);
            }
            Err(err) => {
                re_log::warn!("Failed to parse entity path {path:?}: {err}");
            }
        }
    }
}

pub fn default_blueprint_panel_width(screen_width: f32) -> f32 {
    (0.35 * screen_width).min(200.0).round()
}<|MERGE_RESOLUTION|>--- conflicted
+++ resolved
@@ -358,10 +358,6 @@
             &viewport_blueprint,
             view_states,
             ui,
-<<<<<<< HEAD
-            &mut viewport,
-=======
->>>>>>> ceb929d1
             app_blueprint.selection_panel_state().is_expanded(),
         );
 

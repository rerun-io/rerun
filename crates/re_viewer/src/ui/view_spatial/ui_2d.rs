--- conflicted
+++ resolved
@@ -251,13 +251,8 @@
     // For that we need to check if this is defined by a pinhole camera.
     // Note that we can't rely on the camera being part of scene.space_cameras since that requires
     // the camera to be added to the scene!
-<<<<<<< HEAD
     let pinhole = query_latest_single::<Pinhole>(
-        &ctx.log_db.entity_db,
-=======
-    let pinhole = query_latest_single(
         &ctx.log_db.entity_db.data_store,
->>>>>>> 9125cf5a
         space,
         &ctx.rec_cfg.time_ctrl.current_query(),
     );

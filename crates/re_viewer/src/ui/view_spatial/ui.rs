--- conflicted
+++ resolved
@@ -167,17 +167,9 @@
         query: &re_arrow_store::LatestAtQuery,
         entity_path: &EntityPath,
     ) {
-<<<<<<< HEAD
-        if query_latest_single::<Pinhole>(&ctx.log_db.entity_db, entity_path, query).is_some() {
-=======
-        if let Some(re_log_types::Transform::Pinhole(_)) =
-            query_latest_single::<re_log_types::Transform>(
-                &ctx.log_db.entity_db.data_store,
-                entity_path,
-                query,
-            )
+        if query_latest_single::<Pinhole>(&ctx.log_db.entity_db.data_store, entity_path, query)
+            .is_some()
         {
->>>>>>> 9125cf5a
             let mut properties = data_blueprint.data_blueprints_individual().get(entity_path);
             if properties.pinhole_image_plane_distance.is_auto() {
                 let scene_size = self.scene_bbox_accum.size().length();

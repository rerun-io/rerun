--- conflicted
+++ resolved
@@ -12,17 +12,13 @@
 use crate::{
     misc::{HoveredSpace, Selection},
     ui::{
-<<<<<<< HEAD
-        image_ui,
+        data_ui::{self, DataUi},
         view_spatial::{
             scene::AdditionalPickingInfo,
-=======
-        data_ui::DataUi,
-        view_spatial::{
->>>>>>> 095daba4
             ui_renderer_bridge::{create_scene_paint_callback, get_viewport, ScreenBackground},
             SceneSpatial, SpaceCamera3D, AXIS_COLOR_X, AXIS_COLOR_Y, AXIS_COLOR_Z,
         },
+        Preview,
     },
     ViewerContext,
 };
@@ -379,28 +375,9 @@
         }
     }
 
-<<<<<<< HEAD
     // TODO(andreas): We're very close making the hover reaction of ui2d and ui3d the same. Finish the job!
     *hovered_instance = None;
     let picking_results = response.hover_pos().map_or(Vec::new(), |pointer_pos| {
-=======
-    if ui.input().pointer.any_click() {
-        if let Some(hovered_instance) = &hovered_instance {
-            click_object(ctx, space_cameras, state, hovered_instance);
-        }
-    } else if ui.input().pointer.any_down() {
-        *hovered_instance = None;
-    }
-
-    if let Some(instance_id) = &hovered_instance {
-        response = response.on_hover_ui_at_pointer(|ui| {
-            ctx.instance_id_button(ui, instance_id);
-            instance_id.data_ui(ctx, ui, crate::ui::Preview::Medium);
-        });
-    }
-
-    let hovered = response.hover_pos().and_then(|pointer_pos| {
->>>>>>> 095daba4
         scene
             .primitives
             .picking(glam::vec2(pointer_pos.x, pointer_pos.y), &rect, &eye)
@@ -428,12 +405,7 @@
 
                     ui.vertical(|ui| {
                         ui.label(instance_id.to_string());
-                        crate::ui::data_ui::instance_ui(
-                            ctx,
-                            ui,
-                            &instance_id,
-                            crate::ui::Preview::Small,
-                        );
+                        instance_id.data_ui(ctx, ui, Preview::Small);
 
                         let legend = Some(image.annotations.clone());
                         let tensor_view = ctx.cache.image.get_view_with_annotations(
@@ -445,7 +417,7 @@
                         if let [h, w, ..] = image.tensor.shape.as_slice() {
                             ui.separator();
                             ui.horizontal(|ui| {
-                                image_ui::show_zoomed_image_region_at_position(
+                                data_ui::image::show_zoomed_image_region_at_position(
                                     ui,
                                     &tensor_view,
                                     [
@@ -462,7 +434,7 @@
             // Hover ui for everything else
             response.on_hover_ui_at_pointer(|ui| {
                 ctx.instance_id_button(ui, &instance_id);
-                crate::ui::data_ui::instance_ui(ctx, ui, &instance_id, crate::ui::Preview::Medium);
+                instance_id.data_ui(ctx, ui, crate::ui::Preview::Medium);
             })
         };
     }

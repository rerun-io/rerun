--- conflicted
+++ resolved
@@ -458,20 +458,14 @@
 
         project_onto_other_spaces(ctx, space_cameras, &mut state.state_3d, space);
     }
-<<<<<<< HEAD
     show_projections_from_2d_space(ctx, space_cameras, &mut scene, &state.scene_bbox_accum);
     if state.state_3d.show_axes {
-        show_origin_axis(&mut scene);
-=======
-    show_projections_from_2d_space(ctx, space_cameras, &mut scene, scene_bbox_accum);
-    if state.show_axes {
         scene.primitives.add_axis_lines(
             macaw::IsoTransform::IDENTITY,
             InstanceIdHash::NONE,
             &eye,
             rect.size(),
         );
->>>>>>> a4d50619
     }
 
     {

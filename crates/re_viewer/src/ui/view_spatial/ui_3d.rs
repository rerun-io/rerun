use egui::NumExt as _;
use glam::Affine3A;
use macaw::{vec3, BoundingBox, Quat, Vec3};

use re_data_store::{InstanceId, InstanceIdHash};
use re_log_types::{ObjPath, ViewCoordinates};
use re_renderer::{
    view_builder::{Projection, TargetConfiguration},
    RenderContext, Size,
};

use crate::{
    misc::HoveredSpace,
    ui::{
        data_ui::{self, DataUi},
        view_spatial::{
            scene::AdditionalPickingInfo,
            ui_renderer_bridge::{create_scene_paint_callback, get_viewport, ScreenBackground},
            SceneSpatial, SpaceCamera3D,
        },
        Preview,
    },
    ViewerContext,
};

use super::{
    eye::{Eye, OrbitEye},
    ViewSpatialState,
};

// ---

#[derive(Clone, serde::Deserialize, serde::Serialize)]
#[serde(default)]
pub struct View3DState {
    orbit_eye: Option<OrbitEye>,

    /// Currently tracked camera.
    tracked_camera: Option<InstanceId>,

    #[serde(skip)]
    eye_interpolation: Option<EyeInterpolation>,

    /// Where in world space the mouse is hovering (from previous frame)
    #[serde(skip)]
    hovered_point: Option<glam::Vec3>,

    // options:
    spin: bool,
    show_axes: bool,

    #[serde(skip)]
    last_eye_interact_time: f64,

    /// Filled in at the start of each frame
    #[serde(skip)]
    pub(crate) space_specs: SpaceSpecs,
    #[serde(skip)]
    space_camera: Vec<SpaceCamera3D>, // TODO(andreas): remove this once camera meshes are gone
}

impl Default for View3DState {
    fn default() -> Self {
        Self {
            orbit_eye: Default::default(),
            tracked_camera: None,
            eye_interpolation: Default::default(),
            hovered_point: Default::default(),
            spin: false,
            show_axes: false,
            last_eye_interact_time: f64::NEG_INFINITY,
            space_specs: Default::default(),
            space_camera: Default::default(),
        }
    }
}

impl View3DState {
    fn update_eye(
        &mut self,
        response: &egui::Response,
        scene_bbox_accum: &BoundingBox,
        space_cameras: &[SpaceCamera3D],
    ) -> &mut OrbitEye {
        let tracking_camera = self
            .tracked_camera
            .as_ref()
            .and_then(|c| find_camera(space_cameras, &c.hash()));

        if let Some(tracking_camera) = tracking_camera {
            if let Some(cam_interpolation) = &mut self.eye_interpolation {
                // Update interpolation target:
                cam_interpolation.target_orbit = None;
                if cam_interpolation.target_eye != Some(tracking_camera) {
                    cam_interpolation.target_eye = Some(tracking_camera);
                    response.ctx.request_repaint();
                }
            } else {
                self.interpolate_to_eye(tracking_camera);
            }
        }

        let orbit_camera = self
            .orbit_eye
            .get_or_insert_with(|| default_eye(scene_bbox_accum, &self.space_specs));

        if self.spin {
            orbit_camera.rotate(egui::vec2(
                -response.ctx.input().stable_dt.at_most(0.1) * 150.0,
                0.0,
            ));
            response.ctx.request_repaint();
        }

        if let Some(cam_interpolation) = &mut self.eye_interpolation {
            cam_interpolation.elapsed_time += response.ctx.input().stable_dt.at_most(0.1);

            let t = cam_interpolation.elapsed_time / cam_interpolation.target_time;
            let t = t.clamp(0.0, 1.0);
            let t = crate::math::ease_out(t);

            if t < 1.0 {
                response.ctx.request_repaint();
            }

            if let Some(target_orbit) = &cam_interpolation.target_orbit {
                *orbit_camera = cam_interpolation.start.lerp(target_orbit, t);
            } else if let Some(target_camera) = &cam_interpolation.target_eye {
                let camera = cam_interpolation.start.to_eye().lerp(target_camera, t);
                orbit_camera.copy_from_eye(&camera);
            } else {
                self.eye_interpolation = None;
            }
        }

        orbit_camera
    }

    fn interpolate_to_eye(&mut self, target: Eye) {
        if let Some(start) = self.orbit_eye {
            let target_time = EyeInterpolation::target_time(&start.to_eye(), &target);
            self.eye_interpolation = Some(EyeInterpolation {
                elapsed_time: 0.0,
                target_time,
                start,
                target_orbit: None,
                target_eye: Some(target),
            });
        } else {
            // shouldn't really happen (`self.orbit_eye` is only `None` for the first frame).
        }
    }

    fn interpolate_to_orbit_eye(&mut self, target: OrbitEye) {
        if let Some(start) = self.orbit_eye {
            let target_time = EyeInterpolation::target_time(&start.to_eye(), &target.to_eye());
            self.eye_interpolation = Some(EyeInterpolation {
                elapsed_time: 0.0,
                target_time,
                start,
                target_orbit: Some(target),
                target_eye: None,
            });
        } else {
            self.orbit_eye = Some(target);
        }
    }

    pub fn settings_ui(&mut self, ui: &mut egui::Ui, scene_bbox_accum: &BoundingBox) {
        {
            let up_response = if let Some(up) = self.space_specs.up {
                if up == Vec3::X {
                    ui.label("Up: +X")
                } else if up == -Vec3::X {
                    ui.label("Up: -X")
                } else if up == Vec3::Y {
                    ui.label("Up: +Y")
                } else if up == -Vec3::Y {
                    ui.label("Up: -Y")
                } else if up == Vec3::Z {
                    ui.label("Up: +Z")
                } else if up == -Vec3::Z {
                    ui.label("Up: -Z")
                } else if up != Vec3::ZERO {
                    ui.label(format!("Up: [{:.3} {:.3} {:.3}]", up.x, up.y, up.z))
                } else {
                    ui.label("Up: —")
                }
            } else {
                ui.label("Up: —")
            };

            up_response.on_hover_ui(|ui| {
                ui.horizontal(|ui| {
                    ui.spacing_mut().item_spacing.x = 0.0;
                    ui.label("Set with ");
                    ui.code("rerun.log_view_coordinates");
                    ui.label(".");
                });
            });
        }

        if ui
            .button("Reset virtual camera")
            .on_hover_text(
                "Resets camera position & orientation.\nYou can also double-click the 3D view",
            )
            .clicked()
        {
            self.orbit_eye = Some(default_eye(scene_bbox_accum, &self.space_specs));
            self.eye_interpolation = None;
            // TODO(emilk): reset tracking camera too
        }

        ui.checkbox(&mut self.spin, "Spin virtual camera")
            .on_hover_text("Spin view");
        ui.checkbox(&mut self.show_axes, "Show origin axes")
            .on_hover_text("Show X-Y-Z axes");
    }
}

#[derive(Clone)]
struct EyeInterpolation {
    elapsed_time: f32,
    target_time: f32,
    start: OrbitEye,
    target_orbit: Option<OrbitEye>,
    target_eye: Option<Eye>,
}

impl EyeInterpolation {
    pub fn target_time(start: &Eye, stop: &Eye) -> f32 {
        // Take more time if the rotation is big:
        let angle_difference = start
            .world_from_view
            .rotation()
            .angle_between(stop.world_from_view.rotation());

        egui::remap_clamp(angle_difference, 0.0..=std::f32::consts::PI, 0.2..=0.7)
    }
}

#[derive(Clone, Default)]
pub struct SpaceSpecs {
    up: Option<glam::Vec3>,
    right: Option<glam::Vec3>,
}

impl SpaceSpecs {
    pub fn from_view_coordinates(coordinates: Option<ViewCoordinates>) -> Self {
        let up = (|| Some(coordinates?.up()?.as_vec3().into()))();
        let right = (|| Some(coordinates?.right()?.as_vec3().into()))();

        Self { up, right }
    }
}

fn find_camera(space_cameras: &[SpaceCamera3D], needle: &InstanceIdHash) -> Option<Eye> {
    let mut found_camera = None;

    for camera in space_cameras {
        if &camera.instance == needle {
            if found_camera.is_some() {
                return None; // More than one camera
            } else {
                found_camera = Some(camera);
            }
        }
    }

    found_camera.and_then(Eye::from_camera)
}

// ----------------------------------------------------------------------------

pub const HELP_TEXT: &str = "Drag to rotate.\n\
    Drag with secondary mouse button to pan.\n\
    Drag with middle mouse button to roll the view.\n\
    Scroll to zoom.\n\
    \n\
    While hovering the 3D view, navigate with WSAD and QE.\n\
    CTRL slows down, SHIFT speeds up.\n\
    \n\
    Double-click on a object to focus the view on it.\n\
    \n\
    Double-click on empty space to reset the view.";

/// TODO(andreas): Split into smaller parts, more re-use with `ui_2d`
pub fn view_3d(
    ctx: &mut ViewerContext<'_>,
    ui: &mut egui::Ui,
    state: &mut ViewSpatialState,
    space: &ObjPath,
    mut scene: SceneSpatial,
) -> egui::Response {
    crate::profile_function!();

    state.state_3d.space_camera = scene.space_cameras.clone();

    let (rect, mut response) =
        ui.allocate_at_least(ui.available_size(), egui::Sense::click_and_drag());

    // If we're tracking a camera right now, we want to make it slightly sticky,
    // so that a click on some object doesn't immediately break the tracked state.
    // (Threshold is in amount of ui points the mouse was moved.)
    let orbit_eye_drag_threshold = match &state.state_3d.tracked_camera {
        Some(_) => 4.0,
        None => 0.0,
    };
    let orbit_eye =
        state
            .state_3d
            .update_eye(&response, &state.scene_bbox_accum, &scene.space_cameras);
    let did_interact_with_eye = orbit_eye.interact(&response, orbit_eye_drag_threshold);

    let orbit_eye = *orbit_eye;
    let eye = orbit_eye.to_eye();

<<<<<<< HEAD
    if did_interact_wth_eye {
=======
    // TODO(andreas): this should happen in the camera scene-part
    {
        let hovered_instance_hash = state
            .hovered_instance
            .as_ref()
            .map_or(InstanceIdHash::NONE, |i| i.hash());
        scene.add_cameras(
            ctx,
            &state.scene_bbox_accum,
            rect.size(),
            &eye,
            hovered_instance_hash,
            objects_properties,
        );
    }

    if did_interact_with_eye {
>>>>>>> 1992cb7b
        state.state_3d.last_eye_interact_time = ui.input().time;
        state.state_3d.eye_interpolation = None;
        state.state_3d.tracked_camera = None;
    }

    // TODO(andreas): This isn't part of the camera, but of the transform https://github.com/rerun-io/rerun/issues/753
    for camera in &scene.space_cameras {
        if ctx.options.show_camera_axes_in_3d {
            scene.primitives.add_axis_lines(
                camera.world_from_cam(),
                camera.instance,
                &eye,
                rect.size(),
            );
        }
    }

    // TODO(andreas): We're very close making the hover reaction of ui2d and ui3d the same. Finish the job!
    state.hovered_instance = None;
    if let Some(pointer_pos) = response.hover_pos() {
        let picking_result =
            scene.picking(glam::vec2(pointer_pos.x, pointer_pos.y), &rect, &eye, 5.0);

        for hit in picking_result.iter_hits() {
            let Some(instance_id) = hit.instance_hash.resolve(&ctx.log_db.obj_db)
            else { continue; };

            // Special hover ui for images.
            let picked_image_with_uv = if let AdditionalPickingInfo::TexturedRect(uv) = hit.info {
                scene
                    .ui
                    .images
                    .iter()
                    .find(|image| image.instance_hash == hit.instance_hash)
                    .map(|image| (image, uv))
            } else {
                None
            };
            response = if let Some((image, uv)) = picked_image_with_uv {
                response
                    .on_hover_cursor(egui::CursorIcon::ZoomIn)
                    .on_hover_ui_at_pointer(|ui| {
                        ui.set_max_width(400.0);

                        ui.vertical(|ui| {
                            ui.label(instance_id.to_string());
                            instance_id.data_ui(ctx, ui, Preview::Small);

                            let tensor_view = ctx.cache.image.get_view_with_annotations(
                                &image.tensor,
                                &image.annotations,
                                ctx.render_ctx,
                            );

                            if let [h, w, ..] = image.tensor.shape() {
                                ui.separator();
                                ui.horizontal(|ui| {
                                    let (w, h) = (w.size as f32, h.size as f32);
                                    let center = [(uv.x * w) as isize, (uv.y * h) as isize];
                                    data_ui::image::show_zoomed_image_region(
                                        ui,
                                        &tensor_view,
                                        center,
                                        image.meter,
                                    );
                                });
                            }
                        });
                    })
            } else {
                // Hover ui for everything else
                response.on_hover_ui_at_pointer(|ui| {
                    ctx.instance_id_button(ui, &instance_id);
                    instance_id.data_ui(ctx, ui, crate::ui::Preview::Medium);
                })
            };
        }

        if let Some(closest_pick) = picking_result.iter_hits().last() {
            // Save last known hovered object.
            if let Some(instance_id) = closest_pick.instance_hash.resolve(&ctx.log_db.obj_db) {
                state.state_3d.hovered_point = Some(picking_result.space_position(closest_pick));
                state.hovered_instance = Some(instance_id);
            }
        }

        if let Some(instance_id) = &state.hovered_instance {
            // Click changes selection.
            if ui.input().pointer.any_click() {
                ctx.set_selection(crate::Selection::Instance(instance_id.clone()));
            }
        }

        project_onto_other_spaces(ctx, &scene.space_cameras, &mut state.state_3d, space);
    }

    // Double click changes camera
    if response.double_clicked() {
        state.state_3d.tracked_camera = None;

        // While hovering an object, focuses the camera on it.
        if let Some(instance_id) = &state.hovered_instance {
            if let Some(camera) = find_camera(&scene.space_cameras, &instance_id.hash()) {
                state.state_3d.interpolate_to_eye(camera);
                state.state_3d.tracked_camera = Some(instance_id.clone());
            } else if let Some(clicked_point) = state.state_3d.hovered_point {
                if let Some(mut new_orbit_eye) = state.state_3d.orbit_eye {
                    // TODO(andreas): It would be nice if we could focus on the center of the object rather than the clicked point.
                    //                  We can figure out the transform/translation at the hovered path but that's usually not what we'd expect either
                    //                  (especially for objects with many "subthings" like a point cloud)
                    new_orbit_eye.orbit_radius = new_orbit_eye.position().distance(clicked_point);
                    new_orbit_eye.orbit_center = clicked_point;
                    state.state_3d.interpolate_to_orbit_eye(new_orbit_eye);
                }
            }
        }
        // Without hovering, resets the camera.
        else {
            state.state_3d.interpolate_to_orbit_eye(default_eye(
                &state.scene_bbox_accum,
                &state.state_3d.space_specs,
            ));
        }
    }

    show_projections_from_2d_space(ctx, &mut scene, &state.scene_bbox_accum);
    if state.state_3d.show_axes {
        scene.primitives.add_axis_lines(
            macaw::IsoTransform::IDENTITY,
            InstanceIdHash::NONE,
            &eye,
            rect.size(),
        );
    }

    {
        let orbit_center_alpha = egui::remap_clamp(
            ui.input().time - state.state_3d.last_eye_interact_time,
            0.0..=0.4,
            0.7..=0.0,
        ) as f32;

        if orbit_center_alpha > 0.0 {
            // Show center of orbit camera when interacting with camera (it's quite helpful).
            let half_line_length = orbit_eye.orbit_radius * 0.03;

            scene
                .primitives
                .line_strips
                .batch("center orbit orientation help")
                .add_segments(glam::Vec3::AXES.iter().map(|axis| {
                    (
                        orbit_eye.orbit_center - *axis * half_line_length,
                        orbit_eye.orbit_center + *axis * half_line_length,
                    )
                }))
                .radius(Size::new_points(0.75))
                .flags(re_renderer::renderer::LineStripFlags::NO_COLOR_GRADIENT)
                // TODO(andreas): Fade this out.
                .color(re_renderer::Color32::WHITE);

            // TODO(andreas): Idea for nice depth perception:
            // Render the lines once with additive blending and depth test enabled
            // and another time without depth test. In both cases it needs to be rendered last,
            // something re_renderer doesn't support yet for primitives within renderers.

            ui.ctx().request_repaint(); // show it for a bit longer.
        }
    }

    paint_view(
        ui,
        eye,
        rect,
        &scene,
        ctx.render_ctx,
        &space.to_string(),
        state.auto_size_config(),
    );

    response
}

fn paint_view(
    ui: &mut egui::Ui,
    eye: Eye,
    rect: egui::Rect,
    scene: &SceneSpatial,
    render_ctx: &mut RenderContext,
    name: &str,
    auto_size_config: re_renderer::Size,
) {
    crate::profile_function!();

    // Draw labels:
    ui.with_layer_id(
        egui::LayerId::new(egui::Order::Foreground, egui::Id::new("LabelsLayer")),
        |ui| {
            crate::profile_function!("labels");
            let ui_from_world = eye.ui_from_world(&rect);
            for label in &scene.ui.labels_3d {
                let pos_in_ui = ui_from_world * label.origin.extend(1.0);
                if pos_in_ui.w <= 0.0 {
                    continue; // behind camera
                }
                let pos_in_ui = pos_in_ui / pos_in_ui.w;

                let font_id = egui::TextStyle::Monospace.resolve(ui.style());

                let galley = ui.fonts().layout(
                    (*label.text).to_owned(),
                    font_id,
                    ui.style().visuals.text_color(),
                    100.0,
                );

                let text_rect = egui::Align2::CENTER_TOP.anchor_rect(egui::Rect::from_min_size(
                    egui::pos2(pos_in_ui.x, pos_in_ui.y),
                    galley.size(),
                ));

                let bg_rect = text_rect.expand2(egui::vec2(6.0, 2.0));
                ui.painter().add(egui::Shape::rect_filled(
                    bg_rect,
                    3.0,
                    ui.style().visuals.code_bg_color,
                ));
                ui.painter().add(egui::Shape::galley(text_rect.min, galley));
            }
        },
    );

    // Determine view port resolution and position.
    let pixels_from_point = ui.ctx().pixels_per_point();
    let resolution_in_pixel = get_viewport(rect, pixels_from_point);
    if resolution_in_pixel[0] == 0 || resolution_in_pixel[1] == 0 {
        return;
    }
    let target_config = TargetConfiguration {
        name: name.into(),

        resolution_in_pixel,

        view_from_world: eye.world_from_view.inverse(),
        projection_from_view: Projection::Perspective {
            vertical_fov: eye.fov_y.unwrap(),
            near_plane_distance: eye.near(),
        },

        pixels_from_point,
        auto_size_config,
        auto_size_large_factor: 1.5,
    };

    let Ok(callback) = create_scene_paint_callback(
        render_ctx,
        target_config,
        rect,
        &scene.primitives, &ScreenBackground::GenericSkybox)
    else {
        return;
    };
    ui.painter().add(callback);
}

fn show_projections_from_2d_space(
    ctx: &mut ViewerContext<'_>,
    scene: &mut SceneSpatial,
    scene_bbox_accum: &BoundingBox,
) {
    if let HoveredSpace::TwoD { space_2d, pos } = &ctx.rec_cfg.hovered_space_previous_frame {
        let mut point_batch = scene
            .primitives
            .points
            .batch("projection from 2d hit points");

        for cam in &scene.space_cameras {
            if &cam.obj_path == space_2d {
                if let Some(ray) = cam.unproject_as_ray(glam::vec2(pos.x, pos.y)) {
                    // TODO(emilk): better visualization of a ray
                    let mut hit_pos = None;
                    if pos.z.is_finite() && pos.z > 0.0 {
                        if let Some(world_from_image) = cam.world_from_image() {
                            let pos = world_from_image
                                .transform_point3(glam::vec3(pos.x, pos.y, 1.0) * pos.z);
                            hit_pos = Some(pos);
                        }
                    }
                    let length = if let Some(hit_pos) = hit_pos {
                        hit_pos.distance(cam.position())
                    } else {
                        4.0 * scene_bbox_accum.half_size().length() // should be long enough
                    };
                    let origin = ray.point_along(0.0);
                    let end = ray.point_along(length);
                    let radius = Size::new_points(1.5);

                    scene
                        .primitives
                        .line_strips
                        .batch("ray")
                        .add_segment(origin, end)
                        .radius(radius);

                    if let Some(pos) = hit_pos {
                        // Show where the ray hits the depth map:
                        point_batch
                            .add_point(pos)
                            .radius(radius * 3.0)
                            .color(egui::Color32::WHITE);
                    }
                }
            }
        }
    }
}

fn project_onto_other_spaces(
    ctx: &mut ViewerContext<'_>,
    space_cameras: &[SpaceCamera3D],
    state: &mut View3DState,
    space: &ObjPath,
) {
    let mut target_spaces = vec![];
    for cam in space_cameras {
        let point_in_2d = state
            .hovered_point
            .and_then(|hovered_point| cam.project_onto_2d(hovered_point));
        target_spaces.push((cam.obj_path.clone(), point_in_2d));
    }
    ctx.rec_cfg.hovered_space_this_frame = HoveredSpace::ThreeD {
        space_3d: space.clone(),
        target_spaces,
    }
}

fn default_eye(scene_bbox: &macaw::BoundingBox, space_specs: &SpaceSpecs) -> OrbitEye {
    let mut center = scene_bbox.center();
    if !center.is_finite() {
        center = Vec3::ZERO;
    }

    let mut radius = 2.0 * scene_bbox.half_size().length();
    if !radius.is_finite() || radius == 0.0 {
        radius = 1.0;
    }

    let look_up = space_specs.up.unwrap_or(Vec3::Z);

    let look_dir = if let Some(right) = space_specs.right {
        // Make sure right is to the right, and up is up:
        let fwd = look_up.cross(right);
        0.75 * fwd + 0.25 * right - 0.25 * look_up
    } else {
        // Look along the cardinal directions:
        let look_dir = vec3(1.0, 1.0, 1.0);

        // Make sure the eye is looking down, but just slightly:
        look_dir + look_up * (-0.5 - look_dir.dot(look_up))
    };

    let look_dir = look_dir.normalize();

    let eye_pos = center - radius * look_dir;

    OrbitEye {
        orbit_center: center,
        orbit_radius: radius,
        world_from_view_rot: Quat::from_affine3(
            &Affine3A::look_at_rh(eye_pos, center, look_up).inverse(),
        ),
        fov_y: Eye::DEFAULT_FOV_Y,
        up: space_specs.up.unwrap_or(Vec3::ZERO),
        velocity: Vec3::ZERO,
    }
}<|MERGE_RESOLUTION|>--- conflicted
+++ resolved
@@ -316,27 +316,7 @@
     let orbit_eye = *orbit_eye;
     let eye = orbit_eye.to_eye();
 
-<<<<<<< HEAD
-    if did_interact_wth_eye {
-=======
-    // TODO(andreas): this should happen in the camera scene-part
-    {
-        let hovered_instance_hash = state
-            .hovered_instance
-            .as_ref()
-            .map_or(InstanceIdHash::NONE, |i| i.hash());
-        scene.add_cameras(
-            ctx,
-            &state.scene_bbox_accum,
-            rect.size(),
-            &eye,
-            hovered_instance_hash,
-            objects_properties,
-        );
-    }
-
     if did_interact_with_eye {
->>>>>>> 1992cb7b
         state.state_3d.last_eye_interact_time = ui.input().time;
         state.state_3d.eye_interpolation = None;
         state.state_3d.tracked_camera = None;

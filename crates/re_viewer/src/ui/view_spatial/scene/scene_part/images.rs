use std::sync::Arc;

use egui::NumExt;
use glam::Vec3;
use itertools::Itertools;
<<<<<<< HEAD

use re_arrow_store::LatestAtQuery;
use re_data_store::{
    query::visit_type_data_2, FieldName, InstanceIdHash, ObjPath, ObjectProps, ObjectsProperties,
};
use re_log_types::{
    field_types::{ColorRGBA, Tensor, TensorTrait},
    msg_bundle::Component,
    IndexHash, MsgId, ObjectType,
};
use re_query::{query_entity_with_primary, EntityView, QueryError};
=======
use re_data_store::{query::visit_type_data_2, FieldName, InstanceIdHash};
use re_log_types::{IndexHash, MsgId, ObjectType};
>>>>>>> 0604ead6
use re_renderer::Size;

use crate::{
    misc::{caches::AsDynamicImage, ViewerContext},
    ui::{
        scene::SceneQuery,
        transform_cache::{ReferenceFromObjTransform, TransformCache},
        view_spatial::{
            scene::{instance_hash_if_interactive, paint_properties},
            Image, SceneSpatial,
        },
        Annotations, DefaultColor,
    },
};

use super::ScenePart;

pub struct ImagesPartClassic;

fn push_tensor_texture<T: AsDynamicImage>(
    scene: &mut SceneSpatial,
    ctx: &mut ViewerContext<'_>,
    annotations: &Arc<Annotations>,
    world_from_obj: glam::Mat4,
    instance_hash: InstanceIdHash,
    tensor: &T,
    tint: egui::Rgba,
) {
    let legend = Some(annotations.clone());
    let tensor_view = ctx
        .cache
        .image
        .get_view_with_annotations(tensor, &legend, ctx.render_ctx);

    if let Some(texture_handle) = tensor_view.texture_handle {
        let (h, w) = (tensor.shape()[0].size as f32, tensor.shape()[1].size as f32);
        scene
            .primitives
            .textured_rectangles
            .push(re_renderer::renderer::TexturedRect {
                top_left_corner_position: world_from_obj.transform_point3(glam::Vec3::ZERO),
                extent_u: world_from_obj.transform_vector3(glam::Vec3::X * w),
                extent_v: world_from_obj.transform_vector3(glam::Vec3::Y * h),
                texture: texture_handle,
                texture_filter_magnification: re_renderer::renderer::TextureFilterMag::Nearest,
                texture_filter_minification: re_renderer::renderer::TextureFilterMin::Linear,
                multiplicative_tint: tint,
                // Push to background. Mostly important for mouse picking order!
                depth_offset: -1,
            });
        scene.primitives.textured_rectangles_ids.push(instance_hash);
    }
}

impl ScenePart for ImagesPartClassic {
    fn load(
        &self,
        scene: &mut SceneSpatial,
        ctx: &mut ViewerContext<'_>,
        query: &SceneQuery<'_>,
        transforms: &TransformCache,
        hovered_instance: InstanceIdHash,
    ) {
        crate::profile_scope!("ImagesPartClassic");

        for (_obj_type, obj_path, time_query, obj_store) in
            query.iter_object_stores(ctx.log_db, &[ObjectType::Image])
        {
            scene.num_logged_2d_objects += 1;

            let properties = query.obj_props.get(obj_path);
            let ReferenceFromObjTransform::Reachable(world_from_obj) = transforms.reference_from_obj(obj_path) else {
                continue;
            };

            let visitor = |instance_index: Option<&IndexHash>,
                           _time: i64,
                           _msg_id: &MsgId,
                           tensor: &re_log_types::ClassicTensor,
                           color: Option<&[u8; 4]>,
                           meter: Option<&f32>| {
                if !tensor.is_shaped_like_an_image() {
                    return;
                }

                let rect = glam::vec2(tensor.shape()[0].size as f32, tensor.shape()[1].size as f32);

                let instance_hash =
                    instance_hash_if_interactive(obj_path, instance_index, properties.interactive);

                let annotations = scene.annotation_map.find(obj_path);
                let paint_props = paint_properties(
                    annotations
                        .class_description(None)
                        .annotation_info()
                        .color(color, DefaultColor::OpaqueWhite),
                    None,
                );

                if instance_hash.is_some() && hovered_instance == instance_hash {
                    scene
                        .primitives
                        .line_strips
                        .batch("image outlines")
                        .world_from_obj(world_from_obj)
                        .add_axis_aligned_rectangle_outline_2d(glam::Vec2::ZERO, rect)
                        .color(paint_props.fg_stroke.color)
                        .radius(Size::new_points(paint_props.fg_stroke.width * 0.5));
                }

                push_tensor_texture(
                    scene,
                    ctx,
                    &annotations,
                    world_from_obj,
                    instance_hash,
                    tensor,
                    paint_props.fg_stroke.color.into(),
                );

                scene.ui.images.push(Image {
                    instance_hash,
                    tensor: tensor.clone(),
                    meter: meter.copied(),
                    annotations,
                });
            };
            visit_type_data_2(
                obj_store,
                &FieldName::from("tensor"),
                &time_query,
                ("color", "meter"),
                visitor,
            );
        }

        // Handle layered rectangles that are on (roughly) the same plane and were logged in sequence.
        // First, group by similar plane.
        // TODO(andreas): Need planes later for picking as well!
        let rects_grouped_by_plane = {
            let mut cur_plane = macaw::Plane3::from_normal_dist(Vec3::NAN, std::f32::NAN);
            let mut rectangle_group = Vec::new();
            scene
                .primitives
                .textured_rectangles
                .iter_mut()
                .batching(move |it| {
                    for rect in it.by_ref() {
                        let prev_plane = cur_plane;
                        cur_plane = macaw::Plane3::from_normal_point(
                            rect.extent_u.cross(rect.extent_v).normalize(),
                            rect.top_left_corner_position,
                        );

                        // Are the image planes too unsimilar? Then this is a new group.
                        if !rectangle_group.is_empty()
                            && prev_plane.normal.dot(cur_plane.normal) < 0.99
                            && (prev_plane.d - cur_plane.d) < 0.01
                        {
                            let previous_group =
                                std::mem::replace(&mut rectangle_group, vec![rect]);
                            return Some(previous_group);
                        }
                        rectangle_group.push(rect);
                    }
                    if !rectangle_group.is_empty() {
                        Some(rectangle_group.drain(..).collect())
                    } else {
                        None
                    }
                })
        };
        // Then, change opacity & transformation for planes within group except the base plane.
        for mut grouped_rects in rects_grouped_by_plane {
            let total_num_images = grouped_rects.len();
            for (idx, rect) in grouped_rects.iter_mut().enumerate() {
                // Set depth offset for correct order and avoid z fighting when there is a 3d camera.
                // Keep behind depth offset 0 for correct picking order.
                rect.depth_offset =
                    (idx as isize - total_num_images as isize) as re_renderer::DepthOffset;

                // make top images transparent
                let opacity = if idx == 0 {
                    1.0
                } else {
                    1.0 / total_num_images.at_most(20) as f32
                }; // avoid precision problems in framebuffer
                rect.multiplicative_tint = rect.multiplicative_tint.multiply(opacity);
            }
        }
    }
}
pub(crate) struct ImagesPart;

impl ImagesPart {
    #[allow(clippy::too_many_arguments)]
    fn process_entity_view(
        entity_view: &EntityView<Tensor>,
        scene: &mut SceneSpatial,
        ctx: &mut ViewerContext<'_>,
        properties: &ObjectProps,
        hovered_instance: InstanceIdHash,
        ent_path: &ObjPath,
        world_from_obj: glam::Mat4,
    ) -> Result<(), QueryError> {
        for (instance, tensor, color) in itertools::izip!(
            entity_view.iter_instances()?,
            entity_view.iter_primary()?,
            entity_view.iter_component::<ColorRGBA>()?
        ) {
            //TODO(john) add this component
            let meter: Option<&f32> = None;

            if let Some(tensor) = tensor {
                if !tensor.is_shaped_like_an_image() {
                    return Ok(());
                }

                let rect = glam::vec2(tensor.shape()[0].size as f32, tensor.shape()[1].size as f32);

                let instance_hash = {
                    if properties.interactive {
                        InstanceIdHash::from_path_and_arrow_instance(ent_path, &instance)
                    } else {
                        InstanceIdHash::NONE
                    }
                };

                let annotations = scene.annotation_map.find(ent_path);

                let color = annotations.class_description(None).annotation_info().color(
                    color.map(|c| c.to_array()).as_ref(),
                    DefaultColor::OpaqueWhite,
                );

                let paint_props = paint_properties(color, None);

                if instance_hash.is_some() && hovered_instance == instance_hash {
                    scene
                        .primitives
                        .line_strips
                        .batch("image outlines")
                        .world_from_obj(world_from_obj)
                        .add_axis_aligned_rectangle_outline_2d(glam::Vec2::ZERO, rect)
                        .color(paint_props.fg_stroke.color)
                        .radius(Size::new_points(paint_props.fg_stroke.width * 0.5));
                }

                push_tensor_texture(
                    scene,
                    ctx,
                    &annotations,
                    world_from_obj,
                    instance_hash,
                    &tensor,
                    paint_props.fg_stroke.color.into(),
                );

                /*
                scene.ui.images.push(Image {
                    instance_hash,
                    tensor: classic_tensor,
                    meter: meter.copied(),
                    annotations,
                });
                */
            }
        }

        Ok(())
    }
}

impl ScenePart for ImagesPart {
    fn load(
        &self,
        scene: &mut SceneSpatial,
        ctx: &mut ViewerContext<'_>,
        query: &SceneQuery<'_>,
        transforms: &TransformCache,
        objects_properties: &ObjectsProperties,
        hovered_instance: InstanceIdHash,
    ) {
        crate::profile_scope!("ImagesPart");

        for ent_path in query.obj_paths {
            let ReferenceFromObjTransform::Reachable(world_from_obj) = transforms.reference_from_obj(ent_path) else {
                continue;
            };

            let timeline_query = LatestAtQuery::new(query.timeline, query.latest_at);

            let properties = objects_properties.get(ent_path);

            match query_entity_with_primary::<Tensor>(
                &ctx.log_db.obj_db.arrow_store,
                &timeline_query,
                ent_path,
                &[ColorRGBA::name()],
            )
            .and_then(|entity_view| {
                Self::process_entity_view(
                    &entity_view,
                    scene,
                    ctx,
                    &properties,
                    hovered_instance,
                    ent_path,
                    world_from_obj,
                )
            }) {
                Ok(_) | Err(QueryError::PrimaryNotFound) => {}
                Err(err) => {
                    re_log::error_once!("Unexpected error querying '{:?}': {:?}", ent_path, err);
                }
            }
        }
    }
}<|MERGE_RESOLUTION|>--- conflicted
+++ resolved
@@ -3,7 +3,6 @@
 use egui::NumExt;
 use glam::Vec3;
 use itertools::Itertools;
-<<<<<<< HEAD
 
 use re_arrow_store::LatestAtQuery;
 use re_data_store::{
@@ -15,10 +14,6 @@
     IndexHash, MsgId, ObjectType,
 };
 use re_query::{query_entity_with_primary, EntityView, QueryError};
-=======
-use re_data_store::{query::visit_type_data_2, FieldName, InstanceIdHash};
-use re_log_types::{IndexHash, MsgId, ObjectType};
->>>>>>> 0604ead6
 use re_renderer::Size;
 
 use crate::{
@@ -299,7 +294,6 @@
         ctx: &mut ViewerContext<'_>,
         query: &SceneQuery<'_>,
         transforms: &TransformCache,
-        objects_properties: &ObjectsProperties,
         hovered_instance: InstanceIdHash,
     ) {
         crate::profile_scope!("ImagesPart");
@@ -311,7 +305,7 @@
 
             let timeline_query = LatestAtQuery::new(query.timeline, query.latest_at);
 
-            let properties = objects_properties.get(ent_path);
+            let properties = query.obj_props.get(ent_path);
 
             match query_entity_with_primary::<Tensor>(
                 &ctx.log_db.obj_db.arrow_store,

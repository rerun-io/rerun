--- conflicted
+++ resolved
@@ -174,48 +174,6 @@
             crate::profile_scope!("loop_iter");
             let Some(tensor) = tensor else { continue; };
 
-<<<<<<< HEAD
-                let annotations = scene.annotation_map.find(ent_path);
-
-                // TODO(jleibs): Meter should really be its own component
-                let meter = tensor.meter;
-                scene.ui.images.push(Image {
-                    ent_path: ent_path.clone(),
-                    tensor: tensor.clone(),
-                    meter,
-                    annotations: annotations.clone(),
-                });
-
-                let entity_highlight = highlights.entity_outline_mask(ent_path.hash());
-
-                if *properties.backproject_depth.get() && tensor.meaning == TensorDataMeaning::Depth
-                {
-                    let query = ctx.current_query();
-                    let pinhole_ent_path =
-                        crate::misc::queries::closest_pinhole_transform(ctx, ent_path, &query);
-
-                    if let Some(pinhole_ent_path) = pinhole_ent_path {
-                        // TODO: is this still true??
-                        // NOTE: we don't pass in `world_from_obj` because this corresponds to the
-                        // transform of the projection plane, which is of no use to us here.
-                        // What we want are the extrinsics of the depth camera!
-                        match Self::process_entity_view_as_depth_cloud(
-                            scene,
-                            ctx,
-                            transforms,
-                            properties,
-                            &tensor,
-                            ent_path,
-                            &pinhole_ent_path,
-                            entity_highlight,
-                        ) {
-                            Ok(()) => return Ok(()),
-                            Err(err) => {
-                                re_log::warn_once!("{err}");
-                            }
-                        }
-                    };
-=======
             if !tensor.is_shaped_like_an_image() {
                 return Ok(());
             }
@@ -227,7 +185,6 @@
                         "Encountered problem decoding tensor at path {ent_path}: {err}"
                     );
                     continue;
->>>>>>> a1289fa0
                 }
             };
 
@@ -271,28 +228,10 @@
                 };
             }
 
-<<<<<<< HEAD
-        Ok(())
-    }
-
-    #[allow(clippy::too_many_arguments)]
-    fn process_entity_view_as_image(
-        scene: &mut SceneSpatial,
-        ctx: &mut ViewerContext<'_>,
-        ent_path: &EntityPath,
-        world_from_obj: glam::Affine3A,
-        entity_highlight: &SpaceViewOutlineMasks,
-        tensor: Tensor,
-        color: Option<ColorRGBA>,
-        annotations: &Annotations,
-    ) {
-        crate::profile_function!();
-=======
             let color = annotations.class_description(None).annotation_info().color(
                 color.map(|c| c.to_array()).as_ref(),
                 DefaultColor::OpaqueWhite,
             );
->>>>>>> a1289fa0
 
             push_tensor_texture(
                 scene,

use std::sync::Arc;

use egui::NumExt;
use glam::Vec3;
use itertools::Itertools;

use re_arrow_store::LatestAtQuery;
use re_data_store::{
    query::visit_type_data_2, FieldName, InstanceIdHash, ObjPath, ObjectProps,
};
use re_log_types::{
    field_types::{ColorRGBA, Tensor, TensorTrait},
    msg_bundle::Component,
    IndexHash, MsgId, ObjectType,
};
use re_query::{query_entity_with_primary, EntityView, QueryError};
use re_renderer::Size;

use crate::{
    misc::{caches::AsDynamicImage, ViewerContext},
    ui::{
        scene::SceneQuery,
        transform_cache::{ReferenceFromObjTransform, TransformCache},
        view_spatial::{
            scene::{instance_hash_if_interactive, paint_properties},
            Image, SceneSpatial,
        },
        Annotations, DefaultColor,
    },
};

use super::ScenePart;

pub struct ImagesPartClassic;

fn push_tensor_texture<T: AsDynamicImage>(
    scene: &mut SceneSpatial,
    ctx: &mut ViewerContext<'_>,
    annotations: &Arc<Annotations>,
    world_from_obj: glam::Mat4,
    instance_hash: InstanceIdHash,
    tensor: &T,
    tint: egui::Rgba,
) {
    let legend = Some(annotations.clone());
    let tensor_view = ctx
        .cache
        .image
        .get_view_with_annotations(tensor, &legend, ctx.render_ctx);

    if let Some(texture_handle) = tensor_view.texture_handle {
        let (h, w) = (tensor.shape()[0].size as f32, tensor.shape()[1].size as f32);
        scene
            .primitives
            .textured_rectangles
            .push(re_renderer::renderer::TexturedRect {
                top_left_corner_position: world_from_obj.transform_point3(glam::Vec3::ZERO),
                extent_u: world_from_obj.transform_vector3(glam::Vec3::X * w),
                extent_v: world_from_obj.transform_vector3(glam::Vec3::Y * h),
                texture: texture_handle,
                texture_filter_magnification: re_renderer::renderer::TextureFilterMag::Nearest,
                texture_filter_minification: re_renderer::renderer::TextureFilterMin::Linear,
                multiplicative_tint: tint,
                // Push to background. Mostly important for mouse picking order!
                depth_offset: -1,
            });
        scene.primitives.textured_rectangles_ids.push(instance_hash);
    }
}

impl ScenePart for ImagesPartClassic {
    fn load(
        &self,
        scene: &mut SceneSpatial,
        ctx: &mut ViewerContext<'_>,
        query: &SceneQuery<'_>,
        transforms: &TransformCache,
        hovered_instance: InstanceIdHash,
    ) {
        crate::profile_scope!("ImagesPartClassic");

        for (_obj_type, obj_path, time_query, obj_store) in
            query.iter_object_stores(ctx.log_db, &[ObjectType::Image])
        {
            scene.num_logged_2d_objects += 1;

            let properties = query.obj_props.get(obj_path);
            let ReferenceFromObjTransform::Reachable(world_from_obj) = transforms.reference_from_obj(obj_path) else {
                continue;
            };

            let visitor = |instance_index: Option<&IndexHash>,
                           _time: i64,
                           _msg_id: &MsgId,
                           tensor: &re_log_types::ClassicTensor,
                           color: Option<&[u8; 4]>,
                           meter: Option<&f32>| {
                if !tensor.is_shaped_like_an_image() {
                    return;
                }

                let rect = glam::vec2(tensor.shape()[0].size as f32, tensor.shape()[1].size as f32);

                let instance_hash =
                    instance_hash_if_interactive(obj_path, instance_index, properties.interactive);

                let annotations = scene.annotation_map.find(obj_path);
                let paint_props = paint_properties(
                    annotations
                        .class_description(None)
                        .annotation_info()
                        .color(color, DefaultColor::OpaqueWhite),
                    None,
                );

                if instance_hash.is_some() && hovered_instance == instance_hash {
                    scene
                        .primitives
                        .line_strips
                        .batch("image outlines")
                        .world_from_obj(world_from_obj)
                        .add_axis_aligned_rectangle_outline_2d(glam::Vec2::ZERO, rect)
                        .color(paint_props.fg_stroke.color)
                        .radius(Size::new_points(paint_props.fg_stroke.width * 0.5));
                }

<<<<<<< HEAD
                push_tensor_texture(
                    scene,
                    ctx,
                    &annotations,
                    world_from_obj,
                    instance_hash,
                    tensor,
                    paint_props.fg_stroke.color.into(),
                );
=======
                let tensor_view =
                    ctx.cache
                        .image
                        .get_view_with_annotations(tensor, &annotations, ctx.render_ctx);

                if let Some(texture_handle) = tensor_view.texture_handle {
                    scene.primitives.textured_rectangles.push(
                        re_renderer::renderer::TexturedRect {
                            top_left_corner_position: world_from_obj
                                .transform_point3(glam::Vec3::ZERO),
                            extent_u: world_from_obj.transform_vector3(glam::Vec3::X * w),
                            extent_v: world_from_obj.transform_vector3(glam::Vec3::Y * h),
                            texture: texture_handle,
                            texture_filter_magnification:
                                re_renderer::renderer::TextureFilterMag::Nearest,
                            texture_filter_minification:
                                re_renderer::renderer::TextureFilterMin::Linear,
                            multiplicative_tint: paint_props.fg_stroke.color.into(),
                            // Push to background. Mostly important for mouse picking order!
                            depth_offset: -1,
                        },
                    );
                    scene.primitives.textured_rectangles_ids.push(instance_hash);
                }
>>>>>>> e3ca6f70

                scene.ui.images.push(Image {
                    instance_hash,
                    tensor: tensor.clone(),
                    meter: meter.copied(),
                    annotations,
                });
            };
            visit_type_data_2(
                obj_store,
                &FieldName::from("tensor"),
                &time_query,
                ("color", "meter"),
                visitor,
            );
        }

        // Handle layered rectangles that are on (roughly) the same plane and were logged in sequence.
        // First, group by similar plane.
        // TODO(andreas): Need planes later for picking as well!
        let rects_grouped_by_plane = {
            let mut cur_plane = macaw::Plane3::from_normal_dist(Vec3::NAN, std::f32::NAN);
            let mut rectangle_group = Vec::new();
            scene
                .primitives
                .textured_rectangles
                .iter_mut()
                .batching(move |it| {
                    for rect in it.by_ref() {
                        let prev_plane = cur_plane;
                        cur_plane = macaw::Plane3::from_normal_point(
                            rect.extent_u.cross(rect.extent_v).normalize(),
                            rect.top_left_corner_position,
                        );

                        // Are the image planes too unsimilar? Then this is a new group.
                        if !rectangle_group.is_empty()
                            && prev_plane.normal.dot(cur_plane.normal) < 0.99
                            && (prev_plane.d - cur_plane.d) < 0.01
                        {
                            let previous_group =
                                std::mem::replace(&mut rectangle_group, vec![rect]);
                            return Some(previous_group);
                        }
                        rectangle_group.push(rect);
                    }
                    if !rectangle_group.is_empty() {
                        Some(rectangle_group.drain(..).collect())
                    } else {
                        None
                    }
                })
        };
        // Then, change opacity & transformation for planes within group except the base plane.
        for mut grouped_rects in rects_grouped_by_plane {
            let total_num_images = grouped_rects.len();
            for (idx, rect) in grouped_rects.iter_mut().enumerate() {
                // Set depth offset for correct order and avoid z fighting when there is a 3d camera.
                // Keep behind depth offset 0 for correct picking order.
                rect.depth_offset =
                    (idx as isize - total_num_images as isize) as re_renderer::DepthOffset;

                // make top images transparent
                let opacity = if idx == 0 {
                    1.0
                } else {
                    1.0 / total_num_images.at_most(20) as f32
                }; // avoid precision problems in framebuffer
                rect.multiplicative_tint = rect.multiplicative_tint.multiply(opacity);
            }
        }
    }
}
pub(crate) struct ImagesPart;

impl ImagesPart {
    #[allow(clippy::too_many_arguments)]
    fn process_entity_view(
        entity_view: &EntityView<Tensor>,
        scene: &mut SceneSpatial,
        ctx: &mut ViewerContext<'_>,
        properties: &ObjectProps,
        hovered_instance: InstanceIdHash,
        ent_path: &ObjPath,
        world_from_obj: glam::Mat4,
    ) -> Result<(), QueryError> {
        for (instance, tensor, color) in itertools::izip!(
            entity_view.iter_instances()?,
            entity_view.iter_primary()?,
            entity_view.iter_component::<ColorRGBA>()?
        ) {
            if let Some(tensor) = tensor {
                if !tensor.is_shaped_like_an_image() {
                    return Ok(());
                }

                let rect = glam::vec2(tensor.shape()[0].size as f32, tensor.shape()[1].size as f32);

                let instance_hash = {
                    if properties.interactive {
                        InstanceIdHash::from_path_and_arrow_instance(ent_path, &instance)
                    } else {
                        InstanceIdHash::NONE
                    }
                };

                let annotations = scene.annotation_map.find(ent_path);

                let color = annotations.class_description(None).annotation_info().color(
                    color.map(|c| c.to_array()).as_ref(),
                    DefaultColor::OpaqueWhite,
                );

                let paint_props = paint_properties(color, None);

                if instance_hash.is_some() && hovered_instance == instance_hash {
                    scene
                        .primitives
                        .line_strips
                        .batch("image outlines")
                        .world_from_obj(world_from_obj)
                        .add_axis_aligned_rectangle_outline_2d(glam::Vec2::ZERO, rect)
                        .color(paint_props.fg_stroke.color)
                        .radius(Size::new_points(paint_props.fg_stroke.width * 0.5));
                }

                push_tensor_texture(
                    scene,
                    ctx,
                    &annotations,
                    world_from_obj,
                    instance_hash,
                    &tensor,
                    paint_props.fg_stroke.color.into(),
                );

                /*
                //TODO(john) add this component
                let meter: Option<&f32> = None;
                scene.ui.images.push(Image {
                    instance_hash,
                    tensor: classic_tensor,
                    meter: meter.copied(),
                    annotations,
                });
                */
            }
        }

        Ok(())
    }
}

impl ScenePart for ImagesPart {
    fn load(
        &self,
        scene: &mut SceneSpatial,
        ctx: &mut ViewerContext<'_>,
        query: &SceneQuery<'_>,
        transforms: &TransformCache,
        hovered_instance: InstanceIdHash,
    ) {
        crate::profile_scope!("ImagesPart");

        for ent_path in query.obj_paths {
            let ReferenceFromObjTransform::Reachable(world_from_obj) = transforms.reference_from_obj(ent_path) else {
                continue;
            };

            let timeline_query = LatestAtQuery::new(query.timeline, query.latest_at);

            let properties = query.obj_props.get(ent_path);

            match query_entity_with_primary::<Tensor>(
                &ctx.log_db.obj_db.arrow_store,
                &timeline_query,
                ent_path,
                &[ColorRGBA::name()],
            )
            .and_then(|entity_view| {
                Self::process_entity_view(
                    &entity_view,
                    scene,
                    ctx,
                    &properties,
                    hovered_instance,
                    ent_path,
                    world_from_obj,
                )
            }) {
                Ok(_) | Err(QueryError::PrimaryNotFound) => {}
                Err(err) => {
                    re_log::error_once!("Unexpected error querying '{:?}': {:?}", ent_path, err);
                }
            }
        }
    }
}<|MERGE_RESOLUTION|>--- conflicted
+++ resolved
@@ -5,9 +5,7 @@
 use itertools::Itertools;
 
 use re_arrow_store::LatestAtQuery;
-use re_data_store::{
-    query::visit_type_data_2, FieldName, InstanceIdHash, ObjPath, ObjectProps,
-};
+use re_data_store::{query::visit_type_data_2, FieldName, InstanceIdHash, ObjPath, ObjectProps};
 use re_log_types::{
     field_types::{ColorRGBA, Tensor, TensorTrait},
     msg_bundle::Component,
@@ -42,11 +40,10 @@
     tensor: &T,
     tint: egui::Rgba,
 ) {
-    let legend = Some(annotations.clone());
-    let tensor_view = ctx
-        .cache
-        .image
-        .get_view_with_annotations(tensor, &legend, ctx.render_ctx);
+    let tensor_view =
+        ctx.cache
+            .image
+            .get_view_with_annotations(tensor, annotations, ctx.render_ctx);
 
     if let Some(texture_handle) = tensor_view.texture_handle {
         let (h, w) = (tensor.shape()[0].size as f32, tensor.shape()[1].size as f32);
@@ -124,7 +121,6 @@
                         .radius(Size::new_points(paint_props.fg_stroke.width * 0.5));
                 }
 
-<<<<<<< HEAD
                 push_tensor_texture(
                     scene,
                     ctx,
@@ -134,32 +130,6 @@
                     tensor,
                     paint_props.fg_stroke.color.into(),
                 );
-=======
-                let tensor_view =
-                    ctx.cache
-                        .image
-                        .get_view_with_annotations(tensor, &annotations, ctx.render_ctx);
-
-                if let Some(texture_handle) = tensor_view.texture_handle {
-                    scene.primitives.textured_rectangles.push(
-                        re_renderer::renderer::TexturedRect {
-                            top_left_corner_position: world_from_obj
-                                .transform_point3(glam::Vec3::ZERO),
-                            extent_u: world_from_obj.transform_vector3(glam::Vec3::X * w),
-                            extent_v: world_from_obj.transform_vector3(glam::Vec3::Y * h),
-                            texture: texture_handle,
-                            texture_filter_magnification:
-                                re_renderer::renderer::TextureFilterMag::Nearest,
-                            texture_filter_minification:
-                                re_renderer::renderer::TextureFilterMin::Linear,
-                            multiplicative_tint: paint_props.fg_stroke.color.into(),
-                            // Push to background. Mostly important for mouse picking order!
-                            depth_offset: -1,
-                        },
-                    );
-                    scene.primitives.textured_rectangles_ids.push(instance_hash);
-                }
->>>>>>> e3ca6f70
 
                 scene.ui.images.push(Image {
                     instance_hash,

use std::collections::BTreeMap;

use egui::NumExt;

use re_data_store::{EntityPath, EntityProperties};
use re_log_types::{
<<<<<<< HEAD
    component_types::{ColorRGBA, InstanceKey, Tensor, TensorData, TensorDataMeaning},
    Component, DecodedTensor, DrawOrder, EntityPathHash, Transform,
=======
    component_types::{ColorRGBA, InstanceKey, Pinhole, Tensor, TensorData, TensorDataMeaning},
    Component, DecodedTensor, DrawOrder,
>>>>>>> ecbc9a6a
};
use re_query::{query_primary_with_history, EntityView, QueryError};
use re_renderer::{
    renderer::{DepthCloud, RectangleOptions},
    resource_managers::Texture2DCreationDesc,
    Colormap, OutlineMaskPreference,
};
use re_viewer_context::{
    gpu_bridge, Annotations, DefaultColor, SceneQuery, TensorDecodeCache, TensorStatsCache,
    ViewerContext,
};

use crate::{
    misc::{SpaceViewHighlights, SpaceViewOutlineMasks, TransformCache},
    ui::view_spatial::{scene::EntityDepthOffsets, Image, SceneSpatial},
};

use super::ScenePart;

#[allow(clippy::too_many_arguments)]
fn to_textured_rect(
    ctx: &mut ViewerContext<'_>,
    annotations: &Annotations,
    world_from_obj: glam::Affine3A,
    ent_path: &EntityPath,
    tensor: &DecodedTensor,
    multiplicative_tint: egui::Rgba,
    outline_mask: OutlineMaskPreference,
    depth_offset: re_renderer::DepthOffset,
) -> Option<re_renderer::renderer::TexturedRect> {
    crate::profile_function!();

    let Some([height, width, _]) = tensor.image_height_width_channels() else { return None; };

    let debug_name = ent_path.to_string();
    let tensor_stats = ctx.cache.entry::<TensorStatsCache>().entry(tensor);

    match gpu_bridge::tensor_to_gpu(
        ctx.render_ctx,
        &debug_name,
        tensor,
        tensor_stats,
        annotations,
    ) {
        Ok(colormapped_texture) => {
            // TODO(emilk): let users pick texture filtering.
            // Always use nearest for magnification: let users see crisp individual pixels when they zoom
            let texture_filter_magnification = re_renderer::renderer::TextureFilterMag::Nearest;

            // For minimization: we want a smooth linear (ideally mipmapped) filter for color images.
            // Note that this filtering is done BEFORE applying the color map!
            // For labeled/annotated/class_Id images we want nearest, because interpolating classes makes no sense.
            // Interpolating depth images _can_ make sense, but can also produce weird artifacts when there are big jumps (0.1m -> 100m),
            // so it's usually safer to turn off.
            // The best heuristic is this: if there is a color map being applied, use nearest.
            // TODO(emilk): apply filtering _after_ the color map?
            let texture_filter_minification = if colormapped_texture.color_mapper.is_some() {
                re_renderer::renderer::TextureFilterMin::Nearest
            } else {
                re_renderer::renderer::TextureFilterMin::Linear
            };

            Some(re_renderer::renderer::TexturedRect {
                top_left_corner_position: world_from_obj.transform_point3(glam::Vec3::ZERO),
                extent_u: world_from_obj.transform_vector3(glam::Vec3::X * width as f32),
                extent_v: world_from_obj.transform_vector3(glam::Vec3::Y * height as f32),
                colormapped_texture,
                options: RectangleOptions {
                    texture_filter_magnification,
                    texture_filter_minification,
                    multiplicative_tint,
                    depth_offset,
                    outline_mask,
                },
            })
        }
        Err(err) => {
            re_log::error_once!("Failed to create texture from tensor for {debug_name:?}: {err}");
            None
        }
    }
}

#[derive(Clone, Copy, PartialEq, Eq, PartialOrd, Ord)]
struct ImageGrouping {
    parent_pinhole: Option<EntityPathHash>,
    draw_order: DrawOrder,
}

fn handle_image_layering(scene: &mut SceneSpatial) {
    crate::profile_function!();

    // Rebuild the image list, grouped by "shared plane", identified with camera & draw order.
    let mut image_groups: BTreeMap<ImageGrouping, Vec<Image>> = BTreeMap::new();
    for image in scene.primitives.images.drain(..) {
        image_groups
            .entry(ImageGrouping {
                parent_pinhole: image.parent_pinhole,
                draw_order: image.draw_order,
            })
            .or_default()
            .push(image);
    }

    // Then, for each group do resorting and change transparency.
    for (_, mut images) in image_groups {
        // Since we change transparency depending on order and re_renderer doesn't handle transparency
        // ordering either, we need to ensure that sorting is stable at the very least.
        // Sorting is done by depth offset, not by draw order which is the same for the entire group.
        //
        // Class id images should generally come last within the same layer as
        // they typically have large areas being zeroed out (which maps to fully transparent).
        images.sort_by_key(|image| {
            (
                image.textured_rect.options.depth_offset,
                image.tensor.meaning == TensorDataMeaning::ClassId,
            )
        });

        let total_num_images = images.len();
        for (idx, image) in images.iter_mut().enumerate() {
            // make top images transparent
            let opacity = if idx == 0 {
                1.0
            } else {
                // avoid precision problems in framebuffer
                1.0 / total_num_images.at_most(20) as f32
            };
            image.textured_rect.options.multiplicative_tint = image
                .textured_rect
                .options
                .multiplicative_tint
                .multiply(opacity);
        }

        scene.primitives.images.extend(images);
    }
}

pub(crate) struct ImagesPart;

impl ImagesPart {
    #[allow(clippy::too_many_arguments)]
    fn process_entity_view(
        entity_view: &EntityView<Tensor>,
        scene: &mut SceneSpatial,
        ctx: &mut ViewerContext<'_>,
        transforms: &TransformCache,
        properties: &EntityProperties,
        ent_path: &EntityPath,
        world_from_obj: glam::Affine3A,
        highlights: &SpaceViewHighlights,
        depth_offset: re_renderer::DepthOffset,
    ) -> Result<(), QueryError> {
        crate::profile_function!();

        // Instance ids of tensors refer to entries inside the tensor.
        for (tensor, color, draw_order) in itertools::izip!(
            entity_view.iter_primary()?,
            entity_view.iter_component::<ColorRGBA>()?,
            entity_view.iter_component::<DrawOrder>()?
        ) {
            crate::profile_scope!("loop_iter");
            let Some(tensor) = tensor else { continue; };

            if !tensor.is_shaped_like_an_image() {
                return Ok(());
            }

            let tensor = match ctx.cache.entry::<TensorDecodeCache>().entry(tensor) {
                Ok(tensor) => tensor,
                Err(err) => {
                    re_log::warn_once!(
                        "Encountered problem decoding tensor at path {ent_path}: {err}"
                    );
                    continue;
                }
            };

            let annotations = scene.annotation_map.find(ent_path);
            let entity_highlight = highlights.entity_outline_mask(ent_path.hash());

            if *properties.backproject_depth.get() && tensor.meaning == TensorDataMeaning::Depth {
                let query = ctx.current_query();
                let pinhole_ent_path =
                    crate::misc::queries::closest_pinhole_transform(ctx, ent_path, &query);

                if let Some(pinhole_ent_path) = pinhole_ent_path {
                    // NOTE: we don't pass in `world_from_obj` because this corresponds to the
                    // transform of the projection plane, which is of no use to us here.
                    // What we want are the extrinsics of the depth camera!
                    match Self::process_entity_view_as_depth_cloud(
                        scene,
                        ctx,
                        transforms,
                        properties,
                        &tensor,
                        ent_path,
                        &pinhole_ent_path,
                        entity_highlight,
                    ) {
                        Ok(()) => return Ok(()),
                        Err(err) => {
                            re_log::warn_once!("{err}");
                        }
                    }
                };
            }

            let color = annotations.class_description(None).annotation_info().color(
                color.map(|c| c.to_array()).as_ref(),
                DefaultColor::OpaqueWhite,
            );

            if let Some(textured_rect) = to_textured_rect(
                ctx,
                &annotations,
                world_from_obj,
                ent_path,
                &tensor,
                color.into(),
                entity_highlight.overall,
                depth_offset,
            ) {
                scene.primitives.images.push(Image {
                    ent_path: ent_path.clone(),
                    tensor,
                    textured_rect,
                    parent_pinhole: transforms.parent_pinhole(ent_path),
                    draw_order: draw_order.unwrap_or(DrawOrder::DEFAULT_IMAGE),
                });
            }
        }

        Ok(())
    }

    #[allow(clippy::too_many_arguments)]
    fn process_entity_view_as_depth_cloud(
        scene: &mut SceneSpatial,
        ctx: &mut ViewerContext<'_>,
        transforms: &TransformCache,
        properties: &EntityProperties,
        tensor: &DecodedTensor,
        ent_path: &EntityPath,
        pinhole_ent_path: &EntityPath,
        entity_highlight: &SpaceViewOutlineMasks,
    ) -> Result<(), String> {
        crate::profile_function!();

        let store = &ctx.log_db.entity_db.data_store;
        let Some(intrinsics) = store.query_latest_component::<Pinhole>(
            pinhole_ent_path,
            &ctx.current_query(),
        ) else {
            return Err(format!("Couldn't fetch pinhole intrinsics at {pinhole_ent_path:?}"));
        };

        // TODO(cmc): getting to those extrinsics is no easy task :|
        let world_from_obj = pinhole_ent_path
            .parent()
            .and_then(|ent_path| transforms.reference_from_entity(&ent_path));
        let Some(world_from_obj) = world_from_obj else {
            return Err(format!("Couldn't fetch pinhole extrinsics at {pinhole_ent_path:?}"));
        };

        let Some([height, width, _]) = tensor.image_height_width_channels() else {
            return Err(format!("Tensor at {ent_path:?} is not an image"));
        };
        let dimensions = glam::UVec2::new(width as _, height as _);

        let depth_texture = {
            // Ideally, we'd use the same key as for displaying the texture, but we might make other compromises regarding formats etc.!
            // So to not couple this, we use a different key here
            let texture_key = egui::util::hash((tensor.id(), "depth_cloud"));
            let mut data_f32 = Vec::new();
            ctx.render_ctx
                .texture_manager_2d
                .get_or_try_create_with(
                    texture_key,
                    &mut ctx.render_ctx.gpu_resources.textures,
                    || {
                        // TODO(andreas/cmc): Ideally we'd upload the u16 data as-is.
                        // However, R16Unorm is behind a feature flag and Depth16Unorm doesn't work on WebGL (and is awkward as this is a depth buffer format!).
                        let data = match &tensor.data {
                            TensorData::U16(data) => {
                                data_f32.extend(data.as_slice().iter().map(|d| *d as f32));
                                bytemuck::cast_slice(&data_f32).into()
                            }
                            TensorData::F32(data) => bytemuck::cast_slice(data).into(),
                            _ => {
                                return Err(format!(
                                    "Tensor datatype {} is not supported for back-projection",
                                    tensor.dtype()
                                ));
                            }
                        };

                        Ok(Texture2DCreationDesc {
                            label: format!("Depth cloud for {ent_path:?}").into(),
                            data,
                            format: wgpu::TextureFormat::R32Float,
                            width: width as _,
                            height: height as _,
                        })
                    },
                )
                .map_err(|err| format!("Failed to create depth cloud texture: {err}"))?
        };

        let depth_from_world_scale = *properties.depth_from_world_scale.get();

        let world_depth_from_texture_depth = 1.0 / depth_from_world_scale;

        let colormap = match *properties.color_mapper.get() {
            re_data_store::ColorMapper::Colormap(colormap) => match colormap {
                re_data_store::Colormap::Grayscale => Colormap::Grayscale,
                re_data_store::Colormap::Turbo => Colormap::Turbo,
                re_data_store::Colormap::Viridis => Colormap::Viridis,
                re_data_store::Colormap::Plasma => Colormap::Plasma,
                re_data_store::Colormap::Magma => Colormap::Magma,
                re_data_store::Colormap::Inferno => Colormap::Inferno,
            },
        };

        // We want point radius to be defined in a scale where the radius of a point
        // is a factor (`backproject_radius_scale`) of the diameter of a pixel projected
        // at that distance.
        let fov_y = intrinsics.fov_y().unwrap_or(1.0);
        let pixel_width_from_depth = (0.5 * fov_y).tan() / (0.5 * height as f32);
        let radius_scale = *properties.backproject_radius_scale.get();
        let point_radius_from_world_depth = radius_scale * pixel_width_from_depth;

        let max_data_value =
            if let Some((_min, max)) = ctx.cache.entry::<TensorStatsCache>().entry(tensor).range {
                max as f32
            } else {
                // This could only happen for Jpegs, and we should never get here.
                // TODO(emilk): refactor the code so that we can always calculate a range for the tensor
                re_log::warn_once!("Couldn't calculate range for a depth tensor!?");
                match tensor.data {
                    TensorData::U16(_) => u16::MAX as f32,
                    _ => 10.0,
                }
            };

        scene.primitives.depth_clouds.clouds.push(DepthCloud {
            world_from_obj: world_from_obj.into(),
            depth_camera_intrinsics: intrinsics.image_from_cam.into(),
            world_depth_from_texture_depth,
            point_radius_from_world_depth,
            max_depth_in_world: max_data_value / depth_from_world_scale,
            depth_dimensions: dimensions,
            depth_texture,
            colormap,
            outline_mask_id: entity_highlight.overall,
            picking_object_id: re_renderer::PickingLayerObjectId(ent_path.hash64()),
        });

        Ok(())
    }
}

impl ScenePart for ImagesPart {
    fn load(
        &self,
        scene: &mut SceneSpatial,
        ctx: &mut ViewerContext<'_>,
        query: &SceneQuery<'_>,
        transforms: &TransformCache,
        highlights: &SpaceViewHighlights,
        depth_offsets: &EntityDepthOffsets,
    ) {
        crate::profile_scope!("ImagesPart");

        for (ent_path, props) in query.iter_entities() {
            let Some(world_from_obj) = transforms.reference_from_entity(ent_path) else {
                continue;
            };

            match query_primary_with_history::<Tensor, 4>(
                &ctx.log_db.entity_db.data_store,
                &query.timeline,
                &query.latest_at,
                &props.visible_history,
                ent_path,
                [
                    Tensor::name(),
                    InstanceKey::name(),
                    ColorRGBA::name(),
                    DrawOrder::name(),
                ],
            )
            .and_then(|entities| {
                for entity in entities {
                    Self::process_entity_view(
                        &entity,
                        scene,
                        ctx,
                        transforms,
                        &props,
                        ent_path,
                        world_from_obj,
                        highlights,
                        depth_offsets.get(ent_path).unwrap_or(depth_offsets.image),
                    )?;
                }
                Ok(())
            }) {
                Ok(_) | Err(QueryError::PrimaryNotFound) => {}
                Err(err) => {
                    re_log::error_once!("Unexpected error querying {ent_path:?}: {err}");
                }
            }
        }
        handle_image_layering(scene);
    }
}<|MERGE_RESOLUTION|>--- conflicted
+++ resolved
@@ -4,13 +4,8 @@
 
 use re_data_store::{EntityPath, EntityProperties};
 use re_log_types::{
-<<<<<<< HEAD
-    component_types::{ColorRGBA, InstanceKey, Tensor, TensorData, TensorDataMeaning},
-    Component, DecodedTensor, DrawOrder, EntityPathHash, Transform,
-=======
     component_types::{ColorRGBA, InstanceKey, Pinhole, Tensor, TensorData, TensorDataMeaning},
-    Component, DecodedTensor, DrawOrder,
->>>>>>> ecbc9a6a
+    Component, DecodedTensor, DrawOrder, EntityPathHash,
 };
 use re_query::{query_primary_with_history, EntityView, QueryError};
 use re_renderer::{

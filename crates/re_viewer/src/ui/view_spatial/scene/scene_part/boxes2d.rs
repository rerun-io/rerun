--- conflicted
+++ resolved
@@ -119,14 +119,10 @@
         instance: InstanceIdHash,
         rect: &Rect2D,
         color: Option<ColorRGBA>,
-<<<<<<< HEAD
         radius: Option<Radius>,
         label: Option<Label>,
         class_id: Option<ClassId>,
-        highlighted_paths: &ObjectPathSelectionResult,
-=======
         highlighted_paths: &ObjectPathSelectionScope,
->>>>>>> d9d28375
     ) {
         scene.num_logged_2d_objects += 1;
 
@@ -136,13 +132,8 @@
         let color = annotation_info.color(color.as_ref(), DefaultColor::ObjPath(obj_path));
         let label = annotation_info.label(label.map(|l| l.0).as_ref());
 
-<<<<<<< HEAD
         let mut paint_props = paint_properties(color, radius.map(|r| r.0).as_ref());
-        if highlighted_paths.is_index_selected(instance.instance_index_hash) {
-=======
-        let mut paint_props = paint_properties(color, stroke_width);
         if highlighted_paths.contains_index(instance.instance_index_hash) {
->>>>>>> d9d28375
             apply_hover_effect(&mut paint_props);
         }
 

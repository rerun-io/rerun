--- conflicted
+++ resolved
@@ -206,11 +206,7 @@
                 TimeQuery::LatestAt(query.latest_at.as_i64()),
             );
 
-<<<<<<< HEAD
-            match query_entity_with_primary::<Rect2D, 1>(
-=======
             match query_entity_with_primary::<Rect2D>(
->>>>>>> 643454ac
                 &ctx.log_db.obj_db.arrow_store,
                 &timeline_query,
                 ent_path,

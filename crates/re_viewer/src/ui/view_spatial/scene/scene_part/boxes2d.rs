--- conflicted
+++ resolved
@@ -113,6 +113,7 @@
 impl Boxes2DPart {
     /// Build scene parts for a single box instance
     #[allow(clippy::too_many_arguments)]
+    #[allow(clippy::too_many_arguments)]
     fn visit_instance(
         scene: &mut SceneSpatial,
         obj_path: &ObjPath,
@@ -120,32 +121,22 @@
         instance_hash: InstanceIdHash,
         rect: &Rect2D,
         color: Option<ColorRGBA>,
-<<<<<<< HEAD
-        hovered_paths: &ObjectPathSelectionScope,
-        selected_paths: &ObjectPathSelectionScope,
-=======
         radius: Option<Radius>,
         label: Option<Label>,
         class_id: Option<ClassId>,
-        highlighted_paths: &ObjectPathSelectionScope,
->>>>>>> 8ee3dfa3
+        hovered_paths: &ObjectPathSelectionScope,
+        selected_paths: &ObjectPathSelectionScope,
     ) {
         scene.num_logged_2d_objects += 1;
 
-        let color = color.map(|c| c.to_array());
-<<<<<<< HEAD
-
-        // TODO(jleibs): Lots of missing components
-        let class_id = Some(&1);
-        let label: Option<&String> = None;
-
         let annotations = scene.annotation_map.find(obj_path);
-        let annotation_info = annotations
-            .class_description(class_id.map(|i| ClassId(*i as _)))
-            .annotation_info();
-        let mut radius = Size::AUTO;
-        let mut color = annotation_info.color(color.as_ref(), DefaultColor::ObjPath(obj_path));
-        let label = annotation_info.label(label);
+        let annotation_info = annotations.class_description(class_id).annotation_info();
+        let mut color = annotation_info.color(
+            color.map(|c| c.to_array()).as_ref(),
+            DefaultColor::ObjPath(obj_path),
+        );
+        let mut radius = radius.map_or(Size::AUTO, |r| Size::new_scene(r.0));
+        let label = annotation_info.label(label.map(|l| l.0).as_ref());
 
         SceneSpatial::apply_hover_and_selection_effect(
             &mut radius,
@@ -153,17 +144,6 @@
             hovered_paths.contains_index(instance_hash.instance_index_hash),
             selected_paths.contains_index(instance_hash.instance_index_hash),
         );
-=======
-        let annotations = scene.annotation_map.find(obj_path);
-        let annotation_info = annotations.class_description(class_id).annotation_info();
-        let color = annotation_info.color(color.as_ref(), DefaultColor::ObjPath(obj_path));
-        let label = annotation_info.label(label.map(|l| l.0).as_ref());
-
-        let mut paint_props = paint_properties(color, radius.map(|r| r.0).as_ref());
-        if highlighted_paths.contains_index(instance.instance_index_hash) {
-            apply_hover_effect(&mut paint_props);
-        }
->>>>>>> 8ee3dfa3
 
         let mut line_batch = scene
             .primitives
@@ -243,15 +223,11 @@
                         instance_hash,
                         &rect,
                         color,
-<<<<<<< HEAD
-                        &hovered_paths,
-                        &selected_paths,
-=======
                         radius,
                         label,
                         class_id,
-                        &highlighted_paths,
->>>>>>> 8ee3dfa3
+                        &hovered_paths,
+                        &selected_paths,
                     );
                 })
             }) {

use re_data_store::{EntityPath, EntityProperties};
use re_log_types::{
    component_types::{InstanceKey, Pinhole},
    coordinates::{Handedness, SignedAxis3},
    ViewCoordinates,
};
use re_renderer::renderer::LineStripFlags;
use re_viewer_context::TimeControl;
use re_viewer_context::{SceneQuery, ViewerContext};

use crate::{
    misc::{
        instance_hash_conversions::picking_layer_id_from_instance_path_hash, SpaceViewHighlights,
        SpaceViewOutlineMasks, TransformCache,
    },
    ui::view_spatial::{scene::EntityDepthOffsets, SceneSpatial, SpaceCamera3D},
};

use super::{instance_path_hash_for_picking, ScenePart};

/// Determine the view coordinates (i.e.) the axis semantics.
///
/// The recommended way to log this is on the object holding the extrinsic camera properties
/// (i.e. the last rigid transform from here)
/// But for ease of use allow it everywhere along the path.
///
/// TODO(andreas): Doing a search upwards here isn't great. Maybe this can be part of the transform cache or similar?
fn determine_view_coordinates(
    data_store: &re_arrow_store::DataStore,
    time_ctrl: &TimeControl,
    mut entity_path: EntityPath,
) -> ViewCoordinates {
    loop {
        if let Some(view_coordinates) =
            re_data_store::query_latest_single(data_store, &entity_path, &time_ctrl.current_query())
        {
            return view_coordinates;
        }

        if let Some(parent) = entity_path.parent() {
            entity_path = parent;
        } else {
            // Keep in mind, there is no universal convention for any of this!
            // https://twitter.com/freyaholmer/status/1325556229410861056
            return ViewCoordinates::from_up_and_handedness(
                SignedAxis3::POSITIVE_Y,
                Handedness::Right,
            );
        }
    }
}

pub struct CamerasPart;

impl CamerasPart {
    #[allow(clippy::too_many_arguments)]
    fn visit_instance(
        scene: &mut SceneSpatial,
<<<<<<< HEAD
        entity_view: &EntityView<Pinhole>,
=======
>>>>>>> 9125cf5a
        ent_path: &EntityPath,
        instance_key: InstanceKey,
        props: &EntityProperties,
        transforms: &TransformCache,
        pinhole: Pinhole,
        view_coordinates: ViewCoordinates,
        entity_highlight: &SpaceViewOutlineMasks,
    ) {
        // The transform *at* this entity path already has the pinhole transformation we got passed in!
        // This makes sense, since if there's an image logged here one would expect that the transform applies.
        // We're however first interested in the rigid transform that led here, so query the parent transform.
        //
        // Note that currently a transform on an object can't have both a pinhole AND a rigid transform,
        // which makes this rather well defined here.
        let parent_path = ent_path
            .parent()
            .expect("root path can't be part of scene query");
        let Some(world_from_parent) = transforms.reference_from_entity(&parent_path) else {
                return;
            };

        let frustum_length = *props.pinhole_image_plane_distance.get();

        // If the camera is our reference, there is nothing for us to display.
        if transforms.reference_path() == ent_path {
            scene.space_cameras.push(SpaceCamera3D {
                ent_path: ent_path.clone(),
                view_coordinates,
                world_from_camera: macaw::IsoTransform::IDENTITY,
                pinhole: Some(pinhole),
                picture_plane_distance: frustum_length,
            });
            return;
        }

        // If this transform is not representable an iso transform transform we can't display it yet.
        // This would happen if the camera is under another camera or under a transform with non-uniform scale.
        let Some(world_from_camera) = macaw::IsoTransform::from_mat4(&world_from_parent.into()) else {
            return;
        };

        scene.space_cameras.push(SpaceCamera3D {
            ent_path: ent_path.clone(),
            view_coordinates,
            world_from_camera,
            pinhole: Some(pinhole),
            picture_plane_distance: frustum_length,
        });

        // TODO(andreas): FOV fallback doesn't make much sense. What does pinhole without fov mean?
        let fov_y = pinhole.fov_y().unwrap_or(std::f32::consts::FRAC_PI_2);
        let fy = (fov_y * 0.5).tan() * frustum_length;
        let fx = fy * pinhole.aspect_ratio().unwrap_or(1.0);

        let image_center_pixel = pinhole.resolution().unwrap_or(glam::Vec2::ZERO) * 0.5;
        let principal_point_offset_pixel = image_center_pixel - pinhole.principal_point();
        let principal_point_offset =
            principal_point_offset_pixel / pinhole.resolution().unwrap_or(glam::Vec2::ONE);
        // Don't multiply with (fx,fy) because that would multiply the aspect ratio twice!
        // Times two since fy is the half screen size (extending from -fy to fy!).
        let offset = principal_point_offset * (fy * 2.0);

        let corners = [
            (offset + glam::vec2(fx, -fy)).extend(frustum_length),
            (offset + glam::vec2(fx, fy)).extend(frustum_length),
            (offset + glam::vec2(-fx, fy)).extend(frustum_length),
            (offset + glam::vec2(-fx, -fy)).extend(frustum_length),
        ];
        let triangle_frustum_offset = fy * 1.05;
        let up_triangle = [
            // Use only fx for with and height of the triangle, so that the aspect ratio of the triangle is always the same.
            (offset + glam::vec2(-fx * 0.25, -triangle_frustum_offset)).extend(frustum_length),
            (offset + glam::vec2(0.0, -fx * 0.25 - triangle_frustum_offset)).extend(frustum_length),
            (offset + glam::vec2(fx * 0.25, -triangle_frustum_offset)).extend(frustum_length),
        ];

        let segments = [
            // Frustum corners
            (glam::Vec3::ZERO, corners[0]),
            (glam::Vec3::ZERO, corners[1]),
            (glam::Vec3::ZERO, corners[2]),
            (glam::Vec3::ZERO, corners[3]),
            // rectangle around "far plane"
            (corners[0], corners[1]),
            (corners[1], corners[2]),
            (corners[2], corners[3]),
            (corners[3], corners[0]),
            // triangle indicating up direction
            (up_triangle[0], up_triangle[1]),
            (up_triangle[1], up_triangle[2]),
            (up_triangle[2], up_triangle[0]),
        ];

        let radius = re_renderer::Size::new_points(1.0);
        let color = SceneSpatial::CAMERA_COLOR;
        let num_instances = 1; // There is only ever one instance of `Transform` per entity.
        let instance_path_for_picking = instance_path_hash_for_picking(
            ent_path,
            instance_key,
            num_instances,
            entity_highlight.any_selection_highlight,
        );
        let instance_layer_id = picking_layer_id_from_instance_path_hash(instance_path_for_picking);

        let mut batch = scene
            .primitives
            .line_strips
            .batch("camera frustum")
            .world_from_obj(world_from_parent)
            .outline_mask_ids(entity_highlight.overall)
            .picking_object_id(instance_layer_id.object);
        let lines = batch
            .add_segments(segments.into_iter())
            .radius(radius)
            .color(color)
            .flags(LineStripFlags::FLAG_CAP_END_ROUND | LineStripFlags::FLAG_CAP_START_ROUND)
            .picking_instance_id(instance_layer_id.instance);

        if let Some(outline_mask_ids) = entity_highlight.instances.get(&instance_key) {
            lines.outline_mask_ids(*outline_mask_ids);
        }
    }
}

impl ScenePart for CamerasPart {
    fn load(
        &self,
        scene: &mut SceneSpatial,
        ctx: &mut ViewerContext<'_>,
        query: &SceneQuery<'_>,
        transforms: &TransformCache,
        highlights: &SpaceViewHighlights,
        _depth_offsets: &EntityDepthOffsets,
    ) {
        crate::profile_scope!("CamerasPart");

        for (ent_path, props) in query.iter_entities() {
            let query = re_arrow_store::LatestAtQuery::new(query.timeline, query.latest_at);

<<<<<<< HEAD
            match query_entity_with_primary::<Pinhole>(
=======
            if let Some(transform) = re_data_store::query_latest_single::<Transform>(
>>>>>>> 9125cf5a
                &ctx.log_db.entity_db.data_store,
                ent_path,
<<<<<<< HEAD
                &[],
            )
            .and_then(|entity_view| {
                entity_view.visit1(|instance_key, pinhole| {
                    let entity_highlight = highlights.entity_outline_mask(ent_path.hash());

                    let view_coordinates = determine_view_coordinates(
                        &ctx.log_db.entity_db,
                        &ctx.rec_cfg.time_ctrl,
                        ent_path.clone(),
                    );

                    Self::visit_instance(
                        scene,
                        &entity_view,
                        ent_path,
                        instance_key,
                        &props,
                        transforms,
                        pinhole,
                        view_coordinates,
                        entity_highlight,
                    );
                })
            }) {
                Ok(_) | Err(QueryError::PrimaryNotFound) => {}
                Err(err) => {
                    re_log::error_once!("Unexpected error querying {ent_path:?}: {err}");
                }
=======
                &query,
            ) {
                let Transform::Pinhole(pinhole) = transform else {
                        return;
                    };
                let entity_highlight = highlights.entity_outline_mask(ent_path.hash());

                let view_coordinates = determine_view_coordinates(
                    &ctx.log_db.entity_db.data_store,
                    &ctx.rec_cfg.time_ctrl,
                    ent_path.clone(),
                );

                Self::visit_instance(
                    scene,
                    ent_path,
                    InstanceKey(0),
                    &props,
                    transforms,
                    pinhole,
                    view_coordinates,
                    entity_highlight,
                );
>>>>>>> 9125cf5a
            }
        }
    }
}<|MERGE_RESOLUTION|>--- conflicted
+++ resolved
@@ -1,4 +1,4 @@
-use re_data_store::{EntityPath, EntityProperties};
+use re_data_store::{query_latest_single, EntityPath, EntityProperties};
 use re_log_types::{
     component_types::{InstanceKey, Pinhole},
     coordinates::{Handedness, SignedAxis3},
@@ -56,10 +56,6 @@
     #[allow(clippy::too_many_arguments)]
     fn visit_instance(
         scene: &mut SceneSpatial,
-<<<<<<< HEAD
-        entity_view: &EntityView<Pinhole>,
-=======
->>>>>>> 9125cf5a
         ent_path: &EntityPath,
         instance_key: InstanceKey,
         props: &EntityProperties,
@@ -199,56 +195,15 @@
         for (ent_path, props) in query.iter_entities() {
             let query = re_arrow_store::LatestAtQuery::new(query.timeline, query.latest_at);
 
-<<<<<<< HEAD
-            match query_entity_with_primary::<Pinhole>(
-=======
-            if let Some(transform) = re_data_store::query_latest_single::<Transform>(
->>>>>>> 9125cf5a
-                &ctx.log_db.entity_db.data_store,
-                ent_path,
-<<<<<<< HEAD
-                &[],
-            )
-            .and_then(|entity_view| {
-                entity_view.visit1(|instance_key, pinhole| {
-                    let entity_highlight = highlights.entity_outline_mask(ent_path.hash());
-
-                    let view_coordinates = determine_view_coordinates(
-                        &ctx.log_db.entity_db,
-                        &ctx.rec_cfg.time_ctrl,
-                        ent_path.clone(),
-                    );
-
-                    Self::visit_instance(
-                        scene,
-                        &entity_view,
-                        ent_path,
-                        instance_key,
-                        &props,
-                        transforms,
-                        pinhole,
-                        view_coordinates,
-                        entity_highlight,
-                    );
-                })
-            }) {
-                Ok(_) | Err(QueryError::PrimaryNotFound) => {}
-                Err(err) => {
-                    re_log::error_once!("Unexpected error querying {ent_path:?}: {err}");
-                }
-=======
-                &query,
-            ) {
-                let Transform::Pinhole(pinhole) = transform else {
-                        return;
-                    };
-                let entity_highlight = highlights.entity_outline_mask(ent_path.hash());
-
+            if let Some(pinhole) =
+                query_latest_single::<Pinhole>(&ctx.log_db.entity_db.data_store, ent_path, &query)
+            {
                 let view_coordinates = determine_view_coordinates(
                     &ctx.log_db.entity_db.data_store,
                     &ctx.rec_cfg.time_ctrl,
                     ent_path.clone(),
                 );
+                let entity_highlight = highlights.entity_outline_mask(ent_path.hash());
 
                 Self::visit_instance(
                     scene,
@@ -260,7 +215,6 @@
                     view_coordinates,
                     entity_highlight,
                 );
->>>>>>> 9125cf5a
             }
         }
     }

--- conflicted
+++ resolved
@@ -191,13 +191,8 @@
                 if let Some(raw_value) = tensor_view.tensor.get(&[y, x]) {
                     ui.monospace(format!("Raw value: {}", raw_value.as_f64()));
 
-<<<<<<< HEAD
-                    if let (TensorDataMeaning::ClassId, Some(annotations), Some(u16_val)) = (
+                    if let (TensorDataMeaning::ClassId, annotations, Some(u16_val)) = (
                         tensor_view.tensor.meaning(),
-=======
-                    if let (TensorDataMeaning::ClassId, annotations, Some(u16_val)) = (
-                        tensor_view.tensor.meaning,
->>>>>>> e3ca6f70
                         tensor_view.annotations,
                         raw_value.try_as_u16(),
                     ) {

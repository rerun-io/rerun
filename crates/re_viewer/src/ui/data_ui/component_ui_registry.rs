--- conflicted
+++ resolved
@@ -1,11 +1,6 @@
 use re_arrow_store::LatestAtQuery;
 use re_log_types::{
-<<<<<<< HEAD
-    component_types::InstanceKey, external::arrow2, DeserializableComponent, EntityPath,
-=======
-    component_types::InstanceKey, external::arrow2, Component, ComponentName,
-    DeserializableComponent, SizeBytes as _,
->>>>>>> 5a32f6e9
+    component_types::InstanceKey, external::arrow2, DeserializableComponent, EntityPath, SizeBytes,
 };
 use re_query::ComponentWithInstances;
 use re_viewer_context::{ComponentUiRegistry, UiVerbosity, ViewerContext};
@@ -83,7 +78,7 @@
 ) {
     // No special ui implementation - use a generic one:
     if let Some(value) = component.lookup_arrow(instance_key) {
-        let bytes = arrow2::compute::aggregate::estimated_bytes_size(value.as_ref());
+        let bytes = value.total_size_bytes();
         if bytes < 256 {
             // For small items, print them
             let mut repr = String::new();
@@ -91,25 +86,7 @@
             display(&mut repr, 0).unwrap();
             ui.label(repr);
         } else {
-<<<<<<< HEAD
             ui.label(format!("{bytes} bytes"));
-=======
-            // No special ui implementation - use a generic one:
-            if let Some(value) = component.lookup_arrow(instance_key) {
-                let bytes = value.total_size_bytes();
-                if bytes < 256 {
-                    // For small items, print them
-                    let mut repr = String::new();
-                    let display = arrow2::array::get_display(value.as_ref(), "null");
-                    display(&mut repr, 0).unwrap();
-                    ui.label(repr);
-                } else {
-                    ui.label(format!("{bytes} bytes"));
-                }
-            } else {
-                ui.weak("(null)");
-            }
->>>>>>> 5a32f6e9
         }
     } else {
         ui.weak("(null)");

use re_log_types::ComponentPath;

use super::DataUi;

impl DataUi for ComponentPath {
    fn data_ui(
        &self,
        ctx: &mut crate::misc::ViewerContext<'_>,
        ui: &mut egui::Ui,
        verbosity: crate::ui::UiVerbosity,
        query: &re_arrow_store::LatestAtQuery,
    ) {
        ui.horizontal(|ui| {
            ui.label("Entity path:");
            ctx.entity_path_button(ui, None, &self.entity_path);
        });

        let store = &ctx.log_db.entity_db.arrow_store;

        match re_query::get_component_with_instances(
            store,
            query,
            self.entity_path(),
            self.component_name,
        ) {
            Err(re_query::QueryError::PrimaryNotFound) => {
                ui.label("<unset>");
            }
            Err(err) => {
<<<<<<< HEAD
                // Any other failure to get a component is unexpected
                ui.label(ctx.re_ui.error_text(format!("Error: {}", err)));
=======
                ui.label(ctx.re_ui.error_text(format!("Error: {err}")));
>>>>>>> 52c752aa
            }
            Ok(component_data) => {
                component_data.data_ui(ctx, ui, verbosity, query);
            }
        }
    }
}<|MERGE_RESOLUTION|>--- conflicted
+++ resolved
@@ -27,12 +27,8 @@
                 ui.label("<unset>");
             }
             Err(err) => {
-<<<<<<< HEAD
                 // Any other failure to get a component is unexpected
-                ui.label(ctx.re_ui.error_text(format!("Error: {}", err)));
-=======
                 ui.label(ctx.re_ui.error_text(format!("Error: {err}")));
->>>>>>> 52c752aa
             }
             Ok(component_data) => {
                 component_data.data_ui(ctx, ui, verbosity, query);

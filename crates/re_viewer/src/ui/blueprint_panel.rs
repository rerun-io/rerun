use re_viewer_context::{SystemCommandSender as _, ViewerContext};
use re_viewport::Viewport;

/// Show the Blueprint section of the left panel based on the current [`Viewport`]
pub fn blueprint_panel_ui(
    viewport: &mut Viewport<'_, '_>,
    ctx: &ViewerContext<'_>,
    ui: &mut egui::Ui,
) {
    ctx.re_ui.panel_content(ui, |_, ui| {
        ctx.re_ui.panel_title_bar_with_buttons(
            ui,
            "Blueprint",
            Some("The blueprint is where you can configure the Rerun Viewer"),
            |ui| {
                viewport.add_new_spaceview_button_ui(ctx, ui);
                reset_blueprint_button_ui(ctx, ui);
            },
        );
    });

    // This call is excluded from `panel_content` because it has a ScrollArea, which should not be
    // inset. Instead, it calls panel_content itself inside the ScrollArea.
    viewport.tree_ui(ctx, ui);
}

fn reset_blueprint_button_ui(ctx: &ViewerContext<'_>, ui: &mut egui::Ui) {
    let hover_text = if ctx.store_context.default_blueprint.is_some() {
        "Reset to the default blueprint for this app"
    } else {
        "Re-populate viewport with automatically chosen space views"
    };

    if ctx
        .re_ui
        .small_icon_button(ui, &re_ui::icons::RESET)
<<<<<<< HEAD
        .on_hover_text(hover_text)
=======
        .on_hover_text("Re-populate viewport with automatically chosen space views")
>>>>>>> a06cbdfb
        .clicked()
    {
        ctx.command_sender
            .send_system(re_viewer_context::SystemCommand::ResetBlueprint);
    }
}<|MERGE_RESOLUTION|>--- conflicted
+++ resolved
@@ -34,11 +34,7 @@
     if ctx
         .re_ui
         .small_icon_button(ui, &re_ui::icons::RESET)
-<<<<<<< HEAD
         .on_hover_text(hover_text)
-=======
-        .on_hover_text("Re-populate viewport with automatically chosen space views")
->>>>>>> a06cbdfb
         .clicked()
     {
         ctx.command_sender

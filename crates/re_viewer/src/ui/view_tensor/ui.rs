use std::{collections::BTreeMap, fmt::Display};

use eframe::emath::Align2;
use egui::{epaint::TextShape, Color32, ColorImage, NumExt as _, Vec2};
use half::f16;
use ndarray::{Axis, Ix2};

use re_log_types::{component_types, ClassicTensor, TensorDataType};
use re_tensor_ops::dimension_mapping::{DimensionMapping, DimensionSelector};

use super::dimension_mapping_ui;

// ---

#[derive(Clone, Debug, serde::Deserialize, serde::Serialize)]
pub struct ViewTensorState {
    /// How we select which dimensions to project the tensor onto.
    dimension_mapping: DimensionMapping,

    /// Selected value of every dimension (iff they are in [`DimensionMapping::selectors`]).
    selector_values: BTreeMap<usize, u64>,

    /// How we map values to colors.
    color_mapping: ColorMapping,

    /// Scaling, filtering, aspect ratio, etc for the rendered texture.
    texture_settings: TextureSettings,

    /// Last viewed tensor, copied each frame.
    /// Used for the selection view.
    #[serde(skip)]
    tensor: Option<ClassicTensor>,
}

impl ViewTensorState {
    pub fn create(tensor: &ClassicTensor) -> ViewTensorState {
        Self {
            selector_values: Default::default(),
            dimension_mapping: DimensionMapping::create(tensor.shape()),
            color_mapping: ColorMapping::default(),
            texture_settings: TextureSettings::default(),
            tensor: Some(tensor.clone()),
        }
    }

    pub(crate) fn ui(&mut self, ctx: &mut crate::misc::ViewerContext<'_>, ui: &mut egui::Ui) {
        if let Some(tensor) = &self.tensor {
            egui::CollapsingHeader::new("Dimension Mapping")
                .default_open(true)
                .show(ui, |ui| {
                    crate::ui::data_ui::image::tensor_dtype_and_shape_ui(ui, tensor);
                    ui.add_space(12.0);

                    let default_mapping = DimensionMapping::create(tensor.shape());
                    if ui
                        .add_enabled(
                            self.dimension_mapping != default_mapping,
                            egui::Button::new("Reset mapping"),
                        )
                        .on_disabled_hover_text("The default is already set up.")
                        .on_hover_text("Reset dimension mapping to the default.")
                        .clicked()
                    {
                        self.dimension_mapping = DimensionMapping::create(tensor.shape());
                    }

                    dimension_mapping_ui(
                        ctx.re_ui,
                        ui,
                        &mut self.dimension_mapping,
                        tensor.shape(),
                    );
                });
        }

        self.texture_settings.show(ui);

        color_mapping_ui(ctx, ui, &mut self.color_mapping, self.tensor.as_ref());
    }
}

pub(crate) fn view_tensor(
    ctx: &mut crate::misc::ViewerContext<'_>,
    ui: &mut egui::Ui,
    state: &mut ViewTensorState,
    tensor: &ClassicTensor,
) {
    crate::profile_function!();

    state.tensor = Some(tensor.clone());

    if !state.dimension_mapping.is_valid(tensor.num_dim()) {
        state.dimension_mapping = DimensionMapping::create(tensor.shape());
    }

    selectors_ui(ui, state, tensor);

    tensor_ui(ctx, ui, state, tensor);
}

fn tensor_ui(
    ctx: &mut crate::misc::ViewerContext<'_>,
    ui: &mut egui::Ui,
    state: &mut ViewTensorState,
    tensor: &ClassicTensor,
) {
    let tensor_shape = tensor.shape();

    let tensor_stats = ctx.cache.tensor_stats(tensor);
    let range = tensor_stats.range;
    let color_mapping = &state.color_mapping;

    match tensor.dtype {
        TensorDataType::U8 => match re_tensor_ops::as_ndarray::<u8>(tensor) {
            Ok(tensor) => {
                let color_from_value = |value: u8| {
                    // We always use the full range for u8
                    color_mapping.color_from_normalized(value as f32 / 255.0)
                };

                let slice = selected_tensor_slice(state, &tensor);
                slice_ui(ctx, ui, state, tensor_shape, slice, color_from_value);
            }
            Err(err) => {
                ui.label(ctx.re_ui.error_text(err.to_string()));
            }
        },

        TensorDataType::U16 => match re_tensor_ops::as_ndarray::<u16>(tensor) {
            Ok(tensor) => {
                let color_from_value = |value: u16| {
                    let (tensor_min, tensor_max) = range.unwrap_or((0.0, u16::MAX as f64)); // the cache should provide the range
                    color_mapping.color_from_normalized(egui::remap(
                        value as f32,
                        tensor_min as f32..=tensor_max as f32,
                        0.0..=1.0,
                    ))
                };

                let slice = selected_tensor_slice(state, &tensor);
                slice_ui(ctx, ui, state, tensor_shape, slice, color_from_value);
            }
            Err(err) => {
                ui.label(ctx.re_ui.error_text(err.to_string()));
            }
        },

        TensorDataType::U32 => match re_tensor_ops::as_ndarray::<u32>(tensor) {
            Ok(tensor) => {
                let (tensor_min, tensor_max) = range.unwrap_or((0.0, u32::MAX as f64)); // the cache should provide the range

                let color_from_value = |value: u32| {
                    color_mapping.color_from_normalized(egui::remap(
                        value as f64,
                        tensor_min..=tensor_max,
                        0.0..=1.0,
                    ) as f32)
                };

                let slice = selected_tensor_slice(state, &tensor);
                slice_ui(ctx, ui, state, tensor_shape, slice, color_from_value);
            }
            Err(err) => {
                ui.label(ctx.re_ui.error_text(err.to_string()));
            }
        },

        TensorDataType::U64 => match re_tensor_ops::as_ndarray::<u64>(tensor) {
            Ok(tensor) => {
                let color_from_value = |value: u64| {
                    let (tensor_min, tensor_max) = range.unwrap_or((0.0, u64::MAX as f64)); // the cache should provide the range
                    color_mapping.color_from_normalized(egui::remap(
                        value as f64,
                        tensor_min..=tensor_max,
                        0.0..=1.0,
                    ) as f32)
                };

                let slice = selected_tensor_slice(state, &tensor);
                slice_ui(ctx, ui, state, tensor_shape, slice, color_from_value);
            }
            Err(err) => {
                ui.label(ctx.re_ui.error_text(err.to_string()));
            }
        },

        TensorDataType::I8 => match re_tensor_ops::as_ndarray::<i8>(tensor) {
            Ok(tensor) => {
                let color_from_value = |value: i8| {
                    // We always use the full range for i8:
                    let (tensor_min, tensor_max) = (i8::MIN as f32, i8::MAX as f32);
                    color_mapping.color_from_normalized(egui::remap(
                        value as f32,
                        tensor_min..=tensor_max,
                        0.0..=1.0,
                    ))
                };

                let slice = selected_tensor_slice(state, &tensor);
                slice_ui(ctx, ui, state, tensor_shape, slice, color_from_value);
            }
            Err(err) => {
                ui.label(ctx.re_ui.error_text(err.to_string()));
            }
        },

        TensorDataType::I16 => match re_tensor_ops::as_ndarray::<i16>(tensor) {
            Ok(tensor) => {
                let color_from_value = |value: i16| {
                    let (tensor_min, tensor_max) =
                        range.unwrap_or((i16::MIN as f64, i16::MAX as f64)); // the cache should provide the range
                    color_mapping.color_from_normalized(egui::remap(
                        value as f32,
                        tensor_min as f32..=tensor_max as f32,
                        0.0..=1.0,
                    ))
                };

                let slice = selected_tensor_slice(state, &tensor);
                slice_ui(ctx, ui, state, tensor_shape, slice, color_from_value);
            }
            Err(err) => {
                ui.label(ctx.re_ui.error_text(err.to_string()));
            }
        },

        TensorDataType::I32 => match re_tensor_ops::as_ndarray::<i32>(tensor) {
            Ok(tensor) => {
                let color_from_value = |value: i32| {
                    let (tensor_min, tensor_max) =
                        range.unwrap_or((i32::MIN as f64, i32::MAX as f64)); // the cache should provide the range
                    color_mapping.color_from_normalized(egui::remap(
                        value as f64,
                        tensor_min..=tensor_max,
                        0.0..=1.0,
                    ) as f32)
                };

                let slice = selected_tensor_slice(state, &tensor);
                slice_ui(ctx, ui, state, tensor_shape, slice, color_from_value);
            }
            Err(err) => {
                ui.label(ctx.re_ui.error_text(err.to_string()));
            }
        },

        TensorDataType::I64 => match re_tensor_ops::as_ndarray::<i64>(tensor) {
            Ok(tensor) => {
                let color_from_value = |value: i64| {
                    let (tensor_min, tensor_max) =
                        range.unwrap_or((i64::MIN as f64, i64::MAX as f64)); // the cache should provide the range
                    color_mapping.color_from_normalized(egui::remap(
                        value as f64,
                        tensor_min..=tensor_max,
                        0.0..=1.0,
                    ) as f32)
                };

                let slice = selected_tensor_slice(state, &tensor);
                slice_ui(ctx, ui, state, tensor_shape, slice, color_from_value);
            }
            Err(err) => {
                ui.label(ctx.re_ui.error_text(err.to_string()));
            }
        },

        TensorDataType::F16 => match re_tensor_ops::as_ndarray::<f16>(tensor) {
            Ok(tensor) => {
                let color_from_value = |value: f16| {
                    let (tensor_min, tensor_max) = range.unwrap_or((0.0, 1.0)); // the cache should provide the range
                    color_mapping.color_from_normalized(egui::remap(
                        value.to_f32(),
                        tensor_min as f32..=tensor_max as f32,
                        0.0..=1.0,
                    ))
                };

                let slice = selected_tensor_slice(state, &tensor);
                slice_ui(ctx, ui, state, tensor_shape, slice, color_from_value);
            }
            Err(err) => {
                ui.label(ctx.re_ui.error_text(err.to_string()));
            }
        },

        TensorDataType::F32 => match re_tensor_ops::as_ndarray::<f32>(tensor) {
            Ok(tensor) => {
                let color_from_value = |value: f32| {
                    let (tensor_min, tensor_max) = range.unwrap_or((0.0, 1.0)); // the cache should provide the range
                    color_mapping.color_from_normalized(egui::remap(
                        value,
                        tensor_min as f32..=tensor_max as f32,
                        0.0..=1.0,
                    ))
                };

                let slice = selected_tensor_slice(state, &tensor);
                slice_ui(ctx, ui, state, tensor_shape, slice, color_from_value);
            }
            Err(err) => {
                ui.label(ctx.re_ui.error_text(err.to_string()));
            }
        },

        TensorDataType::F64 => match re_tensor_ops::as_ndarray::<f64>(tensor) {
            Ok(tensor) => {
                let color_from_value = |value: f64| {
                    let (tensor_min, tensor_max) = range.unwrap_or((0.0, 1.0)); // the cache should provide the range
                    color_mapping.color_from_normalized(egui::remap(
                        value,
                        tensor_min..=tensor_max,
                        0.0..=1.0,
                    ) as f32)
                };

                let slice = selected_tensor_slice(state, &tensor);
                slice_ui(ctx, ui, state, tensor_shape, slice, color_from_value);
            }
            Err(err) => {
                ui.label(ctx.re_ui.error_text(err.to_string()));
            }
        },
    }
}

// ----------------------------------------------------------------------------

#[derive(Copy, Clone, Debug, PartialEq, Eq, serde::Deserialize, serde::Serialize)]
enum ColorMap {
    Greyscale,
    Turbo,
    Virdis,
}

impl std::fmt::Display for ColorMap {
    fn fmt(&self, f: &mut std::fmt::Formatter<'_>) -> std::fmt::Result {
        f.write_str(match self {
            ColorMap::Greyscale => "Greyscale",
            ColorMap::Turbo => "Turbo",
            ColorMap::Virdis => "Viridis",
        })
    }
}

/// How we map values to colors.
#[derive(Copy, Clone, Debug, serde::Deserialize, serde::Serialize)]
struct ColorMapping {
    map: ColorMap,
    gamma: f32,
}

impl Default for ColorMapping {
    fn default() -> Self {
        Self {
            map: ColorMap::Virdis,
            gamma: 1.0,
        }
    }
}

impl ColorMapping {
    pub fn color_from_normalized(&self, f: f32) -> Color32 {
        let f = f.powf(self.gamma);

        match self.map {
            ColorMap::Greyscale => {
                let lum = (f * 255.0 + 0.5) as u8;
                Color32::from_gray(lum)
            }
            ColorMap::Turbo => crate::misc::color_map::turbo_color_map(f),
            ColorMap::Virdis => {
                let [r, g, b] = crate::misc::color_map::viridis_color_map(f);
                Color32::from_rgb(r, g, b)
            }
        }
    }
}

fn color_mapping_ui(
    ctx: &mut crate::misc::ViewerContext<'_>,
    ui: &mut egui::Ui,
    color_mapping: &mut ColorMapping,
    tensor: Option<&ClassicTensor>,
) {
    ui.group(|ui| {
        ui.strong("Color map");

        egui::ComboBox::from_id_source("color map select")
            .selected_text(color_mapping.map.to_string())
            .show_ui(ui, |ui| {
                ui.style_mut().wrap = Some(false);
                ui.selectable_value(
                    &mut color_mapping.map,
                    ColorMap::Greyscale,
                    ColorMap::Greyscale.to_string(),
                );
                ui.selectable_value(
                    &mut color_mapping.map,
                    ColorMap::Virdis,
                    ColorMap::Virdis.to_string(),
                );
                ui.selectable_value(
                    &mut color_mapping.map,
                    ColorMap::Turbo,
                    ColorMap::Turbo.to_string(),
                );
            });

        let mut brightness = 1.0 / color_mapping.gamma;
        ui.add(
            egui::Slider::new(&mut brightness, 0.1..=10.0)
                .logarithmic(true)
                .text("Brightness"),
        );
        color_mapping.gamma = 1.0 / brightness;

        if let Some(tensor) = &tensor {
            let tensor_stats = ctx.cache.tensor_stats(tensor);
            if let Some((min, max)) = tensor_stats.range {
                ui.monospace(format!("Data range: [{min} - {max}]"));
            }
        }
    });
}

// ----------------------------------------------------------------------------

/// Should we scale the rendered texture, and if so, how?
#[derive(Copy, Clone, Debug, PartialEq, serde::Deserialize, serde::Serialize)]
enum TextureScaling {
    /// No scaling, texture size will match the tensor's width/height dimensions.
    Original,

    /// Scale the texture for the largest possible fit in the UI container.
    Fill,
}

impl Default for TextureScaling {
    fn default() -> Self {
        Self::Fill
    }
}

impl Display for TextureScaling {
    fn fmt(&self, f: &mut std::fmt::Formatter<'_>) -> std::fmt::Result {
        match self {
            TextureScaling::Original => "Original".fmt(f),
            TextureScaling::Fill => "Fill".fmt(f),
        }
    }
}

/// Scaling, filtering, aspect ratio, etc for the rendered texture.
#[derive(Copy, Clone, Debug, PartialEq, serde::Deserialize, serde::Serialize)]
struct TextureSettings {
    /// Should the aspect ratio of the tensor be kept when scaling?
    keep_aspect_ratio: bool,

    /// Should we scale the texture when rendering?
    scaling: TextureScaling,

    /// Specifies the sampling filter used to render the texture.
    options: egui::TextureOptions,
}

impl Default for TextureSettings {
    fn default() -> Self {
        Self {
            keep_aspect_ratio: true,
            scaling: TextureScaling::default(),
            options: egui::TextureOptions {
                // This is best for low-res depth-images and the like
                magnification: egui::TextureFilter::Nearest,
                minification: egui::TextureFilter::Linear,
            },
        }
    }
}

// helpers
impl TextureSettings {
    fn paint_image(
        &self,
        ui: &mut egui::Ui,
        margin: Vec2,
        image: ColorImage,
    ) -> (egui::Response, egui::Painter, egui::Rect) {
        let img_size = egui::vec2(image.size[0] as _, image.size[1] as _);
        let img_size = Vec2::max(Vec2::splat(1.0), img_size); // better safe than sorry
        let desired_size = match self.scaling {
            TextureScaling::Original => img_size + margin,
            TextureScaling::Fill => {
                let desired_size = ui.available_size() - margin;
                if self.keep_aspect_ratio {
                    let scale = (desired_size / img_size).min_elem();
                    img_size * scale
                } else {
                    desired_size
                }
            }
        };

        // TODO(cmc): don't recreate texture unless necessary
        let texture = ui.ctx().load_texture("tensor_slice", image, self.options);

        let (response, painter) = ui.allocate_painter(desired_size, egui::Sense::hover());
        let rect = response.rect;
        let image_rect = egui::Rect::from_min_max(rect.min + margin, rect.max);

        let mut mesh = egui::Mesh::with_texture(texture.id());
        let uv = egui::Rect::from_min_max(egui::Pos2::ZERO, egui::pos2(1.0, 1.0));
        mesh.add_rect_with_uv(image_rect, uv, Color32::WHITE);

        painter.add(mesh);

        (response, painter, image_rect)
    }
}

// ui
impl TextureSettings {
    fn show(&mut self, ui: &mut egui::Ui) {
        fn tf_to_string(tf: egui::TextureFilter) -> &'static str {
            match tf {
                egui::TextureFilter::Nearest => "Nearest",
                egui::TextureFilter::Linear => "Linear",
            }
        }

        ui.group(|ui| {
            egui::Grid::new("texture_settings").show(ui, |ui| {
                ui.label("Scale:");
                egui::ComboBox::from_id_source("texture_scaling")
                    .selected_text(self.scaling.to_string())
                    .show_ui(ui, |ui| {
                        ui.style_mut().wrap = Some(false);
                        ui.set_min_width(64.0);

                        let mut selectable_value = |ui: &mut egui::Ui, e| {
                            ui.selectable_value(&mut self.scaling, e, e.to_string())
                        };
                        selectable_value(ui, TextureScaling::Original);
                        selectable_value(ui, TextureScaling::Fill);
                    });

                if self.scaling == TextureScaling::Fill {
                    ui.checkbox(&mut self.keep_aspect_ratio, "Keep aspect ratio");
                }
                ui.end_row();

                ui.label("Filter:")
                    .on_hover_text("Texture magnification filter");
                egui::ComboBox::from_id_source("texture_filter")
                    .selected_text(tf_to_string(self.options.magnification))
                    .show_ui(ui, |ui| {
                        ui.style_mut().wrap = Some(false);
                        ui.set_min_width(64.0);

                        let mut selectable_value = |ui: &mut egui::Ui, e| {
                            ui.selectable_value(&mut self.options.magnification, e, tf_to_string(e))
                        };
                        selectable_value(ui, egui::TextureFilter::Linear);
                        selectable_value(ui, egui::TextureFilter::Nearest);
                    });
                ui.end_row();
            });
        });
    }
}

// ----------------------------------------------------------------------------

fn selected_tensor_slice<'a, T: Copy>(
    state: &ViewTensorState,
    tensor: &'a ndarray::ArrayViewD<'_, T>,
) -> ndarray::ArrayViewD<'a, T> {
    let dim_mapping = &state.dimension_mapping;

    assert!(dim_mapping.is_valid(tensor.ndim()));

    // TODO(andreas) - shouldn't just give up here
    if dim_mapping.width.is_none() || dim_mapping.height.is_none() {
        return tensor.view();
    }

    let axis = dim_mapping
        .height
        .into_iter()
        .chain(dim_mapping.width.into_iter())
        .chain(dim_mapping.selectors.iter().map(|s| s.dim_idx))
        .collect::<Vec<_>>();
    let mut slice = tensor.view().permuted_axes(axis);

    for DimensionSelector { dim_idx, .. } in &dim_mapping.selectors {
        let selector_value = state
            .selector_values
            .get(dim_idx)
            .copied()
            .unwrap_or_default() as usize;
        assert!(
            selector_value < slice.shape()[2],
            "Bad tensor slicing. Trying to select slice index {selector_value} of dim=2. tensor shape: {:?}, dim_mapping: {dim_mapping:#?}",
            tensor.shape()
        );

        // 0 and 1 are width/height, the rest are rearranged by dimension_mapping.selectors
        // This call removes Axis(2), so the next iteration of the loop does the right thing again.
        slice.index_axis_inplace(Axis(2), selector_value);
    }
    if dim_mapping.invert_height {
        slice.invert_axis(Axis(0));
    }
    if dim_mapping.invert_width {
        slice.invert_axis(Axis(1));
    }

    slice
}

fn slice_ui<T: Copy>(
    ctx: &mut crate::misc::ViewerContext<'_>,
    ui: &mut egui::Ui,
    view_state: &ViewTensorState,
    tensor_shape: &[component_types::TensorDimension],
    slice: ndarray::ArrayViewD<'_, T>,
    color_from_value: impl Fn(T) -> Color32,
) {
    crate::profile_function!();

    let ndims = slice.ndim();
    if let Ok(slice) = slice.into_dimensionality::<Ix2>() {
        let dimension_labels = {
            let dm = &view_state.dimension_mapping;
            [
                (
                    dimension_name(tensor_shape, dm.width.unwrap()),
                    dm.invert_width,
                ),
                (
                    dimension_name(tensor_shape, dm.height.unwrap()),
                    dm.invert_height,
                ),
            ]
        };

        let image = into_image(&slice, color_from_value);
        image_ui(ui, view_state, image, dimension_labels);
    } else {
        ui.label(ctx.re_ui.error_text(format!(
            "Only 2D slices supported at the moment, but slice ndim {ndims}"
        )));
    }
}

fn dimension_name(shape: &[component_types::TensorDimension], dim_idx: usize) -> String {
    let dim = &shape[dim_idx];
    dim.name.as_ref().map_or_else(
        || format!("Dimension {dim_idx} (size={})", dim.size),
        |name| format!("{name} (size={})", dim.size),
    )
}

fn into_image<T: Copy>(
    slice: &ndarray::ArrayView2<'_, T>,
    color_from_value: impl Fn(T) -> Color32,
) -> ColorImage {
    crate::profile_function!();

    use ndarray::Dimension as _;
    let (height, width) = slice.raw_dim().into_pattern();
    let mut image = egui::ColorImage::new([width, height], Color32::DEBUG_COLOR);

    let image_view =
        ndarray::ArrayViewMut2::from_shape(slice.raw_dim(), image.pixels.as_mut_slice())
            .expect("Mismatched length.");

    crate::profile_scope!("color_mapper");
    ndarray::Zip::from(image_view)
        .and(slice)
        .for_each(|pixel, value| {
            *pixel = color_from_value(*value);
        });

    image
}

fn image_ui(
    ui: &mut egui::Ui,
    view_state: &ViewTensorState,
    image: ColorImage,
    dimension_labels: [(String, bool); 2],
) {
    crate::profile_function!();

    egui::ScrollArea::both().show(ui, |ui| {
        let font_id = egui::TextStyle::Body.resolve(ui.style());

        let (response, mut painter, image_rect) =
            view_state
                .texture_settings
                .paint_image(ui, egui::Vec2::ZERO, image);

        let is_anything_being_dragged = ui.memory(|mem| mem.is_anything_being_dragged());
        if response.hovered() && !is_anything_being_dragged {
            // Show axis names etc:
            let [(width_name, invert_width), (height_name, invert_height)] = dimension_labels;
            let text_color = ui.visuals().text_color();

            painter.set_clip_rect(egui::Rect::EVERYTHING); // Allow panting axis names outside of our bounds!

            // TOOD(emilk): put X-axis at Y=0, and Y-axis at X=0

            // Label for X axis:
            {
                let text_background = painter.add(egui::Shape::Noop);
                let text_rect = if invert_width {
                    // On left, pointing left:
                    painter.text(
                        image_rect.left_top(),
                        Align2::LEFT_BOTTOM,
                        format!("{width_name} ⬅"),
                        font_id.clone(),
                        text_color,
                    )
                } else {
                    // On right, pointing right:
                    painter.text(
                        image_rect.right_top(),
                        Align2::RIGHT_BOTTOM,
                        format!("➡ {width_name}"),
                        font_id.clone(),
                        text_color,
                    )
                };
                painter.set(
                    text_background,
                    egui::Shape::rect_filled(text_rect, 2.0, ui.visuals().panel_fill),
                );
            }

            // Label for Y axis:
            {
                let text_background = painter.add(egui::Shape::Noop);
                let text_rect = if invert_height {
                    // On top, pointing up:
                    let galley =
                        painter.layout_no_wrap(format!("➡ {height_name}"), font_id, text_color);
                    let galley_size = galley.size();
                    let pos = image_rect.left_top() - egui::vec2(galley_size.y, -galley_size.x);
                    painter.add(TextShape {
                        pos,
                        galley,
                        angle: -std::f32::consts::TAU / 4.0,
                        underline: Default::default(),
                        override_text_color: None,
                    });
                    egui::Rect::from_min_size(
                        pos - galley_size.x * egui::Vec2::Y,
                        egui::vec2(galley_size.y, galley_size.x),
                    )
                } else {
                    // On bottom, pointing down:
                    let galley =
                        painter.layout_no_wrap(format!("{height_name} ⬅"), font_id, text_color);
                    let galley_size = galley.size();
                    let pos = image_rect.left_bottom() - egui::vec2(galley_size.y, 0.0);
                    painter.add(TextShape {
                        pos,
                        galley,
                        angle: -std::f32::consts::TAU / 4.0,
                        underline: Default::default(),
                        override_text_color: None,
                    });
                    egui::Rect::from_min_size(
                        pos - galley_size.x * egui::Vec2::Y,
                        egui::vec2(galley_size.y, galley_size.x),
                    )
                };
                painter.set(
                    text_background,
                    egui::Shape::rect_filled(text_rect, 2.0, ui.visuals().panel_fill),
                );
            }
        }
    });
}

fn selectors_ui(ui: &mut egui::Ui, state: &mut ViewTensorState, tensor: &ClassicTensor) {
    for selector in &state.dimension_mapping.selectors {
        if !selector.visible {
            continue;
        }

        let dim = &tensor.shape()[selector.dim_idx];
        let size = dim.size;

        let selector_value = state
            .selector_values
            .entry(selector.dim_idx)
            .or_insert_with(|| size / 2); // start in the middle

        if size > 0 {
            *selector_value = selector_value.at_most(size - 1);
        }

        if size > 1 {
            ui.horizontal(|ui| {
<<<<<<< HEAD
                if let Some(name) = &dim.name {
                    ui.label(format!("{name}:"));
                } else {
                    ui.label(format!("dimension {dim_idx}:"));
                }
=======
                let name = dim
                    .name
                    .clone()
                    .unwrap_or_else(|| format!("dimension {}", selector.dim_idx));

                let slider_tooltip = format!("Adjust the selected slice for the {name} dimension");
                ui.weak(&name).on_hover_text(&slider_tooltip);
>>>>>>> ee40f2f1

                // If the range is big (say, 2048) then we would need
                // a slider that is 2048 pixels wide to get the good precision.
                // So we add a high-precision drag-value instead:
                ui.add(
                    egui::DragValue::new(selector_value)
                        .clamp_range(0..=size - 1)
                        .speed(0.5),
                )
                .on_hover_text(format!(
                    "Drag to precisely control the slice index of the {name} dimension"
                ));

                // Make the slider as big as needed:
                const MIN_SLIDER_WIDTH: f32 = 64.0;
                if ui.available_width() >= MIN_SLIDER_WIDTH {
                    ui.spacing_mut().slider_width = (size as f32 * 4.0)
                        .at_least(MIN_SLIDER_WIDTH)
                        .at_most(ui.available_width());
                    ui.add(egui::Slider::new(selector_value, 0..=size - 1).show_value(false))
                        .on_hover_text(slider_tooltip);
                }
            });
        }
    }
}<|MERGE_RESOLUTION|>--- conflicted
+++ resolved
@@ -805,21 +805,13 @@
 
         if size > 1 {
             ui.horizontal(|ui| {
-<<<<<<< HEAD
-                if let Some(name) = &dim.name {
-                    ui.label(format!("{name}:"));
-                } else {
-                    ui.label(format!("dimension {dim_idx}:"));
-                }
-=======
                 let name = dim
                     .name
                     .clone()
-                    .unwrap_or_else(|| format!("dimension {}", selector.dim_idx));
+                    .unwrap_or_else(|| selector.dim_idx.to_string());
 
                 let slider_tooltip = format!("Adjust the selected slice for the {name} dimension");
-                ui.weak(&name).on_hover_text(&slider_tooltip);
->>>>>>> ee40f2f1
+                ui.label(format!("{name}:")).on_hover_text(&slider_tooltip);
 
                 // If the range is big (say, 2048) then we would need
                 // a slider that is 2048 pixels wide to get the good precision.

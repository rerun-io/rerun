--- conflicted
+++ resolved
@@ -559,7 +559,6 @@
         let vector = Vec3::from_slice(vector);
         let origin = Vec3::from_slice(origin);
 
-<<<<<<< HEAD
         #[cfg(feature = "glow")]
         {
             let (cylinder_id, cylinder_mesh) = _ctx.cache.cpu_mesh.cylinder();
@@ -569,7 +568,7 @@
 
             let tip_length = 2.0 * width_scale;
 
-            let cylinder_transform = glam::Affine3A::from_scale_rotation_translation(
+            let cylinder_transform = macaw::Affine3A::from_scale_rotation_translation(
                 vec3(
                     vector.length() - tip_length,
                     0.5 * width_scale,
@@ -586,35 +585,6 @@
                 cpu_mesh: cylinder_mesh,
                 tint: Some(color),
             });
-=======
-        let width_scale = width_scale.unwrap_or(1.0);
-        let tip_length = 2.0 * width_scale;
-
-        let cylinder_transform = macaw::Affine3A::from_scale_rotation_translation(
-            vec3(
-                vector.length() - tip_length,
-                0.5 * width_scale,
-                0.5 * width_scale,
-            ),
-            rotation,
-            origin,
-        );
-
-        self.meshes.push(MeshSource {
-            instance_id,
-            mesh_id: cylinder_id,
-            world_from_mesh: cylinder_transform,
-            cpu_mesh: cylinder_mesh,
-            tint: Some(color),
-        });
-
-        // The cone has it's origin at the base, so we translate it by [-1,0,0] so the tip lines up with vector.
-        let cone_transform = glam::Affine3A::from_scale_rotation_translation(
-            vec3(tip_length, 1.0 * width_scale, 1.0 * width_scale),
-            rotation,
-            origin + vector,
-        ) * glam::Affine3A::from_translation(-Vec3::X);
->>>>>>> a72205a2
 
             // The cone has it's origin at the base, so we translate it by [-1,0,0] so the tip lines up with vector.
             let cone_transform = glam::Affine3A::from_scale_rotation_translation(

--- conflicted
+++ resolved
@@ -1,14 +1,10 @@
 use lazy_static::lazy_static;
 use re_data_store::{FieldName, ObjPath};
-<<<<<<< HEAD
 use re_log_types::{
     context::{AnnotationInfo, ClassDescription, ClassId, KeypointId},
-    AnnotationContext, MsgId,
+    AnnotationContext, DataPath, MsgId,
 };
-=======
-use re_log_types::{context::ClassId, AnnotationContext, DataPath, MsgId};
 use std::{collections::BTreeMap, sync::Arc};
->>>>>>> efc6b2a5
 
 use crate::{misc::ViewerContext, ui::scene::SceneQuery};
 

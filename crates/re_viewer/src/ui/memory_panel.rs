<<<<<<< HEAD
use re_format::{format_bytes, format_usize};
use re_memory::{util::sec_since_start, MemoryHistory, MemoryLimit, MemoryUse};
=======
use re_memory::{
    util::{format_bytes, sec_since_start},
    MemoryHistory, MemoryLimit, MemoryUse,
};
use re_renderer::WgpuResourcePoolStatistics;
>>>>>>> 10e6a991

use crate::env_vars::RERUN_TRACK_ALLOCATIONS;

// ----------------------------------------------------------------------------

#[derive(Default)]
pub struct MemoryPanel {
    history: MemoryHistory,
    memory_purge_times: Vec<f64>,
}

impl MemoryPanel {
    /// Call once per frame
    pub fn update(&mut self, gpu_resource_stats: &WgpuResourcePoolStatistics) {
        crate::profile_function!();
        self.history.capture(Some(
            (gpu_resource_stats.total_buffer_size_in_bytes
                + gpu_resource_stats.total_texture_size_in_bytes) as _,
        ));
    }

    /// Note that we purged memory at this time, to show in stats.
    pub fn note_memory_purge(&mut self) {
        self.memory_purge_times.push(sec_since_start());
    }

    pub fn ui(
        &self,
        ui: &mut egui::Ui,
        limit: &MemoryLimit,
        gpu_resource_stats: &WgpuResourcePoolStatistics,
    ) {
        crate::profile_function!();

        // We show realtime stats, so keep showing the latest!
        ui.ctx().request_repaint();

        egui::SidePanel::left("not_the_plot")
            .resizable(false)
            .min_width(250.0)
            .default_width(300.0)
            .show_inside(ui, |ui| {
                Self::left_side(ui, limit, gpu_resource_stats);
            });

        egui::CentralPanel::default().show_inside(ui, |ui| {
            ui.label("🗠 Rerun Viewer memory use over time");
            self.plot(ui, limit);
        });
    }

    fn left_side(
        ui: &mut egui::Ui,
        limit: &MemoryLimit,
        gpu_resource_stats: &WgpuResourcePoolStatistics,
    ) {
        ui.strong("Rerun Viewer memory usage");
        ui.separator();

        if let Some(limit) = limit.limit {
            ui.label(format!("Memory limit: {}", format_bytes(limit as _)));
        } else {
            ui.label(
                "You can set an upper limit of RAM use with the command-lime option --memory-limit",
            );
            ui.separator();
        }

        let mem_use = MemoryUse::capture();

        if mem_use.resident.is_some() || mem_use.counted.is_some() {
            if let Some(resident) = mem_use.resident {
                ui.label(format!("resident: {}", format_bytes(resident as _)))
                    .on_hover_text("Resident Set Size (or Working Set on Windows). Memory in RAM and not in swap.");
            }

            if let Some(counted) = mem_use.counted {
                ui.label(format!("counted: {}", format_bytes(counted as _)))
                    .on_hover_text("Live bytes, counted by our own allocator.");
            } else if cfg!(debug_assertions) {
                ui.label("Memory-tracking allocator not installed.");
            }
        }

        if let Some(tracking_stats) = re_memory::accounting_allocator::tracking_stats() {
            ui.style_mut().wrap = Some(false);
            Self::tracking_stats(ui, tracking_stats);
        } else {
            ui.separator();
            ui.label(format!(
                "Set {RERUN_TRACK_ALLOCATIONS}=1 to turn on detailed allocation tracking."
            ));
        }

        ui.separator();
        ui.strong("GPU Resources:");
        Self::gpu_stats(ui, gpu_resource_stats);
    }

    fn gpu_stats(ui: &mut egui::Ui, gpu_resource_stats: &WgpuResourcePoolStatistics) {
        egui::Grid::new("gpu resource grid")
            .num_columns(2)
            .striped(true)
            .show(ui, |ui| {
                let WgpuResourcePoolStatistics {
                    num_bind_group_layouts,
                    num_pipeline_layouts,
                    num_render_pipelines,
                    num_samplers,
                    num_shader_modules,
                    num_bind_groups,
                    num_buffers,
                    num_textures,
                    total_buffer_size_in_bytes,
                    total_texture_size_in_bytes,
                } = gpu_resource_stats;

                ui.label("# Bind Group Layouts:");
                ui.label(num_bind_group_layouts.to_string());
                ui.end_row();
                ui.label("# Pipeline Layouts:");
                ui.label(num_pipeline_layouts.to_string());
                ui.end_row();
                ui.label("# Render Pipelines:");
                ui.label(num_render_pipelines.to_string());
                ui.end_row();
                ui.label("# Samplers:");
                ui.label(num_samplers.to_string());
                ui.end_row();
                ui.label("# Shader Modules:");
                ui.label(num_shader_modules.to_string());
                ui.end_row();
                ui.label("# Bind Groups:");
                ui.label(num_bind_groups.to_string());
                ui.end_row();
                ui.label("# Buffers:");
                ui.label(num_buffers.to_string());
                ui.end_row();
                ui.label("# Textures:");
                ui.label(num_textures.to_string());
                ui.end_row();
                ui.label("Buffer Memory:");
                ui.label(re_memory::util::format_bytes(
                    *total_buffer_size_in_bytes as _,
                ));
                ui.end_row();
                ui.label("Texture Memory:");
                ui.label(re_memory::util::format_bytes(
                    *total_texture_size_in_bytes as _,
                ));
                ui.end_row();
            });
    }

    fn tracking_stats(
        ui: &mut egui::Ui,
        tracking_stats: re_memory::accounting_allocator::TrackingStatistics,
    ) {
        ui.label("counted = fully_tracked + stochastically_tracked + untracked + overhead");
        ui.label(format!(
            "fully_tracked: {} in {} allocs",
            format_bytes(tracking_stats.fully_tracked.size as _),
            format_usize(tracking_stats.fully_tracked.count),
        ));
        ui.label(format!(
            "stochastically_tracked: {} in {} allocs",
            format_bytes(tracking_stats.stochastically_tracked.size as _),
            format_usize(tracking_stats.stochastically_tracked.count),
        ));
        ui.label(format!(
            "untracked: {} in {} allocs (all smaller than {})",
            format_bytes(tracking_stats.untracked.size as _),
            format_usize(tracking_stats.untracked.count),
            format_bytes(tracking_stats.track_size_threshold as _),
        ));
        ui.label(format!(
            "overhead: {} in {} allocs",
            format_bytes(tracking_stats.overhead.size as _),
            format_usize(tracking_stats.overhead.count),
        ))
        .on_hover_text("Used for the book-keeping of the allocation tracker");

        egui::CollapsingHeader::new("Top memory consumers")
            .default_open(true)
            .show(ui, |ui| {
                egui::ScrollArea::vertical()
                    .max_height(300.0)
                    .show(ui, |ui| {
                        ui.set_min_width(750.0);
                        for callstack in tracking_stats.top_callstacks {
                            let stochastic_rate = callstack.stochastic_rate;
                            let is_stochastic = stochastic_rate > 1;

                            if ui
                                .button(format!(
                                    "{}{} in {} allocs (≈{} / alloc){} - {}",
                                    if is_stochastic { "≈" } else { "" },
                                    format_bytes((callstack.extant.size * stochastic_rate) as _),
                                    format_usize(callstack.extant.count * stochastic_rate),
                                    format_bytes(
                                        callstack.extant.size as f64
                                            / callstack.extant.count as f64
                                    ),
                                    if stochastic_rate <= 1 {
                                        String::new()
                                    } else {
                                        format!(" ({} stochastic samples)", callstack.extant.count)
                                    },
                                    summarize_callstack(&callstack.readable_backtrace.to_string())
                                ))
                                .on_hover_text("Click to copy callstack to clipboard")
                                .clicked()
                            {
                                ui.output().copied_text = callstack.readable_backtrace.to_string();
                            }
                        }
                    });
            });
    }

    fn plot(&self, ui: &mut egui::Ui, limit: &MemoryLimit) {
        crate::profile_function!();

        use itertools::Itertools as _;

        fn to_line(history: &egui::util::History<i64>) -> egui::plot::Line {
            egui::plot::Line::new(
                history
                    .iter()
                    .map(|(time, bytes)| [time, bytes as f64])
                    .collect_vec(),
            )
        }

        egui::plot::Plot::new("mem_history_plot")
            .min_size(egui::Vec2::splat(200.0))
            .label_formatter(|name, value| format!("{}: {}", name, format_bytes(value.y)))
            .x_axis_formatter(|time, _| format!("{} s", time))
            .y_axis_formatter(|bytes, _| format_bytes(bytes))
            .show_x(false)
            .legend(egui::plot::Legend::default().position(egui::plot::Corner::LeftTop))
            .include_y(0.0)
            // TODO(emilk): turn off plot interaction, and always do auto-sizing
            .show(ui, |plot_ui| {
                if let Some(counted_limit) = limit.limit {
                    plot_ui.hline(
                        egui::plot::HLine::new(counted_limit as f64)
                            .name("Limit (counted)")
                            .width(2.0),
                    );
                }

                for &time in &self.memory_purge_times {
                    plot_ui.vline(
                        egui::plot::VLine::new(time)
                            .name("RAM purge")
                            .color(egui::Color32::from_rgb(252, 161, 3))
                            .width(2.0),
                    );
                }

                plot_ui.line(to_line(&self.history.resident).name("Resident").width(1.5));
                plot_ui.line(to_line(&self.history.counted).name("Counted").width(1.5));
                plot_ui.line(
                    to_line(&self.history.counted_gpu)
                        .name("Counted GPU")
                        .width(1.5),
                );
            });
    }
}

fn summarize_callstack(callstack: &str) -> String {
    let patterns = [
        ("LogDb", "LogDb"),
        ("ObjDb", "ObjDb"),
        ("ObjectTree", "ObjectTree"),
        ("TimelineStore", "TimelineStore"),
        ("ObjStore", "ObjStore"),
        ("::LogMsg>::deserialize", "LogMsg"),
        ("::TimePoint>::deserialize", "TimePoint"),
        ("gltf", "gltf"),
        ("image::image", "image"),
        // -----
        // Very general:
        ("crossbeam::channel::Sender", "crossbeam::channel::Sender"),
        ("epaint::texture_atlas", "egui font texture"),
        (
            "alloc::collections::btree::map::BTreeSet<K,V,A>",
            "BTreeSet",
        ),
        (
            "alloc::collections::btree::map::BTreeMap<K,V,A>",
            "BTreeMap",
        ),
        ("std::collections::hash::map::HashMap<K,V,S>", "HashMap"),
    ];

    let mut all_summaries = vec![];

    for (pattern, summary) in patterns {
        if callstack.contains(pattern) {
            all_summaries.push(summary);
        }
    }

    all_summaries.join(", ")
}<|MERGE_RESOLUTION|>--- conflicted
+++ resolved
@@ -1,13 +1,6 @@
-<<<<<<< HEAD
 use re_format::{format_bytes, format_usize};
 use re_memory::{util::sec_since_start, MemoryHistory, MemoryLimit, MemoryUse};
-=======
-use re_memory::{
-    util::{format_bytes, sec_since_start},
-    MemoryHistory, MemoryLimit, MemoryUse,
-};
 use re_renderer::WgpuResourcePoolStatistics;
->>>>>>> 10e6a991
 
 use crate::env_vars::RERUN_TRACK_ALLOCATIONS;
 
@@ -150,14 +143,10 @@
                 ui.label(num_textures.to_string());
                 ui.end_row();
                 ui.label("Buffer Memory:");
-                ui.label(re_memory::util::format_bytes(
-                    *total_buffer_size_in_bytes as _,
-                ));
+                ui.label(re_format::format_bytes(*total_buffer_size_in_bytes as _));
                 ui.end_row();
                 ui.label("Texture Memory:");
-                ui.label(re_memory::util::format_bytes(
-                    *total_texture_size_in_bytes as _,
-                ));
+                ui.label(re_format::format_bytes(*total_texture_size_in_bytes as _));
                 ui.end_row();
             });
     }

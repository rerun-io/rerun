use egui::{Key, NumExt as _, Ui};
use egui_tiles::{GridLayout, Tile};

use re_data_ui::{image_meaning_for_entity, item_ui, DataUi};
use re_entity_db::{
    ColorMapper, Colormap, EditableAutoValue, EntityPath, EntityProperties, VisibleHistory,
};
use re_log_types::{DataRow, EntityPathFilter, RowId};
use re_space_view_time_series::TimeSeriesSpaceView;
use re_types::{
    components::{PinholeProjection, Transform3D},
    tensor_data::TensorDataMeaning,
};
use re_ui::list_item::ListItem;
use re_ui::ReUi;
use re_ui::SyntaxHighlighting as _;
use re_viewer_context::{
    blueprint_timepoint_for_writes, gpu_bridge::colormap_dropdown_button_ui, HoverHighlight, Item,
    SpaceViewClass, SpaceViewClassIdentifier, SpaceViewId, SystemCommand, SystemCommandSender as _,
    UiVerbosity, ViewerContext,
};
use re_viewport::{
    external::re_space_view::blueprint::components::QueryExpressions, icon_for_container_kind,
    SpaceInfoCollection, SpaceViewBlueprint, Viewport, ViewportBlueprint,
};

use crate::ui::add_space_view_or_container_modal::AddSpaceViewOrContainerModal;
use crate::ui::visible_history::visible_history_ui;

use super::selection_history_ui::SelectionHistoryUi;

// ---

/// The "Selection View" sidebar.
#[derive(Default, serde::Deserialize, serde::Serialize)]
#[serde(default)]
pub(crate) struct SelectionPanel {
    selection_state_ui: SelectionHistoryUi,

    #[serde(skip)]
    add_space_view_or_container_modal: AddSpaceViewOrContainerModal,
}

/// The current time query, based on the current time control and an `entity_path`
///
/// If the user is inspecting the blueprint, and the `entity_path` is on the blueprint
/// timeline, then use the blueprint. Otherwise use the recording.
// TODO(jleibs): Ideally this wouldn't be necessary and we could make the assessment
// directly from the entity_path.
fn guess_query_and_store_for_selected_entity<'a>(
    ctx: &'a ViewerContext<'_>,
    entity_path: &EntityPath,
) -> (re_data_store::LatestAtQuery, &'a re_data_store::DataStore) {
    if ctx.app_options.inspect_blueprint_timeline
        && ctx.store_context.blueprint.is_logged_entity(entity_path)
    {
        (
            ctx.blueprint_cfg.time_ctrl.read().current_query(),
            &ctx.store_context.blueprint.store(),
        )
    } else {
        (
            ctx.rec_cfg.time_ctrl.read().current_query(),
            ctx.entity_db.store(),
        )
    }
}

impl SelectionPanel {
    pub fn show_panel(
        &mut self,
        ctx: &ViewerContext<'_>,
        ui: &mut egui::Ui,
        viewport: &mut Viewport<'_, '_>,
        spaces_info: &SpaceInfoCollection,
        expanded: bool,
    ) {
        let screen_width = ui.ctx().screen_rect().width();

        let panel = egui::SidePanel::right("selection_view")
            .min_width(120.0)
            .default_width((0.45 * screen_width).min(250.0).round())
            .max_width((0.65 * screen_width).round())
            .resizable(true)
            .frame(egui::Frame {
                fill: ui.style().visuals.panel_fill,
                ..Default::default()
            });

        // Always reset the VH highlight, and let the UI re-set it if needed.
        ctx.rec_cfg.time_ctrl.write().highlighted_range = None;

        panel.show_animated_inside(ui, expanded, |ui: &mut egui::Ui| {
            // Set the clip rectangle to the panel for the benefit of nested, "full span" widgets
            // like large collapsing headers. Here, no need to extend `ui.max_rect()` as the
            // enclosing frame doesn't have inner margins.
            ui.set_clip_rect(ui.max_rect());

            ctx.re_ui.panel_content(ui, |_, ui| {
                let hover = "The Selection View contains information and options about the \
                    currently selected object(s)";
                ctx.re_ui
                    .panel_title_bar_with_buttons(ui, "Selection", Some(hover), |ui| {
                        let mut history = ctx.selection_state().history.lock();
                        if let Some(selection) = self.selection_state_ui.selection_ui(
                            ctx.re_ui,
                            ui,
                            viewport.blueprint,
                            &mut history,
                        ) {
                            ctx.selection_state().set_selection(selection);
                        }
                    });
            });

            // move the vertical spacing between the title and the content to _inside_ the scroll
            // area
            ui.add_space(-ui.spacing().item_spacing.y);

            egui::ScrollArea::both()
                .auto_shrink([false; 2])
                .show(ui, |ui| {
                    ui.add_space(ui.spacing().item_spacing.y);
                    ctx.re_ui.panel_content(ui, |_, ui| {
                        self.contents(ctx, ui, viewport, spaces_info);
                    });
                });
        });
    }

    #[allow(clippy::unused_self)]
    fn contents(
        &mut self,
        ctx: &ViewerContext<'_>,
        ui: &mut egui::Ui,
        viewport: &mut Viewport<'_, '_>,
        spaces_info: &SpaceInfoCollection,
    ) {
        re_tracing::profile_function!();

        if ctx.selection().is_empty() {
            return;
        }

        // no gap before the first item title
        ui.add_space(-ui.spacing().item_spacing.y);

        let selection = ctx.selection();
        let multi_selection_verbosity = if selection.len() > 1 {
            UiVerbosity::LimitHeight
        } else {
            UiVerbosity::Full
        };
        for (i, item) in selection.iter_items().enumerate() {
            ui.push_id(i, |ui| {
                what_is_selected_ui(ui, ctx, viewport.blueprint, item);

                match item {
                    Item::Container(tile_id) => {
                        container_top_level_properties(ui, ctx, viewport, tile_id);

                        // the container children and related additive workflow is only available with the new container
                        // blueprints feature
                        if ctx.app_options.experimental_additive_workflow {
                            ui.add_space(12.0);
                            self.container_children(ui, ctx, viewport, tile_id);
                        }
                    }

                    Item::SpaceView(space_view_id) => {
                        space_view_top_level_properties(
                            ui,
                            ctx,
                            viewport.blueprint,
                            spaces_info,
                            space_view_id,
                        );
                    }

                    _ => {}
                }

                if let Some(data_ui_item) = data_section_ui(item) {
                    ctx.re_ui.large_collapsing_header(ui, "Data", true, |ui| {
                        let (query, store) = if let Some(entity_path) = item.entity_path() {
                            guess_query_and_store_for_selected_entity(ctx, entity_path)
                        } else {
                            (ctx.current_query(), ctx.entity_db.store())
                        };
                        data_ui_item.data_ui(ctx, ui, multi_selection_verbosity, &query, store);
                    });
                }

                if has_blueprint_section(item) {
                    ctx.re_ui
                        .large_collapsing_header(ui, "Blueprint", true, |ui| {
                            blueprint_ui(ui, ctx, viewport, item);
                        });
                }

                if i < selection.len() - 1 {
                    // Add space some space between selections
                    ui.add_space(8.);
                }
            });
        }

        self.add_space_view_or_container_modal.ui(ui, ctx, viewport);
    }

    fn container_children(
        &mut self,
        ui: &mut egui::Ui,
        ctx: &ViewerContext<'_>,
        viewport: &Viewport<'_, '_>,
        tile_id: &egui_tiles::TileId,
    ) {
        let Some(Tile::Container(container)) = viewport.tree.tiles.get(*tile_id) else {
            return;
        };

        ui.horizontal(|ui| {
            ui.strong("Contents");

            ui.with_layout(egui::Layout::right_to_left(egui::Align::Center), |ui| {
                if ctx
                    .re_ui
                    .small_icon_button(ui, &re_ui::icons::ADD)
                    .clicked()
                {
                    self.add_space_view_or_container_modal.open(*tile_id);
                }
            });
        });

        let show_content = |ui: &mut egui::Ui| {
            let mut has_child = false;
            for &child_tile_id in container.children() {
                has_child |= show_list_item_for_container_child(ui, ctx, viewport, child_tile_id);
            }

            if !has_child {
                ListItem::new(ctx.re_ui, "empty — use the + button to add content")
                    .weak(true)
                    .italics(true)
                    .active(false)
                    .show(ui);
            }
        };

        egui::Frame {
            outer_margin: egui::Margin::ZERO,
            inner_margin: egui::Margin::ZERO,
            stroke: ui.visuals().widgets.noninteractive.bg_stroke,
            ..Default::default()
        }
        .show(ui, |ui| {
            let clip_rect = ui.clip_rect();
            ui.set_clip_rect(ui.max_rect());
            ui.spacing_mut().item_spacing.y = 0.0;

            egui::Frame {
                inner_margin: egui::Margin::symmetric(4.0, 0.0),
                ..Default::default()
            }
            .show(ui, show_content);

            ui.set_clip_rect(clip_rect);
        });
    }
}

fn data_section_ui(item: &Item) -> Option<Box<dyn DataUi>> {
    match item {
        Item::StoreId(store_id) => Some(Box::new(store_id.clone())),
        Item::ComponentPath(component_path) => Some(Box::new(component_path.clone())),
        Item::InstancePath(_, instance_path) => Some(Box::new(instance_path.clone())),
        // Skip data ui since we don't know yet what to show for these.
        Item::SpaceView(_) | Item::DataBlueprintGroup(_, _, _) | Item::Container(_) => None,
    }
}

fn space_view_button(
    ctx: &ViewerContext<'_>,
    ui: &mut egui::Ui,
    space_view: &re_viewport::SpaceViewBlueprint,
) -> egui::Response {
    let item = Item::SpaceView(space_view.id);
    let is_selected = ctx.selection().contains_item(&item);
    let space_view_name = space_view.display_name_or_default();

    let response = ctx
        .re_ui
        .selectable_label_with_icon(
            ui,
            space_view.class(ctx.space_view_class_registry).icon(),
            space_view_name.as_ref(),
            is_selected,
            space_view_name.style(),
        )
        .on_hover_text("Space View");
    item_ui::cursor_interact_with_selectable(ctx, response, item)
}

/// What is selected and where is it located?
///
/// This includes a title bar and contextual information about there this item is located.
fn what_is_selected_ui(
    ui: &mut egui::Ui,
    ctx: &ViewerContext<'_>,
    viewport: &ViewportBlueprint,
    item: &Item,
) {
    match item {
        Item::StoreId(store_id) => {
            let id_str = format!("{} ID: {}", store_id.kind, store_id);

            let title = if let Some(entity_db) = ctx.store_context.recording(store_id) {
                if let Some(info) = entity_db.store_info() {
                    let time = info
                        .started
                        .format_time_custom(
                            "[hour]:[minute]:[second]",
                            ctx.app_options.time_zone_for_timestamps,
                        )
                        .unwrap_or("<unknown time>".to_owned());

                    format!("{} - {}", info.application_id, time)
                } else {
                    id_str.clone()
                }
            } else {
                id_str.clone()
            };

            item_title_ui(ctx.re_ui, ui, &title, Some(&re_ui::icons::STORE), &id_str);
        }
        Item::Container(tile_id) => {
            if let Some(Tile::Container(container)) = viewport.tree.tiles.get(*tile_id) {
                item_title_ui(
                    ctx.re_ui,
                    ui,
                    &format!("{:?}", container.kind()),
                    Some(re_viewport::icon_for_container_kind(&container.kind())),
                    &format!("{:?} container", container.kind()),
                );
            }
        }
        Item::ComponentPath(re_log_types::ComponentPath {
            entity_path,
            component_name,
        }) => {
            item_title_ui(
                ctx.re_ui,
                ui,
                component_name.short_name(),
                None,
                &format!(
                    "Component {} of entity '{}'",
                    component_name.full_name(),
                    entity_path
                ),
            );

            let (query, store) = guess_query_and_store_for_selected_entity(ctx, entity_path);

            ui.horizontal(|ui| {
                ui.label("component of");
                item_ui::entity_path_button(ctx, &query, store, ui, None, entity_path);
            });

            list_existing_data_blueprints(ui, ctx, entity_path, viewport);
        }
        Item::SpaceView(space_view_id) => {
            if let Some(space_view) = viewport.space_view(space_view_id) {
                let space_view_class = space_view.class(ctx.space_view_class_registry);

                let hover_text = if let Some(display_name) = space_view.display_name.as_ref() {
                    format!(
                        "Space View {:?} of type {}",
                        display_name,
                        space_view_class.display_name()
                    )
                } else {
                    format!(
                        "Unnamed Space View of type {}",
                        space_view_class.display_name()
                    )
                };

                let space_view_name = space_view.display_name_or_default();
                ListItem::new(ctx.re_ui, space_view_name.as_ref())
                    .label_style(space_view_name.style())
                    .with_icon(space_view.class(ctx.space_view_class_registry).icon())
                    .with_height(ReUi::title_bar_height())
                    .selected(true)
                    .show(ui)
                    .on_hover_text(hover_text);
            }
        }
        Item::InstancePath(space_view_id, instance_path) => {
            let typ = if instance_path.instance_key.is_splat() {
                "Entity"
            } else {
                "Entity instance"
            };

            let name = instance_path.syntax_highlighted(ui.style());

            if let Some(space_view_id) = space_view_id {
                if let Some(space_view) = viewport.space_view(space_view_id) {
                    item_title_ui(
                        ctx.re_ui,
                        ui,
                        name,
                        None,
                        &format!(
                            "{typ} '{instance_path}' as shown in Space View {:?}",
                            space_view.display_name
                        ),
                    );

                    ui.horizontal(|ui| {
                        ui.label("in");
                        space_view_button(ctx, ui, space_view);
                    });
                }
            } else {
                item_title_ui(
                    ctx.re_ui,
                    ui,
                    name,
                    None,
                    &format!("{typ} '{instance_path}'"),
                );

                list_existing_data_blueprints(ui, ctx, &instance_path.entity_path, viewport);
            }
        }
        Item::DataBlueprintGroup(space_view_id, _query_id, entity_path) => {
            if let Some(space_view) = viewport.space_view(space_view_id) {
                item_title_ui(
                    ctx.re_ui,
                    ui,
                    &entity_path.to_string(),
                    Some(&re_ui::icons::GROUP),
                    &format!(
                        "Group {:?} as shown in Space View {:?}",
                        entity_path, space_view.display_name
                    ),
                );

                ui.horizontal(|ui| {
                    ui.label("in");
                    space_view_button(ctx, ui, space_view);
                });
            }
        }
    }
}

/// A title bar for an item.
fn item_title_ui(
    re_ui: &re_ui::ReUi,
    ui: &mut egui::Ui,
    name: impl Into<egui::WidgetText>,
    icon: Option<&re_ui::Icon>,
    hover: &str,
) -> egui::Response {
    let mut list_item = ListItem::new(re_ui, name)
        .with_height(ReUi::title_bar_height())
        .selected(true);

    if let Some(icon) = icon {
        list_item = list_item.with_icon(icon);
    }

    list_item.show(ui).on_hover_text(hover)
}

/// Display a list of all the space views an entity appears in.
fn list_existing_data_blueprints(
    ui: &mut egui::Ui,
    ctx: &ViewerContext<'_>,
    entity_path: &EntityPath,
    blueprint: &ViewportBlueprint,
) {
    let space_views_with_path = blueprint.space_views_containing_entity_path(ctx, entity_path);

    let (query, store) = guess_query_and_store_for_selected_entity(ctx, entity_path);

    if space_views_with_path.is_empty() {
        ui.weak("(Not shown in any Space View)");
    } else {
        for space_view_id in &space_views_with_path {
            if let Some(space_view) = blueprint.space_view(space_view_id) {
                ui.horizontal(|ui| {
                    item_ui::entity_path_button_to(
                        ctx,
                        &query,
                        store,
                        ui,
                        Some(*space_view_id),
                        entity_path,
                        "Shown",
                    );
                    ui.label("in");
                    space_view_button(ctx, ui, space_view);
                });
            }
        }
    }
}

/// Display the top-level properties of a space view.
///
/// This includes the name, space origin entity, and space view type. These properties are singled
/// out as needing to be edited in most case when creating a new Space View, which is why they are
/// shown at the very top.
fn space_view_top_level_properties(
    ui: &mut egui::Ui,
    ctx: &ViewerContext<'_>,
    viewport: &ViewportBlueprint,
    spaces_info: &SpaceInfoCollection,
    space_view_id: &SpaceViewId,
) {
    if let Some(space_view) = viewport.space_view(space_view_id) {
        egui::Grid::new("space_view_top_level_properties")
            .num_columns(2)
            .show(ui, |ui| {
                let mut name = space_view.display_name.clone().unwrap_or_default();
                ui.label("Name").on_hover_text(
                    "The name of the Space View used for display purposes. This can be any text \
                    string.",
                );
                ui.text_edit_singleline(&mut name);
                space_view.set_display_name(ctx, if name.is_empty() { None } else { Some(name) });

                ui.end_row();

                ui.label("Space origin").on_hover_text(
                    "The origin Entity for this Space View. For spatial Space Views, the Space \
                    View's origin is the same as this Entity's origin and all transforms are \
                    relative to it.",
                );
<<<<<<< HEAD
                space_view_space_origin_widget_ui(ui, ctx, spaces_info, space_view);

=======
                let (query, store) =
                    guess_query_and_store_for_selected_entity(ctx, &space_view.space_origin);
                item_ui::entity_path_button(
                    ctx,
                    &query,
                    store,
                    ui,
                    Some(*space_view_id),
                    &space_view.space_origin,
                );
>>>>>>> 965d0637
                ui.end_row();

                ui.label("Type")
                    .on_hover_text("The type of this Space View");
                ui.label(
                    space_view
                        .class(ctx.space_view_class_registry)
                        .display_name(),
                );

                ui.end_row();
            });
    }
}

/// State of the space origin widget.
#[derive(Default, Clone)]
enum SpaceOriginEditState {
    #[default]
    NotEditing,

    Editing {
        /// The string currently entered by the user.
        origin_string: String,

        /// Did we just enter editing mode?
        entered_editing: bool,

        /// The index of the currently selected suggestion (for keyboard navigation).
        selected_suggestion: Option<usize>,
    },
}

/// Display the space origin of a space view.
fn space_view_space_origin_widget_ui(
    ui: &mut Ui,
    ctx: &ViewerContext<'_>,
    spaces_info: &SpaceInfoCollection,
    space_view: &SpaceViewBlueprint,
) {
    let is_editing_id = ui.make_persistent_id(space_view.id.hash());
    let mut state: SpaceOriginEditState =
        ui.memory_mut(|mem| mem.data.get_temp(is_editing_id).unwrap_or_default());

    match &mut state {
        SpaceOriginEditState::NotEditing => {
            let mut space_origin_string = space_view.space_origin.to_string();
            let output = egui::TextEdit::singleline(&mut space_origin_string).show(ui);

            if output.response.gained_focus() {
                state = SpaceOriginEditState::Editing {
                    origin_string: space_origin_string,
                    entered_editing: true,
                    selected_suggestion: None,
                };
            }
        }
        SpaceOriginEditState::Editing {
            origin_string,
            entered_editing,
            selected_suggestion,
        } => {
            let keep_editing = space_view_space_origin_widget_editing_ui(
                ui,
                ctx,
                spaces_info,
                origin_string,
                *entered_editing,
                space_view,
                selected_suggestion,
            );

            if keep_editing {
                *entered_editing = false;
            } else {
                state = SpaceOriginEditState::NotEditing;
            }
        }
    }

    ui.memory_mut(|mem| mem.data.insert_temp(is_editing_id, state));
}

/// Display the space origin of a space view with it is in edit mode.
fn space_view_space_origin_widget_editing_ui(
    ui: &mut Ui,
    ctx: &ViewerContext<'_>,
    spaces_info: &SpaceInfoCollection,
    space_origin_string: &mut String,
    entered_editing: bool,
    space_view: &SpaceViewBlueprint,
    selected_suggestion: &mut Option<usize>,
) -> bool {
    let mut keep_editing = true;

    //
    // Build and filter the suggestion lists
    //

    // All suggestions for this class of space views.
    let space_view_suggestions =
        re_viewport::space_view_heuristics::all_possible_space_views(ctx, spaces_info)
            .into_iter()
            .map(|(space_view, _)| space_view)
            .filter(|this_space_view| {
                this_space_view.class_identifier() == space_view.class_identifier()
            })
            .collect::<Vec<_>>();

    // Filtered suggestions based on the current text edit content.
    let filtered_space_view_suggestions = space_view_suggestions
        .iter()
        .filter(|suggested_space_view| {
            suggested_space_view
                .space_origin
                .to_string()
                .contains(&*space_origin_string)
        })
        .collect::<Vec<_>>();

    //
    // Move cursor with keyboard (must happen before text edit to capture the keystrokes
    //

    let mut arrow_down =
        ui.input_mut(|i| i.count_and_consume_key(Default::default(), Key::ArrowDown));
    let arrow_up = ui.input_mut(|i| i.count_and_consume_key(Default::default(), Key::ArrowUp));

    // force spawn a selected suggestion if the down arrow is pressed
    if arrow_down > 0 && selected_suggestion.is_none() {
        *selected_suggestion = Some(0);
        arrow_down -= 1;
    }

    *selected_suggestion = selected_suggestion.map(|mut selected_suggestion| {
        selected_suggestion = selected_suggestion
            .saturating_add(arrow_down)
            .saturating_sub(arrow_up);
        if !space_view_suggestions.is_empty() {
            selected_suggestion =
                selected_suggestion.at_most(filtered_space_view_suggestions.len() - 1);
        }
        selected_suggestion
    });

    //
    // Handle enter key when a suggestion is selected
    //

    let enter_key_hit = ui.input(|i| i.key_pressed(egui::Key::Enter));

    if let Some(selected_suggestion) = selected_suggestion {
        if enter_key_hit {
            *space_origin_string = filtered_space_view_suggestions[*selected_suggestion]
                .space_origin
                .to_string();
            keep_editing = false;
        }
    }

    //
    // Draw the text edit
    //

    let mut output = egui::TextEdit::singleline(space_origin_string).show(ui);

    if entered_editing {
        output.response.request_focus();
        let min = egui::text::CCursor::new(0);
        let max = egui::text::CCursor::new(space_origin_string.len());
        let new_range = egui::text::CCursorRange::two(min, max);
        output.state.set_ccursor_range(Some(new_range));
        output.state.store(ui.ctx(), output.response.id);
    }

    if output.response.changed() {
        space_view.set_origin(ctx, &space_origin_string.clone().into());
    }

    if output.response.lost_focus() {
        if enter_key_hit {
            space_view.set_origin(ctx, &space_origin_string.clone().into());
        }
        keep_editing = false;
    }

    //
    // Display popup with suggestions
    //

    let popup_id = ui.make_persistent_id("suggestions");
    if output.response.has_focus() {
        ui.memory_mut(|mem| mem.open_popup(popup_id));
    }

    let suggestions_ui = |ui: &mut egui::Ui| {
        ui.spacing_mut().item_spacing.y = 0.0;
        for (idx, suggested_space_view) in filtered_space_view_suggestions.iter().enumerate() {
            let response = re_ui::list_item::ListItem::new(
                ctx.re_ui,
                suggested_space_view
                    .space_origin
                    .syntax_highlighted(ui.style()),
            )
            .force_hovered(*selected_suggestion == Some(idx))
            .show(ui);

            if response.hovered() {
                *selected_suggestion = None;
            }

            if response.clicked() {
                *space_origin_string = suggested_space_view.space_origin.to_string();
                space_view.set_origin(ctx, &space_origin_string.clone().into());
            }
        }

        let excluded_count = space_view_suggestions.len() - filtered_space_view_suggestions.len();
        if excluded_count > 0 {
            re_ui::list_item::ListItem::new(
                ctx.re_ui,
                format!("{excluded_count} hidden suggestions"),
            )
            .weak(true)
            .italics(true)
            .active(false)
            .show(ui);
        }
    };

    ReUi::list_item_popup(ui, popup_id, &output.response, 4.0, suggestions_ui);

    keep_editing
}

fn container_top_level_properties(
    ui: &mut egui::Ui,
    ctx: &ViewerContext<'_>,
    viewport: &mut Viewport<'_, '_>,
    tile_id: &egui_tiles::TileId,
) {
    if let Some(Tile::Container(container)) = viewport.tree.tiles.get_mut(*tile_id) {
        egui::Grid::new("container_top_level_properties")
            .num_columns(2)
            .show(ui, |ui| {
                ui.label("Kind");

                let mut container_kind = container.kind();
                egui::ComboBox::from_id_source("container_kind")
                    .selected_text(format!("{container_kind:?}"))
                    .show_ui(ui, |ui| {
                        ui.style_mut().wrap = Some(false);
                        ui.set_min_width(64.0);

                        ui.selectable_value(
                            &mut container_kind,
                            egui_tiles::ContainerKind::Tabs,
                            format!("{:?}", egui_tiles::ContainerKind::Tabs),
                        );
                        ui.selectable_value(
                            &mut container_kind,
                            egui_tiles::ContainerKind::Horizontal,
                            format!("{:?}", egui_tiles::ContainerKind::Horizontal),
                        );
                        ui.selectable_value(
                            &mut container_kind,
                            egui_tiles::ContainerKind::Vertical,
                            format!("{:?}", egui_tiles::ContainerKind::Vertical),
                        );
                        ui.selectable_value(
                            &mut container_kind,
                            egui_tiles::ContainerKind::Grid,
                            format!("{:?}", egui_tiles::ContainerKind::Grid),
                        );
                    });

                viewport
                    .blueprint
                    .set_container_kind(*tile_id, container_kind);

                ui.end_row();

                if let egui_tiles::Container::Grid(grid) = container {
                    ui.label("Columns");

                    fn grid_layout_to_string(layout: &egui_tiles::GridLayout) -> String {
                        match layout {
                            GridLayout::Auto => "Auto".to_owned(),
                            GridLayout::Columns(cols) => cols.to_string(),
                        }
                    }

                    let original_layout = grid.layout;

                    egui::ComboBox::from_id_source("container_grid_columns")
                        .selected_text(grid_layout_to_string(&grid.layout))
                        .show_ui(ui, |ui| {
                            ui.style_mut().wrap = Some(false);
                            ui.set_min_width(64.0);

                            ui.selectable_value(
                                &mut grid.layout,
                                GridLayout::Auto,
                                grid_layout_to_string(&GridLayout::Auto),
                            );

                            ui.separator();

                            for columns in 1..=grid.num_children() {
                                ui.selectable_value(
                                    &mut grid.layout,
                                    GridLayout::Columns(columns),
                                    grid_layout_to_string(&GridLayout::Columns(columns)),
                                );
                            }
                        });

                    // TODO(jleibs): Manually marking edited like this is way too error prone.
                    // Need to detect this in a better way.
                    viewport.edited |= original_layout != grid.layout;

                    ui.end_row();
                }

                // this feature is only available with the new container blueprints feature
                #[allow(clippy::collapsible_if)]
                if ctx.app_options.experimental_additive_workflow {
                    if ui
                        .button("Simplify hierarchy")
                        .on_hover_text("Simplify this container and its children")
                        .clicked()
                    {
                        viewport.blueprint.simplify_container(
                            *tile_id,
                            egui_tiles::SimplificationOptions {
                                prune_empty_tabs: true,
                                prune_empty_containers: true,
                                prune_single_child_tabs: false,
                                prune_single_child_containers: false,
                                all_panes_must_have_tabs: true,
                                join_nested_linear_containers: true,
                            },
                        );
                    }
                }
            });
    }
}

// TODO(#4560): this code should be generic and part of re_data_ui
/// Show a list item for a single container child.
///
/// Return true if successful.
fn show_list_item_for_container_child(
    ui: &mut egui::Ui,
    ctx: &ViewerContext<'_>,
    viewport: &Viewport<'_, '_>,
    child_tile_id: egui_tiles::TileId,
) -> bool {
    let Some(child_tile) = viewport.tree.tiles.get(child_tile_id) else {
        re_log::warn_once!("Could not find child tile with ID {child_tile_id:?}",);
        return false;
    };

    let (item, mut list_item) = match child_tile {
        Tile::Pane(space_view_id) => {
            let Some(space_view) = viewport.blueprint.space_views.get(space_view_id) else {
                re_log::warn_once!("Could not find space view with ID {space_view_id:?}",);
                return false;
            };

            let space_view_name = space_view.display_name_or_default();
            (
                Item::SpaceView(*space_view_id),
                ListItem::new(ctx.re_ui, space_view_name.as_ref())
                    .label_style(space_view_name.style())
                    .with_icon(space_view.class(ctx.space_view_class_registry).icon()),
            )
        }
        Tile::Container(container) => {
            // TODO(#4285): this hack should be cleaned with "blueprintified" containers
            if let (egui_tiles::Container::Tabs(_), Some(child_id)) =
                (container, container.only_child())
            {
                return show_list_item_for_container_child(ui, ctx, viewport, child_id);
            }

            (
                Item::Container(child_tile_id),
                ListItem::new(ctx.re_ui, format!("{:?}", container.kind()))
                    .with_icon(icon_for_container_kind(&container.kind())),
            )
        }
    };

    let is_item_hovered =
        ctx.selection_state().highlight_for_ui_element(&item) == HoverHighlight::Hovered;

    if is_item_hovered {
        list_item = list_item.force_hovered(true);
    }

    let response = list_item.show(ui);

    item_ui::select_hovered_on_click(ctx, &response, std::iter::once(item));

    true
}

fn has_blueprint_section(item: &Item) -> bool {
    match item {
        Item::ComponentPath(_) | Item::Container(_) => false,
        Item::InstancePath(space_view_id, _) => space_view_id.is_some(),
        _ => true,
    }
}

/// What is the blueprint stuff for this item?
fn blueprint_ui(
    ui: &mut egui::Ui,
    ctx: &ViewerContext<'_>,
    viewport: &mut Viewport<'_, '_>,
    item: &Item,
) {
    match item {
        Item::SpaceView(space_view_id) => {
            ui.horizontal(|ui| {
                if ui
                    .button("Edit Entity Query")
                    .on_hover_text("Adjust the query expressions to add or remove Entities from the Space View")
                    .clicked()
                {
                    viewport
                        .show_add_remove_entities_window(*space_view_id);
                }

                if ui
                    .button("Clone Space View")
                    .on_hover_text("Create an exact duplicate of this Space View including all Blueprint settings")
                    .clicked()
                {
                    if let Some(space_view) = viewport.blueprint.space_view(space_view_id) {
                        let new_space_view = space_view.duplicate();
                        let new_ids = viewport.blueprint.add_space_views(std::iter::once(new_space_view), ctx, None);
                        if let Some(new_id) = new_ids.first() {
                            ctx.selection_state().set_selection(Item::SpaceView(*new_id));
                        }
                        viewport.blueprint.mark_user_interaction(ctx);
                    }
                }
            });

            if ctx.app_options.experimental_entity_filter_editor {
                if let Some(space_view) = viewport.blueprint.space_view(space_view_id) {
                    if let Some(query) = space_view.queries.first() {
                        if let Some(new_entity_path_filter) =
                            entity_path_filter_ui(ui, &query.entity_path_filter)
                        {
                            let timepoint = blueprint_timepoint_for_writes();
                            let expressions_component =
                                QueryExpressions::from(&new_entity_path_filter);

                            let row = DataRow::from_cells1_sized(
                                RowId::new(),
                                query.id.as_entity_path(),
                                timepoint,
                                1,
                                [expressions_component],
                            )
                            .unwrap();

                            ctx.command_sender
                                .send_system(SystemCommand::UpdateBlueprint(
                                    ctx.store_context.blueprint.store_id().clone(),
                                    vec![row],
                                ));

                            space_view.set_entity_determined_by_user(ctx);
                        }
                    }
                }
            }

            ui.add_space(ui.spacing().item_spacing.y);

            if let Some(space_view) = viewport.blueprint.space_view(space_view_id) {
                let space_view_class = *space_view.class_identifier();

                let space_view_state = viewport.state.space_view_state_mut(
                    ctx.space_view_class_registry,
                    space_view.id,
                    space_view.class_identifier(),
                );

                // Space View don't inherit properties.
                let mut resolved_entity_props = EntityProperties::default();

                // TODO(#4194): it should be the responsibility of the space view to provide defaults for entity props
                if space_view_class == TimeSeriesSpaceView::IDENTIFIER {
                    resolved_entity_props.visible_history.sequences = VisibleHistory::ALL;
                    resolved_entity_props.visible_history.nanos = VisibleHistory::ALL;
                }

                let root_data_result =
                    space_view.root_data_result(ctx.store_context, ctx.blueprint_query);
                let mut props = root_data_result
                    .individual_properties()
                    .cloned()
                    .unwrap_or(resolved_entity_props.clone());

                let cursor = ui.cursor();

                space_view
                    .class(ctx.space_view_class_registry)
                    .selection_ui(
                        ctx,
                        ui,
                        space_view_state.space_view_state.as_mut(),
                        &space_view.space_origin,
                        space_view.id,
                        &mut props,
                    );

                if cursor != ui.cursor() {
                    // add some space if something was rendered by selection_ui
                    //TODO(ab): use design token
                    ui.add_space(16.0);
                }

                visible_history_ui(
                    ctx,
                    ui,
                    &space_view_class,
                    true,
                    None,
                    &mut props.visible_history,
                    &resolved_entity_props.visible_history,
                );

                root_data_result.save_override(Some(props), ctx);
            }
        }

        Item::InstancePath(space_view_id, instance_path) => {
            if let Some(space_view_id) = space_view_id {
                if let Some(space_view) = viewport.blueprint.space_view(space_view_id) {
                    if instance_path.instance_key.is_specific() {
                        let (query, store) = guess_query_and_store_for_selected_entity(
                            ctx,
                            &instance_path.entity_path,
                        );
                        ui.horizontal(|ui| {
                            ui.label("Part of");
                            item_ui::entity_path_button(
                                ctx,
                                &query,
                                store,
                                ui,
                                Some(*space_view_id),
                                &instance_path.entity_path,
                            );
                        });
                        // TODO(emilk): show the values of this specific instance (e.g. point in the point cloud)!
                    } else {
                        // splat - the whole entity
                        let space_view_class = *space_view.class_identifier();
                        let entity_path = &instance_path.entity_path;
                        let as_group = false;

                        let query_result = ctx.lookup_query_result(space_view.query_id());
                        if let Some(data_result) = query_result
                            .tree
                            .lookup_result_by_path_and_group(entity_path, as_group)
                            .cloned()
                        {
                            let mut props = data_result
                                .individual_properties()
                                .cloned()
                                .unwrap_or_default();
                            entity_props_ui(
                                ctx,
                                ui,
                                &space_view_class,
                                Some(entity_path),
                                &mut props,
                                data_result.accumulated_properties(),
                            );
                            data_result.save_override(Some(props), ctx);
                        }
                    }
                }
            }
        }

        Item::DataBlueprintGroup(space_view_id, query_id, group_path) => {
            if let Some(space_view) = viewport.blueprint.space_view(space_view_id) {
                let as_group = true;

                let query_result = ctx.lookup_query_result(*query_id);
                if let Some(data_result) = query_result
                    .tree
                    .lookup_result_by_path_and_group(group_path, as_group)
                    .cloned()
                {
                    let space_view_class = *space_view.class_identifier();
                    let mut props = data_result
                        .individual_properties()
                        .cloned()
                        .unwrap_or_default();

                    entity_props_ui(
                        ctx,
                        ui,
                        &space_view_class,
                        None,
                        &mut props,
                        data_result.accumulated_properties(),
                    );
                    data_result.save_override(Some(props), ctx);
                }
            } else {
                ctx.selection_state().clear_current();
            }
        }

        Item::StoreId(_) | Item::ComponentPath(_) | Item::Container(_) => {}
    }
}

/// Returns a new filter when the editing is done, and there has been a change.
fn entity_path_filter_ui(ui: &mut egui::Ui, filter: &EntityPathFilter) -> Option<EntityPathFilter> {
    fn entity_path_filter_help_ui(ui: &mut egui::Ui) {
        let markdown = r#"
A way to filter a set of `EntityPath`s.

This implements as simple set of include/exclude rules:

```diff
+ /world/**           # add everything…
- /world/roads/**     # …but remove all roads…
+ /world/roads/main   # …but show main road
```

If there is multiple matching rules, the most specific rule wins.
If there are multiple rules of the same specificity, the last one wins.
If no rules match, the path is excluded.

The `/**` suffix matches the whole subtree, i.e. self and any child, recursively
(`/world/**` matches both `/world` and `/world/car/driver`).
Other uses of `*` are not (yet) supported.

`EntityPathFilter` sorts the rule by entity path, with recursive coming before non-recursive.
This means the last matching rule is also the most specific one.
For instance:

```diff
+ /world/**
- /world
- /world/car/**
+ /world/car/driver
```

The last rule matching `/world/car/driver` is `+ /world/car/driver`, so it is included.
The last rule matching `/world/car/hood` is `- /world/car/**`, so it is excluded.
The last rule matching `/world` is `- /world`, so it is excluded.
The last rule matching `/world/house` is `+ /world/**`, so it is included.
    "#
        .trim();

        re_ui::markdownm_ui(ui, egui::Id::new("entity_path_filter_help_ui"), markdown);
    }

    fn syntax_highlight_entity_path_filter(
        style: &egui::Style,
        mut string: &str,
    ) -> egui::text::LayoutJob {
        let font_id = egui::TextStyle::Body.resolve(style);

        let mut job = egui::text::LayoutJob::default();

        while !string.is_empty() {
            let newline = string.find('\n').unwrap_or(string.len() - 1);
            let line = &string[..=newline];
            string = &string[newline + 1..];
            let is_exclusion = line.trim_start().starts_with('-');

            let color = if is_exclusion {
                egui::Color32::LIGHT_RED
            } else {
                egui::Color32::LIGHT_GREEN
            };

            let text_format = egui::TextFormat {
                font_id: font_id.clone(),
                color,
                ..Default::default()
            };

            job.append(line, 0.0, text_format);
        }

        job
    }

    fn text_layouter(ui: &egui::Ui, string: &str, wrap_width: f32) -> std::sync::Arc<egui::Galley> {
        let mut layout_job = syntax_highlight_entity_path_filter(ui.style(), string);
        layout_job.wrap.max_width = wrap_width;
        ui.fonts(|f| f.layout_job(layout_job))
    }

    // We store the string we are temporarily editing in the `Ui`'s temporary data storage.
    // This is so it can contain invalid rules while the user edits it, and it's only normalized
    // when they press enter, or stops editing.
    let filter_text_id = ui.id().with("filter_text");

    let mut filter_string = ui.data_mut(|data| {
        data.get_temp_mut_or_insert_with::<String>(filter_text_id, || filter.formatted())
            .clone()
    });

    ui.horizontal(|ui| {
        ui.label("Entity path filter");
        re_ui::help_hover_button(ui).on_hover_ui(entity_path_filter_help_ui);
    });
    let response =
        ui.add(egui::TextEdit::multiline(&mut filter_string).layouter(&mut text_layouter));

    if response.has_focus() {
        ui.data_mut(|data| data.insert_temp::<String>(filter_text_id, filter_string.clone()));
    } else {
        // Reconstruct it from the filter next frame
        ui.data_mut(|data| data.remove::<String>(filter_text_id));
    }

    // Apply the edit.
    let new_filter = EntityPathFilter::parse_forgiving(&filter_string);
    if &new_filter == filter {
        None // no change
    } else {
        Some(new_filter)
    }
}

fn entity_props_ui(
    ctx: &ViewerContext<'_>,
    ui: &mut egui::Ui,
    space_view_class: &SpaceViewClassIdentifier,
    entity_path: Option<&EntityPath>,
    entity_props: &mut EntityProperties,
    resolved_entity_props: &EntityProperties,
) {
    let re_ui = ctx.re_ui;
    re_ui.checkbox(ui, &mut entity_props.visible, "Visible");
    re_ui
        .checkbox(ui, &mut entity_props.interactive, "Interactive")
        .on_hover_text("If disabled, the entity will not react to any mouse interaction");

    visible_history_ui(
        ctx,
        ui,
        space_view_class,
        false,
        entity_path,
        &mut entity_props.visible_history,
        &resolved_entity_props.visible_history,
    );

    egui::Grid::new("entity_properties")
        .num_columns(2)
        .show(ui, |ui| {
            // TODO(wumpf): It would be nice to only show pinhole & depth properties in the context of a 3D view.
            // if *view_state.state_spatial.nav_mode.get() == SpatialNavigationMode::ThreeD {
            if let Some(entity_path) = entity_path {
                pinhole_props_ui(ctx, ui, entity_path, entity_props);
                depth_props_ui(ctx, ui, entity_path, entity_props);
                transform3d_visualization_ui(ctx, ui, entity_path, entity_props);
            }
        });
}

fn colormap_props_ui(
    ctx: &ViewerContext<'_>,
    ui: &mut egui::Ui,
    entity_props: &mut EntityProperties,
) {
    let mut re_renderer_colormap = match *entity_props.color_mapper.get() {
        ColorMapper::Colormap(Colormap::Grayscale) => re_renderer::Colormap::Grayscale,
        ColorMapper::Colormap(Colormap::Turbo) => re_renderer::Colormap::Turbo,
        ColorMapper::Colormap(Colormap::Viridis) => re_renderer::Colormap::Viridis,
        ColorMapper::Colormap(Colormap::Plasma) => re_renderer::Colormap::Plasma,
        ColorMapper::Colormap(Colormap::Magma) => re_renderer::Colormap::Magma,
        ColorMapper::Colormap(Colormap::Inferno) => re_renderer::Colormap::Inferno,
    };

    ui.label("Color map");
    colormap_dropdown_button_ui(ctx.render_ctx, ui, &mut re_renderer_colormap);

    let new_colormap = match re_renderer_colormap {
        re_renderer::Colormap::Grayscale => Colormap::Grayscale,
        re_renderer::Colormap::Turbo => Colormap::Turbo,
        re_renderer::Colormap::Viridis => Colormap::Viridis,
        re_renderer::Colormap::Plasma => Colormap::Plasma,
        re_renderer::Colormap::Magma => Colormap::Magma,
        re_renderer::Colormap::Inferno => Colormap::Inferno,
    };
    entity_props.color_mapper = EditableAutoValue::UserEdited(ColorMapper::Colormap(new_colormap));

    ui.end_row();
}

fn pinhole_props_ui(
    ctx: &ViewerContext<'_>,
    ui: &mut egui::Ui,
    entity_path: &EntityPath,
    entity_props: &mut EntityProperties,
) {
    let (query, store) = guess_query_and_store_for_selected_entity(ctx, entity_path);
    if store
        .query_latest_component::<PinholeProjection>(entity_path, &query)
        .is_some()
    {
        ui.label("Image plane distance");
        let mut distance = *entity_props.pinhole_image_plane_distance;
        let speed = (distance * 0.05).at_least(0.01);
        if ui
            .add(
                egui::DragValue::new(&mut distance)
                    .clamp_range(0.0..=1.0e8)
                    .speed(speed),
            )
            .on_hover_text("Controls how far away the image plane is")
            .changed()
        {
            entity_props.pinhole_image_plane_distance = EditableAutoValue::UserEdited(distance);
        }
        ui.end_row();
    }
}

fn depth_props_ui(
    ctx: &ViewerContext<'_>,
    ui: &mut egui::Ui,
    entity_path: &EntityPath,
    entity_props: &mut EntityProperties,
) -> Option<()> {
    re_tracing::profile_function!();

    let (query, store) = guess_query_and_store_for_selected_entity(ctx, entity_path);

    let meaning = image_meaning_for_entity(entity_path, &query, store);

    if meaning != TensorDataMeaning::Depth {
        return Some(());
    }
    let image_projection_ent_path = store
        .query_latest_component_at_closest_ancestor::<PinholeProjection>(entity_path, &query)?
        .0;

    let mut backproject_depth = *entity_props.backproject_depth;

    if ctx
        .re_ui
        .checkbox(ui, &mut backproject_depth, "Backproject Depth")
        .on_hover_text(
            "If enabled, the depth texture will be backprojected into a point cloud rather \
                than simply displayed as an image.",
        )
        .changed()
    {
        entity_props.backproject_depth = EditableAutoValue::UserEdited(backproject_depth);
    }
    ui.end_row();

    if backproject_depth {
        ui.label("Pinhole");
        item_ui::entity_path_button(ctx, &query, store, ui, None, &image_projection_ent_path)
            .on_hover_text(
                "The entity path of the pinhole transform being used to do the backprojection.",
            );
        ui.end_row();

        depth_from_world_scale_ui(ui, &mut entity_props.depth_from_world_scale);

        backproject_radius_scale_ui(ui, &mut entity_props.backproject_radius_scale);

        // TODO(cmc): This should apply to the depth map entity as a whole, but for that we
        // need to get the current hardcoded colormapping out of the image cache first.
        colormap_props_ui(ctx, ui, entity_props);
    }

    Some(())
}

fn depth_from_world_scale_ui(ui: &mut egui::Ui, property: &mut EditableAutoValue<f32>) {
    ui.label("Backproject meter");
    let mut value = *property.get();
    let speed = (value * 0.05).at_least(0.01);
    let response = ui
    .add(
        egui::DragValue::new(&mut value)
            .clamp_range(0.0..=1.0e8)
            .speed(speed),
    )
    .on_hover_text("How many steps in the depth image correspond to one world-space unit. For instance, 1000 means millimeters.\n\
                    Double-click to reset.");
    if response.double_clicked() {
        // reset to auto - the exact value will be restored somewhere else
        *property = EditableAutoValue::Auto(value);
        response.surrender_focus();
    } else if response.changed() {
        *property = EditableAutoValue::UserEdited(value);
    }
    ui.end_row();
}

fn backproject_radius_scale_ui(ui: &mut egui::Ui, property: &mut EditableAutoValue<f32>) {
    ui.label("Backproject radius scale");
    let mut value = *property.get();
    let speed = (value * 0.01).at_least(0.001);
    let response = ui
        .add(
            egui::DragValue::new(&mut value)
                .clamp_range(0.0..=1.0e8)
                .speed(speed),
        )
        .on_hover_text(
            "Scales the radii of the points in the backprojected point cloud.\n\
            This is a factor of the projected pixel diameter. \
            This means a scale of 0.5 will leave adjacent pixels at the same depth value just touching.\n\
            Double-click to reset.",
        );
    if response.double_clicked() {
        *property = EditableAutoValue::Auto(2.0);
        response.surrender_focus();
    } else if response.changed() {
        *property = EditableAutoValue::UserEdited(value);
    }
    ui.end_row();
}

fn transform3d_visualization_ui(
    ctx: &ViewerContext<'_>,
    ui: &mut egui::Ui,
    entity_path: &EntityPath,
    entity_props: &mut EntityProperties,
) {
    re_tracing::profile_function!();

    let (query, store) = guess_query_and_store_for_selected_entity(ctx, entity_path);

    if store
        .query_latest_component::<Transform3D>(entity_path, &query)
        .is_none()
    {
        return;
    }

    let show_arrows = &mut entity_props.transform_3d_visible;
    let arrow_length = &mut entity_props.transform_3d_size;

    {
        let mut checked = *show_arrows.get();
        let response = ctx.re_ui.checkbox(ui, &mut checked, "Show transform").on_hover_text(
            "Enables/disables the display of three arrows to visualize the (accumulated) transform at this entity. Red/green/blue show the x/y/z axis respectively.");
        if response.changed() {
            *show_arrows = EditableAutoValue::UserEdited(checked);
        }
        if response.double_clicked() {
            *show_arrows = EditableAutoValue::Auto(checked);
        }
    }

    if *show_arrows.get() {
        ui.end_row();
        ui.label("Transform-arrow length");
        let mut value = *arrow_length.get();
        let speed = (value * 0.05).at_least(0.001);
        let response = ui
            .add(
                egui::DragValue::new(&mut value)
                    .clamp_range(0.0..=1.0e8)
                    .speed(speed),
            )
            .on_hover_text(
                "How long the arrows should be in the entity's own coordinate system. Double-click to reset to auto.",
            );
        if response.double_clicked() {
            // reset to auto - the exact value will be restored somewhere else
            *arrow_length = EditableAutoValue::Auto(value);
            response.surrender_focus();
        } else if response.changed() {
            *arrow_length = EditableAutoValue::UserEdited(value);
        }
    }

    ui.end_row();
}<|MERGE_RESOLUTION|>--- conflicted
+++ resolved
@@ -543,21 +543,19 @@
                     View's origin is the same as this Entity's origin and all transforms are \
                     relative to it.",
                 );
-<<<<<<< HEAD
+                //TODO: what should I do with that?
+                // let (query, store) =
+                //     guess_query_and_store_for_selected_entity(ctx, &space_view.space_origin);
+                // item_ui::entity_path_button(
+                //     ctx,
+                //     &query,
+                //     store,
+                //     ui,
+                //     Some(*space_view_id),
+                //     &space_view.space_origin,
+                // );
                 space_view_space_origin_widget_ui(ui, ctx, spaces_info, space_view);
 
-=======
-                let (query, store) =
-                    guess_query_and_store_for_selected_entity(ctx, &space_view.space_origin);
-                item_ui::entity_path_button(
-                    ctx,
-                    &query,
-                    store,
-                    ui,
-                    Some(*space_view_id),
-                    &space_view.space_origin,
-                );
->>>>>>> 965d0637
                 ui.end_row();
 
                 ui.label("Type")

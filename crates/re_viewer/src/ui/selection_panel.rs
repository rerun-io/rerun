--- conflicted
+++ resolved
@@ -274,7 +274,6 @@
 
             if let Some(space_view) = viewport.blueprint.space_view_mut(space_view_id) {
                 let space_view_class = *space_view.class_name();
-
                 let space_view_state = viewport.state.space_view_state_mut(
                     ctx.space_view_class_registry,
                     space_view.id,
@@ -293,7 +292,6 @@
                         space_view.id,
                     );
 
-<<<<<<< HEAD
                 // Space Views don't inherit properties
                 let projected_visible_history = ExtraQueryHistory::default();
 
@@ -306,11 +304,8 @@
                     &projected_visible_history,
                     &mut space_view.root_entity_properties.visible_history,
                 );
-=======
-                visible_history_ui(ctx, ui, &space_view_class, None, &mut props.visible_history);
 
                 root_data_result.save_override(props, ctx);
->>>>>>> 12763805
             }
         }
 
@@ -330,22 +325,9 @@
                         // TODO(emilk): show the values of this specific instance (e.g. point in the point cloud)!
                     } else {
                         // splat - the whole entity
-<<<<<<< HEAD
                         let space_view_class = *space_view.class_name();
                         let entity_path = &instance_path.entity_path;
-                        let projected_props = space_view
-                            .contents
-                            .data_blueprints_projected()
-                            .get(entity_path);
-                        let data_blueprint = space_view.contents.data_blueprints_individual();
-                        let mut props = data_blueprint.get(&instance_path.entity_path);
-                        entity_props_ui(
-                            ctx,
-                            ui,
-                            &space_view_class,
-                            Some(entity_path),
-=======
-                        let space_view_class_name = *space_view.class_name();
+
                         let data_result = space_view.contents.resolve(
                             space_view,
                             ctx,
@@ -355,9 +337,8 @@
                         entity_props_ui(
                             ctx,
                             ui,
-                            &space_view_class_name,
-                            Some(&instance_path.entity_path),
->>>>>>> 12763805
+                            &space_view_class,
+                            Some(entity_path),
                             &mut props,
                             &projected_props,
                         );
@@ -376,9 +357,15 @@
 
         Item::DataBlueprintGroup(space_view_id, data_blueprint_group_handle) => {
             if let Some(space_view) = viewport.blueprint.space_view_mut(space_view_id) {
-<<<<<<< HEAD
-                let space_view_class = *space_view.class_name();
                 if let Some(group) = space_view.contents.group_mut(*data_blueprint_group_handle) {
+                    let data_result =
+                        space_view
+                            .contents
+                            .resolve(space_view, ctx, &group.group_path);
+
+                    let space_view_class = *space_view.class_name();
+                    let mut props = data_result.resolved_properties.clone();
+
                     entity_props_ui(
                         ctx,
                         ui,
@@ -387,17 +374,7 @@
                         &mut group.properties_individual,
                         &group.properties_projected,
                     );
-=======
-                if let Some(group) = space_view.contents.group(*data_blueprint_group_handle) {
-                    let data_result =
-                        space_view
-                            .contents
-                            .resolve(space_view, ctx, &group.group_path);
-                    let space_view_class_name = *space_view.class_name();
-                    let mut props = data_result.resolved_properties.clone();
-                    entity_props_ui(ctx, ui, &space_view_class_name, None, &mut props);
                     data_result.save_override(props, ctx);
->>>>>>> 12763805
                 } else {
                     ctx.selection_state_mut().clear_current();
                 }

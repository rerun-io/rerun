use egui::NumExt as _;

use re_data_store::{
    query_latest_single, ColorMapper, Colormap, EditableAutoValue, EntityPath, EntityProperties,
};
use re_data_ui::{item_ui, DataUi};
use re_log_types::{
    component_types::{Pinhole, Tensor, TensorDataMeaning},
    TimeType,
};
use re_viewer_context::{Item, SpaceViewId, UiVerbosity, ViewerContext};

use crate::ui::Blueprint;

use super::{
    selection_history_ui::SelectionHistoryUi, space_view::ViewState,
    view_spatial::SpatialNavigationMode,
};

// ---

/// The "Selection View" side-bar.
#[derive(Default, serde::Deserialize, serde::Serialize)]
#[serde(default)]
pub(crate) struct SelectionPanel {
    selection_state_ui: SelectionHistoryUi,
}

impl SelectionPanel {
    pub fn show_panel(
        &mut self,
        ctx: &mut ViewerContext<'_>,
        ui: &mut egui::Ui,
        blueprint: &mut Blueprint,
    ) {
        let screen_width = ui.ctx().screen_rect().width();

        let panel = egui::SidePanel::right("selection_view")
            .min_width(120.0)
            .default_width((0.45 * screen_width).min(250.0).round())
            .max_width((0.65 * screen_width).round())
            .resizable(true)
            .frame(egui::Frame {
                fill: ui.style().visuals.panel_fill,
                ..Default::default()
            });

        panel.show_animated_inside(
            ui,
            blueprint.selection_panel_expanded,
            |ui: &mut egui::Ui| {
                egui::TopBottomPanel::top("selection_panel_title_bar")
                    .exact_height(re_ui::ReUi::title_bar_height())
                    .frame(egui::Frame {
                        inner_margin: egui::Margin::symmetric(re_ui::ReUi::view_padding(), 0.0),
                        ..Default::default()
                    })
                    .show_inside(ui, |ui| {
                        if let Some(selection) = self.selection_state_ui.selection_ui(
                            ctx.re_ui,
                            ui,
                            blueprint,
                            &mut ctx.selection_state_mut().history,
                        ) {
                            ctx.selection_state_mut()
                                .set_multi_selection(selection.iter().cloned());
                        }
                    });

                egui::ScrollArea::both()
                    .auto_shrink([false; 2])
                    .show(ui, |ui| {
                        egui::Frame {
                            inner_margin: egui::Margin::same(re_ui::ReUi::view_padding()),
                            ..Default::default()
                        }
                        .show(ui, |ui| {
                            self.contents(ui, ctx, blueprint);
                        });
                    });
            },
        );
    }

    #[allow(clippy::unused_self)]
    fn contents(
        &mut self,
        ui: &mut egui::Ui,
        ctx: &mut ViewerContext<'_>,
        blueprint: &mut Blueprint,
    ) {
        crate::profile_function!();

        let query = ctx.current_query();

        if ctx.selection().is_empty() {
            return;
        }

        let num_selections = ctx.selection().len();
        let selection = ctx.selection().to_vec();
        for (i, item) in selection.iter().enumerate() {
            ui.push_id(i, |ui| {
                what_is_selected_ui(ui, ctx, blueprint, item);

                if has_data_section(item) {
                    ctx.re_ui.large_collapsing_header(ui, "Data", true, |ui| {
                        item.data_ui(ctx, ui, UiVerbosity::All, &query);
                    });
                }

                ctx.re_ui
                    .large_collapsing_header(ui, "Blueprint", true, |ui| {
                        blueprint_ui(ui, ctx, blueprint, item);
                    });

                if i + 1 < num_selections {
                    // Add space some space between selections
                    ui.add(egui::Separator::default().spacing(24.0).grow(20.0));
                }
            });
        }
    }
}

fn has_data_section(item: &Item) -> bool {
    match item {
        Item::ComponentPath(_) | Item::InstancePath(_, _) => true,
        // Skip data ui since we don't know yet what to show for these.
        Item::SpaceView(_) | Item::DataBlueprintGroup(_, _) => false,
    }
}

/// What is selected? Not the contents, just the short id of it.
pub fn what_is_selected_ui(
    ui: &mut egui::Ui,
    ctx: &mut ViewerContext<'_>,
    blueprint: &mut Blueprint,
    item: &Item,
) {
    match item {
        Item::ComponentPath(re_log_types::ComponentPath {
            entity_path,
            component_name,
        }) => {
            egui::Grid::new("component_path")
                .num_columns(2)
                .show(ui, |ui| {
                    ui.label("Entity:");
                    item_ui::entity_path_button(ctx, ui, None, entity_path);
                    ui.end_row();

                    ui.label("Component:");
                    ui.label(component_name.short_name())
                        .on_hover_text(component_name.full_name());
                    ui.end_row();
                });
        }
        Item::SpaceView(space_view_id) => {
            if let Some(space_view) = blueprint.viewport.space_view_mut(space_view_id) {
                ui.horizontal(|ui| {
                    ui.label("Space view:");
                    ui.text_edit_singleline(&mut space_view.display_name);
                });
            }
        }
        Item::InstancePath(space_view_id, instance_path) => {
            egui::Grid::new("space_view_id_entity_path").show(ui, |ui| {
                if instance_path.instance_key.is_splat() {
                    ui.label("Entity:");
                } else {
                    ui.label("Entity instance:");
                }
                item_ui::instance_path_button(ctx, ui, *space_view_id, instance_path);
                ui.end_row();

                if let Some(space_view_id) = space_view_id {
                    if let Some(space_view) = blueprint.viewport.space_view_mut(space_view_id) {
                        ui.label("in Space View:");
                        super::item_ui::space_view_button(ctx, ui, space_view);
                        ui.end_row();
                    }
                }
            });
        }
        Item::DataBlueprintGroup(space_view_id, data_blueprint_group_handle) => {
            if let Some(space_view) = blueprint.viewport.space_view_mut(space_view_id) {
                if let Some(group) = space_view
                    .data_blueprint
                    .group_mut(*data_blueprint_group_handle)
                {
                    egui::Grid::new("data_blueprint_group")
                        .num_columns(2)
                        .show(ui, |ui| {
                            ui.label("Data Group:");
                            item_ui::data_blueprint_group_button_to(
                                ctx,
                                ui,
                                group.display_name.clone(),
                                space_view.id,
                                *data_blueprint_group_handle,
                            );
                            ui.end_row();

                            ui.label("in Space View:");
                            super::item_ui::space_view_button_to(
                                ctx,
                                ui,
                                space_view.display_name.clone(),
                                space_view.id,
                                space_view.category,
                            );
                            ui.end_row();
                        });
                }
            }
        }
    }
}

/// What is the blueprint stuff for this item?
fn blueprint_ui(
    ui: &mut egui::Ui,
    ctx: &mut ViewerContext<'_>,
    blueprint: &mut Blueprint,
    item: &Item,
) {
    match item {
        Item::ComponentPath(component_path) => {
            list_existing_data_blueprints(ui, ctx, component_path.entity_path(), blueprint);
        }

        Item::SpaceView(space_view_id) => {
            ui.horizontal(|ui| {
                if ui
                    .button("Add/remove entities")
                    .on_hover_text("Manually add or remove entities from the Space View.")
                    .clicked()
                {
                    blueprint
                        .viewport
                        .show_add_remove_entities_window(*space_view_id);
                }

                if ui
                    .button("Clone view")
                    .on_hover_text("Create an exact duplicate of this Space View including all blueprint settings")
                    .clicked()
                {
                    if let Some(space_view) = blueprint.viewport.space_view(space_view_id) {
                        let mut new_space_view = space_view.clone();
                        new_space_view.id = SpaceViewId::random();
                        blueprint.viewport.add_space_view(new_space_view);
                        blueprint.viewport.mark_user_interaction();
                    }
                }
            });

            ui.add_space(ui.spacing().item_spacing.y);

            if let Some(space_view) = blueprint.viewport.space_view_mut(space_view_id) {
                space_view.selection_ui(ctx, ui);
            }
        }

        Item::InstancePath(space_view_id, instance_path) => {
            if let Some(space_view) = space_view_id
                .and_then(|space_view_id| blueprint.viewport.space_view_mut(&space_view_id))
            {
                if instance_path.instance_key.is_specific() {
                    ui.horizontal(|ui| {
                        ui.label("Part of");
                        item_ui::entity_path_button(
                            ctx,
                            ui,
                            *space_view_id,
                            &instance_path.entity_path,
                        );
                    });
                    // TODO(emilk): show the values of this specific instance (e.g. point in the point cloud)!
                } else {
                    // splat - the whole entity
                    let data_blueprint = space_view.data_blueprint.data_blueprints_individual();
                    let mut props = data_blueprint.get(&instance_path.entity_path);
                    entity_props_ui(
                        ctx,
                        ui,
                        Some(&instance_path.entity_path),
                        &mut props,
                        &space_view.view_state,
                    );
                    data_blueprint.set(instance_path.entity_path.clone(), props);
                }
            } else {
                list_existing_data_blueprints(ui, ctx, &instance_path.entity_path, blueprint);
            }
        }

        Item::DataBlueprintGroup(space_view_id, data_blueprint_group_handle) => {
            if let Some(space_view) = blueprint.viewport.space_view_mut(space_view_id) {
                if let Some(group) = space_view
                    .data_blueprint
                    .group_mut(*data_blueprint_group_handle)
                {
                    entity_props_ui(
                        ctx,
                        ui,
                        None,
                        &mut group.properties_individual,
                        &space_view.view_state,
                    );
                } else {
                    ctx.selection_state_mut().clear_current();
                }
            }
        }
    }
}

fn list_existing_data_blueprints(
    ui: &mut egui::Ui,
    ctx: &mut ViewerContext<'_>,
    entity_path: &EntityPath,
    blueprint: &Blueprint,
) {
    let space_views_with_path = blueprint
        .viewport
        .space_views_containing_entity_path(entity_path);

    if space_views_with_path.is_empty() {
        ui.weak("(Not shown in any Space View)");
        // TODO(andreas): Offer options for adding?
    } else {
        ui.label("Is shown in:");

        ui.indent("list of data blueprints indent", |ui| {
            for space_view_id in &space_views_with_path {
                if let Some(space_view) = blueprint.viewport.space_view(space_view_id) {
                    item_ui::entity_path_button_to(
                        ctx,
                        ui,
                        Some(*space_view_id),
                        entity_path,
                        &space_view.display_name,
                    );
                }
            }
        });
    }
}

fn entity_props_ui(
    ctx: &mut ViewerContext<'_>,
    ui: &mut egui::Ui,
    entity_path: Option<&EntityPath>,
    entity_props: &mut EntityProperties,
    view_state: &ViewState,
) {
    ui.checkbox(&mut entity_props.visible, "Visible");
    ui.checkbox(&mut entity_props.interactive, "Interactive")
        .on_hover_text("If disabled, the entity will not react to any mouse interaction");

    egui::Grid::new("entity_properties")
        .num_columns(2)
        .show(ui, |ui| {
            ui.label("Visible history");
            let visible_history = &mut entity_props.visible_history;
            match ctx.rec_cfg.time_ctrl.timeline().typ() {
                TimeType::Time => {
                    let mut time_sec = visible_history.nanos as f32 / 1e9;
                    let speed = (time_sec * 0.05).at_least(0.01);
                    ui.add(
                        egui::DragValue::new(&mut time_sec)
                            .clamp_range(0.0..=f32::INFINITY)
                            .speed(speed)
                            .suffix("s"),
                    )
                    .on_hover_text("Include this much history of the Entity in the Space View.");
                    visible_history.nanos = (time_sec * 1e9).round() as _;
                }
                TimeType::Sequence => {
                    let speed = (visible_history.sequences as f32 * 0.05).at_least(1.0);
                    ui.add(
                        egui::DragValue::new(&mut visible_history.sequences)
                            .clamp_range(0.0..=f32::INFINITY)
                            .speed(speed),
                    )
                    .on_hover_text("Include this much history of the Entity in the Space View.");
                }
            }
            ui.end_row();

            if *view_state.state_spatial.nav_mode.get() == SpatialNavigationMode::ThreeD {
                if let Some(entity_path) = entity_path {
                    pinhole_props_ui(ctx, ui, entity_path, entity_props);
                    depth_props_ui(ctx, ui, entity_path, entity_props);
                }
            }
        });
}

fn colormap_props_ui(ui: &mut egui::Ui, entity_props: &mut EntityProperties) {
    let current = *entity_props.color_mapper.get();

    ui.label("Color map");
    egui::ComboBox::from_id_source("color_mapper")
        .selected_text(current.to_string())
        .show_ui(ui, |ui| {
            ui.style_mut().wrap = Some(false);
            ui.set_min_width(64.0);

            // TODO(cmc): that is not ideal but I don't want to import yet another proc-macro...
            let mut add_label = |proposed| {
                if ui
                    .selectable_label(current == proposed, proposed.to_string())
                    .clicked()
                {
                    entity_props.color_mapper = EditableAutoValue::Auto(proposed);
                }
            };

            add_label(ColorMapper::Colormap(Colormap::Grayscale));
            add_label(ColorMapper::Colormap(Colormap::Turbo));
            add_label(ColorMapper::Colormap(Colormap::Viridis));
            add_label(ColorMapper::Colormap(Colormap::Plasma));
            add_label(ColorMapper::Colormap(Colormap::Magma));
            add_label(ColorMapper::Colormap(Colormap::Inferno));
        });

    ui.end_row();
}

fn pinhole_props_ui(
    ctx: &mut ViewerContext<'_>,
    ui: &mut egui::Ui,
    entity_path: &EntityPath,
    entity_props: &mut EntityProperties,
) {
    let query = ctx.current_query();
<<<<<<< HEAD
    if query_latest_single::<Pinhole>(&ctx.log_db.entity_db, entity_path, &query).is_some() {
=======
    if let Some(re_log_types::Transform::Pinhole(_)) =
        query_latest_single::<Transform>(&ctx.log_db.entity_db.data_store, entity_path, &query)
    {
>>>>>>> 9125cf5a
        ui.label("Image plane distance");
        let mut distance = *entity_props.pinhole_image_plane_distance.get();
        let speed = (distance * 0.05).at_least(0.01);
        if ui
            .add(
                egui::DragValue::new(&mut distance)
                    .clamp_range(0.0..=1.0e8)
                    .speed(speed),
            )
            .on_hover_text("Controls how far away the image plane is.")
            .changed()
        {
            entity_props.pinhole_image_plane_distance = EditableAutoValue::UserEdited(distance);
        }
        ui.end_row();
    }
}

fn depth_props_ui(
    ctx: &mut ViewerContext<'_>,
    ui: &mut egui::Ui,
    entity_path: &EntityPath,
    entity_props: &mut EntityProperties,
) -> Option<()> {
    crate::profile_function!();

    let query = ctx.current_query();
    let tensor =
        query_latest_single::<Tensor>(&ctx.log_db.entity_db.data_store, entity_path, &query)?;
    if tensor.meaning != TensorDataMeaning::Depth {
        return Some(());
    }
    let pinhole_ent_path =
        crate::misc::queries::closest_pinhole_transform(ctx, entity_path, &query)?;

    let mut backproject_depth = *entity_props.backproject_depth.get();

    if ui
        .checkbox(&mut backproject_depth, "Backproject Depth")
        .on_hover_text(
            "If enabled, the depth texture will be backprojected into a point cloud rather \
                than simply displayed as an image.",
        )
        .changed()
    {
        entity_props.backproject_depth = EditableAutoValue::UserEdited(backproject_depth);
    }
    ui.end_row();

    if backproject_depth {
        ui.label("Pinhole");
        item_ui::entity_path_button(ctx, ui, None, &pinhole_ent_path).on_hover_text(
            "The entity path of the pinhole transform being used to do the backprojection.",
        );
        ui.end_row();

        depth_from_world_scale_ui(ui, &mut entity_props.depth_from_world_scale);

        backproject_radius_scale_ui(ui, &mut entity_props.backproject_radius_scale);

        // TODO(cmc): This should apply to the depth map entity as a whole, but for that we
        // need to get the current hardcoded colormapping out of the image cache first.
        colormap_props_ui(ui, entity_props);
    }

    Some(())
}

fn depth_from_world_scale_ui(ui: &mut egui::Ui, property: &mut EditableAutoValue<f32>) {
    ui.label("Backproject meter");
    let mut value = *property.get();
    let speed = (value * 0.05).at_least(0.01);
    let response = ui
    .add(
        egui::DragValue::new(&mut value)
            .clamp_range(0.0..=1.0e8)
            .speed(speed),
    )
    .on_hover_text("How many steps in the depth image correspond to one world-space unit. For instance, 1000 means millimeters.\n\
                    Double-click to reset.");
    if response.double_clicked() {
        // reset to auto - the exact value will be restored somewhere else
        *property = EditableAutoValue::Auto(value);
        response.surrender_focus();
    } else if response.changed() {
        *property = EditableAutoValue::UserEdited(value);
    }
    ui.end_row();
}

fn backproject_radius_scale_ui(ui: &mut egui::Ui, property: &mut EditableAutoValue<f32>) {
    ui.label("Backproject radius scale");
    let mut value = *property.get();
    let speed = (value * 0.01).at_least(0.001);
    let response = ui
        .add(
            egui::DragValue::new(&mut value)
                .clamp_range(0.0..=1.0e8)
                .speed(speed),
        )
        .on_hover_text(
            "Scales the radii of the points in the backprojected point cloud.\n\
            This is a factor of the projected pixel diameter. \
            This means a scale of 0.5 will leave adjacent pixels at the same depth value just touching.\n\
            Double-click to reset.",
        );
    if response.double_clicked() {
        *property = EditableAutoValue::Auto(2.0);
        response.surrender_focus();
    } else if response.changed() {
        *property = EditableAutoValue::UserEdited(value);
    }
    ui.end_row();
}<|MERGE_RESOLUTION|>--- conflicted
+++ resolved
@@ -437,13 +437,9 @@
     entity_props: &mut EntityProperties,
 ) {
     let query = ctx.current_query();
-<<<<<<< HEAD
-    if query_latest_single::<Pinhole>(&ctx.log_db.entity_db, entity_path, &query).is_some() {
-=======
-    if let Some(re_log_types::Transform::Pinhole(_)) =
-        query_latest_single::<Transform>(&ctx.log_db.entity_db.data_store, entity_path, &query)
+    if query_latest_single::<Pinhole>(&ctx.log_db.entity_db.data_store, entity_path, &query)
+        .is_some()
     {
->>>>>>> 9125cf5a
         ui.label("Image plane distance");
         let mut distance = *entity_props.pinhole_image_plane_distance.get();
         let speed = (distance * 0.05).at_least(0.01);

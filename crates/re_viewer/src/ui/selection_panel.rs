use egui::NumExt as _;

use re_data_store::{
    ColorMapper, Colormap, EditableAutoValue, EntityPath, EntityProperties, VisibleHistory,
};
use re_data_ui::{image_meaning_for_entity, item_ui, DataUi};
use re_space_view_time_series::TimeSeriesSpaceView;
use re_types::{
    components::{PinholeProjection, Transform3D},
    tensor_data::TensorDataMeaning,
};
use re_viewer_context::{
    gpu_bridge::colormap_dropdown_button_ui, Item, SpaceViewClassName, SpaceViewId, UiVerbosity,
    ViewerContext,
};
use re_viewport::{external::re_space_view::DataQuery as _, Viewport, ViewportBlueprint};

use crate::ui::visible_history::visible_history_ui;

use super::selection_history_ui::SelectionHistoryUi;

// ---

/// The "Selection View" sidebar.
#[derive(Default, serde::Deserialize, serde::Serialize)]
#[serde(default)]
pub(crate) struct SelectionPanel {
    selection_state_ui: SelectionHistoryUi,
}

impl SelectionPanel {
    pub fn show_panel(
        &mut self,
        ctx: &mut ViewerContext<'_>,
        ui: &mut egui::Ui,
        viewport: &mut Viewport<'_, '_>,
        expanded: bool,
    ) {
        let screen_width = ui.ctx().screen_rect().width();

        let panel = egui::SidePanel::right("selection_view")
            .min_width(120.0)
            .default_width((0.45 * screen_width).min(250.0).round())
            .max_width((0.65 * screen_width).round())
            .resizable(true)
            .frame(egui::Frame {
                fill: ui.style().visuals.panel_fill,
                ..Default::default()
            });

        panel.show_animated_inside(ui, expanded, |ui: &mut egui::Ui| {
            // Set the clip rectangle to the panel for the benefit of nested, "full span" widgets
            // like large collapsing headers. Here, no need to extend `ui.max_rect()` as the
            // enclosing frame doesn't have inner margins.
            ui.set_clip_rect(ui.max_rect());

            egui::Frame {
                inner_margin: re_ui::ReUi::panel_margin(),
                ..Default::default()
            }
            .show(ui, |ui| {
                let hover = "The Selection View contains information and options about the currently selected object(s)";
                ctx.re_ui
                    .panel_title_bar_with_buttons(ui, "Selection", Some(hover), |ui| {
                        if let Some(selection) = self.selection_state_ui.selection_ui(
                            ctx.re_ui,
                            ui,
                            &viewport.blueprint,
                            &mut ctx.selection_state_mut().history,
                        ) {
                            ctx.selection_state_mut()
                                .set_selection(selection.iter().cloned());
                        }
                    });

                egui::ScrollArea::both()
                    .auto_shrink([false; 2])
                    .show(ui, |ui| {
                        self.contents(ctx, ui, viewport);
                    });
            });
        });
    }

    #[allow(clippy::unused_self)]
    fn contents(
        &mut self,
        ctx: &mut ViewerContext<'_>,
        ui: &mut egui::Ui,
        viewport: &mut Viewport<'_, '_>,
    ) {
        re_tracing::profile_function!();

        let query = ctx.current_query();

        if ctx.selection().is_empty() {
            return;
        }

        let num_selections = ctx.selection().len();
        let selection = ctx.selection().to_vec();
        for (i, item) in selection.iter().enumerate() {
            ui.push_id(i, |ui| {
                what_is_selected_ui(ui, ctx, &mut viewport.blueprint, item);

                if has_data_section(item) {
                    ctx.re_ui.large_collapsing_header(ui, "Data", true, |ui| {
                        item.data_ui(ctx, ui, UiVerbosity::All, &query);
                    });
                }

                ctx.re_ui
                    .large_collapsing_header(ui, "Blueprint", true, |ui| {
                        blueprint_ui(ui, ctx, viewport, item);
                    });

                if i + 1 < num_selections {
                    // Add space some space between selections
                    ui.add(egui::Separator::default().spacing(24.0).grow(20.0));
                }
            });
        }
    }
}

fn has_data_section(item: &Item) -> bool {
    match item {
        Item::ComponentPath(_) | Item::InstancePath(_, _) => true,
        // Skip data ui since we don't know yet what to show for these.
        Item::SpaceView(_) | Item::DataBlueprintGroup(_, _) => false,
    }
}

fn space_view_button(
    ctx: &mut ViewerContext<'_>,
    ui: &mut egui::Ui,
    space_view: &re_viewport::SpaceViewBlueprint,
) -> egui::Response {
    let item = Item::SpaceView(space_view.id);
    let is_selected = ctx.selection().contains(&item);

    let response = ctx
        .re_ui
        .selectable_label_with_icon(
            ui,
            space_view.class(ctx.space_view_class_registry).icon(),
            space_view.display_name.clone(),
            is_selected,
        )
        .on_hover_text("Space View");
    item_ui::cursor_interact_with_selectable(ctx, response, item)
}

/// What is selected? Not the contents, just the short id of it.
fn what_is_selected_ui(
    ui: &mut egui::Ui,
    ctx: &mut ViewerContext<'_>,
    viewport: &mut ViewportBlueprint<'_>,
    item: &Item,
) {
    match item {
        Item::ComponentPath(re_log_types::ComponentPath {
            entity_path,
            component_name,
        }) => {
            egui::Grid::new("component_path")
                .num_columns(2)
                .show(ui, |ui| {
                    ui.label("Entity");
                    item_ui::entity_path_button(ctx, ui, None, entity_path);
                    ui.end_row();

                    ui.label("Component");
                    ui.label(component_name.short_name())
                        .on_hover_text(component_name.full_name());
                    ui.end_row();
                });
        }
        Item::SpaceView(space_view_id) => {
            if let Some(space_view) = viewport.space_view_mut(space_view_id) {
                ui.horizontal(|ui| {
                    ui.label("Space View");
                    ui.text_edit_singleline(&mut space_view.display_name);
                });
            }
        }
        Item::InstancePath(space_view_id, instance_path) => {
            egui::Grid::new("space_view_id_entity_path").show(ui, |ui| {
                if instance_path.instance_key.is_splat() {
                    ui.label("Entity");
                } else {
                    ui.label("Entity instance");
                }
                item_ui::instance_path_button(ctx, ui, *space_view_id, instance_path);
                ui.end_row();

                if let Some(space_view_id) = space_view_id {
                    if let Some(space_view) = viewport.space_view_mut(space_view_id) {
                        ui.label("In Space View");
                        space_view_button(ctx, ui, space_view);
                        ui.end_row();
                    }
                }
            });
        }
        Item::DataBlueprintGroup(space_view_id, data_blueprint_group_handle) => {
            if let Some(space_view) = viewport.space_view(space_view_id) {
                if let Some(group) = space_view.contents.group(*data_blueprint_group_handle) {
                    egui::Grid::new("data_blueprint_group")
                        .num_columns(2)
                        .show(ui, |ui| {
                            ui.label("Data Group");
                            item_ui::data_blueprint_group_button_to(
                                ctx,
                                ui,
                                group.display_name.clone(),
                                space_view.id,
                                *data_blueprint_group_handle,
                            );
                            ui.end_row();

                            ui.label("In Space View");
                            space_view_button(ctx, ui, space_view);
                            ui.end_row();
                        });
                }
            }
        }
    }
}

/// What is the blueprint stuff for this item?
fn blueprint_ui(
    ui: &mut egui::Ui,
    ctx: &mut ViewerContext<'_>,
    viewport: &mut Viewport<'_, '_>,
    item: &Item,
) {
    match item {
        Item::ComponentPath(component_path) => {
            list_existing_data_blueprints(
                ui,
                ctx,
                component_path.entity_path(),
                &viewport.blueprint,
            );
        }

        Item::SpaceView(space_view_id) => {
            ui.horizontal(|ui| {
                if ui
                    .button("Add/remove Entities")
                    .on_hover_text("Manually add or remove Entities from the Space View")
                    .clicked()
                {
                    viewport
                        .show_add_remove_entities_window(*space_view_id);
                }

                if ui
                    .button("Clone Space View")
                    .on_hover_text("Create an exact duplicate of this Space View including all Blueprint settings")
                    .clicked()
                {
                    if let Some(space_view) = viewport.blueprint.space_view(space_view_id) {
                        let mut new_space_view = space_view.clone();
                        new_space_view.id = SpaceViewId::random();
                        viewport.blueprint.add_space_view(new_space_view);
                        viewport.blueprint.mark_user_interaction();
                    }
                }
            });

            ui.add_space(ui.spacing().item_spacing.y);

            if let Some(space_view) = viewport.blueprint.space_view_mut(space_view_id) {
                let space_view_class = *space_view.class_name();
                let space_view_state = viewport.state.space_view_state_mut(
                    ctx.space_view_class_registry,
                    space_view.id,
                    space_view.class_name(),
                );
<<<<<<< HEAD
                let root_data_result = space_view.root_data_result(ctx.store_context);
                let mut props = root_data_result.resolved_properties.clone();
=======

                // Space View don't inherit properties.
                let mut resolved_entity_props = EntityProperties::default();

                // TODO(#4194): it should be the responsibility of the space view to provide defaults for entity props
                if space_view_class == TimeSeriesSpaceView::NAME {
                    resolved_entity_props.visible_history.sequences = VisibleHistory::ALL;
                    resolved_entity_props.visible_history.nanos = VisibleHistory::ALL;
                }

                let root_data_result = space_view.root_data_result(ctx);
                let mut props = root_data_result
                    .individual_properties
                    .clone()
                    .unwrap_or(resolved_entity_props.clone());
>>>>>>> 667c232f

                space_view
                    .class(ctx.space_view_class_registry)
                    .selection_ui(
                        ctx,
                        ui,
                        space_view_state,
                        &space_view.space_origin,
                        space_view.id,
                    );

                visible_history_ui(
                    ctx,
                    ui,
                    &space_view_class,
                    true,
                    None,
                    &mut props.visible_history,
                    &resolved_entity_props.visible_history,
                );

                root_data_result.save_override(Some(props), ctx);
            }
        }

        Item::InstancePath(space_view_id, instance_path) => {
            if let Some(space_view_id) = space_view_id {
                if let Some(space_view) = viewport.blueprint.space_view_mut(space_view_id) {
                    if instance_path.instance_key.is_specific() {
                        ui.horizontal(|ui| {
                            ui.label("Part of");
                            item_ui::entity_path_button(
                                ctx,
                                ui,
                                Some(*space_view_id),
                                &instance_path.entity_path,
                            );
                        });
                        // TODO(emilk): show the values of this specific instance (e.g. point in the point cloud)!
                    } else {
                        // splat - the whole entity
                        let space_view_class = *space_view.class_name();
                        let entity_path = &instance_path.entity_path;

                        let data_result = space_view.contents.resolve(
                            space_view,
                            ctx.store_context,
                            ctx.entities_per_system_per_class,
                            &instance_path.entity_path,
                        );

                        let mut props = data_result
                            .individual_properties
                            .clone()
                            .unwrap_or_default();
                        entity_props_ui(
                            ctx,
                            ui,
                            &space_view_class,
                            Some(entity_path),
                            &mut props,
                            &data_result.resolved_properties,
                        );
                        data_result.save_override(Some(props), ctx);
                    }
                }
            } else {
                list_existing_data_blueprints(
                    ui,
                    ctx,
                    &instance_path.entity_path,
                    &viewport.blueprint,
                );
            }
        }

        Item::DataBlueprintGroup(space_view_id, data_blueprint_group_handle) => {
            if let Some(space_view) = viewport.blueprint.space_view_mut(space_view_id) {
<<<<<<< HEAD
                if let Some(group) = space_view.contents.group(*data_blueprint_group_handle) {
                    let data_result = space_view.contents.resolve(
                        space_view,
                        ctx.store_context,
                        ctx.entities_per_system_per_class,
                        &group.group_path,
                    );
                    let space_view_class_name = *space_view.class_name();
                    let mut props = data_result.resolved_properties.clone();
                    entity_props_ui(ctx, ui, &space_view_class_name, None, &mut props);
                    data_result.save_override(props, ctx);
=======
                if let Some(group) = space_view.contents.group_mut(*data_blueprint_group_handle) {
                    let group_path = group.group_path.clone();
                    let data_result = space_view.contents.resolve(space_view, ctx, &group_path);

                    let space_view_class = *space_view.class_name();
                    let mut props = data_result
                        .individual_properties
                        .clone()
                        .unwrap_or_default();

                    entity_props_ui(
                        ctx,
                        ui,
                        &space_view_class,
                        None,
                        &mut props,
                        &data_result.resolved_properties,
                    );
                    data_result.save_override(Some(props), ctx);
>>>>>>> 667c232f
                } else {
                    ctx.selection_state_mut().clear_current();
                }
            }
        }
    }
}

fn list_existing_data_blueprints(
    ui: &mut egui::Ui,
    ctx: &mut ViewerContext<'_>,
    entity_path: &EntityPath,
    blueprint: &ViewportBlueprint<'_>,
) {
    let space_views_with_path = blueprint.space_views_containing_entity_path(entity_path);

    if space_views_with_path.is_empty() {
        ui.weak("(Not shown in any Space View)");
        // TODO(andreas): Offer options for adding?
    } else {
        ui.label("Is shown in");

        ui.indent("list of data blueprints indent", |ui| {
            for space_view_id in &space_views_with_path {
                if let Some(space_view) = blueprint.space_view(space_view_id) {
                    item_ui::entity_path_button_to(
                        ctx,
                        ui,
                        Some(*space_view_id),
                        entity_path,
                        &space_view.display_name,
                    );
                }
            }
        });
    }
}

fn entity_props_ui(
    ctx: &mut ViewerContext<'_>,
    ui: &mut egui::Ui,
    space_view_class: &SpaceViewClassName,
    entity_path: Option<&EntityPath>,
    entity_props: &mut EntityProperties,
    resolved_entity_props: &EntityProperties,
) {
    let re_ui = ctx.re_ui;
    re_ui.checkbox(ui, &mut entity_props.visible, "Visible");
    re_ui
        .checkbox(ui, &mut entity_props.interactive, "Interactive")
        .on_hover_text("If disabled, the entity will not react to any mouse interaction");

    visible_history_ui(
        ctx,
        ui,
        space_view_class,
        false,
        entity_path,
        &mut entity_props.visible_history,
        &resolved_entity_props.visible_history,
    );

    egui::Grid::new("entity_properties")
        .num_columns(2)
        .show(ui, |ui| {
            // TODO(wumpf): It would be nice to only show pinhole & depth properties in the context of a 3D view.
            // if *view_state.state_spatial.nav_mode.get() == SpatialNavigationMode::ThreeD {
            if let Some(entity_path) = entity_path {
                pinhole_props_ui(ctx, ui, entity_path, entity_props);
                depth_props_ui(ctx, ui, entity_path, entity_props);
                transform3d_visualization_ui(ctx, ui, entity_path, entity_props);
            }
        });
}

fn colormap_props_ui(
    ctx: &mut ViewerContext<'_>,
    ui: &mut egui::Ui,
    entity_props: &mut EntityProperties,
) {
    let mut re_renderer_colormap = match *entity_props.color_mapper.get() {
        ColorMapper::Colormap(Colormap::Grayscale) => re_renderer::Colormap::Grayscale,
        ColorMapper::Colormap(Colormap::Turbo) => re_renderer::Colormap::Turbo,
        ColorMapper::Colormap(Colormap::Viridis) => re_renderer::Colormap::Viridis,
        ColorMapper::Colormap(Colormap::Plasma) => re_renderer::Colormap::Plasma,
        ColorMapper::Colormap(Colormap::Magma) => re_renderer::Colormap::Magma,
        ColorMapper::Colormap(Colormap::Inferno) => re_renderer::Colormap::Inferno,
    };

    ui.label("Color map");
    colormap_dropdown_button_ui(ctx.render_ctx, ui, &mut re_renderer_colormap);

    let new_colormap = match re_renderer_colormap {
        re_renderer::Colormap::Grayscale => Colormap::Grayscale,
        re_renderer::Colormap::Turbo => Colormap::Turbo,
        re_renderer::Colormap::Viridis => Colormap::Viridis,
        re_renderer::Colormap::Plasma => Colormap::Plasma,
        re_renderer::Colormap::Magma => Colormap::Magma,
        re_renderer::Colormap::Inferno => Colormap::Inferno,
    };
    entity_props.color_mapper = EditableAutoValue::UserEdited(ColorMapper::Colormap(new_colormap));

    ui.end_row();
}

fn pinhole_props_ui(
    ctx: &ViewerContext<'_>,
    ui: &mut egui::Ui,
    entity_path: &EntityPath,
    entity_props: &mut EntityProperties,
) {
    let query = ctx.current_query();
    let store = ctx.store_db.store();
    if store
        .query_latest_component::<PinholeProjection>(entity_path, &query)
        .is_some()
    {
        ui.label("Image plane distance");
        let mut distance = *entity_props.pinhole_image_plane_distance;
        let speed = (distance * 0.05).at_least(0.01);
        if ui
            .add(
                egui::DragValue::new(&mut distance)
                    .clamp_range(0.0..=1.0e8)
                    .speed(speed),
            )
            .on_hover_text("Controls how far away the image plane is")
            .changed()
        {
            entity_props.pinhole_image_plane_distance = EditableAutoValue::UserEdited(distance);
        }
        ui.end_row();
    }
}

fn depth_props_ui(
    ctx: &mut ViewerContext<'_>,
    ui: &mut egui::Ui,
    entity_path: &EntityPath,
    entity_props: &mut EntityProperties,
) -> Option<()> {
    re_tracing::profile_function!();

    let query = ctx.current_query();
    let store = ctx.store_db.store();

    let meaning = image_meaning_for_entity(entity_path, ctx);

    if meaning != TensorDataMeaning::Depth {
        return Some(());
    }
    let image_projection_ent_path = store
        .query_latest_component_at_closest_ancestor::<PinholeProjection>(entity_path, &query)?
        .0;

    let mut backproject_depth = *entity_props.backproject_depth;

    if ctx
        .re_ui
        .checkbox(ui, &mut backproject_depth, "Backproject Depth")
        .on_hover_text(
            "If enabled, the depth texture will be backprojected into a point cloud rather \
                than simply displayed as an image.",
        )
        .changed()
    {
        entity_props.backproject_depth = EditableAutoValue::UserEdited(backproject_depth);
    }
    ui.end_row();

    if backproject_depth {
        ui.label("Pinhole");
        item_ui::entity_path_button(ctx, ui, None, &image_projection_ent_path).on_hover_text(
            "The entity path of the pinhole transform being used to do the backprojection.",
        );
        ui.end_row();

        depth_from_world_scale_ui(ui, &mut entity_props.depth_from_world_scale);

        backproject_radius_scale_ui(ui, &mut entity_props.backproject_radius_scale);

        // TODO(cmc): This should apply to the depth map entity as a whole, but for that we
        // need to get the current hardcoded colormapping out of the image cache first.
        colormap_props_ui(ctx, ui, entity_props);
    }

    Some(())
}

fn depth_from_world_scale_ui(ui: &mut egui::Ui, property: &mut EditableAutoValue<f32>) {
    ui.label("Backproject meter");
    let mut value = *property.get();
    let speed = (value * 0.05).at_least(0.01);
    let response = ui
    .add(
        egui::DragValue::new(&mut value)
            .clamp_range(0.0..=1.0e8)
            .speed(speed),
    )
    .on_hover_text("How many steps in the depth image correspond to one world-space unit. For instance, 1000 means millimeters.\n\
                    Double-click to reset.");
    if response.double_clicked() {
        // reset to auto - the exact value will be restored somewhere else
        *property = EditableAutoValue::Auto(value);
        response.surrender_focus();
    } else if response.changed() {
        *property = EditableAutoValue::UserEdited(value);
    }
    ui.end_row();
}

fn backproject_radius_scale_ui(ui: &mut egui::Ui, property: &mut EditableAutoValue<f32>) {
    ui.label("Backproject radius scale");
    let mut value = *property.get();
    let speed = (value * 0.01).at_least(0.001);
    let response = ui
        .add(
            egui::DragValue::new(&mut value)
                .clamp_range(0.0..=1.0e8)
                .speed(speed),
        )
        .on_hover_text(
            "Scales the radii of the points in the backprojected point cloud.\n\
            This is a factor of the projected pixel diameter. \
            This means a scale of 0.5 will leave adjacent pixels at the same depth value just touching.\n\
            Double-click to reset.",
        );
    if response.double_clicked() {
        *property = EditableAutoValue::Auto(2.0);
        response.surrender_focus();
    } else if response.changed() {
        *property = EditableAutoValue::UserEdited(value);
    }
    ui.end_row();
}

fn transform3d_visualization_ui(
    ctx: &ViewerContext<'_>,
    ui: &mut egui::Ui,
    entity_path: &EntityPath,
    entity_props: &mut EntityProperties,
) {
    re_tracing::profile_function!();

    let query = ctx.current_query();
    if ctx
        .store_db
        .store()
        .query_latest_component::<Transform3D>(entity_path, &query)
        .is_none()
    {
        return;
    }

    let show_arrows = &mut entity_props.transform_3d_visible;
    let arrow_length = &mut entity_props.transform_3d_size;

    {
        let mut checked = *show_arrows.get();
        let response = ctx.re_ui.checkbox(ui, &mut checked, "Show transform").on_hover_text(
            "Enables/disables the display of three arrows to visualize the (accumulated) transform at this entity. Red/green/blue show the x/y/z axis respectively.");
        if response.changed() {
            *show_arrows = EditableAutoValue::UserEdited(checked);
        }
        if response.double_clicked() {
            *show_arrows = EditableAutoValue::Auto(checked);
        }
    }

    if *show_arrows.get() {
        ui.end_row();
        ui.label("Transform-arrow length");
        let mut value = *arrow_length.get();
        let speed = (value * 0.05).at_least(0.001);
        let response = ui
            .add(
                egui::DragValue::new(&mut value)
                    .clamp_range(0.0..=1.0e8)
                    .speed(speed),
            )
            .on_hover_text(
                "How long the arrows should be in the entity's own coordinate system. Double-click to reset to auto.",
            );
        if response.double_clicked() {
            // reset to auto - the exact value will be restored somewhere else
            *arrow_length = EditableAutoValue::Auto(value);
            response.surrender_focus();
        } else if response.changed() {
            *arrow_length = EditableAutoValue::UserEdited(value);
        }
    }

    ui.end_row();
}<|MERGE_RESOLUTION|>--- conflicted
+++ resolved
@@ -280,10 +280,6 @@
                     space_view.id,
                     space_view.class_name(),
                 );
-<<<<<<< HEAD
-                let root_data_result = space_view.root_data_result(ctx.store_context);
-                let mut props = root_data_result.resolved_properties.clone();
-=======
 
                 // Space View don't inherit properties.
                 let mut resolved_entity_props = EntityProperties::default();
@@ -294,12 +290,11 @@
                     resolved_entity_props.visible_history.nanos = VisibleHistory::ALL;
                 }
 
-                let root_data_result = space_view.root_data_result(ctx);
+                let root_data_result = space_view.root_data_result(ctx.store_context);
                 let mut props = root_data_result
                     .individual_properties
                     .clone()
                     .unwrap_or(resolved_entity_props.clone());
->>>>>>> 667c232f
 
                 space_view
                     .class(ctx.space_view_class_registry)
@@ -378,22 +373,14 @@
 
         Item::DataBlueprintGroup(space_view_id, data_blueprint_group_handle) => {
             if let Some(space_view) = viewport.blueprint.space_view_mut(space_view_id) {
-<<<<<<< HEAD
-                if let Some(group) = space_view.contents.group(*data_blueprint_group_handle) {
+                if let Some(group) = space_view.contents.group_mut(*data_blueprint_group_handle) {
+                    let group_path = group.group_path.clone();
                     let data_result = space_view.contents.resolve(
                         space_view,
                         ctx.store_context,
                         ctx.entities_per_system_per_class,
-                        &group.group_path,
+                        &group_path,
                     );
-                    let space_view_class_name = *space_view.class_name();
-                    let mut props = data_result.resolved_properties.clone();
-                    entity_props_ui(ctx, ui, &space_view_class_name, None, &mut props);
-                    data_result.save_override(props, ctx);
-=======
-                if let Some(group) = space_view.contents.group_mut(*data_blueprint_group_handle) {
-                    let group_path = group.group_path.clone();
-                    let data_result = space_view.contents.resolve(space_view, ctx, &group_path);
 
                     let space_view_class = *space_view.class_name();
                     let mut props = data_result
@@ -410,7 +397,6 @@
                         &data_result.resolved_properties,
                     );
                     data_result.save_override(Some(props), ctx);
->>>>>>> 667c232f
                 } else {
                     ctx.selection_state_mut().clear_current();
                 }

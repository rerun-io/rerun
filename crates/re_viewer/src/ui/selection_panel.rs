<<<<<<< HEAD
use egui::RichText;
use re_data_store::log_db::LogDb;
=======
use re_data_store::{log_db::LogDb, ObjectProps};
>>>>>>> 8c00bebd
use re_log_types::LogMsg;

use crate::{data_ui::*, ui::Blueprint, Preview, Selection, ViewerContext};

use super::SpaceView;

// --- Selection panel ---

/// The "Selection View" side-bar.
#[derive(Default, serde::Deserialize, serde::Serialize)]
#[serde(default)]
pub(crate) struct SelectionPanel {
    /// Persistent undo/redo.
    history: SelectionHistory,
}

impl SelectionPanel {
    #[allow(clippy::unused_self)]
    pub fn show_panel(
        &mut self,
        ctx: &mut ViewerContext<'_>,
        egui_ctx: &egui::Context,
        blueprint: &mut Blueprint,
    ) {
        let shortcut = crate::ui::kb_shortcuts::TOGGLE_SELECTION_PANEL;
        blueprint.selection_panel_expanded ^= egui_ctx.input_mut().consume_shortcut(&shortcut);

        let panel_frame = ctx.design_tokens.panel_frame(egui_ctx);

        let collapsed = egui::SidePanel::right("selection_view_collapsed")
            .resizable(false)
            .frame(panel_frame)
            .default_width(16.0);
        let expanded = egui::SidePanel::right("selection_view_expanded")
            .resizable(true)
            .frame(panel_frame);

        egui::SidePanel::show_animated_between(
            egui_ctx,
            blueprint.selection_panel_expanded,
            collapsed,
            expanded,
            |ui: &mut egui::Ui, expansion: f32| {
                if expansion < 1.0 {
                    // Collapsed, or animating:
                    if ui
                        .small_button("⏴")
                        .on_hover_text(format!(
                            "Expand Selection View ({})",
                            egui_ctx.format_shortcut(&shortcut)
                        ))
                        .clicked()
                    {
                        blueprint.selection_panel_expanded = true;
                    }
                } else {
                    // Expanded:
                    if ui
                        .small_button("⏵")
                        .on_hover_text(format!(
                            "Collapse Selection View ({})",
                            egui_ctx.format_shortcut(&shortcut)
                        ))
                        .clicked()
                    {
                        blueprint.selection_panel_expanded = false;
                    }

                    ui.separator();

                    if let Some(selection) = self.history.show(ui, blueprint) {
                        ctx.rec_cfg.selection = selection;
                    }

                    self.contents(ui, ctx, blueprint);
                }
            },
        );
    }

    #[allow(clippy::unused_self)]
    fn contents(
        &mut self,
        ui: &mut egui::Ui,
        ctx: &mut ViewerContext<'_>,
        blueprint: &mut Blueprint,
    ) {
        crate::profile_function!();

        ui.separator();

        egui::ScrollArea::both()
            .auto_shrink([false; 2])
            .show(ui, |ui| {
                self.inner_ui(ctx, blueprint, ui);
            });
    }

    #[allow(clippy::unused_self)]
    fn inner_ui(
        &mut self,
        ctx: &mut ViewerContext<'_>,
        blueprint: &mut Blueprint,
        ui: &mut egui::Ui,
    ) {
        match &ctx.rec_cfg.selection.clone() {
            Selection::None => {
                ui.weak("(nothing)");
            }
            Selection::MsgId(msg_id) => {
                // ui.label(format!("Selected msg_id: {:?}", msg_id));
                ui.label("Selected a specific log message");

                let msg = if let Some(msg) = ctx.log_db.get_log_msg(msg_id) {
                    msg
                } else {
                    re_log::warn!("Unknown msg_id selected. Resetting selection");
                    ctx.rec_cfg.selection = Selection::None;
                    return;
                };

                match msg {
                    LogMsg::BeginRecordingMsg(msg) => {
                        show_begin_recording_msg(ui, msg);
                    }
                    LogMsg::TypeMsg(msg) => {
                        show_type_msg(ctx, ui, msg);
                    }
                    LogMsg::DataMsg(msg) => {
                        show_detailed_data_msg(ctx, ui, msg);
                        ui.separator();
                        view_object(ctx, ui, &msg.data_path.obj_path, Preview::Medium);
                    }
                    LogMsg::PathOpMsg(msg) => {
                        show_path_op_msg(ctx, ui, msg);
                    }
                }
            }
            Selection::ObjTypePath(obj_type_path) => {
                ui.label(format!("Selected object type path: {}", obj_type_path));
            }
            Selection::Instance(instance_id) => {
                ui.label(format!("Selected object: {}", instance_id));
                ui.horizontal(|ui| {
                    ui.label("Type path:");
                    ctx.type_path_button(ui, instance_id.obj_path.obj_type_path());
                });
                ui.horizontal(|ui| {
                    ui.label("Object type:");
                    ui.label(obj_type_name(
                        ctx.log_db,
                        instance_id.obj_path.obj_type_path(),
                    ));
                });
                ui.separator();
                view_instance(ctx, ui, instance_id, Preview::Medium);
            }
            Selection::DataPath(data_path) => {
                ui.label(format!("Selected data path: {}", data_path));
                ui.horizontal(|ui| {
                    ui.label("Object path:");
                    ctx.obj_path_button(ui, &data_path.obj_path);
                });
                ui.horizontal(|ui| {
                    ui.label("Type path:");
                    ctx.type_path_button(ui, data_path.obj_path.obj_type_path());
                });
                ui.horizontal(|ui| {
                    ui.label("Object type:");
                    ui.label(obj_type_name(
                        ctx.log_db,
                        data_path.obj_path.obj_type_path(),
                    ));
                });

                ui.separator();

                view_data(ctx, ui, data_path);
            }
            Selection::Space(space) => {
                let space = space.clone();
                ui.label(format!("Selected space: {}", space));
                // I really don't know what we should show here.
            }
            Selection::SpaceView(space_view_id) => {
                if let Some(space_view) = blueprint.viewport.get_space_view_mut(space_view_id) {
                    ui.label("SpaceView");
                    ui_space_view(ctx, ui, space_view);
                } else {
                    ctx.rec_cfg.selection = Selection::None;
                }
            }
            Selection::SpaceViewObjPath(space_view_id, obj_path) => {
                if let Some(space_view) = blueprint.viewport.get_space_view_mut(space_view_id) {
                    egui::Grid::new("space_view_id_obj_path")
                        .striped(true)
                        .show(ui, |ui| {
                            ui.label("Space View:");
                            ctx.space_view_button_to(ui, &space_view.name, *space_view_id);
                            ui.end_row();

                            ui.label("Object Path:");
                            ctx.obj_path_button(ui, obj_path);
                            ui.end_row();
                        });

                    let mut props = space_view.obj_tree_properties.projected.get(obj_path);
                    obj_props_ui(ui, &mut props);
                    space_view
                        .obj_tree_properties
                        .individual
                        .set(obj_path.clone(), props);
                } else {
                    ctx.rec_cfg.selection = Selection::None;
                }
            }
        }
    }

    /// Updates the current selection.
    /// Intended to be called once per frame with the current selection for that frame.
    ///
    /// This is a no-op if `selection` == `current_selection`.
    pub fn update_selection(&mut self, selection: &Selection) {
        self.history.update_selection(selection);
    }
}

fn obj_type_name(log_db: &LogDb, obj_type_path: &ObjTypePath) -> String {
    if let Some(typ) = log_db.obj_db.types.get(obj_type_path) {
        format!("{typ:?}")
    } else {
        "<UNKNOWN>".to_owned()
    }
}

fn ui_space_view(ctx: &mut ViewerContext<'_>, ui: &mut egui::Ui, space_view: &mut SpaceView) {
    egui::Grid::new("space_view").striped(true).show(ui, |ui| {
        ui.label("Name:");
        ui.label(&space_view.name);
        ui.end_row();

        ui.label("Path:");
        ctx.obj_path_button(ui, &space_view.space_path);
        ui.end_row();
    });

    ui.separator();

    use super::space_view::ViewCategory;
    match space_view.category {
        ViewCategory::ThreeD => {
            ui.label("3D view.");
            super::view_3d::show_settings_ui(ctx, ui, &mut space_view.view_state.state_3d);
        }
        ViewCategory::Tensor => {
            if let Some(state_tensor) = &mut space_view.view_state.state_tensor {
                ui.label("Tensor view.");
                state_tensor.ui(ui);
            }
        }
        ViewCategory::TwoD | ViewCategory::Text | ViewCategory::Plot => {}
    }
}

<<<<<<< HEAD
// --- Selection history ---

/// A `Selection` and its index into the historical stack.
#[derive(Debug, Clone)]
struct HistoricalSelection {
    index: usize,
    selection: Selection,
}

impl From<(usize, Selection)> for HistoricalSelection {
    fn from((index, selection): (usize, Selection)) -> Self {
        Self { index, selection }
    }
}

// ---

/// A stack of `Selection`s, used to implement "undo/redo"-like semantics for selections.
#[derive(Default, Clone, Debug, serde::Serialize, serde::Deserialize)]
struct SelectionHistory {
    current: usize, // index into `self.stack`
    stack: Vec<Selection>,
    show_detailed: bool,
}

impl SelectionHistory {
    pub fn current(&self) -> Option<HistoricalSelection> {
        self.stack
            .get(self.current)
            .cloned()
            .map(|s| (self.current, s).into())
    }
    pub fn previous(&self) -> Option<HistoricalSelection> {
        (self.current > 0).then(|| (self.current - 1, self.stack[self.current - 1].clone()).into())
    }
    pub fn next(&self) -> Option<HistoricalSelection> {
        (self.current < self.stack.len().saturating_sub(1))
            .then(|| (self.current + 1, self.stack[self.current + 1].clone()).into())
    }

    pub fn update_selection(&mut self, selection: &Selection) {
        // Selecting nothing is irrelevant from a history standpoint.
        if matches!(selection, Selection::None) {
            return;
        }

        // Do not grow the history if the thing being selected is equal to the value that the
        // current history cursor points to.
        if let Some(current) = self.current() {
            if current.selection == *selection {
                return;
            }
        }

        // Make sure to clear the entire redo history past this point: we are engaging in a
        // diverging timeline!
        if !self.stack.is_empty() {
            self.stack.drain(self.current + 1..);
        }

        self.stack.push(selection.clone());
        self.current = self.stack.len() - 1;
    }

    pub fn clear(&mut self) {
        self.current = 0;
        self.stack.clear();
    }

    pub fn show(&mut self, ui: &mut egui::Ui, blueprint: &Blueprint) -> Option<Selection> {
        let sel1 = ui
            // so the strip doesn't try and occupy the entire vertical space
            .horizontal(|ui| self.show_control_bar(ui, blueprint))
            .inner;

        if !self.show_detailed {
            return sel1.map(|sel| sel.selection);
        }

        let sel2 = ui
            .vertical(|ui| self.show_detailed_view(ui, blueprint))
            .inner;

        sel1.or(sel2).map(|sel| sel.selection)
    }

    fn show_control_bar(
        &mut self,
        ui: &mut egui::Ui,
        blueprint: &Blueprint,
    ) -> Option<HistoricalSelection> {
        use egui_extras::{Size, StripBuilder};

        const BIG_BUTTON_SIZE: f32 = 50.0;
        const TINY_BUTTON_SIZE: f32 = 15.0;
        const MIN_COMBOBOX_SIZE: f32 = 100.0;

        let font_id = egui::TextStyle::Body.resolve(ui.style());

        let mut res = None;
        StripBuilder::new(ui)
            .size(Size::exact(BIG_BUTTON_SIZE)) // prev
            .size(Size::exact(TINY_BUTTON_SIZE)) // clear
            .size(Size::remainder().at_least(MIN_COMBOBOX_SIZE)) // browser
            .size(Size::exact(TINY_BUTTON_SIZE)) // expand/collapse
            .size(Size::exact(BIG_BUTTON_SIZE)) // next
            .horizontal(|mut strip| {
                // prev
                let mut prev = None;
                strip.cell(|ui| {
                    prev = self.show_prev_button(ui, blueprint);
                });

                // clear
                strip.cell(|ui| {
                    if ui
                        .small_button("↺")
                        .on_hover_text("Clear history")
                        .clicked()
                    {
                        self.clear();
                    }
                });

                // browser
                let mut picked = None;
                strip.cell(|ui| {
                    let clipped_width = ui.available_width() * 0.8; // leave some space for the icon!
                    picked = egui::ComboBox::from_id_source("history_browser")
                        .width(ui.available_width())
                        .wrap(false)
                        // TODO(cmc): ideally I would want this to show full selection string
                        // on hover (needs egui patch).
                        .selected_text(self.current().map_or_else(String::new, |sel| {
                            selection_to_clipped_string(
                                ui,
                                blueprint,
                                &sel.selection,
                                &font_id,
                                clipped_width,
                            )
                        }))
                        .show_ui(ui, |ui| {
                            for (i, sel) in self.stack.iter().enumerate() {
                                ui.horizontal(|ui| {
                                    show_selection_index(ui, i);
                                    show_selection_kind(ui, sel);
                                    let sel = selection_to_clipped_string(
                                        ui,
                                        blueprint,
                                        sel,
                                        &font_id,
                                        clipped_width,
                                    );
                                    ui.selectable_value(&mut self.current, i, sel);
                                });
                            }
                        })
                        .inner
                        .and_then(|_| self.current());
                });

                // collapse/expand
                strip.cell(|ui| {
                    let shortcut = &crate::ui::kb_shortcuts::TOGGLE_SELECTION_DETAILED;
                    if ui
                    .small_button(if self.show_detailed { "⏶" } else { "⏷" })
                    .on_hover_text(format!(
                        "{} detailed history view ({})",
                        if self.show_detailed { "Collapse" } else { "Expand" },
                        ui.ctx().format_shortcut(shortcut)
                    ))
                    .clicked()
                    // TODO(cmc): feels like using the shortcut should highlight the associated
                    // button or something (but then again it, it'd make more sense to do that
                    // at the egui level rather than specifically here).
                    || ui.ctx().input_mut().consume_shortcut(shortcut)
                    {
                        self.show_detailed = !self.show_detailed;
                    }
                });

                // next
                let mut next = None;
                strip.cell(|ui| {
                    next = self.show_next_button(ui, blueprint);
                });

                res = prev.or(picked).or(next);
            });

        res
    }

    fn show_detailed_view(
        &mut self,
        ui: &mut egui::Ui,
        blueprint: &Blueprint,
    ) -> Option<HistoricalSelection> {
        let mut picked = None;

        fn show_row(
            ui: &mut egui::Ui,
            blueprint: &Blueprint,
            enabled: bool,
            label: &str,
            sel: Option<HistoricalSelection>,
        ) -> bool {
            ui.label(label);

            let Some(sel) = sel else {
                ui.end_row();
                return false;
            };

            let clicked = ui
                .add_enabled_ui(enabled, |ui| {
                    ui.horizontal(|ui| {
                        show_selection_index(ui, sel.index);
                        show_selection_kind(ui, &sel.selection);
                        // No clipping for the detailed view: this will resize the side
                        // panel as needed!
                        ui.selectable_label(false, selection_to_string(blueprint, &sel.selection))
                            .clicked()
                    })
                    .inner
                })
                .inner;

            ui.end_row();

            clicked
        }

        egui::Grid::new("selection_history")
            .num_columns(3)
            .show(ui, |ui| {
                if show_row(ui, blueprint, true, "Previous", self.previous()) {
                    self.current -= 1;
                    picked = self.current();
                }

                _ = show_row(ui, blueprint, false, "Current", self.current());

                if show_row(ui, blueprint, true, "Next", self.next()) {
                    self.current += 1;
                    picked = self.current();
                }
            });

        picked
    }

    fn show_prev_button(
        &mut self,
        ui: &mut egui::Ui,
        blueprint: &Blueprint,
    ) -> Option<HistoricalSelection> {
        const PREV_BUTTON: &str = "⏴ Prev";
        if let Some(previous) = self.previous() {
            let shortcut = &crate::ui::kb_shortcuts::SELECTION_PREVIOUS;
            let button_clicked = ui
                .small_button(PREV_BUTTON)
                .on_hover_text(format!(
                    "Go to previous selection ({}):\n[{}] {}",
                    ui.ctx().format_shortcut(shortcut),
                    previous.index,
                    selection_to_string(blueprint, &previous.selection),
                ))
                .clicked();
            // TODO(cmc): feels like using the shortcut should highlight the associated
            // button or something (but then again it, it'd make more sense to do that
            // at the egui level rather than specifically here).
            let shortcut_used = ui.ctx().input_mut().consume_shortcut(shortcut);
            if (button_clicked || shortcut_used) && previous.index != self.current {
                self.current = previous.index;
                return self.current();
            }
        } else {
            // Creating a superfluous horizontal UI so that we can still have hover text.
            ui.horizontal(|ui| ui.add_enabled(false, egui::Button::new(PREV_BUTTON)))
                .response
                .on_hover_text("No past selections found");
        }

        None
    }

    fn show_next_button(
        &mut self,
        ui: &mut egui::Ui,
        blueprint: &Blueprint,
    ) -> Option<HistoricalSelection> {
        const NEXT_BUTTON: &str = "Next ⏵";
        if let Some(next) = self.next() {
            let shortcut = &crate::ui::kb_shortcuts::SELECTION_NEXT;
            let button_clicked = ui
                .small_button(NEXT_BUTTON)
                .on_hover_text(format!(
                    "Go to next selection ({}):\n[{}] {}",
                    ui.ctx().format_shortcut(shortcut),
                    next.index,
                    selection_to_string(blueprint, &next.selection),
                ))
                .clicked();
            // TODO(cmc): feels like using the shortcut should highlight the associated
            // button or something (but then again it, it'd make more sense to do that
            // at the egui level rather than specifically here).
            let shortcut_used = ui.ctx().input_mut().consume_shortcut(shortcut);
            if (button_clicked || shortcut_used) && next.index != self.current {
                self.current = next.index;
                return self.current();
            }
        } else {
            // Creating a superfluous horizontal UI so that we can still have hover text.
            ui.horizontal(|ui| ui.add_enabled(false, egui::Button::new(NEXT_BUTTON)))
                .response
                .on_hover_text("No future selections found");
        }

        None
    }
}

fn show_selection_index(ui: &mut egui::Ui, index: usize) {
    ui.weak(RichText::new(format!("{index:3}")).monospace());
}

// Different kinds of selections can share the same path in practice! We need to
// differentiate those in the UI to avoid confusion.
fn show_selection_kind(ui: &mut egui::Ui, sel: &Selection) {
    ui.weak(
        RichText::new(match sel {
            Selection::None => "NONE",
            Selection::MsgId(_) => "MSG",
            Selection::ObjTypePath(_) => "TYPE",
            Selection::Instance(_) => "INST",
            Selection::DataPath(_) => "DATA",
            Selection::Space(_) => "SPACE",
            Selection::SpaceView(_) => "VIEW",
        })
        .monospace(),
    );
}

fn selection_to_string(blueprint: &Blueprint, sel: &Selection) -> String {
    if let Selection::SpaceView(id) = sel {
        if let Some(space_view) = blueprint.viewport.get_space_view(id) {
            return space_view.name.clone();
        }
    }

    sel.to_string()
}

fn selection_to_clipped_string(
    ui: &mut egui::Ui,
    blueprint: &Blueprint,
    sel: &Selection,
    font_id: &egui::FontId,
    width: f32,
) -> String {
    let mut width = width - ui.fonts().glyph_width(font_id, '…');
    let mut sel = selection_to_string(blueprint, sel)
        .chars()
        .rev()
        .take_while(|c| {
            width -= ui.fonts().glyph_width(font_id, *c);
            width > 0.0
        })
        .collect::<String>();
    if width <= 0.0 {
        sel += "…";
    }
    sel.chars().rev().collect()
=======
fn obj_props_ui(ui: &mut egui::Ui, obj_props: &mut ObjectProps) {
    let ObjectProps { visible } = obj_props;
    ui.checkbox(visible, "Visible");
>>>>>>> 8c00bebd
}<|MERGE_RESOLUTION|>--- conflicted
+++ resolved
@@ -1,9 +1,5 @@
-<<<<<<< HEAD
 use egui::RichText;
-use re_data_store::log_db::LogDb;
-=======
 use re_data_store::{log_db::LogDb, ObjectProps};
->>>>>>> 8c00bebd
 use re_log_types::LogMsg;
 
 use crate::{data_ui::*, ui::Blueprint, Preview, Selection, ViewerContext};
@@ -269,7 +265,6 @@
     }
 }
 
-<<<<<<< HEAD
 // --- Selection history ---
 
 /// A `Selection` and its index into the historical stack.
@@ -645,9 +640,9 @@
         sel += "…";
     }
     sel.chars().rev().collect()
-=======
+}
+
 fn obj_props_ui(ui: &mut egui::Ui, obj_props: &mut ObjectProps) {
     let ObjectProps { visible } = obj_props;
     ui.checkbox(visible, "Visible");
->>>>>>> 8c00bebd
 }
use egui::NumExt as _;

use re_data_store::{
    ColorMapper, Colormap, EditableAutoValue, EntityPath, EntityProperties, VisibleHistory,
};
use re_data_ui::{image_meaning_for_entity, item_ui, DataUi};
use re_log_types::{DataRow, RowId, TimePoint};
use re_space_view_time_series::TimeSeriesSpaceView;
use re_types::{
    components::{PinholeProjection, Transform3D},
    tensor_data::TensorDataMeaning,
};
use re_ui::list_item::ListItem;
use re_ui::ReUi;
use re_viewer_context::{
<<<<<<< HEAD
    gpu_bridge::colormap_dropdown_button_ui, Item, SpaceViewClass, SpaceViewClassName, SpaceViewId,
    UiVerbosity, ViewerContext,
=======
    gpu_bridge::colormap_dropdown_button_ui, Item, SpaceViewClassName, SpaceViewId, SystemCommand,
    SystemCommandSender as _, UiVerbosity, ViewerContext,
>>>>>>> 086b6817
};
use re_viewport::{external::re_space_view::QueryExpressions, Viewport, ViewportBlueprint};

use crate::ui::visible_history::visible_history_ui;

use super::selection_history_ui::SelectionHistoryUi;

// ---

/// The "Selection View" sidebar.
#[derive(Default, serde::Deserialize, serde::Serialize)]
#[serde(default)]
pub(crate) struct SelectionPanel {
    selection_state_ui: SelectionHistoryUi,
}

impl SelectionPanel {
    pub fn show_panel(
        &mut self,
        ctx: &mut ViewerContext<'_>,
        ui: &mut egui::Ui,
        viewport: &mut Viewport<'_, '_>,
        expanded: bool,
    ) {
        let screen_width = ui.ctx().screen_rect().width();

        let panel = egui::SidePanel::right("selection_view")
            .min_width(120.0)
            .default_width((0.45 * screen_width).min(250.0).round())
            .max_width((0.65 * screen_width).round())
            .resizable(true)
            .frame(egui::Frame {
                fill: ui.style().visuals.panel_fill,
                ..Default::default()
            });

        // Always reset the VH highlight, and let the UI re-set it if needed.
        ctx.rec_cfg.visible_history_highlight = None;

        panel.show_animated_inside(ui, expanded, |ui: &mut egui::Ui| {
            // Set the clip rectangle to the panel for the benefit of nested, "full span" widgets
            // like large collapsing headers. Here, no need to extend `ui.max_rect()` as the
            // enclosing frame doesn't have inner margins.
            ui.set_clip_rect(ui.max_rect());

            ctx.re_ui.panel_content(ui, |_, ui| {
                let hover = "The Selection View contains information and options about the \
                    currently selected object(s)";
                ctx.re_ui
                    .panel_title_bar_with_buttons(ui, "Selection", Some(hover), |ui| {
                        if let Some(selection) = self.selection_state_ui.selection_ui(
                            ctx.re_ui,
                            ui,
                            &viewport.blueprint,
                            &mut ctx.selection_state_mut().history,
                        ) {
                            ctx.selection_state_mut()
                                .set_selection(selection.iter().cloned());
                        }
                    });
            });

            // move the vertical spacing between the title and the content to _inside_ the scroll
            // area
            ui.add_space(-ui.spacing().item_spacing.y);

            egui::ScrollArea::both()
                .auto_shrink([false; 2])
                .show(ui, |ui| {
                    ui.add_space(ui.spacing().item_spacing.y);
                    ctx.re_ui.panel_content(ui, |_, ui| {
                        self.contents(ctx, ui, viewport);
                    });
                });
        });
    }

    #[allow(clippy::unused_self)]
    fn contents(
        &mut self,
        ctx: &mut ViewerContext<'_>,
        ui: &mut egui::Ui,
        viewport: &mut Viewport<'_, '_>,
    ) {
        re_tracing::profile_function!();

        let query = ctx.current_query();

        if ctx.selection().is_empty() {
            return;
        }

        // no gap before the first item title
        ui.add_space(-ui.spacing().item_spacing.y);

        let selection = ctx.selection().to_vec();
        for (i, item) in selection.iter().enumerate() {
            ui.push_id(i, |ui| {
                what_is_selected_ui(ui, ctx, &mut viewport.blueprint, item);

                if let Item::SpaceView(space_view_id) = item {
                    space_view_top_level_properties(
                        ui,
                        ctx,
                        &mut viewport.blueprint,
                        space_view_id,
                    );
                }

                if has_data_section(item) {
                    ctx.re_ui.large_collapsing_header(ui, "Data", true, |ui| {
                        item.data_ui(ctx, ui, UiVerbosity::All, &query);
                    });
                }

                if has_blueprint_section(item) {
                    ctx.re_ui
                        .large_collapsing_header(ui, "Blueprint", true, |ui| {
                            blueprint_ui(ui, ctx, viewport, item);
                        });
                }

                if i < selection.len() - 1 {
                    // Add space some space between selections
                    ui.add_space(8.);
                }
            });
        }
    }
}

fn has_data_section(item: &Item) -> bool {
    match item {
        Item::ComponentPath(_) | Item::InstancePath(_, _) => true,
        // Skip data ui since we don't know yet what to show for these.
        Item::SpaceView(_) | Item::DataBlueprintGroup(_, _, _) => false,
    }
}

fn space_view_button(
    ctx: &mut ViewerContext<'_>,
    ui: &mut egui::Ui,
    space_view: &re_viewport::SpaceViewBlueprint,
) -> egui::Response {
    let item = Item::SpaceView(space_view.id);
    let is_selected = ctx.selection().contains(&item);

    let response = ctx
        .re_ui
        .selectable_label_with_icon(
            ui,
            space_view.class(ctx.space_view_class_registry).icon(),
            space_view.display_name.clone(),
            is_selected,
        )
        .on_hover_text("Space View");
    item_ui::cursor_interact_with_selectable(ctx, response, item)
}

/// What is selected and where is it located?
///
/// This includes a title bar and contextual information about there this item is located.
fn what_is_selected_ui(
    ui: &mut egui::Ui,
    ctx: &mut ViewerContext<'_>,
    viewport: &mut ViewportBlueprint<'_>,
    item: &Item,
) {
    match item {
        Item::ComponentPath(re_log_types::ComponentPath {
            entity_path,
            component_name,
        }) => {
            item_title_ui(
                ctx.re_ui,
                ui,
                component_name.short_name(),
                None,
                &format!(
                    "Component {} of entity '{}'",
                    component_name.full_name(),
                    entity_path
                ),
            );

            ui.horizontal(|ui| {
                ui.label("component of");
                item_ui::entity_path_button(ctx, ui, None, entity_path);
            });

            list_existing_data_blueprints(ui, ctx, entity_path, viewport);
        }
        Item::SpaceView(space_view_id) => {
            if let Some(space_view) = viewport.space_view_mut(space_view_id) {
                let space_view_class = space_view.class(ctx.space_view_class_registry);
                item_title_ui(
                    ctx.re_ui,
                    ui,
                    &space_view.display_name,
                    Some(space_view_class.icon()),
                    &format!(
                        "Space View {:?} of type {}",
                        space_view.display_name,
                        space_view_class.name(),
                    ),
                );
            }
        }
        Item::InstancePath(space_view_id, instance_path) => {
            let typ = if instance_path.instance_key.is_splat() {
                "Entity"
            } else {
                "Entity instance"
            };

            if let Some(space_view_id) = space_view_id {
                if let Some(space_view) = viewport.space_view_mut(space_view_id) {
                    item_title_ui(
                        ctx.re_ui,
                        ui,
                        instance_path.to_string().as_str(),
                        None,
                        &format!(
                            "{typ} '{instance_path}' as shown in Space View {:?}",
                            space_view.display_name
                        ),
                    );

                    ui.horizontal(|ui| {
                        ui.label("in");
                        space_view_button(ctx, ui, space_view);
                    });
                }
            } else {
                item_title_ui(
                    ctx.re_ui,
                    ui,
                    instance_path.to_string().as_str(),
                    None,
                    &format!("{typ} '{instance_path}'"),
                );

                list_existing_data_blueprints(ui, ctx, &instance_path.entity_path, viewport);
            }
        }
        Item::DataBlueprintGroup(space_view_id, _query_id, entity_path) => {
            if let Some(space_view) = viewport.space_view(space_view_id) {
                item_title_ui(
                    ctx.re_ui,
                    ui,
                    &entity_path.to_string(),
                    Some(&re_ui::icons::CONTAINER),
                    &format!(
                        "Group {:?} as shown in Space View {:?}",
                        entity_path, space_view.display_name
                    ),
                );

                ui.horizontal(|ui| {
                    ui.label("in");
                    space_view_button(ctx, ui, space_view);
                });
            }
        }
    }
}

/// A title bar for an item.
fn item_title_ui(
    re_ui: &re_ui::ReUi,
    ui: &mut egui::Ui,
    name: &str,
    icon: Option<&re_ui::Icon>,
    hover: &str,
) -> egui::Response {
    let mut list_item = ListItem::new(re_ui, name)
        .with_height(ReUi::title_bar_height())
        .selected(true);

    if let Some(icon) = icon {
        list_item = list_item.with_icon(icon);
    }

    list_item.show(ui).on_hover_text(hover)
}

/// Display a list of all the space views an entity appears in.
fn list_existing_data_blueprints(
    ui: &mut egui::Ui,
    ctx: &mut ViewerContext<'_>,
    entity_path: &EntityPath,
    blueprint: &ViewportBlueprint<'_>,
) {
    let space_views_with_path = blueprint.space_views_containing_entity_path(ctx, entity_path);

    if space_views_with_path.is_empty() {
        ui.weak("(Not shown in any Space View)");
    } else {
        for space_view_id in &space_views_with_path {
            if let Some(space_view) = blueprint.space_view(space_view_id) {
                ui.horizontal(|ui| {
                    item_ui::entity_path_button_to(
                        ctx,
                        ui,
                        Some(*space_view_id),
                        entity_path,
                        "Shown",
                    );
                    ui.label("in");
                    space_view_button(ctx, ui, space_view);
                });
            }
        }
    }
}

/// Display the top-level properties of a space view.
///
/// This includes the name, space origin entity, and space view type. These properties are singled
/// out as needing to be edited in most case when creating a new Space View, which is why they are
/// shown at the very top.
fn space_view_top_level_properties(
    ui: &mut egui::Ui,
    ctx: &mut ViewerContext<'_>,
    viewport: &mut ViewportBlueprint<'_>,
    space_view_id: &SpaceViewId,
) {
    if let Some(space_view) = viewport.space_view_mut(space_view_id) {
        egui::Grid::new("space_view_top_level_properties")
            .num_columns(2)
            .show(ui, |ui| {
                ui.label("Name").on_hover_text(
                    "The name of the Space View used for display purposes. This can be any text \
                    string.",
                );
                ui.text_edit_singleline(&mut space_view.display_name);
                ui.end_row();

                ui.label("Space origin").on_hover_text(
                    "The origin Entity for this Space View. For spatial Space Views, the Space \
                    View's origin is the same as this Entity's origin and all transforms are \
                    relative to it.",
                );
                item_ui::entity_path_button(
                    ctx,
                    ui,
                    Some(*space_view_id),
                    &space_view.space_origin,
                );
                ui.end_row();

                ui.label("Type")
                    .on_hover_text("The type of this Space View");
                ui.label(&*space_view.class(ctx.space_view_class_registry).name());
                ui.end_row();
            });
    }
}

fn has_blueprint_section(item: &Item) -> bool {
    match item {
        Item::ComponentPath(_) => false,
        Item::InstancePath(space_view_id, _) => space_view_id.is_some(),
        _ => true,
    }
}

/// What is the blueprint stuff for this item?
fn blueprint_ui(
    ui: &mut egui::Ui,
    ctx: &mut ViewerContext<'_>,
    viewport: &mut Viewport<'_, '_>,
    item: &Item,
) {
    match item {
        Item::SpaceView(space_view_id) => {
            ui.horizontal(|ui| {
                if ui
                    .button("Add/remove Entities")
                    .on_hover_text("Manually add or remove Entities from the Space View")
                    .clicked()
                {
                    viewport
                        .show_add_remove_entities_window(*space_view_id);
                }

                if ui
                    .button("Clone Space View")
                    .on_hover_text("Create an exact duplicate of this Space View including all Blueprint settings")
                    .clicked()
                {
                    if let Some(space_view) = viewport.blueprint.space_view(space_view_id) {
                        let mut new_space_view = space_view.clone();
                        new_space_view.id = SpaceViewId::random();
                        viewport.blueprint.add_space_view(new_space_view);
                        viewport.blueprint.mark_user_interaction();
                    }
                }
            });

            if let Some(space_view) = viewport.blueprint.space_view(space_view_id) {
                if let Some(query) = space_view.queries.first() {
                    let expressions = query.expressions.expressions.join("\n");
                    let mut edited_expressions = expressions.clone();

                    ui.text_edit_multiline(&mut edited_expressions);

                    if edited_expressions != expressions {
                        let timepoint = TimePoint::timeless();

                        let expressions_component = QueryExpressions {
                            expressions: edited_expressions.split('\n').map(|s| s.into()).collect(),
                        };

                        let row = DataRow::from_cells1_sized(
                            RowId::random(),
                            query.id.as_entity_path(),
                            timepoint.clone(),
                            1,
                            [expressions_component],
                        )
                        .unwrap();

                        ctx.command_sender
                            .send_system(SystemCommand::UpdateBlueprint(
                                ctx.store_context.blueprint.store_id().clone(),
                                vec![row],
                            ));
                    }
                }
            }

            ui.add_space(ui.spacing().item_spacing.y);

            if let Some(space_view) = viewport.blueprint.space_view_mut(space_view_id) {
                let space_view_class = *space_view.class_name();
                let space_view_state = viewport.state.space_view_state_mut(
                    ctx.space_view_class_registry,
                    space_view.id,
                    space_view.class_name(),
                );

                // Space View don't inherit properties.
                let mut resolved_entity_props = EntityProperties::default();

                // TODO(#4194): it should be the responsibility of the space view to provide defaults for entity props
                if space_view_class == TimeSeriesSpaceView::NAME {
                    resolved_entity_props.visible_history.sequences = VisibleHistory::ALL;
                    resolved_entity_props.visible_history.nanos = VisibleHistory::ALL;
                }

                let root_data_result = space_view.root_data_result(ctx.store_context);
                let mut props = root_data_result
                    .individual_properties
                    .clone()
                    .unwrap_or(resolved_entity_props.clone());

                let cursor = ui.cursor();

                space_view
                    .class(ctx.space_view_class_registry)
                    .selection_ui(
                        ctx,
                        ui,
                        space_view_state,
                        &space_view.space_origin,
                        space_view.id,
                        &mut props,
                    );

                if cursor != ui.cursor() {
                    // add some space if something was rendered by selection_ui
                    //TODO(ab): use design token
                    ui.add_space(16.0);
                }

                visible_history_ui(
                    ctx,
                    ui,
                    &space_view_class,
                    true,
                    None,
                    &mut props.visible_history,
                    &resolved_entity_props.visible_history,
                );

                root_data_result.save_override(Some(props), ctx);
            }
        }

        Item::InstancePath(space_view_id, instance_path) => {
            if let Some(space_view_id) = space_view_id {
                if let Some(space_view) = viewport.blueprint.space_view_mut(space_view_id) {
                    if instance_path.instance_key.is_specific() {
                        ui.horizontal(|ui| {
                            ui.label("Part of");
                            item_ui::entity_path_button(
                                ctx,
                                ui,
                                Some(*space_view_id),
                                &instance_path.entity_path,
                            );
                        });
                        // TODO(emilk): show the values of this specific instance (e.g. point in the point cloud)!
                    } else {
                        // splat - the whole entity
                        let space_view_class = *space_view.class_name();
                        let entity_path = &instance_path.entity_path;
                        let as_group = false;

                        let query_result = ctx.lookup_query_result(space_view.query_id());
                        if let Some(data_result) = query_result
                            .tree
                            .lookup_result_by_path_and_group(entity_path, as_group)
                            .cloned()
                        {
                            let mut props = data_result
                                .individual_properties
                                .clone()
                                .unwrap_or_default();
                            entity_props_ui(
                                ctx,
                                ui,
                                &space_view_class,
                                Some(entity_path),
                                &mut props,
                                &data_result.resolved_properties,
                            );
                            data_result.save_override(Some(props), ctx);
                        }
                    }
                }
            }
        }

        Item::DataBlueprintGroup(space_view_id, query_id, group_path) => {
            if let Some(space_view) = viewport.blueprint.space_view_mut(space_view_id) {
                let as_group = true;

                let query_result = ctx.lookup_query_result(*query_id);
                if let Some(data_result) = query_result
                    .tree
                    .lookup_result_by_path_and_group(group_path, as_group)
                    .cloned()
                {
                    let space_view_class = *space_view.class_name();
                    let mut props = data_result
                        .individual_properties
                        .clone()
                        .unwrap_or_default();

                    entity_props_ui(
                        ctx,
                        ui,
                        &space_view_class,
                        None,
                        &mut props,
                        &data_result.resolved_properties,
                    );
                    data_result.save_override(Some(props), ctx);
                }
            } else {
                ctx.selection_state_mut().clear_current();
            }
        }

        Item::ComponentPath(_) => {}
    }
}

fn entity_props_ui(
    ctx: &mut ViewerContext<'_>,
    ui: &mut egui::Ui,
    space_view_class: &SpaceViewClassName,
    entity_path: Option<&EntityPath>,
    entity_props: &mut EntityProperties,
    resolved_entity_props: &EntityProperties,
) {
    let re_ui = ctx.re_ui;
    re_ui.checkbox(ui, &mut entity_props.visible, "Visible");
    re_ui
        .checkbox(ui, &mut entity_props.interactive, "Interactive")
        .on_hover_text("If disabled, the entity will not react to any mouse interaction");

    visible_history_ui(
        ctx,
        ui,
        space_view_class,
        false,
        entity_path,
        &mut entity_props.visible_history,
        &resolved_entity_props.visible_history,
    );

    egui::Grid::new("entity_properties")
        .num_columns(2)
        .show(ui, |ui| {
            // TODO(wumpf): It would be nice to only show pinhole & depth properties in the context of a 3D view.
            // if *view_state.state_spatial.nav_mode.get() == SpatialNavigationMode::ThreeD {
            if let Some(entity_path) = entity_path {
                pinhole_props_ui(ctx, ui, entity_path, entity_props);
                depth_props_ui(ctx, ui, entity_path, entity_props);
                transform3d_visualization_ui(ctx, ui, entity_path, entity_props);
            }
        });
}

fn colormap_props_ui(
    ctx: &mut ViewerContext<'_>,
    ui: &mut egui::Ui,
    entity_props: &mut EntityProperties,
) {
    let mut re_renderer_colormap = match *entity_props.color_mapper.get() {
        ColorMapper::Colormap(Colormap::Grayscale) => re_renderer::Colormap::Grayscale,
        ColorMapper::Colormap(Colormap::Turbo) => re_renderer::Colormap::Turbo,
        ColorMapper::Colormap(Colormap::Viridis) => re_renderer::Colormap::Viridis,
        ColorMapper::Colormap(Colormap::Plasma) => re_renderer::Colormap::Plasma,
        ColorMapper::Colormap(Colormap::Magma) => re_renderer::Colormap::Magma,
        ColorMapper::Colormap(Colormap::Inferno) => re_renderer::Colormap::Inferno,
    };

    ui.label("Color map");
    colormap_dropdown_button_ui(ctx.render_ctx, ui, &mut re_renderer_colormap);

    let new_colormap = match re_renderer_colormap {
        re_renderer::Colormap::Grayscale => Colormap::Grayscale,
        re_renderer::Colormap::Turbo => Colormap::Turbo,
        re_renderer::Colormap::Viridis => Colormap::Viridis,
        re_renderer::Colormap::Plasma => Colormap::Plasma,
        re_renderer::Colormap::Magma => Colormap::Magma,
        re_renderer::Colormap::Inferno => Colormap::Inferno,
    };
    entity_props.color_mapper = EditableAutoValue::UserEdited(ColorMapper::Colormap(new_colormap));

    ui.end_row();
}

fn pinhole_props_ui(
    ctx: &ViewerContext<'_>,
    ui: &mut egui::Ui,
    entity_path: &EntityPath,
    entity_props: &mut EntityProperties,
) {
    let query = ctx.current_query();
    let store = ctx.store_db.store();
    if store
        .query_latest_component::<PinholeProjection>(entity_path, &query)
        .is_some()
    {
        ui.label("Image plane distance");
        let mut distance = *entity_props.pinhole_image_plane_distance;
        let speed = (distance * 0.05).at_least(0.01);
        if ui
            .add(
                egui::DragValue::new(&mut distance)
                    .clamp_range(0.0..=1.0e8)
                    .speed(speed),
            )
            .on_hover_text("Controls how far away the image plane is")
            .changed()
        {
            entity_props.pinhole_image_plane_distance = EditableAutoValue::UserEdited(distance);
        }
        ui.end_row();
    }
}

fn depth_props_ui(
    ctx: &mut ViewerContext<'_>,
    ui: &mut egui::Ui,
    entity_path: &EntityPath,
    entity_props: &mut EntityProperties,
) -> Option<()> {
    re_tracing::profile_function!();

    let query = ctx.current_query();
    let store = ctx.store_db.store();

    let meaning = image_meaning_for_entity(entity_path, ctx);

    if meaning != TensorDataMeaning::Depth {
        return Some(());
    }
    let image_projection_ent_path = store
        .query_latest_component_at_closest_ancestor::<PinholeProjection>(entity_path, &query)?
        .0;

    let mut backproject_depth = *entity_props.backproject_depth;

    if ctx
        .re_ui
        .checkbox(ui, &mut backproject_depth, "Backproject Depth")
        .on_hover_text(
            "If enabled, the depth texture will be backprojected into a point cloud rather \
                than simply displayed as an image.",
        )
        .changed()
    {
        entity_props.backproject_depth = EditableAutoValue::UserEdited(backproject_depth);
    }
    ui.end_row();

    if backproject_depth {
        ui.label("Pinhole");
        item_ui::entity_path_button(ctx, ui, None, &image_projection_ent_path).on_hover_text(
            "The entity path of the pinhole transform being used to do the backprojection.",
        );
        ui.end_row();

        depth_from_world_scale_ui(ui, &mut entity_props.depth_from_world_scale);

        backproject_radius_scale_ui(ui, &mut entity_props.backproject_radius_scale);

        // TODO(cmc): This should apply to the depth map entity as a whole, but for that we
        // need to get the current hardcoded colormapping out of the image cache first.
        colormap_props_ui(ctx, ui, entity_props);
    }

    Some(())
}

fn depth_from_world_scale_ui(ui: &mut egui::Ui, property: &mut EditableAutoValue<f32>) {
    ui.label("Backproject meter");
    let mut value = *property.get();
    let speed = (value * 0.05).at_least(0.01);
    let response = ui
    .add(
        egui::DragValue::new(&mut value)
            .clamp_range(0.0..=1.0e8)
            .speed(speed),
    )
    .on_hover_text("How many steps in the depth image correspond to one world-space unit. For instance, 1000 means millimeters.\n\
                    Double-click to reset.");
    if response.double_clicked() {
        // reset to auto - the exact value will be restored somewhere else
        *property = EditableAutoValue::Auto(value);
        response.surrender_focus();
    } else if response.changed() {
        *property = EditableAutoValue::UserEdited(value);
    }
    ui.end_row();
}

fn backproject_radius_scale_ui(ui: &mut egui::Ui, property: &mut EditableAutoValue<f32>) {
    ui.label("Backproject radius scale");
    let mut value = *property.get();
    let speed = (value * 0.01).at_least(0.001);
    let response = ui
        .add(
            egui::DragValue::new(&mut value)
                .clamp_range(0.0..=1.0e8)
                .speed(speed),
        )
        .on_hover_text(
            "Scales the radii of the points in the backprojected point cloud.\n\
            This is a factor of the projected pixel diameter. \
            This means a scale of 0.5 will leave adjacent pixels at the same depth value just touching.\n\
            Double-click to reset.",
        );
    if response.double_clicked() {
        *property = EditableAutoValue::Auto(2.0);
        response.surrender_focus();
    } else if response.changed() {
        *property = EditableAutoValue::UserEdited(value);
    }
    ui.end_row();
}

fn transform3d_visualization_ui(
    ctx: &ViewerContext<'_>,
    ui: &mut egui::Ui,
    entity_path: &EntityPath,
    entity_props: &mut EntityProperties,
) {
    re_tracing::profile_function!();

    let query = ctx.current_query();
    if ctx
        .store_db
        .store()
        .query_latest_component::<Transform3D>(entity_path, &query)
        .is_none()
    {
        return;
    }

    let show_arrows = &mut entity_props.transform_3d_visible;
    let arrow_length = &mut entity_props.transform_3d_size;

    {
        let mut checked = *show_arrows.get();
        let response = ctx.re_ui.checkbox(ui, &mut checked, "Show transform").on_hover_text(
            "Enables/disables the display of three arrows to visualize the (accumulated) transform at this entity. Red/green/blue show the x/y/z axis respectively.");
        if response.changed() {
            *show_arrows = EditableAutoValue::UserEdited(checked);
        }
        if response.double_clicked() {
            *show_arrows = EditableAutoValue::Auto(checked);
        }
    }

    if *show_arrows.get() {
        ui.end_row();
        ui.label("Transform-arrow length");
        let mut value = *arrow_length.get();
        let speed = (value * 0.05).at_least(0.001);
        let response = ui
            .add(
                egui::DragValue::new(&mut value)
                    .clamp_range(0.0..=1.0e8)
                    .speed(speed),
            )
            .on_hover_text(
                "How long the arrows should be in the entity's own coordinate system. Double-click to reset to auto.",
            );
        if response.double_clicked() {
            // reset to auto - the exact value will be restored somewhere else
            *arrow_length = EditableAutoValue::Auto(value);
            response.surrender_focus();
        } else if response.changed() {
            *arrow_length = EditableAutoValue::UserEdited(value);
        }
    }

    ui.end_row();
}<|MERGE_RESOLUTION|>--- conflicted
+++ resolved
@@ -13,13 +13,8 @@
 use re_ui::list_item::ListItem;
 use re_ui::ReUi;
 use re_viewer_context::{
-<<<<<<< HEAD
     gpu_bridge::colormap_dropdown_button_ui, Item, SpaceViewClass, SpaceViewClassName, SpaceViewId,
-    UiVerbosity, ViewerContext,
-=======
-    gpu_bridge::colormap_dropdown_button_ui, Item, SpaceViewClassName, SpaceViewId, SystemCommand,
-    SystemCommandSender as _, UiVerbosity, ViewerContext,
->>>>>>> 086b6817
+    SystemCommand, SystemCommandSender as _, UiVerbosity, ViewerContext,
 };
 use re_viewport::{external::re_space_view::QueryExpressions, Viewport, ViewportBlueprint};
 

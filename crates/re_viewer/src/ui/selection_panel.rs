--- conflicted
+++ resolved
@@ -587,14 +587,9 @@
                         &data_result.resolved_properties,
                     );
                     data_result.save_override(Some(props), ctx);
-<<<<<<< HEAD
-                } else {
-                    ctx.selection_state().clear_current();
-=======
->>>>>>> 0ab14127
                 }
             } else {
-                ctx.selection_state_mut().clear_current();
+                ctx.selection_state().clear_current();
             }
         }
 

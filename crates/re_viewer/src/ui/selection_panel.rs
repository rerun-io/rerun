use re_data_store::{log_db::LogDb, ObjectProps};
use re_log_types::{LogMsg, ObjTypePath, TimeType};

use crate::{
    data_ui::{
        show_arrow_msg, show_begin_recording_msg, show_detailed_data_msg, show_path_op_msg,
        show_type_msg, view_data, view_instance, view_object,
    },
    ui::Blueprint,
    Preview, Selection, ViewerContext,
};

// ---

/// The "Selection View" side-bar.
#[derive(Default, serde::Deserialize, serde::Serialize)]
#[serde(default)]
pub(crate) struct SelectionPanel {}

impl SelectionPanel {
    #[allow(clippy::unused_self)]
    pub fn show_panel(
        &mut self,
        ctx: &mut ViewerContext<'_>,
        egui_ctx: &egui::Context,
        blueprint: &mut Blueprint,
    ) {
        let panel = egui::SidePanel::right("selection_view")
            .resizable(true)
            .frame(ctx.re_ui.panel_frame());

        panel.show_animated(
            egui_ctx,
            blueprint.selection_panel_expanded,
            |ui: &mut egui::Ui| {
                if let Some(selection) = ctx.selection_history.selection_ui(ui, blueprint) {
                    ctx.set_selection(selection);
                }

                self.contents(ui, ctx, blueprint);
            },
        );
    }

    #[allow(clippy::unused_self)]
    fn contents(
        &mut self,
        ui: &mut egui::Ui,
        ctx: &mut ViewerContext<'_>,
        blueprint: &mut Blueprint,
    ) {
        crate::profile_function!();

        ui.separator();

        egui::ScrollArea::both()
            .auto_shrink([false; 2])
            .show(ui, |ui| {
                self.inner_ui(ctx, blueprint, ui);
            });
    }

    #[allow(clippy::unused_self)]
    fn inner_ui(
        &mut self,
        ctx: &mut ViewerContext<'_>,
        blueprint: &mut Blueprint,
        ui: &mut egui::Ui,
    ) {
        match ctx.selection() {
            Selection::None => {
                ui.weak("(nothing)");
            }
            Selection::MsgId(msg_id) => {
                // ui.label(format!("Selected msg_id: {:?}", msg_id));
                ui.label("Selected a specific log message");

                let msg = if let Some(msg) = ctx.log_db.get_log_msg(&msg_id) {
                    msg
                } else {
                    re_log::warn!("Unknown msg_id selected. Resetting selection");
                    ctx.clear_selection();
                    return;
                };

                match msg {
                    LogMsg::BeginRecordingMsg(msg) => {
                        show_begin_recording_msg(ui, msg);
                    }
                    LogMsg::TypeMsg(msg) => {
                        show_type_msg(ctx, ui, msg);
                    }
                    LogMsg::DataMsg(msg) => {
                        show_detailed_data_msg(ctx, ui, msg);
                        ui.separator();
                        view_object(ctx, ui, &msg.data_path.obj_path, Preview::Medium);
                    }
                    LogMsg::PathOpMsg(msg) => {
                        show_path_op_msg(ctx, ui, msg);
                    }
                    LogMsg::ArrowMsg(msg) => show_arrow_msg(ctx, ui, msg, Preview::Medium),
                }
            }
            Selection::ObjTypePath(obj_type_path) => {
                ui.label(format!("Selected object type path: {}", obj_type_path));
            }
            Selection::Instance(instance_id) => {
                ui.label(format!("Selected object: {}", instance_id));
                ui.horizontal(|ui| {
                    ui.label("Type path:");
                    ctx.type_path_button(ui, instance_id.obj_path.obj_type_path());
                });
                ui.horizontal(|ui| {
                    ui.label("Object type:");
                    ui.label(obj_type_name(
                        ctx.log_db,
                        instance_id.obj_path.obj_type_path(),
                    ));
                });
                ui.separator();
                view_instance(ctx, ui, &instance_id, Preview::Medium);
            }
            Selection::DataPath(data_path) => {
                ui.label(format!("Selected data path: {}", data_path));
                ui.horizontal(|ui| {
                    ui.label("Object path:");
                    ctx.obj_path_button(ui, &data_path.obj_path);
                });
                ui.horizontal(|ui| {
                    ui.label("Type path:");
                    ctx.type_path_button(ui, data_path.obj_path.obj_type_path());
                });
                ui.horizontal(|ui| {
                    ui.label("Object type:");
                    ui.label(obj_type_name(
                        ctx.log_db,
                        data_path.obj_path.obj_type_path(),
                    ));
                });

                ui.separator();

                view_data(ctx, ui, &data_path);
            }
            Selection::Space(space) => {
                ui.label(format!("Selected space: {}", space));
                // I really don't know what we should show here.
            }
            Selection::SpaceView(space_view_id) => {
                if let Some(space_view) = blueprint.viewport.space_view(&space_view_id) {
                    ui.heading("SpaceView");
                    ui.add_space(4.0);

                    if ui.button("Remove from Viewport").clicked() {
                        blueprint.viewport.remove(&space_view_id);
                        blueprint.viewport.mark_user_interaction();
                        ctx.clear_selection();
                    } else {
                        if ui.button("Clone Space View").clicked() {
                            blueprint.viewport.add_space_view(space_view.clone());
                            blueprint.viewport.mark_user_interaction();
                        }

                        if let Some(space_view) = blueprint.viewport.space_view_mut(&space_view_id)
                        {
                            ui.add_space(4.0);
                            space_view.selection_ui(ctx, ui);
                        }
                    }
                } else {
                    ctx.clear_selection();
                }
            }
            Selection::SpaceViewObjPath(space_view_id, obj_path) => {
                if let Some(space_view) = blueprint.viewport.space_view_mut(&space_view_id) {
                    egui::Grid::new("space_view_id_obj_path").show(ui, |ui| {
                        ui.label("Space View:");
                        ctx.space_view_button_to(ui, &space_view.name, space_view_id);
                        ui.end_row();

                        ui.label("Object Path:");
                        ctx.obj_path_button(ui, &obj_path);
                        ui.end_row();
                    });

                    let mut props = space_view.obj_properties.get(&obj_path);
                    obj_props_ui(ctx, ui, &mut props);
                    space_view.obj_properties.set(obj_path, props);
                } else {
                    ctx.clear_selection();
                }
            }
        }
    }
}

fn obj_type_name(log_db: &LogDb, obj_type_path: &ObjTypePath) -> String {
    if let Some(typ) = log_db.obj_db.types.get(obj_type_path) {
        format!("{typ:?}")
    } else {
        "<UNKNOWN>".to_owned()
    }
}

<<<<<<< HEAD
fn ui_space_view(ctx: &mut ViewerContext<'_>, ui: &mut egui::Ui, space_view: &mut SpaceView) {
    egui::Grid::new("space_view").num_columns(2).show(ui, |ui| {
        ui.label("Name:");
        ui.text_edit_singleline(&mut space_view.name);
        ui.end_row();

        ui.label("Path:");
        ctx.obj_path_button(ui, &space_view.space_path);
        ui.end_row();
    });

    ui.separator();

    use super::space_view::ViewCategory;
    match space_view.category {
        ViewCategory::Spatial => {
            ui.strong("Spatial view");
            space_view
                .view_state
                .state_spatial
                .show_settings_ui(ctx, ui);
        }
        ViewCategory::Tensor => {
            if let Some(state_tensor) = &mut space_view.view_state.state_tensor {
                ui.strong("Tensor view");
                state_tensor.ui(ui);
            }
        }
        ViewCategory::Text => {
            ui.strong("Text view");
            ui.add_space(4.0);
            view_text::text_filters_ui(ui, &mut space_view.view_state.state_text);
        }
        ViewCategory::Plot => {}
    }
}

=======
>>>>>>> 76611c52
fn obj_props_ui(ctx: &mut ViewerContext<'_>, ui: &mut egui::Ui, obj_props: &mut ObjectProps) {
    use egui::NumExt;

    let ObjectProps {
        visible,
        visible_history,
    } = obj_props;

    ui.checkbox(visible, "Visible");

    ui.horizontal(|ui| {
        ui.label("Visible history:");
        match ctx.rec_cfg.time_ctrl.timeline().typ() {
            TimeType::Time => {
                let mut time_sec = visible_history.nanos as f32 / 1e9;
                let speed = (time_sec * 0.05).at_least(0.01);
                ui.add(
                    egui::DragValue::new(&mut time_sec)
                        .clamp_range(0.0..=f32::INFINITY)
                        .speed(speed)
                        .suffix("s"),
                )
                .on_hover_text("Include this much history of the object in the Space View");
                visible_history.nanos = (time_sec * 1e9).round() as _;
            }
            TimeType::Sequence => {
                let speed = (visible_history.sequences as f32 * 0.05).at_least(1.0);
                ui.add(
                    egui::DragValue::new(&mut visible_history.sequences)
                        .clamp_range(0.0..=f32::INFINITY)
                        .speed(speed),
                )
                .on_hover_text("Include this much history of the object in the Space View");
            }
        }
    });
}<|MERGE_RESOLUTION|>--- conflicted
+++ resolved
@@ -202,46 +202,6 @@
     }
 }
 
-<<<<<<< HEAD
-fn ui_space_view(ctx: &mut ViewerContext<'_>, ui: &mut egui::Ui, space_view: &mut SpaceView) {
-    egui::Grid::new("space_view").num_columns(2).show(ui, |ui| {
-        ui.label("Name:");
-        ui.text_edit_singleline(&mut space_view.name);
-        ui.end_row();
-
-        ui.label("Path:");
-        ctx.obj_path_button(ui, &space_view.space_path);
-        ui.end_row();
-    });
-
-    ui.separator();
-
-    use super::space_view::ViewCategory;
-    match space_view.category {
-        ViewCategory::Spatial => {
-            ui.strong("Spatial view");
-            space_view
-                .view_state
-                .state_spatial
-                .show_settings_ui(ctx, ui);
-        }
-        ViewCategory::Tensor => {
-            if let Some(state_tensor) = &mut space_view.view_state.state_tensor {
-                ui.strong("Tensor view");
-                state_tensor.ui(ui);
-            }
-        }
-        ViewCategory::Text => {
-            ui.strong("Text view");
-            ui.add_space(4.0);
-            view_text::text_filters_ui(ui, &mut space_view.view_state.state_text);
-        }
-        ViewCategory::Plot => {}
-    }
-}
-
-=======
->>>>>>> 76611c52
 fn obj_props_ui(ctx: &mut ViewerContext<'_>, ui: &mut egui::Ui, obj_props: &mut ObjectProps) {
     use egui::NumExt;
 

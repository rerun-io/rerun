--- conflicted
+++ resolved
@@ -398,36 +398,6 @@
                 instance_path.entity_path.parent()
             };
 
-<<<<<<< HEAD
-            if let Some(space_view_id) = space_view_id {
-                if let Some(space_view) = viewport.space_view(space_view_id) {
-                    item_title_ui(
-                        ctx.re_ui,
-                        ui,
-                        name,
-                        Some(guess_instance_path_icon(ctx, instance_path)),
-                        &format!(
-                            "{typ} '{instance_path}' as shown in Space View {:?}",
-                            space_view.display_name
-                        ),
-                    );
-
-                    if let Some(parent) = parent {
-                        if !parent.is_root() {
-                            ui.horizontal(|ui| {
-                                ui.label("path");
-                                item_ui::entity_path_parts_buttons(
-                                    ctx,
-                                    &query,
-                                    store,
-                                    ui,
-                                    Some(*space_view_id),
-                                    &parent,
-                                );
-                            });
-                        }
-                    }
-=======
             item_title_ui(
                 ctx.re_ui,
                 ui,
@@ -435,7 +405,6 @@
                 Some(&re_ui::icons::ENTITY),
                 &format!("{typ} '{instance_path}'"),
             );
->>>>>>> 4e0673dd
 
             if let Some(parent) = parent {
                 if !parent.is_root() {
@@ -469,16 +438,11 @@
                     ctx.re_ui,
                     ui,
                     name,
-<<<<<<< HEAD
                     Some(guess_instance_path_icon(ctx, instance_path)),
-                    &format!("{typ} '{instance_path}'"),
-=======
-                    Some(&re_ui::icons::ENTITY),
                     &format!(
                         "{typ} '{instance_path}' as shown in Space View {:?}",
                         space_view.display_name
                     ),
->>>>>>> 4e0673dd
                 );
 
                 if let Some(parent) = parent {

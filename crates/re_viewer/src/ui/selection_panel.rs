--- conflicted
+++ resolved
@@ -11,13 +11,8 @@
 use crate::ui::Blueprint;
 
 use super::{
-<<<<<<< HEAD
     selection_history_ui::SelectionHistoryUi, space_view::SpaceViewState,
-    view_spatial::SpatialNavigationMode, ViewportState,
-=======
-    selection_history_ui::SelectionHistoryUi, space_view::ViewState,
     view_spatial::SpatialNavigationMode, Viewport, ViewportState,
->>>>>>> ac6eacc8
 };
 
 // ---

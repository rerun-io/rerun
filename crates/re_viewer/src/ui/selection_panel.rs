use egui::{NumExt as _, Ui};

use re_data_ui::{image_meaning_for_entity, item_ui, DataUi};
use re_entity_db::{
    ColorMapper, Colormap, EditableAutoValue, EntityPath, EntityProperties, InstancePath,
    VisibleHistory,
};
use re_log_types::{DataRow, EntityPathFilter, RowId};
use re_space_view_time_series::TimeSeriesSpaceView;
use re_types::{
    components::{PinholeProjection, Transform3D},
    tensor_data::TensorDataMeaning,
};
use re_types_core::components::InstanceKey;
use re_ui::list_item::ListItem;
use re_ui::ReUi;
use re_ui::SyntaxHighlighting as _;
use re_viewer_context::{
    blueprint_timepoint_for_writes, gpu_bridge::colormap_dropdown_button_ui, ContainerId,
    DataQueryId, HoverHighlight, Item, SpaceViewClass, SpaceViewClassIdentifier, SpaceViewId,
    SystemCommand, SystemCommandSender as _, UiVerbosity, ViewerContext,
};
use re_viewport::{
    external::re_space_view::blueprint::components::QueryExpressions, icon_for_container_kind,
    Contents, Viewport, ViewportBlueprint,
};

use crate::ui::override_ui::override_ui;
use crate::ui::{override_ui::override_visualizer_ui, visible_history::visible_history_ui};

use super::selection_history_ui::SelectionHistoryUi;

// ---

/// The "Selection View" sidebar.
#[derive(Default, serde::Deserialize, serde::Serialize)]
#[serde(default)]
pub(crate) struct SelectionPanel {
    selection_state_ui: SelectionHistoryUi,
}

/// The current time query, based on the current time control and an `entity_path`
///
/// If the user is inspecting the blueprint, and the `entity_path` is on the blueprint
/// timeline, then use the blueprint. Otherwise use the recording.
// TODO(jleibs): Ideally this wouldn't be necessary and we could make the assessment
// directly from the entity_path.
fn guess_query_and_store_for_selected_entity<'a>(
    ctx: &'a ViewerContext<'_>,
    entity_path: &EntityPath,
) -> (re_data_store::LatestAtQuery, &'a re_data_store::DataStore) {
    if ctx.app_options.inspect_blueprint_timeline
        && ctx.store_context.blueprint.is_logged_entity(entity_path)
    {
        (
            ctx.blueprint_cfg.time_ctrl.read().current_query(),
            &ctx.store_context.blueprint.store(),
        )
    } else {
        (
            ctx.rec_cfg.time_ctrl.read().current_query(),
            ctx.entity_db.store(),
        )
    }
}

impl SelectionPanel {
    pub fn show_panel(
        &mut self,
        ctx: &ViewerContext<'_>,
        ui: &mut egui::Ui,
        viewport: &mut Viewport<'_, '_>,
        expanded: bool,
    ) {
        let screen_width = ui.ctx().screen_rect().width();

        let panel = egui::SidePanel::right("selection_view")
            .min_width(120.0)
            .default_width((0.45 * screen_width).min(250.0).round())
            .max_width((0.65 * screen_width).round())
            .resizable(true)
            .frame(egui::Frame {
                fill: ui.style().visuals.panel_fill,
                ..Default::default()
            });

        // Always reset the VH highlight, and let the UI re-set it if needed.
        ctx.rec_cfg.time_ctrl.write().highlighted_range = None;

        panel.show_animated_inside(ui, expanded, |ui: &mut egui::Ui| {
            // Set the clip rectangle to the panel for the benefit of nested, "full span" widgets
            // like large collapsing headers. Here, no need to extend `ui.max_rect()` as the
            // enclosing frame doesn't have inner margins.
            ui.set_clip_rect(ui.max_rect());

            ctx.re_ui.panel_content(ui, |_, ui| {
                let hover = "The Selection View contains information and options about the \
                    currently selected object(s)";
                ctx.re_ui
                    .panel_title_bar_with_buttons(ui, "Selection", Some(hover), |ui| {
                        let mut history = ctx.selection_state().history.lock();
                        if let Some(selection) = self.selection_state_ui.selection_ui(
                            ctx.re_ui,
                            ui,
                            viewport.blueprint,
                            &mut history,
                        ) {
                            ctx.selection_state().set_selection(selection);
                        }
                    });
            });

            // move the vertical spacing between the title and the content to _inside_ the scroll
            // area
            ui.add_space(-ui.spacing().item_spacing.y);

            egui::ScrollArea::both()
                .auto_shrink([false; 2])
                .show(ui, |ui| {
                    ui.add_space(ui.spacing().item_spacing.y);
                    ctx.re_ui.panel_content(ui, |_, ui| {
                        self.contents(ctx, ui, viewport);
                    });
                });
        });
    }

    #[allow(clippy::unused_self)]
    fn contents(
        &mut self,
        ctx: &ViewerContext<'_>,
        ui: &mut egui::Ui,
        viewport: &mut Viewport<'_, '_>,
    ) {
        re_tracing::profile_function!();

        if ctx.selection().is_empty() {
            return;
        }

        // no gap before the first item title
        ui.add_space(-ui.spacing().item_spacing.y);

        let selection = ctx.selection();
        let multi_selection_verbosity = if selection.len() > 1 {
            UiVerbosity::LimitHeight
        } else {
            UiVerbosity::Full
        };
        for (i, item) in selection.iter_items().enumerate() {
            ui.push_id(i, |ui| {
                what_is_selected_ui(ui, ctx, viewport.blueprint, item);

                match item {
                    Item::Container(container_id) => {
                        container_top_level_properties(ui, ctx, viewport, container_id);

                        // the container children and related additive workflow is only available with the new container
                        // blueprints feature
                        if ctx.app_options.experimental_additive_workflow {
                            ui.add_space(12.0);
                            container_children(ui, ctx, viewport, container_id);
                        }
                    }

                    Item::SpaceView(space_view_id) => {
                        space_view_top_level_properties(ui, ctx, viewport.blueprint, space_view_id);
                    }

                    _ => {}
                }

                if let Some(data_ui_item) = data_section_ui(item) {
                    ctx.re_ui.large_collapsing_header(ui, "Data", true, |ui| {
                        let (query, store) = if let Some(entity_path) = item.entity_path() {
                            guess_query_and_store_for_selected_entity(ctx, entity_path)
                        } else {
                            (ctx.current_query(), ctx.entity_db.store())
                        };
                        data_ui_item.data_ui(ctx, ui, multi_selection_verbosity, &query, store);
                    });
                }

                // Special override section for space-view-entities
                if let Item::InstancePath(Some(space_view_id), instance_path) = item {
                    // Note: for now we only support overriding as a splat, rather than per-instance. So we
                    // only show the UI when we've selected a full entity (indicated by splat) so as not to
                    // me ambiguous as to what the override applies to.
                    if instance_path.instance_key == InstanceKey::SPLAT {
                        if let Some(space_view) = viewport.blueprint.space_views.get(space_view_id)
                        {
                            // TODO(jleibs): Overrides still require special handling inside the visualizers.
                            // For now, only show the override section for TimeSeries until support is implemented
                            // generically.
                            if space_view.class_identifier() == TimeSeriesSpaceView::IDENTIFIER {
                                ctx.re_ui
                                    .large_collapsing_header(ui, "Visualizers", true, |ui| {
                                        override_visualizer_ui(ctx, space_view, instance_path, ui);
                                    });
                                ctx.re_ui.large_collapsing_header(
                                    ui,
                                    "Component Overrides",
                                    true,
                                    |ui| {
                                        override_ui(ctx, space_view, instance_path, ui);
                                    },
                                );
                            }
                        }
                    }
                }

                if has_blueprint_section(item) {
                    ctx.re_ui
                        .large_collapsing_header(ui, "Blueprint", true, |ui| {
                            blueprint_ui(ui, ctx, viewport, item);
                        });
                }

                if i < selection.len() - 1 {
                    // Add space some space between selections
                    ui.add_space(8.);
                }
            });
        }
    }
}

fn container_children(
    ui: &mut egui::Ui,
    ctx: &ViewerContext<'_>,
    viewport: &mut Viewport<'_, '_>,
    container_id: &ContainerId,
) {
    let Some(container) = viewport.blueprint.container(container_id) else {
        return;
    };

    ui.horizontal(|ui| {
        ui.strong("Contents");

        ui.with_layout(egui::Layout::right_to_left(egui::Align::Center), |ui| {
            if ctx
                .re_ui
                .small_icon_button(ui, &re_ui::icons::ADD)
                .clicked()
            {
                viewport.show_add_space_view_or_container_modal(*container_id);
            }
        });
    });

    let show_content = |ui: &mut egui::Ui| {
        let mut has_child = false;
        for child_contents in &container.contents {
            has_child |= show_list_item_for_container_child(ui, ctx, viewport, child_contents);
        }

        if !has_child {
            ListItem::new(ctx.re_ui, "empty — use the + button to add content")
                .weak(true)
                .italics(true)
                .active(false)
                .show(ui);
        }
    };

    egui::Frame {
        outer_margin: egui::Margin::ZERO,
        inner_margin: egui::Margin::ZERO,
        stroke: ui.visuals().widgets.noninteractive.bg_stroke,
        ..Default::default()
    }
    .show(ui, |ui| {
        let clip_rect = ui.clip_rect();
        ui.set_clip_rect(ui.max_rect());
        ui.spacing_mut().item_spacing.y = 0.0;

        egui::Frame {
            inner_margin: egui::Margin::symmetric(4.0, 0.0),
            ..Default::default()
        }
        .show(ui, show_content);

        ui.set_clip_rect(clip_rect);
    });
}

fn data_section_ui(item: &Item) -> Option<Box<dyn DataUi>> {
    match item {
        Item::StoreId(store_id) => Some(Box::new(store_id.clone())),
        Item::ComponentPath(component_path) => Some(Box::new(component_path.clone())),
        Item::InstancePath(_, instance_path) => Some(Box::new(instance_path.clone())),
        // Skip data ui since we don't know yet what to show for these.
        Item::SpaceView(_) | Item::DataBlueprintGroup(_, _, _) | Item::Container(_) => None,
    }
}

fn space_view_button(
    ctx: &ViewerContext<'_>,
    ui: &mut egui::Ui,
    space_view: &re_viewport::SpaceViewBlueprint,
) -> egui::Response {
    let item = Item::SpaceView(space_view.id);
    let is_selected = ctx.selection().contains_item(&item);
    let space_view_name = space_view.display_name_or_default();

    let response = ctx
        .re_ui
        .selectable_label_with_icon(
            ui,
            space_view.class(ctx.space_view_class_registry).icon(),
            space_view_name.as_ref(),
            is_selected,
            space_view_name.style(),
        )
        .on_hover_text("Space View");
    item_ui::cursor_interact_with_selectable(ctx, response, item)
}

/// What is selected and where is it located?
///
/// This includes a title bar and contextual information about there this item is located.
fn what_is_selected_ui(
    ui: &mut egui::Ui,
    ctx: &ViewerContext<'_>,
    viewport: &ViewportBlueprint,
    item: &Item,
) {
    match item {
        Item::StoreId(store_id) => {
            let id_str = format!("{} ID: {}", store_id.kind, store_id);

            let title = if let Some(entity_db) = ctx.store_context.recording(store_id) {
                if let Some(info) = entity_db.store_info() {
                    let time = info
                        .started
                        .format_time_custom(
                            "[hour]:[minute]:[second]",
                            ctx.app_options.time_zone_for_timestamps,
                        )
                        .unwrap_or("<unknown time>".to_owned());

                    format!("{} - {}", info.application_id, time)
                } else {
                    id_str.clone()
                }
            } else {
                id_str.clone()
            };

            item_title_ui(ctx.re_ui, ui, &title, Some(&re_ui::icons::STORE), &id_str);
        }
        Item::Container(container_id) => {
            if let Some(container_blueprint) = viewport.container(container_id) {
                item_title_ui(
                    ctx.re_ui,
                    ui,
                    &format!("{:?}", container_blueprint.container_kind),
                    Some(re_viewport::icon_for_container_kind(
                        &container_blueprint.container_kind,
                    )),
                    &format!("{:?} container", container_blueprint.container_kind),
                );
            }
        }
        Item::ComponentPath(re_log_types::ComponentPath {
            entity_path,
            component_name,
        }) => {
            item_title_ui(
                ctx.re_ui,
                ui,
                component_name.short_name(),
                None,
                &format!(
                    "Component {} of entity '{}'",
                    component_name.full_name(),
                    entity_path
                ),
            );

            let (query, store) = guess_query_and_store_for_selected_entity(ctx, entity_path);

            ui.horizontal(|ui| {
                ui.label("component of");
                item_ui::entity_path_button(ctx, &query, store, ui, None, entity_path);
            });

            list_existing_data_blueprints(ui, ctx, entity_path, viewport);
        }
        Item::SpaceView(space_view_id) => {
            if let Some(space_view) = viewport.space_view(space_view_id) {
                let space_view_class = space_view.class(ctx.space_view_class_registry);

                let hover_text = if let Some(display_name) = space_view.display_name.as_ref() {
                    format!(
                        "Space View {:?} of type {}",
                        display_name,
                        space_view_class.display_name()
                    )
                } else {
                    format!(
                        "Unnamed Space View of type {}",
                        space_view_class.display_name()
                    )
                };

                let space_view_name = space_view.display_name_or_default();
                ListItem::new(ctx.re_ui, space_view_name.as_ref())
                    .label_style(space_view_name.style())
                    .with_icon(space_view.class(ctx.space_view_class_registry).icon())
                    .with_height(ReUi::title_bar_height())
                    .selected(true)
                    .show(ui)
                    .on_hover_text(hover_text);
            }
        }
        Item::InstancePath(space_view_id, instance_path) => {
            let typ = if instance_path.instance_key.is_splat() {
                "Entity"
            } else {
                "Entity instance"
            };

            let name = instance_path.syntax_highlighted(ui.style());

            if let Some(space_view_id) = space_view_id {
                if let Some(space_view) = viewport.space_view(space_view_id) {
                    item_title_ui(
                        ctx.re_ui,
                        ui,
                        name,
                        None,
                        &format!(
                            "{typ} '{instance_path}' as shown in Space View {:?}",
                            space_view.display_name
                        ),
                    );

                    ui.horizontal(|ui| {
                        ui.label("in");
                        space_view_button(ctx, ui, space_view);
                    });
                }
            } else {
                item_title_ui(
                    ctx.re_ui,
                    ui,
                    name,
                    None,
                    &format!("{typ} '{instance_path}'"),
                );

                list_existing_data_blueprints(ui, ctx, &instance_path.entity_path, viewport);
            }
        }
        Item::DataBlueprintGroup(space_view_id, _query_id, entity_path) => {
            if let Some(space_view) = viewport.space_view(space_view_id) {
                item_title_ui(
                    ctx.re_ui,
                    ui,
                    &entity_path.to_string(),
                    Some(&re_ui::icons::GROUP),
                    &format!(
                        "Group {:?} as shown in Space View {:?}",
                        entity_path, space_view.display_name
                    ),
                );

                ui.horizontal(|ui| {
                    ui.label("in");
                    space_view_button(ctx, ui, space_view);
                });
            }
        }
    }
}

/// A title bar for an item.
fn item_title_ui(
    re_ui: &re_ui::ReUi,
    ui: &mut egui::Ui,
    name: impl Into<egui::WidgetText>,
    icon: Option<&re_ui::Icon>,
    hover: &str,
) -> egui::Response {
    let mut list_item = ListItem::new(re_ui, name)
        .with_height(ReUi::title_bar_height())
        .selected(true);

    if let Some(icon) = icon {
        list_item = list_item.with_icon(icon);
    }

    list_item.show(ui).on_hover_text(hover)
}

/// Display a list of all the space views an entity appears in.
fn list_existing_data_blueprints(
    ui: &mut egui::Ui,
    ctx: &ViewerContext<'_>,
    entity_path: &EntityPath,
    blueprint: &ViewportBlueprint,
) {
    let space_views_with_path = blueprint.space_views_containing_entity_path(ctx, entity_path);

    let (query, store) = guess_query_and_store_for_selected_entity(ctx, entity_path);

    if space_views_with_path.is_empty() {
        ui.weak("(Not shown in any Space View)");
    } else {
        for space_view_id in &space_views_with_path {
            if let Some(space_view) = blueprint.space_view(space_view_id) {
                ui.horizontal(|ui| {
                    item_ui::entity_path_button_to(
                        ctx,
                        &query,
                        store,
                        ui,
                        Some(*space_view_id),
                        entity_path,
                        "Shown",
                    );
                    ui.label("in");
                    space_view_button(ctx, ui, space_view);
                });
            }
        }
    }
}

/// Display the top-level properties of a space view.
///
/// This includes the name, space origin entity, and space view type. These properties are singled
/// out as needing to be edited in most case when creating a new Space View, which is why they are
/// shown at the very top.
fn space_view_top_level_properties(
    ui: &mut egui::Ui,
    ctx: &ViewerContext<'_>,
    viewport: &ViewportBlueprint,
    space_view_id: &SpaceViewId,
) {
    if let Some(space_view) = viewport.space_view(space_view_id) {
        egui::Grid::new("space_view_top_level_properties")
            .num_columns(2)
            .show(ui, |ui| {
                let mut name = space_view.display_name.clone().unwrap_or_default();
                ui.label("Name").on_hover_text(
                    "The name of the Space View used for display purposes. This can be any text \
                    string.",
                );
                ui.text_edit_singleline(&mut name);
                space_view.set_display_name(ctx, if name.is_empty() { None } else { Some(name) });

                ui.end_row();

                ui.label("Space origin").on_hover_text(
                    "The origin Entity for this Space View. For spatial Space Views, the Space \
                    View's origin is the same as this Entity's origin and all transforms are \
                    relative to it.",
                );

                super::space_view_space_origin_ui::space_view_space_origin_widget_ui(
                    ui, ctx, space_view,
                );

                ui.end_row();

                ui.label("Type")
                    .on_hover_text("The type of this Space View");
                ui.label(
                    space_view
                        .class(ctx.space_view_class_registry)
                        .display_name(),
                );

                ui.end_row();
            });
    }
}

fn container_top_level_properties(
    ui: &mut egui::Ui,
    ctx: &ViewerContext<'_>,
    viewport: &Viewport<'_, '_>,
    container_id: &ContainerId,
) {
    let Some(container) = viewport.blueprint.container(container_id) else {
        return;
    };

    egui::Grid::new("container_top_level_properties")
        .num_columns(2)
        .show(ui, |ui| {
            ui.label("Kind");

            let mut container_kind = container.container_kind;
            egui::ComboBox::from_id_source("container_kind")
                .selected_text(format!("{container_kind:?}"))
                .show_ui(ui, |ui| {
                    ui.style_mut().wrap = Some(false);
                    ui.set_min_width(64.0);

                    ui.selectable_value(
                        &mut container_kind,
                        egui_tiles::ContainerKind::Tabs,
                        format!("{:?}", egui_tiles::ContainerKind::Tabs),
                    );
                    ui.selectable_value(
                        &mut container_kind,
                        egui_tiles::ContainerKind::Horizontal,
                        format!("{:?}", egui_tiles::ContainerKind::Horizontal),
                    );
                    ui.selectable_value(
                        &mut container_kind,
                        egui_tiles::ContainerKind::Vertical,
                        format!("{:?}", egui_tiles::ContainerKind::Vertical),
                    );
                    ui.selectable_value(
                        &mut container_kind,
                        egui_tiles::ContainerKind::Grid,
                        format!("{:?}", egui_tiles::ContainerKind::Grid),
                    );
                });

            viewport
                .blueprint
                .set_container_kind(*container_id, container_kind);

            ui.end_row();

            if container.container_kind == egui_tiles::ContainerKind::Grid {
                ui.label("Columns");

                fn columns_to_string(columns: &Option<u32>) -> String {
                    match columns {
                        None => "Auto".to_owned(),
                        Some(cols) => cols.to_string(),
                    }
                }

                let mut new_columns = container.grid_columns;

                egui::ComboBox::from_id_source("container_grid_columns")
                    .selected_text(columns_to_string(&new_columns))
                    .show_ui(ui, |ui| {
                        ui.style_mut().wrap = Some(false);
                        ui.set_min_width(64.0);

                        ui.selectable_value(&mut new_columns, None, columns_to_string(&None));

                        ui.separator();

                        for columns in 1..=container.contents.len() as u32 {
                            ui.selectable_value(
                                &mut new_columns,
                                Some(columns),
                                columns_to_string(&Some(columns)),
                            );
                        }
                    });

                container.set_grid_columns(ctx, new_columns);

                ui.end_row();
            }

            // this feature is only available with the new container blueprints feature
            #[allow(clippy::collapsible_if)]
            if ctx.app_options.experimental_additive_workflow {
                if ui
                    .button("Simplify hierarchy")
                    .on_hover_text("Simplify this container and its children")
                    .clicked()
                {
                    viewport.blueprint.simplify_container(
                        container_id,
                        egui_tiles::SimplificationOptions {
                            prune_empty_tabs: true,
                            prune_empty_containers: true,
                            prune_single_child_tabs: false,
                            prune_single_child_containers: false,
                            all_panes_must_have_tabs: true,
                            join_nested_linear_containers: true,
                        },
                    );
                }
            }
        });
}

// TODO(#4560): this code should be generic and part of re_data_ui
/// Show a list item for a single container child.
///
/// Return true if successful.
fn show_list_item_for_container_child(
    ui: &mut egui::Ui,
    ctx: &ViewerContext<'_>,
    viewport: &Viewport<'_, '_>,
    child_contents: &Contents,
) -> bool {
    let mut remove_contents = false;
    let (item, mut list_item) = match child_contents {
        Contents::SpaceView(space_view_id) => {
            let Some(space_view) = viewport.blueprint.space_view(space_view_id) else {
                re_log::warn_once!("Could not find space view with ID {space_view_id:?}",);
                return false;
            };

            let space_view_name = space_view.display_name_or_default();
            (
                Item::SpaceView(*space_view_id),
                ListItem::new(ctx.re_ui, space_view_name.as_ref())
                    .label_style(space_view_name.style())
                    .with_icon(space_view.class(ctx.space_view_class_registry).icon())
                    .with_buttons(|re_ui, ui| {
                        let response = re_ui
                            .small_icon_button(ui, &re_ui::icons::REMOVE)
                            .on_hover_text("Remove this Space View");

                        if response.clicked() {
                            remove_contents = true;
                        }

                        response
                    }),
            )
        }
        Contents::Container(container_id) => {
            let Some(container) = viewport.blueprint.container(container_id) else {
                re_log::warn_once!("Could not find container with ID {container_id:?}",);
                return false;
            };

            (
                Item::Container(*container_id),
                ListItem::new(ctx.re_ui, format!("{:?}", container.container_kind))
                    .label_style(re_ui::LabelStyle::Unnamed)
                    .with_icon(icon_for_container_kind(&container.container_kind))
                    .with_buttons(|re_ui, ui| {
                        let response = re_ui
                            .small_icon_button(ui, &re_ui::icons::REMOVE)
                            .on_hover_text("Remove this Container");

                        if response.clicked() {
                            remove_contents = true;
                        }

                        response
                    }),
            )
        }
    };

    let is_item_hovered =
        ctx.selection_state().highlight_for_ui_element(&item) == HoverHighlight::Hovered;

    if is_item_hovered {
        list_item = list_item.force_hovered(true);
    }

    let response = list_item.show(ui);

    ctx.select_hovered_on_click(&response, std::iter::once(item));

    if remove_contents {
        viewport.blueprint.mark_user_interaction(ctx);
        viewport.blueprint.remove_contents(*child_contents);
    }

    true
}

fn has_blueprint_section(item: &Item) -> bool {
    match item {
        Item::ComponentPath(_) | Item::Container(_) => false,
        Item::InstancePath(space_view_id, _) => space_view_id.is_some(),
        _ => true,
    }
}

/// What is the blueprint stuff for this item?
fn blueprint_ui(
    ui: &mut egui::Ui,
    ctx: &ViewerContext<'_>,
    viewport: &mut Viewport<'_, '_>,
    item: &Item,
) {
    match item {
        Item::SpaceView(space_view_id) => {
<<<<<<< HEAD
            ui.horizontal(|ui| {
                if ui
                    .button("Edit Entity Query")
                    .on_hover_text("Adjust the query expressions to add or remove Entities from the Space View")
                    .clicked()
                {
                    viewport
                        .show_add_remove_entities_modal(*space_view_id);
                }
=======
            blueprint_ui_for_space_view(ui, ctx, viewport, space_view_id);
        }
>>>>>>> 7981b5d5

        Item::InstancePath(space_view_id, instance_path) => {
            blueprint_ui_for_instance_path(
                ui,
                ctx,
                viewport,
                space_view_id.as_ref(),
                instance_path,
            );
        }

        Item::DataBlueprintGroup(space_view_id, query_id, group_path) => {
            blueprint_ui_for_group(ui, ctx, viewport, space_view_id, query_id, group_path);
        }

        Item::StoreId(_) | Item::ComponentPath(_) | Item::Container(_) => {}
    }
}

fn blueprint_ui_for_space_view(
    ui: &mut Ui,
    ctx: &ViewerContext<'_>,
    viewport: &mut Viewport<'_, '_>,
    space_view_id: &SpaceViewId,
) {
    if ctx.app_options.experimental_entity_filter_editor {
        if let Some(space_view) = viewport.blueprint.space_view(space_view_id) {
            if let Some(query) = space_view.queries.first() {
                if let Some(new_entity_path_filter) =
                    entity_path_filter_ui(ui, viewport, space_view_id, &query.entity_path_filter)
                {
                    let timepoint = blueprint_timepoint_for_writes();
                    let expressions_component = QueryExpressions::from(&new_entity_path_filter);

                    let row = DataRow::from_cells1_sized(
                        RowId::new(),
                        query.id.as_entity_path(),
                        timepoint,
                        1,
                        [expressions_component],
                    )
                    .unwrap();

                    ctx.command_sender
                        .send_system(SystemCommand::UpdateBlueprint(
                            ctx.store_context.blueprint.store_id().clone(),
                            vec![row],
                        ));

                    space_view.set_entity_determined_by_user(ctx);
                }

                ui.add_space(ui.spacing().item_spacing.y);
            }
        }
    } else {
        let response = ui.button("Add/remove Entity").on_hover_text(
            "Adjust the query expressions to add or remove Entities from the Space View",
        );

        if response.clicked() {
            viewport.show_add_remove_entities_window(*space_view_id);
        }
    }

    if ui
        .button("Clone Space View")
        .on_hover_text(
            "Create an exact duplicate of this Space View including all Blueprint settings",
        )
        .clicked()
    {
        if let Some(new_space_view_id) = viewport.blueprint.duplicate_space_view(space_view_id, ctx)
        {
            ctx.selection_state()
                .set_selection(Item::SpaceView(new_space_view_id));
            viewport.blueprint.mark_user_interaction(ctx);
        }
    }

    ui.add_space(ui.spacing().item_spacing.y / 2.0);
    ReUi::full_span_separator(ui);
    ui.add_space(ui.spacing().item_spacing.y / 2.0);

    if let Some(space_view) = viewport.blueprint.space_view(space_view_id) {
        let space_view_class = *space_view.class_identifier();

        let space_view_state = viewport.state.space_view_state_mut(
            ctx.space_view_class_registry,
            space_view.id,
            space_view.class_identifier(),
        );

        // Space View don't inherit properties.
        let mut resolved_entity_props = EntityProperties::default();

        // TODO(#4194): it should be the responsibility of the space view to provide defaults for entity props
        if space_view_class == TimeSeriesSpaceView::IDENTIFIER {
            resolved_entity_props.visible_history.sequences = VisibleHistory::ALL;
            resolved_entity_props.visible_history.nanos = VisibleHistory::ALL;
        }

        let root_data_result = space_view.root_data_result(ctx.store_context, ctx.blueprint_query);
        let mut props = root_data_result
            .individual_properties()
            .cloned()
            .unwrap_or(resolved_entity_props.clone());

        let cursor = ui.cursor();

        space_view
            .class(ctx.space_view_class_registry)
            .selection_ui(
                ctx,
                ui,
                space_view_state.space_view_state.as_mut(),
                &space_view.space_origin,
                space_view.id,
                &mut props,
            );

        if cursor != ui.cursor() {
            // add some space if something was rendered by selection_ui
            //TODO(ab): use design token
            ui.add_space(16.0);
        }

        visible_history_ui(
            ctx,
            ui,
            &space_view_class,
            true,
            None,
            &mut props.visible_history,
            &resolved_entity_props.visible_history,
        );

        root_data_result.save_override(Some(props), ctx);
    }
}

fn blueprint_ui_for_instance_path(
    ui: &mut Ui,
    ctx: &ViewerContext<'_>,
    viewport: &Viewport<'_, '_>,
    space_view_id: Option<&SpaceViewId>,
    instance_path: &InstancePath,
) {
    if let Some(space_view_id) = space_view_id {
        if let Some(space_view) = viewport.blueprint.space_view(space_view_id) {
            if instance_path.instance_key.is_specific() {
                let (query, store) =
                    guess_query_and_store_for_selected_entity(ctx, &instance_path.entity_path);
                ui.horizontal(|ui| {
                    ui.label("Part of");
                    item_ui::entity_path_button(
                        ctx,
                        &query,
                        store,
                        ui,
                        Some(*space_view_id),
                        &instance_path.entity_path,
                    );
                });
                // TODO(emilk): show the values of this specific instance (e.g. point in the point cloud)!
            } else {
                // splat - the whole entity
                let space_view_class = *space_view.class_identifier();
                let entity_path = &instance_path.entity_path;
                let as_group = false;

                let query_result = ctx.lookup_query_result(space_view.query_id());
                if let Some(data_result) = query_result
                    .tree
                    .lookup_result_by_path_and_group(entity_path, as_group)
                    .cloned()
                {
                    let mut props = data_result
                        .individual_properties()
                        .cloned()
                        .unwrap_or_default();
                    entity_props_ui(
                        ctx,
                        ui,
                        &space_view_class,
                        Some(entity_path),
                        &mut props,
                        data_result.accumulated_properties(),
                    );
                    data_result.save_override(Some(props), ctx);
                }
            }
        }
    }
}

fn blueprint_ui_for_group(
    ui: &mut Ui,
    ctx: &ViewerContext<'_>,
    viewport: &Viewport<'_, '_>,
    space_view_id: &SpaceViewId,
    query_id: &DataQueryId,
    group_path: &EntityPath,
) {
    if let Some(space_view) = viewport.blueprint.space_view(space_view_id) {
        let as_group = true;

        let query_result = ctx.lookup_query_result(*query_id);
        if let Some(data_result) = query_result
            .tree
            .lookup_result_by_path_and_group(group_path, as_group)
            .cloned()
        {
            let space_view_class = *space_view.class_identifier();
            let mut props = data_result
                .individual_properties()
                .cloned()
                .unwrap_or_default();

            entity_props_ui(
                ctx,
                ui,
                &space_view_class,
                None,
                &mut props,
                data_result.accumulated_properties(),
            );
            data_result.save_override(Some(props), ctx);
        }
    } else {
        ctx.selection_state().clear_current();
    }
}

/// Returns a new filter when the editing is done, and there has been a change.
fn entity_path_filter_ui(
    ui: &mut egui::Ui,
    viewport: &mut Viewport<'_, '_>,
    space_view_id: &SpaceViewId,
    filter: &EntityPathFilter,
) -> Option<EntityPathFilter> {
    fn entity_path_filter_help_ui(ui: &mut egui::Ui) {
        let markdown = r#"
# Entity path query syntax

Entity path queries are described as a list of include/exclude rules that act on paths:

```diff
+ /world/**           # add everything…
- /world/roads/**     # …but remove all roads…
+ /world/roads/main   # …but show main road
```

If there are multiple matching rules, the most specific rule wins.
If there are multiple rules of the same specificity, the last one wins.
If no rules match, the path is excluded.

The `/**` suffix matches the whole subtree, i.e. self and any child, recursively
(`/world/**` matches both `/world` and `/world/car/driver`).
Other uses of `*` are not (yet) supported.

`EntityPathFilter` sorts the rule by entity path, with recursive coming before non-recursive.
This means the last matching rule is also the most specific one.
For instance:

```diff
+ /world/**
- /world
- /world/car/**
+ /world/car/driver
```

The last rule matching `/world/car/driver` is `+ /world/car/driver`, so it is included.
The last rule matching `/world/car/hood` is `- /world/car/**`, so it is excluded.
The last rule matching `/world` is `- /world`, so it is excluded.
The last rule matching `/world/house` is `+ /world/**`, so it is included.
    "#
        .trim();

        re_ui::markdown_ui(ui, egui::Id::new("entity_path_filter_help_ui"), markdown);
    }

    fn syntax_highlight_entity_path_filter(
        style: &egui::Style,
        mut string: &str,
    ) -> egui::text::LayoutJob {
        let font_id = egui::TextStyle::Body.resolve(style);

        let mut job = egui::text::LayoutJob::default();

        while !string.is_empty() {
            let newline = string.find('\n').unwrap_or(string.len() - 1);
            let line = &string[..=newline];
            string = &string[newline + 1..];
            let is_exclusion = line.trim_start().starts_with('-');

            let color = if is_exclusion {
                egui::Color32::LIGHT_RED
            } else {
                egui::Color32::LIGHT_GREEN
            };

            let text_format = egui::TextFormat {
                font_id: font_id.clone(),
                color,
                ..Default::default()
            };

            job.append(line, 0.0, text_format);
        }

        job
    }

    fn text_layouter(ui: &egui::Ui, string: &str, wrap_width: f32) -> std::sync::Arc<egui::Galley> {
        let mut layout_job = syntax_highlight_entity_path_filter(ui.style(), string);
        layout_job.wrap.max_width = wrap_width;
        ui.fonts(|f| f.layout_job(layout_job))
    }

    // We store the string we are temporarily editing in the `Ui`'s temporary data storage.
    // This is so it can contain invalid rules while the user edits it, and it's only normalized
    // when they press enter, or stops editing.
    let filter_text_id = ui.id().with("filter_text");

    let mut filter_string = ui.data_mut(|data| {
        data.get_temp_mut_or_insert_with::<String>(filter_text_id, || filter.formatted())
            .clone()
    });

    let rightmost_x = ui.cursor().min.x;
    ui.horizontal(|ui| {
        ui.label("Entity path query").on_hover_text(
            "The entity path query consists of a list of include/exclude rules \
            that determines what entities are part of this space view",
        );

        let current_x = ui.cursor().min.x;
        // Compute a width that results in these things to be right-aligned with the following text edit.
        let desired_width = (ui.available_width() - ui.spacing().item_spacing.x)
            .at_most(ui.spacing().text_edit_width - (current_x - rightmost_x));

        ui.allocate_ui_with_layout(
            egui::vec2(desired_width, ui.available_height()),
            egui::Layout::right_to_left(egui::Align::Center),
            |ui| {
                re_ui::help_hover_button(ui).on_hover_ui(entity_path_filter_help_ui);
                if ui
                    .button("Edit")
                    .on_hover_text("Modify the entity query using the editor")
                    .clicked()
                {
                    viewport.show_add_remove_entities_window(*space_view_id);
                }
            },
        );
    });

    let response =
        ui.add(egui::TextEdit::multiline(&mut filter_string).layouter(&mut text_layouter));

    if response.has_focus() {
        ui.data_mut(|data| data.insert_temp::<String>(filter_text_id, filter_string.clone()));
    } else {
        // Reconstruct it from the filter next frame
        ui.data_mut(|data| data.remove::<String>(filter_text_id));
    }

    // Apply the edit.
    let new_filter = EntityPathFilter::parse_forgiving(&filter_string);
    if &new_filter == filter {
        None // no change
    } else {
        Some(new_filter)
    }
}

fn entity_props_ui(
    ctx: &ViewerContext<'_>,
    ui: &mut egui::Ui,
    space_view_class: &SpaceViewClassIdentifier,
    entity_path: Option<&EntityPath>,
    entity_props: &mut EntityProperties,
    resolved_entity_props: &EntityProperties,
) {
    let re_ui = ctx.re_ui;
    re_ui.checkbox(ui, &mut entity_props.visible, "Visible");
    re_ui
        .checkbox(ui, &mut entity_props.interactive, "Interactive")
        .on_hover_text("If disabled, the entity will not react to any mouse interaction");

    visible_history_ui(
        ctx,
        ui,
        space_view_class,
        false,
        entity_path,
        &mut entity_props.visible_history,
        &resolved_entity_props.visible_history,
    );

    egui::Grid::new("entity_properties")
        .num_columns(2)
        .show(ui, |ui| {
            // TODO(wumpf): It would be nice to only show pinhole & depth properties in the context of a 3D view.
            // if *view_state.state_spatial.nav_mode.get() == SpatialNavigationMode::ThreeD {
            if let Some(entity_path) = entity_path {
                pinhole_props_ui(ctx, ui, entity_path, entity_props);
                depth_props_ui(ctx, ui, entity_path, entity_props);
                transform3d_visualization_ui(ctx, ui, entity_path, entity_props);
            }
        });
}

fn colormap_props_ui(
    ctx: &ViewerContext<'_>,
    ui: &mut egui::Ui,
    entity_props: &mut EntityProperties,
) {
    let mut re_renderer_colormap = match *entity_props.color_mapper.get() {
        ColorMapper::Colormap(Colormap::Grayscale) => re_renderer::Colormap::Grayscale,
        ColorMapper::Colormap(Colormap::Turbo) => re_renderer::Colormap::Turbo,
        ColorMapper::Colormap(Colormap::Viridis) => re_renderer::Colormap::Viridis,
        ColorMapper::Colormap(Colormap::Plasma) => re_renderer::Colormap::Plasma,
        ColorMapper::Colormap(Colormap::Magma) => re_renderer::Colormap::Magma,
        ColorMapper::Colormap(Colormap::Inferno) => re_renderer::Colormap::Inferno,
    };

    ui.label("Color map");
    colormap_dropdown_button_ui(ctx.render_ctx, ui, &mut re_renderer_colormap);

    let new_colormap = match re_renderer_colormap {
        re_renderer::Colormap::Grayscale => Colormap::Grayscale,
        re_renderer::Colormap::Turbo => Colormap::Turbo,
        re_renderer::Colormap::Viridis => Colormap::Viridis,
        re_renderer::Colormap::Plasma => Colormap::Plasma,
        re_renderer::Colormap::Magma => Colormap::Magma,
        re_renderer::Colormap::Inferno => Colormap::Inferno,
    };
    entity_props.color_mapper = EditableAutoValue::UserEdited(ColorMapper::Colormap(new_colormap));

    ui.end_row();
}

fn pinhole_props_ui(
    ctx: &ViewerContext<'_>,
    ui: &mut egui::Ui,
    entity_path: &EntityPath,
    entity_props: &mut EntityProperties,
) {
    let (query, store) = guess_query_and_store_for_selected_entity(ctx, entity_path);
    if store
        .query_latest_component::<PinholeProjection>(entity_path, &query)
        .is_some()
    {
        ui.label("Image plane distance");
        let mut distance = *entity_props.pinhole_image_plane_distance;
        let speed = (distance * 0.05).at_least(0.01);
        if ui
            .add(
                egui::DragValue::new(&mut distance)
                    .clamp_range(0.0..=1.0e8)
                    .speed(speed),
            )
            .on_hover_text("Controls how far away the image plane is")
            .changed()
        {
            entity_props.pinhole_image_plane_distance = EditableAutoValue::UserEdited(distance);
        }
        ui.end_row();
    }
}

fn depth_props_ui(
    ctx: &ViewerContext<'_>,
    ui: &mut egui::Ui,
    entity_path: &EntityPath,
    entity_props: &mut EntityProperties,
) -> Option<()> {
    re_tracing::profile_function!();

    let (query, store) = guess_query_and_store_for_selected_entity(ctx, entity_path);

    let meaning = image_meaning_for_entity(entity_path, &query, store);

    if meaning != TensorDataMeaning::Depth {
        return Some(());
    }
    let image_projection_ent_path = store
        .query_latest_component_at_closest_ancestor::<PinholeProjection>(entity_path, &query)?
        .0;

    let mut backproject_depth = *entity_props.backproject_depth;

    if ctx
        .re_ui
        .checkbox(ui, &mut backproject_depth, "Backproject Depth")
        .on_hover_text(
            "If enabled, the depth texture will be backprojected into a point cloud rather \
                than simply displayed as an image.",
        )
        .changed()
    {
        entity_props.backproject_depth = EditableAutoValue::UserEdited(backproject_depth);
    }
    ui.end_row();

    if backproject_depth {
        ui.label("Pinhole");
        item_ui::entity_path_button(ctx, &query, store, ui, None, &image_projection_ent_path)
            .on_hover_text(
                "The entity path of the pinhole transform being used to do the backprojection.",
            );
        ui.end_row();

        depth_from_world_scale_ui(ui, &mut entity_props.depth_from_world_scale);

        backproject_radius_scale_ui(ui, &mut entity_props.backproject_radius_scale);

        // TODO(cmc): This should apply to the depth map entity as a whole, but for that we
        // need to get the current hardcoded colormapping out of the image cache first.
        colormap_props_ui(ctx, ui, entity_props);
    }

    Some(())
}

fn depth_from_world_scale_ui(ui: &mut egui::Ui, property: &mut EditableAutoValue<f32>) {
    ui.label("Backproject meter");
    let mut value = *property.get();
    let speed = (value * 0.05).at_least(0.01);
    let response = ui
    .add(
        egui::DragValue::new(&mut value)
            .clamp_range(0.0..=1.0e8)
            .speed(speed),
    )
    .on_hover_text("How many steps in the depth image correspond to one world-space unit. For instance, 1000 means millimeters.\n\
                    Double-click to reset.");
    if response.double_clicked() {
        // reset to auto - the exact value will be restored somewhere else
        *property = EditableAutoValue::Auto(value);
        response.surrender_focus();
    } else if response.changed() {
        *property = EditableAutoValue::UserEdited(value);
    }
    ui.end_row();
}

fn backproject_radius_scale_ui(ui: &mut egui::Ui, property: &mut EditableAutoValue<f32>) {
    ui.label("Backproject radius scale");
    let mut value = *property.get();
    let speed = (value * 0.01).at_least(0.001);
    let response = ui
        .add(
            egui::DragValue::new(&mut value)
                .clamp_range(0.0..=1.0e8)
                .speed(speed),
        )
        .on_hover_text(
            "Scales the radii of the points in the backprojected point cloud.\n\
            This is a factor of the projected pixel diameter. \
            This means a scale of 0.5 will leave adjacent pixels at the same depth value just touching.\n\
            Double-click to reset.",
        );
    if response.double_clicked() {
        *property = EditableAutoValue::Auto(2.0);
        response.surrender_focus();
    } else if response.changed() {
        *property = EditableAutoValue::UserEdited(value);
    }
    ui.end_row();
}

fn transform3d_visualization_ui(
    ctx: &ViewerContext<'_>,
    ui: &mut egui::Ui,
    entity_path: &EntityPath,
    entity_props: &mut EntityProperties,
) {
    re_tracing::profile_function!();

    let (query, store) = guess_query_and_store_for_selected_entity(ctx, entity_path);

    if store
        .query_latest_component::<Transform3D>(entity_path, &query)
        .is_none()
    {
        return;
    }

    let show_arrows = &mut entity_props.transform_3d_visible;
    let arrow_length = &mut entity_props.transform_3d_size;

    {
        let mut checked = *show_arrows.get();
        let response = ctx.re_ui.checkbox(ui, &mut checked, "Show transform").on_hover_text(
            "Enables/disables the display of three arrows to visualize the (accumulated) transform at this entity. Red/green/blue show the x/y/z axis respectively.");
        if response.changed() {
            *show_arrows = EditableAutoValue::UserEdited(checked);
        }
        if response.double_clicked() {
            *show_arrows = EditableAutoValue::Auto(checked);
        }
    }

    if *show_arrows.get() {
        ui.end_row();
        ui.label("Transform-arrow length");
        let mut value = *arrow_length.get();
        let speed = (value * 0.05).at_least(0.001);
        let response = ui
            .add(
                egui::DragValue::new(&mut value)
                    .clamp_range(0.0..=1.0e8)
                    .speed(speed),
            )
            .on_hover_text(
                "How long the arrows should be in the entity's own coordinate system. Double-click to reset to auto.",
            );
        if response.double_clicked() {
            // reset to auto - the exact value will be restored somewhere else
            *arrow_length = EditableAutoValue::Auto(value);
            response.surrender_focus();
        } else if response.changed() {
            *arrow_length = EditableAutoValue::UserEdited(value);
        }
    }

    ui.end_row();
}<|MERGE_RESOLUTION|>--- conflicted
+++ resolved
@@ -789,20 +789,8 @@
 ) {
     match item {
         Item::SpaceView(space_view_id) => {
-<<<<<<< HEAD
-            ui.horizontal(|ui| {
-                if ui
-                    .button("Edit Entity Query")
-                    .on_hover_text("Adjust the query expressions to add or remove Entities from the Space View")
-                    .clicked()
-                {
-                    viewport
-                        .show_add_remove_entities_modal(*space_view_id);
-                }
-=======
             blueprint_ui_for_space_view(ui, ctx, viewport, space_view_id);
         }
->>>>>>> 7981b5d5
 
         Item::InstancePath(space_view_id, instance_path) => {
             blueprint_ui_for_instance_path(
@@ -864,7 +852,7 @@
         );
 
         if response.clicked() {
-            viewport.show_add_remove_entities_window(*space_view_id);
+            viewport.show_add_remove_entities_modal(*space_view_id);
         }
     }
 
@@ -1155,7 +1143,7 @@
                     .on_hover_text("Modify the entity query using the editor")
                     .clicked()
                 {
-                    viewport.show_add_remove_entities_window(*space_view_id);
+                    viewport.show_add_remove_entities_modal(*space_view_id);
                 }
             },
         );

--- conflicted
+++ resolved
@@ -142,13 +142,8 @@
                             space_view.name = visible_instance_id.obj_path.to_string();
 
                             for other_image in &scene_spatial.ui.images {
-<<<<<<< HEAD
-                                if let Some(image_instance_id) =
+                                if let Some(other_image_instance_id) =
                                     other_image.instance_hash.resolve(obj_db)
-=======
-                                if let Some(other_image_instance_id) =
-                                    other_image.instance_hash.resolve(store)
->>>>>>> d4f82197
                                 {
                                     if visible_instance_id.obj_path
                                         != other_image_instance_id.obj_path

//! The viewport panel.
//!
//! Contains all space views.

use ahash::HashMap;
use itertools::Itertools as _;

use re_data_store::EntityPath;
use re_data_ui::item_ui;
use re_viewer_context::{DataBlueprintGroupHandle, Item, SpaceViewId, ViewerContext};

use crate::{
    misc::{highlights_for_space_view, space_info::SpaceInfoCollection, SpaceViewHighlights},
    ui::space_view_heuristics::default_created_space_views,
};

use super::{
    data_blueprint::DataBlueprintGroup, space_view_entity_picker::SpaceViewEntityPicker,
    space_view_heuristics::all_possible_space_views, view_category::ViewCategory, SpaceView,
};

// ----------------------------------------------------------------------------

/// What views are visible?
pub type VisibilitySet = std::collections::BTreeSet<SpaceViewId>;

/// Describes the layout and contents of the Viewport Panel.
#[derive(Clone, Default, serde::Deserialize, serde::Serialize)]
#[serde(default)]
pub struct Viewport {
    /// Where the space views are stored.
    pub(crate) space_views: HashMap<SpaceViewId, SpaceView>,

    /// Which views are visible.
    pub(crate) visible: VisibilitySet,

    /// The layouts of all the space views.
    ///
    /// One for each combination of what views are visible.
    /// So if a user toggles the visibility of one SpaceView, we
    /// switch which layout we are using. This is somewhat hacky.
<<<<<<< HEAD
    pub(crate) trees: HashMap<VisibilitySet, egui_dock::Tree<SpaceViewId>>,
=======
    trees: HashMap<VisibilitySet, egui_tiles::Tree<SpaceViewId>>,
>>>>>>> 5976c3a5

    /// Show one tab as maximized?
    pub(crate) maximized: Option<SpaceViewId>,

    /// Set to `true` the first time the user messes around with the viewport blueprint.
    pub(crate) has_been_user_edited: bool,

    /// Whether or not space views should be created automatically.
    pub(crate) auto_space_views: bool,
}

impl Viewport {
    /// Create a default suggested blueprint using some heuristics.
    pub fn new(ctx: &mut ViewerContext<'_>, spaces_info: &SpaceInfoCollection) -> Self {
        crate::profile_function!();

        let mut viewport = Self::default();
        for space_view in default_created_space_views(ctx, spaces_info) {
            viewport.add_space_view(space_view);
        }
        viewport
    }

    pub(crate) fn space_view_ids(&self) -> impl Iterator<Item = &SpaceViewId> + '_ {
        self.space_views.keys()
    }

    pub(crate) fn space_view(&self, space_view: &SpaceViewId) -> Option<&SpaceView> {
        self.space_views.get(space_view)
    }

    pub(crate) fn space_view_mut(&mut self, space_view_id: &SpaceViewId) -> Option<&mut SpaceView> {
        self.space_views.get_mut(space_view_id)
    }

    pub(crate) fn remove(&mut self, space_view_id: &SpaceViewId) -> Option<SpaceView> {
        let Self {
            space_views,
            visible,
            trees,
            maximized,
            has_been_user_edited,
            auto_space_views: _,
        } = self;

        *has_been_user_edited = true;

        trees.retain(|vis_set, _| !vis_set.contains(space_view_id));

        if *maximized == Some(*space_view_id) {
            *maximized = None;
        }

        visible.remove(space_view_id);
        space_views.remove(space_view_id)
    }

    /// Show the blueprint panel tree view.
    pub fn tree_ui(&mut self, ctx: &mut ViewerContext<'_>, ui: &mut egui::Ui) {
        crate::profile_function!();

        egui::ScrollArea::vertical()
            .auto_shrink([false; 2])
            .show(ui, |ui| {
                let space_view_ids = self
                    .space_views
                    .keys()
                    .sorted_by_key(|space_view_id| {
                        (&self.space_views[space_view_id].space_path, *space_view_id)
                    })
                    .copied()
                    .collect_vec();

                for space_view_id in &space_view_ids {
                    self.space_view_entry_ui(ctx, ui, space_view_id);
                }
            });
    }

    /// If a group or spaceview has a total of this number of elements, show its subtree by default?
    fn default_open_for_group(group: &DataBlueprintGroup) -> bool {
        let num_children = group.children.len() + group.entities.len();
        2 <= num_children && num_children <= 3
    }

    fn space_view_entry_ui(
        &mut self,
        ctx: &mut ViewerContext<'_>,
        ui: &mut egui::Ui,
        space_view_id: &SpaceViewId,
    ) {
        let Some(space_view) = self.space_views.get_mut(space_view_id) else {
            re_log::warn_once!("Bug: asked to show a ui for a Space View that doesn't exist");
            return;
        };
        debug_assert_eq!(space_view.id, *space_view_id);

        let mut visibility_changed = false;
        let mut removed_space_view = false;
        let mut is_space_view_visible = self.visible.contains(space_view_id);

        let root_group = space_view.data_blueprint.root_group();
        let default_open = Self::default_open_for_group(root_group);
        let collapsing_header_id = ui.id().with(space_view.id);
        egui::collapsing_header::CollapsingState::load_with_default_open(
            ui.ctx(),
            collapsing_header_id,
            default_open,
        )
        .show_header(ui, |ui| {
            blueprint_row_with_buttons(
                ctx.re_ui,
                ui,
                true,
                is_space_view_visible,
                |ui| {
                    let response = crate::ui::item_ui::space_view_button(ctx, ui, space_view);
                    if response.clicked() {
                        if let Some(tree) = self.trees.get_mut(&self.visible) {
                            focus_tab(tree, space_view_id);
                        }
                    }
                    response
                },
                |re_ui, ui| {
                    visibility_changed =
                        visibility_button_ui(re_ui, ui, true, &mut is_space_view_visible).changed();
                    removed_space_view = re_ui
                        .small_icon_button(ui, &re_ui::icons::REMOVE)
                        .on_hover_text("Remove Space View from the viewport.")
                        .clicked();
                },
            );
        })
        .body(|ui| {
            Self::data_blueprint_tree_ui(
                ctx,
                ui,
                space_view.data_blueprint.root_handle(),
                space_view,
                self.visible.contains(space_view_id),
            );
        });

        if removed_space_view {
            self.remove(space_view_id);
        }

        if visibility_changed {
            self.has_been_user_edited = true;
            if is_space_view_visible {
                self.visible.insert(*space_view_id);
            } else {
                self.visible.remove(space_view_id);
            }
        }
    }

    fn data_blueprint_tree_ui(
        ctx: &mut ViewerContext<'_>,
        ui: &mut egui::Ui,
        group_handle: DataBlueprintGroupHandle,
        space_view: &mut SpaceView,
        space_view_visible: bool,
    ) {
        let Some(group) = space_view.data_blueprint.group(group_handle) else {
            debug_assert!(false, "Invalid group handle in blueprint group tree");
            return;
        };

        // TODO(andreas): These clones are workarounds against borrowing multiple times from data_blueprint_tree.
        let children = group.children.clone();
        let entities = group.entities.clone();
        let group_name = group.display_name.clone();
        let group_is_visible = group.properties_projected.visible && space_view_visible;

        for entity_path in &entities {
            ui.horizontal(|ui| {
                let mut properties = space_view
                    .data_blueprint
                    .data_blueprints_individual()
                    .get(entity_path);
                blueprint_row_with_buttons(
                    ctx.re_ui,
                    ui,
                    group_is_visible,
                    properties.visible,
                    |ui| {
                        let name = entity_path.iter().last().unwrap().to_string();
                        let label = format!("🔹 {name}");
                        item_ui::data_blueprint_button_to(
                            ctx,
                            ui,
                            label,
                            space_view.id,
                            entity_path,
                        )
                    },
                    |re_ui, ui| {
                        if visibility_button_ui(
                            re_ui,
                            ui,
                            group_is_visible,
                            &mut properties.visible,
                        )
                        .changed()
                        {
                            space_view
                                .data_blueprint
                                .data_blueprints_individual()
                                .set(entity_path.clone(), properties);
                        }
                        if re_ui
                            .small_icon_button(ui, &re_ui::icons::REMOVE)
                            .on_hover_text("Remove Entity from the space view.")
                            .clicked()
                        {
                            space_view.data_blueprint.remove_entity(entity_path);
                            space_view.entities_determined_by_user = true;
                        }
                    },
                );
            });
        }

        for child_group_handle in &children {
            let Some(child_group) = space_view.data_blueprint.group_mut(*child_group_handle) else {
                debug_assert!(false, "Data blueprint group {group_name} has an invalid child");
                continue;
            };

            let mut remove_group = false;
            let default_open = Self::default_open_for_group(child_group);
            egui::collapsing_header::CollapsingState::load_with_default_open(
                ui.ctx(),
                ui.id().with(child_group_handle),
                default_open,
            )
            .show_header(ui, |ui| {
                blueprint_row_with_buttons(
                    ctx.re_ui,
                    ui,
                    group_is_visible,
                    child_group.properties_individual.visible,
                    |ui| {
                        item_ui::data_blueprint_group_button_to(
                            ctx,
                            ui,
                            child_group.display_name.clone(),
                            space_view.id,
                            *child_group_handle,
                        )
                    },
                    |re_ui, ui| {
                        visibility_button_ui(
                            re_ui,
                            ui,
                            group_is_visible,
                            &mut child_group.properties_individual.visible,
                        );
                        if re_ui
                            .small_icon_button(ui, &re_ui::icons::REMOVE)
                            .on_hover_text("Remove group and all its children from the space view.")
                            .clicked()
                        {
                            remove_group = true;
                        }
                    },
                );
            })
            .body(|ui| {
                Self::data_blueprint_tree_ui(
                    ctx,
                    ui,
                    *child_group_handle,
                    space_view,
                    space_view_visible,
                );
            });
            if remove_group {
                space_view.data_blueprint.remove_group(*child_group_handle);
                space_view.entities_determined_by_user = true;
            }
        }
    }

    pub(crate) fn mark_user_interaction(&mut self) {
        self.has_been_user_edited = true;
    }

    pub(crate) fn add_space_view(&mut self, mut space_view: SpaceView) -> SpaceViewId {
        let id = space_view.id;

        // Find a unique name for the space view
        let mut candidate_name = space_view.display_name.clone();
        let mut append_count = 1;
        let unique_name = 'outer: loop {
            for view in &self.space_views {
                if candidate_name == view.1.display_name {
                    append_count += 1;
                    candidate_name = format!("{} ({})", space_view.display_name, append_count);

                    continue 'outer;
                }
            }
            break candidate_name;
        };

        space_view.display_name = unique_name;

        self.space_views.insert(id, space_view);
        self.visible.insert(id);
        self.trees.clear(); // Reset them
        id
    }

    pub fn on_frame_start(
        &mut self,
        ctx: &mut ViewerContext<'_>,
        spaces_info: &SpaceInfoCollection,
    ) {
        crate::profile_function!();

        for space_view in self.space_views.values_mut() {
            space_view.on_frame_start(ctx, spaces_info);
        }

        if self.auto_space_views {
            for space_view_candidate in default_created_space_views(ctx, spaces_info) {
                if self.should_auto_add_space_view(&space_view_candidate) {
                    self.add_space_view(space_view_candidate);
                }
            }
        }
    }

    fn should_auto_add_space_view(&self, space_view_candidate: &SpaceView) -> bool {
        for existing_view in self.space_views.values() {
            if existing_view.space_path == space_view_candidate.space_path {
                if existing_view.entities_determined_by_user {
                    // Since the user edited a space view with the same space path, we can't be sure our new one isn't redundant.
                    // So let's skip that.
                    return false;
                }

                if space_view_candidate
                    .data_blueprint
                    .entity_paths()
                    .is_subset(existing_view.data_blueprint.entity_paths())
                {
                    // This space view wouldn't add anything we haven't already
                    return false;
                }
            }
        }

        true
    }

    pub fn viewport_ui(
        &mut self,
        state: &mut ViewportState,
        ui: &mut egui::Ui,
        ctx: &mut ViewerContext<'_>,
    ) {
        if let Some(window) = &mut state.space_view_entity_window {
            if let Some(space_view) = self.space_views.get_mut(&window.space_view_id) {
                if !window.ui(ctx, ui, space_view) {
                    state.space_view_entity_window = None;
                }
            } else {
                // The space view no longer exist, close the window!
                state.space_view_entity_window = None;
            }
        }

        let is_zero_sized_viewport = ui.available_size().min_elem() <= 0.0;
        if is_zero_sized_viewport {
            return;
        }

        if let Some(space_view_id) = self.maximized {
            if !self.space_views.contains_key(&space_view_id) {
                self.maximized = None; // protect against bad deserialized data
            }
        }

        let visible_space_views = if let Some(space_view_id) = self.maximized {
            std::iter::once(space_view_id).collect()
        } else {
            self.visible.clone()
        };

        // Lazily create a layout tree based on which SpaceViews should be visible:
        let tree = self
            .trees
            .entry(visible_space_views.clone())
            .or_insert_with(|| {
                super::auto_layout::tree_from_space_views(
                    ui.available_size(),
                    &visible_space_views,
                    &self.space_views,
                )
            });

        ui.scope(|ui| {
            let mut tab_viewer = TabViewer {
                ctx,
                space_views: &mut self.space_views,
                maximized: &mut self.maximized,
            };
            ui.spacing_mut().item_spacing.x = re_ui::ReUi::view_padding();
            tree.ui(&mut tab_viewer, ui);
        });
    }

    pub fn add_new_spaceview_button_ui(
        &mut self,
        ctx: &mut ViewerContext<'_>,
        ui: &mut egui::Ui,
        spaces_info: &SpaceInfoCollection,
    ) {
        #![allow(clippy::collapsible_if)]

        let icon_image = ctx.re_ui.icon_image(&re_ui::icons::ADD);
        let texture_id = icon_image.texture_id(ui.ctx());
        ui.menu_image_button(texture_id, re_ui::ReUi::small_icon_size(), |ui| {
            ui.style_mut().wrap = Some(false);

            for space_view in all_possible_space_views(ctx, spaces_info)
                .into_iter()
                .sorted_by_key(|space_view| space_view.space_path.to_string())
            {
                if ctx
                    .re_ui
                    .selectable_label_with_icon(
                        ui,
                        space_view.category.icon(),
                        if space_view.space_path.is_root() {
                            space_view.display_name.clone()
                        } else {
                            space_view.space_path.to_string()
                        },
                        false,
                    )
                    .clicked()
                {
                    ui.close_menu();
                    let new_space_view_id = self.add_space_view(space_view);
                    ctx.set_single_selection(Item::SpaceView(new_space_view_id));
                }
            }
        })
        .response
        .on_hover_text("Add new space view.");
    }

    pub fn space_views_containing_entity_path(&self, path: &EntityPath) -> Vec<SpaceViewId> {
        self.space_views
            .iter()
            .filter_map(|(space_view_id, space_view)| {
                if space_view.data_blueprint.contains_entity(path) {
                    Some(*space_view_id)
                } else {
                    None
                }
            })
            .collect()
    }
}

/// State for the blueprint that persists across frames but otherwise
/// is not saved.
#[derive(Clone, Default)]
pub struct ViewportState {
    pub(crate) space_view_entity_window: Option<SpaceViewEntityPicker>,
}

impl ViewportState {
    pub fn show_add_remove_entities_window(&mut self, space_view_id: SpaceViewId) {
        self.space_view_entity_window = Some(SpaceViewEntityPicker { space_view_id });
    }
}

/// Show a single button (`add_content`), justified,
/// and show a visibility button if the row is hovered.
///
/// Returns true if visibility changed.
fn blueprint_row_with_buttons(
    re_ui: &re_ui::ReUi,
    ui: &mut egui::Ui,
    enabled: bool,
    visible: bool,
    add_content: impl FnOnce(&mut egui::Ui) -> egui::Response,
    add_on_hover_buttons: impl FnOnce(&re_ui::ReUi, &mut egui::Ui),
) {
    let where_to_add_hover_rect = ui.painter().add(egui::Shape::Noop);

    // Make the main button span the whole width to make it easier to click:
    let main_button_response = ui
        .with_layout(egui::Layout::top_down_justified(egui::Align::LEFT), |ui| {
            ui.style_mut().wrap = Some(false);

            // Turn off the background color of hovered buttons.
            // Why? Because we add a manual hover-effect later.
            // Why? Because we want that hover-effect even when only the visibility button is hovered.
            let visuals = ui.visuals_mut();
            visuals.widgets.hovered.weak_bg_fill = egui::Color32::TRANSPARENT;
            visuals.widgets.hovered.bg_fill = egui::Color32::TRANSPARENT;
            visuals.widgets.active.weak_bg_fill = egui::Color32::TRANSPARENT;
            visuals.widgets.active.bg_fill = egui::Color32::TRANSPARENT;
            visuals.widgets.open.weak_bg_fill = egui::Color32::TRANSPARENT;
            visuals.widgets.open.bg_fill = egui::Color32::TRANSPARENT;

            if ui
                .interact(ui.max_rect(), ui.id(), egui::Sense::hover())
                .hovered()
            {
                // Clip the main button so that the on-hover buttons have room to cover it.
                // Ideally we would only clip the button _text_, not the button background, but that's not possible.
                let mut clip_rect = ui.max_rect();
                let on_hover_buttons_width = 36.0;
                clip_rect.max.x -= on_hover_buttons_width;
                ui.set_clip_rect(clip_rect);
            }

            if !visible || !enabled {
                // Dim the appearance of things added by `add_content`:
                let widget_visuals = &mut ui.visuals_mut().widgets;

                fn dim_color(color: &mut egui::Color32) {
                    *color = color.gamma_multiply(0.5);
                }
                dim_color(&mut widget_visuals.noninteractive.fg_stroke.color);
                dim_color(&mut widget_visuals.inactive.fg_stroke.color);
            }

            add_content(ui)
        })
        .inner;

    let main_button_rect = main_button_response.rect;

    // We check the same rectangle as the main button,
    // but we will also catch hovers on the visibility button (if any).
    let button_hovered = ui
        .interact(main_button_rect, ui.id(), egui::Sense::hover())
        .hovered();
    if button_hovered {
        // Just put the buttons on top of the existing ui:
        let mut ui = ui.child_ui(
            ui.max_rect(),
            egui::Layout::right_to_left(egui::Align::Center),
        );
        add_on_hover_buttons(re_ui, &mut ui);
    }

    // The main button might have been highlighted because what it was referring
    // to was hovered somewhere else, and then we also want it highlighted here.
    if button_hovered || main_button_response.highlighted() {
        // Highlight the row:
        let visuals = ui.visuals().widgets.hovered;
        let hover_rect = main_button_rect.expand(visuals.expansion);
        ui.painter().set(
            where_to_add_hover_rect,
            egui::Shape::rect_filled(hover_rect, visuals.rounding, visuals.bg_fill),
        );
    }
}

fn visibility_button_ui(
    re_ui: &re_ui::ReUi,
    ui: &mut egui::Ui,
    enabled: bool,
    visible: &mut bool,
) -> egui::Response {
    ui.set_enabled(enabled);
    re_ui
        .visibility_toggle_button(ui, visible)
        .on_hover_text("Toggle visibility")
        .on_disabled_hover_text("A parent is invisible")
}

// ----------------------------------------------------------------------------

struct TabViewer<'a, 'b> {
    ctx: &'a mut ViewerContext<'b>,
    space_views: &'a mut HashMap<SpaceViewId, SpaceView>,
    maximized: &'a mut Option<SpaceViewId>,
}

impl<'a, 'b> egui_tiles::Behavior<SpaceViewId> for TabViewer<'a, 'b> {
    fn pane_ui(
        &mut self,
        ui: &mut egui::Ui,
        _tile_id: egui_tiles::TileId,
        space_view_id: &mut SpaceViewId,
    ) -> egui_tiles::UiResponse {
        crate::profile_function!();

        let highlights =
            highlights_for_space_view(self.ctx.selection_state(), *space_view_id, self.space_views);
        let space_view = self
            .space_views
            .get_mut(space_view_id)
            .expect("Should have been populated beforehand");

        space_view_ui(self.ctx, ui, space_view, &highlights);

        Default::default()
    }

    fn tab_title_for_pane(&mut self, space_view_id: &SpaceViewId) -> egui::WidgetText {
        let space_view = self
            .space_views
            .get_mut(space_view_id)
            .expect("Should have been populated beforehand");

        let mut text =
            egui::WidgetText::RichText(egui::RichText::new(space_view.display_name.clone()));

        if self
            .ctx
            .selection()
            .contains(&Item::SpaceView(*space_view_id))
        {
            // Show that it is selected:
            let egui_ctx = &self.ctx.re_ui.egui_ctx;
            let selection_bg_color = egui_ctx.style().visuals.selection.bg_fill;
            text = text.background_color(selection_bg_color);
        }

        text
    }

    fn on_tab_button(
        &mut self,
        tiles: &egui_tiles::Tiles<SpaceViewId>,
        tile_id: egui_tiles::TileId,
        button_response: &egui::Response,
    ) {
        if button_response.clicked() {
            if let Some(egui_tiles::Tile::Pane(space_view_id)) = tiles.get(tile_id) {
                self.ctx
                    .set_single_selection(Item::SpaceView(*space_view_id));
            }
        }
    }

    fn top_bar_rtl_ui(
        &mut self,
        tiles: &egui_tiles::Tiles<SpaceViewId>,
        ui: &mut egui::Ui,
        _tile_id: egui_tiles::TileId,
        tabs: &egui_tiles::Tabs,
    ) {
        let Some(active) = tiles.get(tabs.active) else { return; };
        let egui_tiles::Tile::Pane(space_view_id) = active else { return; };
        let space_view_id = *space_view_id;

        let Some(space_view) = self.space_views.get(&space_view_id) else { return; };

        let num_space_views = tiles.tiles.values().filter(|tile| tile.is_pane()).count();

        ui.add_space(8.0); // margin within the frame

        if *self.maximized == Some(space_view_id) {
            // Show minimize-button:
            if self
                .ctx
                .re_ui
                .small_icon_button(ui, &re_ui::icons::MINIMIZE)
                .on_hover_text("Restore - show all spaces")
                .clicked()
            {
                *self.maximized = None;
            }
        } else if num_space_views > 1 {
            // Show maximize-button:
            if self
                .ctx
                .re_ui
                .small_icon_button(ui, &re_ui::icons::MAXIMIZE)
                .on_hover_text("Maximize Space View")
                .clicked()
            {
                *self.maximized = Some(space_view_id);
                self.ctx
                    .set_single_selection(Item::SpaceView(space_view_id));
            }
        }

        // Show help last, since not all space views have help text
        help_text_ui(ui, space_view);
    }

    // Styling:

    fn tab_outline_stroke(
        &self,
        _visuals: &egui::Visuals,
        _tile_id: egui_tiles::TileId,
        _active: bool,
    ) -> egui::Stroke {
        egui::Stroke::NONE
    }

    /// The height of the bar holding tab titles.
    fn tab_bar_height(&self, _style: &egui::Style) -> f32 {
        re_ui::ReUi::title_bar_height()
    }

    /// What are the rules for simplifying the tree?
    fn simplification_options(&self) -> egui_tiles::SimplificationOptions {
        egui_tiles::SimplificationOptions {
            all_panes_must_have_tabs: true,
            ..Default::default()
        }
    }
}

fn help_text_ui(ui: &mut egui::Ui, space_view: &SpaceView) {
    let help_text = match space_view.category {
        ViewCategory::TimeSeries => Some(crate::ui::view_time_series::HELP_TEXT),
        ViewCategory::BarChart => Some(crate::ui::view_bar_chart::HELP_TEXT),
        ViewCategory::Spatial => Some(space_view.view_state.state_spatial.help_text()),
        ViewCategory::Text | ViewCategory::TextBox | ViewCategory::Tensor => None,
    };

    if let Some(help_text) = help_text {
        crate::misc::help_hover_button(ui).on_hover_text(help_text);
    }
}

fn space_view_ui(
    ctx: &mut ViewerContext<'_>,
    ui: &mut egui::Ui,
    space_view: &mut SpaceView,
    space_view_highlights: &SpaceViewHighlights,
) {
    let Some(latest_at) = ctx.rec_cfg.time_ctrl.time_int() else {
        ui.centered_and_justified(|ui| {
            ui.label(ctx.re_ui.warning_text("No time selected"));
        });
        return
    };

    space_view.scene_ui(ctx, ui, latest_at, space_view_highlights);
}

// ----------------------------------------------------------------------------

fn focus_tab(tree: &mut egui_tiles::Tree<SpaceViewId>, tab: &SpaceViewId) {
    tree.make_active(|tile| match tile {
        egui_tiles::Tile::Pane(space_view_id) => space_view_id == tab,
        egui_tiles::Tile::Container(_) => false,
    });
}<|MERGE_RESOLUTION|>--- conflicted
+++ resolved
@@ -39,11 +39,7 @@
     /// One for each combination of what views are visible.
     /// So if a user toggles the visibility of one SpaceView, we
     /// switch which layout we are using. This is somewhat hacky.
-<<<<<<< HEAD
-    pub(crate) trees: HashMap<VisibilitySet, egui_dock::Tree<SpaceViewId>>,
-=======
-    trees: HashMap<VisibilitySet, egui_tiles::Tree<SpaceViewId>>,
->>>>>>> 5976c3a5
+    pub(crate) trees: HashMap<VisibilitySet, egui_tiles::Tree<SpaceViewId>>,
 
     /// Show one tab as maximized?
     pub(crate) maximized: Option<SpaceViewId>,

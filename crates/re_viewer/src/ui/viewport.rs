--- conflicted
+++ resolved
@@ -147,6 +147,7 @@
                 ViewCategory::ThreeD => ui.label("🔭"),
                 ViewCategory::Tensor => ui.label("🇹"),
                 ViewCategory::Text => ui.label("📃"),
+                ViewCategory::Plot => ui.label("📈"),
             };
 
             if ctx
@@ -505,32 +506,7 @@
         return
     };
 
-<<<<<<< HEAD
-    crate::profile_function!();
-
-    let obj_tree_props = &space_view.obj_tree_properties;
-
-    let mut scene = Scene::default();
-    {
-        let query = SceneQuery {
-            obj_paths: &space_info.objects,
-            timeline: *ctx.rec_cfg.time_ctrl.timeline(),
-            time_query,
-        };
-
-        scene
-            .two_d
-            .load_objects(ctx, obj_tree_props, &query, &space_view.view_state.state_2d);
-        scene.three_d.load_objects(ctx, obj_tree_props, &query);
-        scene.text.load_objects(ctx, obj_tree_props, &query);
-        scene.tensor.load_objects(ctx, obj_tree_props, &query);
-        scene.plot.load_objects(ctx, obj_tree_props, &query);
-    }
-
-    space_view.scene_ui(ctx, ui, spaces_info, space_info, &mut scene);
-=======
     space_view.scene_ui(ctx, ui, spaces_info, space_info, time_query);
->>>>>>> de52466c
 }
 
 fn unknown_space_label(ui: &mut egui::Ui, space_path: &ObjPath) {

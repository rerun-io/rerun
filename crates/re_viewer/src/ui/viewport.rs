--- conflicted
+++ resolved
@@ -294,11 +294,7 @@
     fn should_auto_add_space_view(&self, space_view_candidate: &SpaceView) -> bool {
         for existing_view in self.space_views.values() {
             if existing_view.space_path == space_view_candidate.space_path {
-<<<<<<< HEAD
                 if existing_view.objects_determined_by_user {
-=======
-                if !existing_view.allow_auto_adding_more_entities {
->>>>>>> 55b75084
                     // Since the user edited a space view with the same space path, we can't be sure our new one isn't redundant.
                     // So let's skip that.
                     return false;
@@ -511,11 +507,9 @@
                                     .remove_entity(other_entity_path);
                             }
                         }
-<<<<<<< HEAD
+
                         single_image_space_view.objects_determined_by_user = true;
-=======
-                        single_image_space_view.allow_auto_adding_more_entities = false;
->>>>>>> 55b75084
+
                         space_views.push(single_image_space_view);
                     }
 

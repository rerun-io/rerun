//! The viewport panel.
//!
//! Contains all space views.
//!
//! To do:
//! * [ ] Controlling visibility of objects inside each Space View
//! * [ ] Transforming objects between spaces

<<<<<<< HEAD
use std::collections::BTreeSet;
=======
use std::collections::BTreeMap;
>>>>>>> 18a19266

use ahash::HashMap;
use itertools::Itertools as _;

use nohash_hasher::{IntMap, IntSet};
use re_data_store::{ObjPath, ObjPathComp, TimeInt};

use crate::{
    misc::{
        space_info::{SpaceInfo, SpacesInfo},
        Selection, ViewerContext,
    },
    ui::{view_category::group_by_category, view_spatial::SceneSpatial},
};

use super::{
    transform_cache::TransformCache, view_category::ViewCategory, SceneQuery, SpaceView,
    SpaceViewId,
};

// ----------------------------------------------------------------------------

fn query_scene_spatial(
    ctx: &mut ViewerContext<'_>,
    obj_paths: &nohash_hasher::IntSet<ObjPath>,
    transforms: &TransformCache,
) -> SceneSpatial {
    crate::profile_function!();

    let query = SceneQuery {
        obj_paths,
        timeline: *ctx.rec_cfg.time_ctrl.timeline(),
        latest_at: TimeInt::MAX,
        obj_props: &Default::default(), // all visible
    };
    let mut scene = SceneSpatial::default();
    let hovered = re_data_store::InstanceIdHash::NONE;
    scene.load_objects(ctx, &query, transforms, query.obj_props, hovered);
    scene
}

// ----------------------------------------------------------------------------

/// What views are visible?
type VisibilitySet = std::collections::BTreeSet<SpaceViewId>;

/// Describes the layout and contents of the Viewport Panel.
#[derive(Default, serde::Deserialize, serde::Serialize)]
#[serde(default)]
pub struct Viewport {
    /// Where the space views are stored.
    space_views: HashMap<SpaceViewId, SpaceView>,

    /// Which views are visible.
    visible: VisibilitySet,

    /// The layouts of all the space views.
    ///
    /// One for each combination of what views are visible.
    /// So if a user toggles the visibility of one SpaceView, we
    /// switch which layout we are using. This is somewhat hacky.
    trees: HashMap<VisibilitySet, egui_dock::Tree<SpaceViewId>>,

    /// Show one tab as maximized?
    maximized: Option<SpaceViewId>,

    /// Set to `true` the first time the user messes around with the viewport blueprint.
    /// Before this is set we automatically add new spaces to the viewport
    /// when they show up in the data.
    has_been_user_edited: bool,
}

impl Viewport {
    /// Create a default suggested blueprint using some heuristics.
    pub fn new(ctx: &mut ViewerContext<'_>, spaces_info: &SpacesInfo) -> Self {
        crate::profile_function!();

        let mut blueprint = Self::default();

        for (path, space_info) in &spaces_info.spaces {
            // If we're connected with a rigid transform to our parent, don't create a new space view automatically,
            // since we're showing those objects in the parent by default.
            // (it is still possible to create this space view manually)
            if let Some((_, transform)) = &space_info.parent {
                match transform {
                    re_log_types::Transform::Rigid3(_) => continue,
                    re_log_types::Transform::Pinhole(_) | re_log_types::Transform::Unknown => {}
                }
            }

            let transforms = TransformCache::determine_transforms(spaces_info, space_info);

            for (category, obj_paths) in group_by_category(
                ctx.rec_cfg.time_ctrl.timeline(),
                ctx.log_db,
                space_info
                    .descendants_with_rigid_or_no_transform(spaces_info)
                    .iter(),
            ) {
                let scene_spatial = query_scene_spatial(ctx, &obj_paths, &transforms);

                if category == ViewCategory::Spatial
                    && scene_spatial.prefer_2d_mode()
                    && scene_spatial.ui.images.len() > 1
                {
                    // Multiple images (e.g. depth and rgb, or rgb and segmentation) in the same 2D scene.
                    // Stacking them on top of each other works, but is often confusing.
                    // Let's create one space view for each image, where the other images are disabled:

                    let store = &ctx.log_db.obj_db.store;

                    let mut image_sizes = BTreeSet::default();

                    for visible_image in &scene_spatial.ui.images {
                        debug_assert!(matches!(visible_image.tensor.shape.len(), 2 | 3));
                        let image_size = (
                            visible_image.tensor.shape[0].size,
                            visible_image.tensor.shape[1].size,
                        );
                        image_sizes.insert(image_size);

                        if let Some(visible_instance_id) =
                            visible_image.instance_hash.resolve(store)
                        {
                            let mut space_view = SpaceView::new(
                                ctx,
                                category,
                                path.clone(),
                                space_info,
                                spaces_info,
                                scene_spatial.preferred_navigation_mode(),
                            );
                            space_view.name = visible_instance_id.obj_path.to_string();

                            for other_image in &scene_spatial.ui.images {
                                if let Some(other_image_instance_id) =
                                    other_image.instance_hash.resolve(store)
                                {
                                    if visible_instance_id.obj_path
                                        != other_image_instance_id.obj_path
                                    {
                                        space_view
                                            .queried_objects
                                            .remove(&other_image_instance_id.obj_path);
                                        space_view.has_been_user_edited = true; // Prevent later auto-adding of these "missing" images
                                    }
                                }
                            }

                            blueprint.add_space_view(space_view);
                        }
                    }

                    if image_sizes.len() == 1 {
                        // All images have the same size, so we _also_ want to
                        // create the stacked version (e.g. rgb + segmentation)
                        // so we keep going here.
                    } else {
                        continue; // Different sizes, skip creating the stacked version
                    }
                }

                // Create one SpaceView for the whole space:
                {
                    let space_view = SpaceView::new(
                        ctx,
                        category,
                        path.clone(),
                        space_info,
                        spaces_info,
                        scene_spatial.preferred_navigation_mode(),
                    );
                    blueprint.add_space_view(space_view);
                }
            }
        }

        blueprint
    }

    pub(crate) fn space_view(&self, space_view: &SpaceViewId) -> Option<&SpaceView> {
        self.space_views.get(space_view)
    }

    pub(crate) fn space_view_mut(&mut self, space_view_id: &SpaceViewId) -> Option<&mut SpaceView> {
        self.space_views.get_mut(space_view_id)
    }

    pub(crate) fn remove(&mut self, space_view_id: &SpaceViewId) -> Option<SpaceView> {
        let Self {
            space_views,
            visible,
            trees,
            maximized,
            has_been_user_edited,
        } = self;

        *has_been_user_edited = true;

        trees.retain(|vis_set, _| !vis_set.contains(space_view_id));

        if *maximized == Some(*space_view_id) {
            *maximized = None;
        }

        visible.remove(space_view_id);
        space_views.remove(space_view_id)
    }

    fn has_space(&self, space_path: &ObjPath) -> bool {
        self.space_views
            .values()
            .any(|view| &view.space_path == space_path)
    }

    /// Show the blueprint panel tree view.
    pub fn tree_ui(&mut self, ctx: &mut ViewerContext<'_>, ui: &mut egui::Ui) {
        crate::profile_function!();

        egui::ScrollArea::vertical()
            .auto_shrink([false; 2])
            .show(ui, |ui| {
                let space_view_ids = self
                    .space_views
                    .keys()
                    .sorted_by_key(|space_view_id| &self.space_views[space_view_id].name)
                    .copied()
                    .collect_vec();

                for space_view_id in &space_view_ids {
                    self.space_view_entry_ui(ctx, ui, space_view_id);
                }
            });
    }

    fn space_view_entry_ui(
        &mut self,
        ctx: &mut ViewerContext<'_>,
        ui: &mut egui::Ui,
        space_view_id: &SpaceViewId,
    ) {
        let space_view = self.space_views.get_mut(space_view_id).unwrap();
        debug_assert_eq!(space_view.id, *space_view_id);

        let collapsing_header_id = ui.id().with(space_view.id);
        egui::collapsing_header::CollapsingState::load_with_default_open(
            ui.ctx(),
            collapsing_header_id,
            true,
        )
        .show_header(ui, |ui| {
            match space_view.category {
                ViewCategory::Text => ui.label("📃"),
                ViewCategory::TimeSeries => ui.label("📈"),
                ViewCategory::BarChart => ui.label("📊"),
                ViewCategory::Spatial => match space_view.view_state.state_spatial.nav_mode {
                    super::view_spatial::SpatialNavigationMode::TwoD => ui.label("🖼"),
                    super::view_spatial::SpatialNavigationMode::ThreeD => ui.label("🔭"),
                },
                ViewCategory::Tensor => ui.label("🇹"),
            };

            if ctx
                .space_view_button_to(ui, space_view.name.clone(), *space_view_id)
                .clicked()
            {
                if let Some(tree) = self.trees.get_mut(&self.visible) {
                    focus_tab(tree, space_view_id);
                }
            }

            let mut is_space_view_visible = self.visible.contains(space_view_id);
            if visibility_button(ui, true, &mut is_space_view_visible).changed() {
                self.has_been_user_edited = true;
                if is_space_view_visible {
                    self.visible.insert(*space_view_id);
                } else {
                    self.visible.remove(space_view_id);
                }
            }
        })
        .body(|ui| {
            for path in &space_view.queried_objects {
                ui.horizontal(|ui| {
                    let name = if path.is_descendant_of(&space_view.space_path) {
                        ObjPath::from(
                            path.iter()
                                .skip(space_view.space_path.len())
                                .map(|r| r.to_owned())
                                .collect::<Vec<_>>(),
                        )
                        .to_string()
                    } else {
                        path.iter().last().unwrap().to_string()
                    };

                    ctx.space_view_obj_path_button_to(ui, name, *space_view_id, path);

                    let mut properties = space_view.obj_properties.get(path);
                    if visibility_button(ui, true, &mut properties.visible).changed() {
                        space_view.obj_properties.set(path.clone(), properties);
                    }
                });
            }
        });
    }

    pub(crate) fn mark_user_interaction(&mut self) {
        self.has_been_user_edited = true;
    }

    pub(crate) fn add_space_view(&mut self, space_view: SpaceView) -> SpaceViewId {
        let id = space_view.id;
        self.space_views.insert(id, space_view);
        self.visible.insert(id);
        self.trees.clear(); // Reset them
        id
    }

    fn add_space_view_for(
        &mut self,
        ctx: &mut ViewerContext<'_>,
        path: &ObjPath,
        space_info: &SpaceInfo,
        spaces_info: &SpacesInfo,
    ) {
        for (category, obj_paths) in group_by_category(
            ctx.rec_cfg.time_ctrl.timeline(),
            ctx.log_db,
            space_info.descendants_without_transform.iter(),
        ) {
            let scene_spatial = query_scene_spatial(
                ctx,
                &obj_paths,
                &TransformCache::determine_transforms(spaces_info, space_info),
            );
            self.add_space_view(SpaceView::new(
                ctx,
                category,
                path.clone(),
                space_info,
                spaces_info,
                scene_spatial.preferred_navigation_mode(),
            ));
        }
    }

    pub fn on_frame_start(&mut self, ctx: &mut ViewerContext<'_>, spaces_info: &SpacesInfo) {
        crate::profile_function!();

        for space_view in self.space_views.values_mut() {
            space_view.on_frame_start(ctx, spaces_info);
        }

        if !self.has_been_user_edited {
            // Automatically populate the viewport based on the data:

            if self.space_views.is_empty() {
                *self = Self::new(ctx, spaces_info);
            } else {
                crate::profile_scope!("look for missing space views");

                // Check if the blueprint is missing a space,
                // maybe one that has been added by new data:
                for (path, space_info) in &spaces_info.spaces {
                    // Ignore spaces that have a parent connected via a rigid transform to their parent,
                    // since they should be picked up automatically by existing parent spaces.
                    if let Some((_, transform)) = &space_info.parent {
                        match transform {
                            re_log_types::Transform::Rigid3(_) => continue,
                            re_log_types::Transform::Pinhole(_)
                            | re_log_types::Transform::Unknown => {}
                        }
                    }

                    if !self.has_space(path) {
                        self.add_space_view_for(ctx, path, space_info, spaces_info);
                    }
                }
            }
        }
    }

    pub fn viewport_ui(
        &mut self,
        ui: &mut egui::Ui,
        ctx: &mut ViewerContext<'_>,
        spaces_info: &SpacesInfo,
        selection_panel_expanded: &mut bool,
    ) {
        let is_zero_sized_viewport = ui.available_size().min_elem() <= 0.0;
        if is_zero_sized_viewport {
            return;
        }

        self.trees.retain(|_, tree| is_tree_valid(tree));

        // Lazily create a layout tree based on which SpaceViews are currently visible:
        let tree = self.trees.entry(self.visible.clone()).or_insert_with(|| {
            super::auto_layout::tree_from_space_views(
                ui.available_size(),
                &self.visible,
                &self.space_views,
            )
        });

        let num_space_views = tree.num_tabs();
        if num_space_views == 0 {
            // nothing to show
        } else if num_space_views == 1 {
            let space_view_id = *tree.tabs().next().unwrap();
            let space_view = self
                .space_views
                .get_mut(&space_view_id)
                .expect("Should have been populated beforehand");

            let response = ui
                .scope(|ui| space_view_ui(ctx, ui, spaces_info, space_view))
                .response;

            let frame = ctx.re_ui.hovering_frame();
            hovering_panel(ui, frame, response.rect, |ui| {
                space_view_options_link(ctx, selection_panel_expanded, space_view.id, ui, "⛭");
            });
        } else if let Some(space_view_id) = self.maximized {
            let space_view = self
                .space_views
                .get_mut(&space_view_id)
                .expect("Should have been populated beforehand");

            let response = ui
                .scope(|ui| space_view_ui(ctx, ui, spaces_info, space_view))
                .response;

            let frame = ctx.re_ui.hovering_frame();
            hovering_panel(ui, frame, response.rect, |ui| {
                if ui
                    .button("⬅")
                    .on_hover_text("Restore - show all spaces")
                    .clicked()
                {
                    self.maximized = None;
                }
                space_view_options_link(ctx, selection_panel_expanded, space_view.id, ui, "⛭");
            });
        } else {
            let mut dock_style = egui_dock::Style::from_egui(ui.style().as_ref());
            dock_style.separator_width = 2.0;
            dock_style.default_inner_margin = 0.0.into();
            dock_style.show_close_buttons = false;
            dock_style.tab_include_scrollarea = false;
            // dock_style.expand_tabs = true; looks good, but decreases readability
            dock_style.tab_text_color_unfocused = dock_style.tab_text_color_focused; // We don't treat focused tabs differently
            dock_style.tab_background_color = ui.visuals().panel_fill;

            let mut tab_viewer = TabViewer {
                ctx,
                spaces_info,
                space_views: &mut self.space_views,
                maximized: &mut self.maximized,
                selection_panel_expanded,
            };

            egui_dock::DockArea::new(tree)
                .style(dock_style)
                .show_inside(ui, &mut tab_viewer);
        }
    }

    pub fn create_new_blueprint_ui(
        &mut self,
        ctx: &mut ViewerContext<'_>,
        ui: &mut egui::Ui,
        spaces_info: &SpacesInfo,
    ) {
        #![allow(clippy::collapsible_if)]

        ui.vertical_centered(|ui| {
            ui.menu_button("Add new space view…", |ui| {
                ui.style_mut().wrap = Some(false);

                let objects_per_root_grouped_by_category =
                    objects_per_root_grouped_by_category(ctx);

                for (path, space_info) in &spaces_info.spaces {
                    let categories = objects_per_root_grouped_by_category
                        .get(&ObjPath::from(&path.to_components()[..1]));

                    if let Some(categories) = categories {
                        if categories.is_empty() {
                            continue;
                        }

                        let transforms =
                            TransformCache::determine_transforms(spaces_info, space_info);

                        if ui.button(path.to_string()).clicked() {
                            ui.close_menu();

                            for (category, obj_paths) in categories {
                                let scene_spatial =
                                    query_scene_spatial(ctx, obj_paths, &transforms);
                                let new_space_view_id = self.add_space_view(SpaceView::new(
                                    ctx,
                                    *category,
                                    path.clone(),
                                    space_info,
                                    spaces_info,
                                    scene_spatial.preferred_navigation_mode(),
                                ));
                                ctx.set_selection(Selection::SpaceView(new_space_view_id));
                            }
                        }
                    }
                }
            });
        });
    }
}

/// Returns iterator over all root paths, each with a list of object paths under it.
fn objects_per_root<'a>(
    ctx: &mut ViewerContext<'a>,
) -> impl Iterator<Item = (ObjPath, Vec<ObjPath>)> + 'a {
    let roots = &ctx.log_db.obj_db.tree.children;
    roots.iter().map(|(root_path, root_tree)| {
        let mut objects = Vec::new();
        root_tree.visit_children_recursively(&mut |child_path| {
            objects.push(child_path.clone());
        });
        let root_path: &[ObjPathComp] = &[root_path.clone()];
        (ObjPath::from(root_path), objects)
    })
}

/// Returns all map from all root paths to objects grouped by category.
fn objects_per_root_grouped_by_category(
    ctx: &mut ViewerContext<'_>,
) -> IntMap<ObjPath, BTreeMap<ViewCategory, IntSet<ObjPath>>> {
    objects_per_root(ctx)
        .map(|(root, objects)| {
            (
                root,
                group_by_category(ctx.rec_cfg.time_ctrl.timeline(), ctx.log_db, objects.iter()),
            )
        })
        .collect()
}

fn visibility_button(ui: &mut egui::Ui, enabled: bool, visible: &mut bool) -> egui::Response {
    ui.add_space(16.0); // Make room for visibility button so the side bar don't become too narrow to fit it

    ui.with_layout(egui::Layout::right_to_left(egui::Align::Center), |ui| {
        ui.set_enabled(enabled);
        if enabled {
            ui.toggle_value(visible, "👁")
        } else {
            let mut always_false = false;
            ui.toggle_value(&mut always_false, "👁")
        }
        .on_hover_text("Toggle visibility")
    })
    .inner
}

// ----------------------------------------------------------------------------

struct TabViewer<'a, 'b> {
    ctx: &'a mut ViewerContext<'b>,
    spaces_info: &'a SpacesInfo,
    space_views: &'a mut HashMap<SpaceViewId, SpaceView>,
    maximized: &'a mut Option<SpaceViewId>,
    selection_panel_expanded: &'a mut bool,
}

impl<'a, 'b> egui_dock::TabViewer for TabViewer<'a, 'b> {
    type Tab = SpaceViewId;

    fn ui(&mut self, ui: &mut egui::Ui, space_view_id: &mut Self::Tab) {
        crate::profile_function!();

        let space_view = self
            .space_views
            .get_mut(space_view_id)
            .expect("Should have been populated beforehand");

        let response = ui
            .scope(|ui| space_view_ui(self.ctx, ui, self.spaces_info, space_view))
            .response;

        // Show buttons for maximize and space view options:
        let frame = self.ctx.re_ui.hovering_frame();
        hovering_panel(ui, frame, response.rect, |ui| {
            if ui
                .button("🗖")
                .on_hover_text("Maximize Space View")
                .clicked()
            {
                *self.maximized = Some(*space_view_id);
                self.ctx.set_selection(Selection::SpaceView(*space_view_id));
            }

            space_view_options_link(
                self.ctx,
                self.selection_panel_expanded,
                *space_view_id,
                ui,
                "⛭",
            );
        });
    }

    fn title(&mut self, tab: &mut Self::Tab) -> egui::WidgetText {
        let space_view = self
            .space_views
            .get_mut(tab)
            .expect("Should have been populated beforehand");
        space_view.name.clone().into()
    }
}

fn space_view_options_link(
    ctx: &mut ViewerContext<'_>,
    selection_panel_expanded: &mut bool,
    space_view_id: SpaceViewId,
    ui: &mut egui::Ui,
    text: &str,
) {
    let is_selected =
        ctx.selection() == Selection::SpaceView(space_view_id) && *selection_panel_expanded;
    if ui
        .selectable_label(is_selected, text)
        .on_hover_text("Space View options")
        .clicked()
    {
        if is_selected {
            ctx.clear_selection();
            *selection_panel_expanded = false;
        } else {
            ctx.set_selection(Selection::SpaceView(space_view_id));
            *selection_panel_expanded = true;
        }
    }
}

fn hovering_panel(
    ui: &mut egui::Ui,
    frame: egui::Frame,
    rect: egui::Rect,
    add_contents: impl FnOnce(&mut egui::Ui),
) {
    let mut ui = ui.child_ui(rect, egui::Layout::top_down(egui::Align::LEFT));
    ui.horizontal(|ui| {
        frame.show(ui, add_contents);
    });
}

fn space_view_ui(
    ctx: &mut ViewerContext<'_>,
    ui: &mut egui::Ui,
    spaces_info: &SpacesInfo,
    space_view: &mut SpaceView,
) {
    let Some(reference_space_info) = spaces_info.spaces.get(&space_view.space_path) else {
        ui.centered_and_justified(|ui| {
            ui.label(ctx.re_ui.warning_text(format!("Unknown space {}", space_view.space_path)));
        });
        return;
    };

    let Some(latest_at) = ctx.rec_cfg.time_ctrl.time_int() else {
        ui.centered_and_justified(|ui| {
            ui.label(ctx.re_ui.warning_text("No time selected"));
        });
        return
    };

    space_view.scene_ui(ctx, ui, spaces_info, reference_space_info, latest_at);
}

// ----------------------------------------------------------------------------

fn focus_tab(tree: &mut egui_dock::Tree<SpaceViewId>, tab: &SpaceViewId) {
    if let Some((node_index, tab_index)) = tree.find_tab(tab) {
        tree.set_focused_node(node_index);
        tree.set_active_tab(node_index, tab_index);
    }
}

fn is_tree_valid(tree: &egui_dock::Tree<SpaceViewId>) -> bool {
    tree.iter().all(|node| match node {
        egui_dock::Node::Vertical { rect: _, fraction }
        | egui_dock::Node::Horizontal { rect: _, fraction } => fraction.is_finite(),
        _ => true,
    })
}<|MERGE_RESOLUTION|>--- conflicted
+++ resolved
@@ -6,11 +6,7 @@
 //! * [ ] Controlling visibility of objects inside each Space View
 //! * [ ] Transforming objects between spaces
 
-<<<<<<< HEAD
-use std::collections::BTreeSet;
-=======
-use std::collections::BTreeMap;
->>>>>>> 18a19266
+use std::collections::{BTreeMap, BTreeSet};
 
 use ahash::HashMap;
 use itertools::Itertools as _;

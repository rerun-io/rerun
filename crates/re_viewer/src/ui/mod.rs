--- conflicted
+++ resolved
@@ -7,11 +7,8 @@
 mod selection_history;
 mod selection_history_ui;
 mod space_view;
-<<<<<<< HEAD
 mod transform_cache;
-=======
 mod view_category;
->>>>>>> d2cf10bf
 mod view_plot;
 mod view_tensor;
 mod view_text;

<<<<<<< HEAD
use std::collections::BTreeMap;
=======
use egui::{Color32, RichText};
>>>>>>> 975f6a65

use egui::{Color32, NumExt as _, RichText};
use re_data_store::{ObjPath, Timeline};
use re_log_types::{LogMsg, TimePoint};

use crate::ViewerContext;

use super::{SceneText, TextEntry};

// --- Main view ---

#[derive(Clone, Default, serde::Deserialize, serde::Serialize)]
#[serde(default)]
pub struct ViewTextState {
    /// Keeps track of the latest time selection made by the user.
    ///
    /// We need this because we want the user to be able to manually scroll the
    /// text entry window however they please when the time cursor isn't moving.
    latest_time: i64,

    pub filters: ViewTextFilters,
}

pub(crate) fn view_text(
    ctx: &mut ViewerContext<'_>,
    ui: &mut egui::Ui,
    state: &mut ViewTextState,
    scene: &SceneText,
) -> egui::Response {
    crate::profile_function!();

    // Update filters if necessary.
    state.filters.update(ctx, &scene.text_entries);

    let time = ctx
        .rec_cfg
        .time_ctrl
        .time_i64()
        .unwrap_or(state.latest_time);

    // Did the time cursor move since last time?
    // - If it did, time to autoscroll appropriately.
    // - Otherwise, let the user scroll around freely!
    let time_cursor_moved = state.latest_time != time;
    let scroll_to_row = time_cursor_moved.then(|| {
        crate::profile_scope!("TextEntryState - search scroll time");
        scene
            .text_entries
            .partition_point(|entry| entry.time < time)
    });

    state.latest_time = time;

    ui.with_layout(egui::Layout::top_down(egui::Align::Center), |ui| {
        ui.label(format!("{} text entries", scene.text_entries.len()));
        ui.separator();

        egui::ScrollArea::horizontal().show(ui, |ui| {
            crate::profile_scope!("render table");
            show_table(ctx, ui, state, &scene.text_entries, scroll_to_row);
        })
    })
    .response
}

// --- Filters ---

// TODO(cmc): implement "body contains <value>" filter.
// TODO(cmc): beyond filters, it'd be nice to be able to swap columns at some point.
#[derive(Debug, Clone, serde::Deserialize, serde::Serialize)]
pub struct ViewTextFilters {
    // Column filters: which columns should be visible?
    // Timelines are special: each one has a dedicated column.
    pub col_timelines: BTreeMap<Timeline, bool>,
    pub col_obj_path: bool,
    pub col_log_level: bool,

    // Row filters: which rows should be visible?
    pub row_obj_paths: BTreeMap<ObjPath, bool>,
    pub row_log_levels: BTreeMap<String, bool>,
}

pub(crate) fn text_filters_ui(ui: &mut egui::Ui, state: &mut ViewTextState) -> egui::Response {
    ui.vertical(|ui| state.filters.ui(ui)).response
}

impl Default for ViewTextFilters {
    fn default() -> Self {
        Self {
            col_obj_path: true,
            col_log_level: true,
            col_timelines: Default::default(),
            row_obj_paths: Default::default(),
            row_log_levels: Default::default(),
        }
    }
}

impl ViewTextFilters {
    pub fn is_obj_path_visible(&self, obj_path: &ObjPath) -> bool {
        self.row_obj_paths.get(obj_path).copied().unwrap_or(true)
    }

    pub fn is_log_level_visible(&self, level: &str) -> bool {
        self.row_log_levels.get(level).copied().unwrap_or(true)
    }

    // Checks whether new values are available for any of the filters, and updates everything
    // accordingly.
    fn update(&mut self, ctx: &mut ViewerContext<'_>, text_entries: &[TextEntry]) {
        crate::profile_function!();

        let Self {
            col_timelines,
            col_obj_path: _,
            col_log_level: _,
            row_obj_paths,
            row_log_levels,
        } = self;

        for timeline in ctx.log_db.timelines() {
            col_timelines.entry(*timeline).or_insert(true);
        }

        for obj_path in text_entries.iter().map(|te| &te.obj_path) {
            row_obj_paths.entry(obj_path.clone()).or_insert(true);
        }

        for level in text_entries.iter().filter_map(|te| te.level.as_ref()) {
            row_log_levels.entry(level.clone()).or_insert(true);
        }
    }

    // Display the filter configuration UI (lotta checkboxes!).
    pub(crate) fn ui(&mut self, ui: &mut egui::Ui) {
        crate::profile_function!();

        let Self {
            col_timelines,
            col_obj_path,
            col_log_level,
            row_obj_paths,
            row_log_levels,
        } = self;

        let has_obj_path_row_filters = row_obj_paths.values().filter(|v| **v).count() > 0;
        let has_log_lvl_row_filters = row_log_levels.values().filter(|v| **v).count() > 0;
        let has_any_row_filters = has_obj_path_row_filters || has_log_lvl_row_filters;

        let has_timeline_col_filters = col_timelines.values().filter(|v| **v).count() > 0;
        let has_any_col_filters = has_timeline_col_filters || *col_obj_path || *col_log_level;

        let clear_or_select = ["Select all", "Clear all"];

        // ---

        ui.group(|ui| {
            ui.horizontal(|ui| {
                ui.strong("Visible columns");
                if ui
                    .button(clear_or_select[has_any_col_filters as usize])
                    .clicked()
                {
                    for v in col_timelines.values_mut() {
                        *v = !has_any_col_filters;
                    }
                    *col_obj_path = !has_any_col_filters;
                    *col_log_level = !has_any_col_filters;
                }
            });

            ui.add_space(2.0);

            for (timeline, visible) in col_timelines {
                ui.checkbox(visible, format!("Timeline: {}", timeline.name()));
            }
            ui.checkbox(col_obj_path, "Object path");
            ui.checkbox(col_log_level, "Log level");
        });

        ui.add_space(4.0);

        ui.group(|ui| {
            ui.horizontal(|ui| {
                ui.strong("Row filters");
                if ui
                    .button(clear_or_select[has_any_row_filters as usize])
                    .clicked()
                {
                    for v in row_obj_paths.values_mut() {
                        *v = !has_any_row_filters;
                    }
                    for v in row_log_levels.values_mut() {
                        *v = !has_any_row_filters;
                    }
                }
            });

            ui.add_space(4.0);

            ui.group(|ui| {
                ui.horizontal(|ui| {
                    ui.label("Object paths");
                    if ui
                        .button(clear_or_select[has_obj_path_row_filters as usize])
                        .clicked()
                    {
                        for v in row_obj_paths.values_mut() {
                            *v = !has_obj_path_row_filters;
                        }
                    }
                });
                for (obj_path, visible) in row_obj_paths {
                    ui.horizontal(|ui| {
                        ui.checkbox(visible, &obj_path.to_string());
                    });
                }
            });

            ui.add_space(4.0);

            ui.group(|ui| {
                ui.horizontal(|ui| {
                    ui.label("Log levels");
                    if ui
                        .button(clear_or_select[has_log_lvl_row_filters as usize])
                        .clicked()
                    {
                        for v in row_log_levels.values_mut() {
                            *v = !has_log_lvl_row_filters;
                        }
                    }
                });
                for (log_level, visible) in row_log_levels {
                    ui.checkbox(visible, level_to_rich_text(ui, log_level));
                }
            });
        });
    }
}

// ---

fn get_time_point(ctx: &ViewerContext<'_>, entry: &TextEntry) -> Option<TimePoint> {
    let Some(msg) = ctx.log_db.get_log_msg(&entry.msg_id) else {
        re_log::warn_once!("Missing LogMsg for {:?}", entry.obj_path.obj_type_path());
        return None;
    };

    let LogMsg::DataMsg(data_msg) = msg else {
        re_log::warn_once!(
            "LogMsg must be a DataMsg ({:?})",
            entry.obj_path.obj_type_path()
        );
        return None;
    };

    Some(data_msg.time_point.clone())
}

/// `scroll_to_row` indicates how far down we want to scroll in terms of logical rows,
/// as opposed to `scroll_to_offset` (computed below) which is how far down we want to
/// scroll in terms of actual points.
fn show_table(
    ctx: &mut ViewerContext<'_>,
    ui: &mut egui::Ui,
    state: &mut ViewTextState,
    text_entries: &[TextEntry],
    scroll_to_row: Option<usize>,
) {
<<<<<<< HEAD
    let current_timeline = *ctx.rec_cfg.time_ctrl.timeline();
    let current_time = ctx.rec_cfg.time_ctrl.time().map(|tr| tr.floor());

    let timelines = state
        .filters
        .col_timelines
        .iter()
        .filter_map(|(timeline, visible)| visible.then_some(timeline))
        .collect::<Vec<_>>();

    use egui_extras::Size;
    const ROW_HEIGHT: f32 = 18.0;
    const HEADER_HEIGHT: f32 = 20.0;

    let max_content_height = ui.available_height() - HEADER_HEIGHT;
    let item_spacing = ui.spacing().item_spacing;
=======
    use egui_extras::Column;
    const ROW_HEIGHT: f32 = 18.0;
    const HEADER_HEIGHT: f32 = 20.0;

    let current_timeline = *ctx.rec_cfg.time_ctrl.timeline();
    let current_time = ctx.rec_cfg.time_ctrl.time_int();
>>>>>>> 975f6a65

    let mut table_builder = egui_extras::TableBuilder::new(ui)
        .striped(true)
        .resizable(true)
<<<<<<< HEAD
        .scroll(true)
        .cell_layout(egui::Layout::left_to_right(egui::Align::Center));

    if let Some(index) = scroll_to_row {
        let row_height_full = ROW_HEIGHT + item_spacing.y;
        let scroll_to_offset = index as f32 * row_height_full;

        // Scroll to center:
        let scroll_to_offset = scroll_to_offset - max_content_height / 2.0;

        // Don't over-scroll:
        let scroll_to_offset = scroll_to_offset.clamp(
            0.0,
            (text_entries.len() as f32 * row_height_full - max_content_height).at_least(0.0),
        );

        table_builder = table_builder.vertical_scroll_offset(scroll_to_offset);
=======
        .vscroll(true)
        .auto_shrink([false; 2]); // expand to take up the whole Space View

    if let Some(scroll_to_row) = scroll_to_row {
        table_builder = table_builder.scroll_to_row(scroll_to_row, Some(egui::Align::Center));
>>>>>>> 975f6a65
    }

    let mut body_clip_rect = None;
    let mut current_time_y = None;

<<<<<<< HEAD
    {
        // timeline(s)
        table_builder = table_builder.columns(Size::initial(100.0), timelines.len());

        // object path
        if state.filters.col_obj_path {
            table_builder = table_builder.column(Size::initial(100.0));
        }
        // log level
        if state.filters.col_log_level {
            table_builder = table_builder.column(Size::initial(100.0));
        }
        // body
        table_builder = table_builder.column(Size::remainder().at_least(100.0));
    }
    table_builder
=======
    table_builder
        .cell_layout(egui::Layout::left_to_right(egui::Align::Center))
        .columns(
            // timelines(s):
            Column::auto().clip(true).at_least(32.0),
            ctx.log_db.timelines().count(),
        )
        .column(Column::auto().clip(true).at_least(32.0)) // path
        .column(Column::auto().at_least(30.0)) // level
        .column(Column::remainder().at_least(100.0)) // body
        .min_scrolled_height(0.0) // we can go as small as we need to be in order to fit within the space view!
>>>>>>> 975f6a65
        .header(HEADER_HEIGHT, |mut header| {
            for timeline in &timelines {
                header.col(|ui| {
                    ctx.timeline_button(ui, timeline);
                });
            }
            if state.filters.col_obj_path {
                header.col(|ui| {
                    ui.strong("Object Path");
                });
            }
            if state.filters.col_log_level {
                header.col(|ui| {
                    ui.strong("Level");
                });
            }
            header.col(|ui| {
                ui.strong("Body");
            });
        })
        .body(|body| {
            body_clip_rect = Some(body.max_rect());
            body.rows(ROW_HEIGHT, text_entries.len(), |index, mut row| {
                let text_entry = &text_entries[index];

                // NOTE: `try_from_props` is where we actually fetch data from the underlying
                // store, which is a costly operation.
                // Doing this here guarantees that it only happens for visible rows.
                let time_point = if let Some(time_point) = get_time_point(ctx, text_entry) {
                    time_point
                } else {
                    row.col(|ui| {
                        ui.colored_label(
                            Color32::RED,
                            "<failed to load TextEntry from data store>",
                        );
                    });
                    return;
                };

                // timeline(s)
                for timeline in &timelines {
                    row.col(|ui| {
                        if let Some(value) = time_point.0.get(timeline).copied() {
                            if let Some(current_time) = current_time {
                                if current_time_y.is_none()
                                    && *timeline == &current_timeline
                                    && value >= current_time
                                {
                                    current_time_y = Some(ui.max_rect().top());
                                }
                            }

                            ctx.time_button(ui, timeline, value);
                        }
                    });
                }

                // path
                if state.filters.col_obj_path {
                    row.col(|ui| {
                        ctx.obj_path_button(ui, &text_entry.obj_path);
                    });
                }

                // level
                if state.filters.col_log_level {
                    row.col(|ui| {
                        if let Some(lvl) = &text_entry.level {
                            ui.label(level_to_rich_text(ui, lvl));
                        } else {
                            ui.label("-");
                        }
                    });
                }

                // body
                row.col(|ui| {
                    if let Some(c) = text_entry.color {
                        let color = Color32::from_rgba_unmultiplied(c[0], c[1], c[2], c[3]);
                        ui.colored_label(color, &text_entry.body);
                    } else {
                        ui.label(&text_entry.body);
                    }
                });
            });
        });

<<<<<<< HEAD
    // TODO(cmc): this draws on top of the headers :(
    if let Some(current_time_y) = current_time_y {
=======
    if let (Some(body_clip_rect), Some(current_time_y)) = (body_clip_rect, current_time_y) {
>>>>>>> 975f6a65
        // Show that the current time is here:
        ui.painter().with_clip_rect(body_clip_rect).hline(
            ui.max_rect().x_range(),
            current_time_y,
            (1.0, Color32::WHITE),
        );
    }
}

fn level_to_rich_text(ui: &egui::Ui, lvl: &str) -> RichText {
    match lvl {
        "CRITICAL" => RichText::new(lvl)
            .color(Color32::WHITE)
            .background_color(ui.visuals().error_fg_color),
        "ERROR" => RichText::new(lvl).color(ui.visuals().error_fg_color),
        "WARN" => RichText::new(lvl).color(ui.visuals().warn_fg_color),
        "INFO" => RichText::new(lvl).color(Color32::LIGHT_GREEN),
        "DEBUG" => RichText::new(lvl).color(Color32::LIGHT_BLUE),
        "TRACE" => RichText::new(lvl).color(Color32::LIGHT_GRAY),
        _ => RichText::new(lvl).color(ui.visuals().text_color()),
    }
}<|MERGE_RESOLUTION|>--- conflicted
+++ resolved
@@ -1,10 +1,6 @@
-<<<<<<< HEAD
 use std::collections::BTreeMap;
-=======
+
 use egui::{Color32, RichText};
->>>>>>> 975f6a65
-
-use egui::{Color32, NumExt as _, RichText};
 use re_data_store::{ObjPath, Timeline};
 use re_log_types::{LogMsg, TimePoint};
 
@@ -273,9 +269,8 @@
     text_entries: &[TextEntry],
     scroll_to_row: Option<usize>,
 ) {
-<<<<<<< HEAD
     let current_timeline = *ctx.rec_cfg.time_ctrl.timeline();
-    let current_time = ctx.rec_cfg.time_ctrl.time().map(|tr| tr.floor());
+    let current_time = ctx.rec_cfg.time_ctrl.time_int();
 
     let timelines = state
         .filters
@@ -284,84 +279,42 @@
         .filter_map(|(timeline, visible)| visible.then_some(timeline))
         .collect::<Vec<_>>();
 
-    use egui_extras::Size;
-    const ROW_HEIGHT: f32 = 18.0;
-    const HEADER_HEIGHT: f32 = 20.0;
-
-    let max_content_height = ui.available_height() - HEADER_HEIGHT;
-    let item_spacing = ui.spacing().item_spacing;
-=======
     use egui_extras::Column;
     const ROW_HEIGHT: f32 = 18.0;
     const HEADER_HEIGHT: f32 = 20.0;
 
-    let current_timeline = *ctx.rec_cfg.time_ctrl.timeline();
-    let current_time = ctx.rec_cfg.time_ctrl.time_int();
->>>>>>> 975f6a65
-
     let mut table_builder = egui_extras::TableBuilder::new(ui)
         .striped(true)
         .resizable(true)
-<<<<<<< HEAD
-        .scroll(true)
+        .vscroll(true)
+        .auto_shrink([false; 2]) // expand to take up the whole Space View
+        .min_scrolled_height(0.0) // we can go as small as we need to be in order to fit within the space view!
         .cell_layout(egui::Layout::left_to_right(egui::Align::Center));
-
-    if let Some(index) = scroll_to_row {
-        let row_height_full = ROW_HEIGHT + item_spacing.y;
-        let scroll_to_offset = index as f32 * row_height_full;
-
-        // Scroll to center:
-        let scroll_to_offset = scroll_to_offset - max_content_height / 2.0;
-
-        // Don't over-scroll:
-        let scroll_to_offset = scroll_to_offset.clamp(
-            0.0,
-            (text_entries.len() as f32 * row_height_full - max_content_height).at_least(0.0),
-        );
-
-        table_builder = table_builder.vertical_scroll_offset(scroll_to_offset);
-=======
-        .vscroll(true)
-        .auto_shrink([false; 2]); // expand to take up the whole Space View
 
     if let Some(scroll_to_row) = scroll_to_row {
         table_builder = table_builder.scroll_to_row(scroll_to_row, Some(egui::Align::Center));
->>>>>>> 975f6a65
     }
 
     let mut body_clip_rect = None;
     let mut current_time_y = None;
 
-<<<<<<< HEAD
     {
         // timeline(s)
-        table_builder = table_builder.columns(Size::initial(100.0), timelines.len());
+        table_builder =
+            table_builder.columns(Column::auto().clip(true).at_least(32.0), timelines.len());
 
         // object path
         if state.filters.col_obj_path {
-            table_builder = table_builder.column(Size::initial(100.0));
+            table_builder = table_builder.column(Column::auto().clip(true).at_least(32.0));
         }
         // log level
         if state.filters.col_log_level {
-            table_builder = table_builder.column(Size::initial(100.0));
+            table_builder = table_builder.column(Column::auto().at_least(30.0));
         }
         // body
-        table_builder = table_builder.column(Size::remainder().at_least(100.0));
+        table_builder = table_builder.column(Column::remainder().at_least(100.0));
     }
     table_builder
-=======
-    table_builder
-        .cell_layout(egui::Layout::left_to_right(egui::Align::Center))
-        .columns(
-            // timelines(s):
-            Column::auto().clip(true).at_least(32.0),
-            ctx.log_db.timelines().count(),
-        )
-        .column(Column::auto().clip(true).at_least(32.0)) // path
-        .column(Column::auto().at_least(30.0)) // level
-        .column(Column::remainder().at_least(100.0)) // body
-        .min_scrolled_height(0.0) // we can go as small as we need to be in order to fit within the space view!
->>>>>>> 975f6a65
         .header(HEADER_HEIGHT, |mut header| {
             for timeline in &timelines {
                 header.col(|ui| {
@@ -450,12 +403,8 @@
             });
         });
 
-<<<<<<< HEAD
     // TODO(cmc): this draws on top of the headers :(
-    if let Some(current_time_y) = current_time_y {
-=======
     if let (Some(body_clip_rect), Some(current_time_y)) = (body_clip_rect, current_time_y) {
->>>>>>> 975f6a65
         // Show that the current time is here:
         ui.painter().with_clip_rect(body_clip_rect).hline(
             ui.max_rect().x_range(),

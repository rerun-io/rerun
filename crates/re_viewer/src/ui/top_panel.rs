use egui::NumExt as _;
use re_format::format_number;
use re_renderer::WgpuResourcePoolStatistics;
use re_ui::UICommand;
use re_viewer_context::StoreContext;

use crate::{app_blueprint::AppBlueprint, App};

pub fn top_panel(
    app_blueprint: &AppBlueprint<'_>,
    store_context: Option<&StoreContext<'_>>,
    ui: &mut egui::Ui,
    app: &mut App,
    gpu_resource_stats: &WgpuResourcePoolStatistics,
) {
    re_tracing::profile_function!();

<<<<<<< HEAD
    let native_pixels_per_point = ui.input(|i| i.raw.native_pixels_per_point);
    let fullscreen = ui.input(|i| i.viewport().fullscreen).unwrap_or(false);
=======
>>>>>>> 52ce18d0
    let style_like_web = app.is_screenshotting();
    let top_bar_style = app.re_ui().top_bar_style(style_like_web);

    egui::TopBottomPanel::top("top_bar")
        .frame(app.re_ui().top_panel_frame())
        .exact_height(top_bar_style.height)
        .show_inside(ui, |ui| {
            let _response = egui::menu::bar(ui, |ui| {
                ui.set_height(top_bar_style.height);
                ui.add_space(top_bar_style.indent);

                top_bar_ui(app_blueprint, store_context, ui, app, gpu_resource_stats);
            })
            .response;

            #[cfg(not(target_arch = "wasm32"))]
            if !re_ui::NATIVE_WINDOW_BAR {
                let title_bar_response = _response.interact(egui::Sense::click());
                if title_bar_response.double_clicked() {
                    let maximized = ui.input(|i| i.viewport().maximized.unwrap_or(false));
                    ui.ctx()
                        .send_viewport_cmd(egui::ViewportCommand::Maximized(!maximized));
                } else if title_bar_response.is_pointer_button_down_on() {
                    ui.ctx().send_viewport_cmd(egui::ViewportCommand::StartDrag);
                }
            }
        });
}

fn top_bar_ui(
    app_blueprint: &AppBlueprint<'_>,
    store_context: Option<&StoreContext<'_>>,
    ui: &mut egui::Ui,
    app: &mut App,
    gpu_resource_stats: &WgpuResourcePoolStatistics,
) {
    app.rerun_menu_button_ui(store_context, ui);

    ui.add_space(12.0);
    website_link_ui(ui);

    if app.app_options().show_metrics {
        ui.separator();
        frame_time_label_ui(ui, app);
        memory_use_label_ui(ui, gpu_resource_stats);
        input_latency_label_ui(ui, app);
    }

    ui.with_layout(egui::Layout::right_to_left(egui::Align::Center), |ui| {
        if re_ui::CUSTOM_WINDOW_DECORATIONS && !cfg!(target_arch = "wasm32") {
            ui.add_space(8.0);
            #[cfg(not(target_arch = "wasm32"))]
            re_ui::native_window_buttons_ui(ui);
            ui.separator();
        } else {
            // Make the first button the same distance form the side as from the top,
            // no matter how high the top bar is.
            let extra_margin = (ui.available_height() - 24.0) / 2.0;
            ui.add_space(extra_margin);
        }

        let mut selection_panel_expanded = app_blueprint.selection_panel_expanded;
        if app
            .re_ui()
            .medium_icon_toggle_button(
                ui,
                &re_ui::icons::RIGHT_PANEL_TOGGLE,
                &mut selection_panel_expanded,
            )
            .on_hover_text(format!(
                "Toggle Selection View{}",
                UICommand::ToggleSelectionPanel.format_shortcut_tooltip_suffix(ui.ctx())
            ))
            .clicked()
        {
            app_blueprint.toggle_selection_panel(&app.command_sender);
        }

        let mut time_panel_expanded = app_blueprint.time_panel_expanded;
        if app
            .re_ui()
            .medium_icon_toggle_button(
                ui,
                &re_ui::icons::BOTTOM_PANEL_TOGGLE,
                &mut time_panel_expanded,
            )
            .on_hover_text(format!(
                "Toggle Timeline View{}",
                UICommand::ToggleTimePanel.format_shortcut_tooltip_suffix(ui.ctx())
            ))
            .clicked()
        {
            app_blueprint.toggle_time_panel(&app.command_sender);
        }

        let mut blueprint_panel_expanded = app_blueprint.blueprint_panel_expanded;
        if app
            .re_ui()
            .medium_icon_toggle_button(
                ui,
                &re_ui::icons::LEFT_PANEL_TOGGLE,
                &mut blueprint_panel_expanded,
            )
            .on_hover_text(format!(
                "Toggle Blueprint View{}",
                UICommand::ToggleBlueprintPanel.format_shortcut_tooltip_suffix(ui.ctx())
            ))
            .clicked()
        {
            app_blueprint.toggle_blueprint_panel(&app.command_sender);
        }

        if cfg!(debug_assertions) && app.app_options().show_metrics {
            ui.vertical_centered(|ui| {
                ui.style_mut().wrap = Some(false);
                ui.add_space(6.0); // TODO(emilk): in egui, add a proper way of centering a single widget in a UI.
                egui::warn_if_debug_build(ui);
            });
        }
    });
}

/// Shows clickable website link as an image (text doesn't look as nice)
fn website_link_ui(ui: &mut egui::Ui) {
    let desired_height = ui.max_rect().height();
    let desired_height = desired_height.at_most(28.0); // figma size 2023-02-03

    let image = re_ui::icons::RERUN_IO_TEXT
        .as_image()
        .max_height(desired_height);

    let url = "https://rerun.io/";
    let response = ui
        .add(egui::ImageButton::new(image))
        .on_hover_cursor(egui::CursorIcon::PointingHand)
        .on_hover_text(url);
    if response.clicked() {
        ui.ctx().output_mut(|o| {
            o.open_url = Some(egui::output::OpenUrl {
                url: url.to_owned(),
                new_tab: true,
            });
        });
    }
}

fn frame_time_label_ui(ui: &mut egui::Ui, app: &App) {
    if let Some(frame_time) = app.frame_time_history.average() {
        let ms = frame_time * 1e3;

        let visuals = ui.visuals();
        let color = if ms < 15.0 {
            visuals.weak_text_color()
        } else {
            visuals.warn_fg_color
        };

        // we use monospace so the width doesn't fluctuate as the numbers change.
        let text = format!("{ms:.1} ms");
        ui.label(egui::RichText::new(text).monospace().color(color))
            .on_hover_text("CPU time used by Rerun Viewer each frame. Lower is better.");
    }
}

fn memory_use_label_ui(ui: &mut egui::Ui, gpu_resource_stats: &WgpuResourcePoolStatistics) {
    const CODE: &str = "use re_memory::AccountingAllocator;\n\
                        #[global_allocator]\n\
                        static GLOBAL: AccountingAllocator<std::alloc::System> =\n    \
                            AccountingAllocator::new(std::alloc::System);";

    fn click_to_copy(
        ui: &mut egui::Ui,
        text: impl Into<String>,
        add_contents_on_hover: impl FnOnce(&mut egui::Ui),
    ) {
        #[allow(clippy::blocks_in_if_conditions)]
        let text = text.into();
        if ui
            .add(
                egui::Label::new(
                    egui::RichText::new(text)
                        .monospace()
                        .color(ui.visuals().weak_text_color()),
                )
                .sense(egui::Sense::click()),
            )
            .on_hover_ui(|ui| add_contents_on_hover(ui))
            .clicked()
        {
            ui.ctx().output_mut(|o| o.copied_text = CODE.to_owned());
        }
    }

    let mem = re_memory::MemoryUse::capture();

    if let Some(count) = re_memory::accounting_allocator::global_allocs() {
        // we use monospace so the width doesn't fluctuate as the numbers change.

        let bytes_used_text = re_format::format_bytes(count.size as _);
        ui.label(
            egui::RichText::new(&bytes_used_text)
                .monospace()
                .color(ui.visuals().weak_text_color()),
        )
        .on_hover_text(format!(
            "Rerun Viewer is using {} of RAM in {} separate allocations,\n\
            plus {} of GPU memory in {} textures and {} buffers.",
            bytes_used_text,
            format_number(count.count),
            re_format::format_bytes(gpu_resource_stats.total_bytes() as _),
            format_number(gpu_resource_stats.num_textures),
            format_number(gpu_resource_stats.num_buffers),
        ));
    } else if let Some(rss) = mem.resident {
        let bytes_used_text = re_format::format_bytes(rss as _);
        click_to_copy(ui, &bytes_used_text, |ui| {
            ui.label(format!(
                "Rerun Viewer is using {} of Resident memory (RSS),\n\
                plus {} of GPU memory in {} textures and {} buffers.",
                bytes_used_text,
                re_format::format_bytes(gpu_resource_stats.total_bytes() as _),
                format_number(gpu_resource_stats.num_textures),
                format_number(gpu_resource_stats.num_buffers),
            ));
            ui.label(
                "To get more accurate memory reportings, consider configuring your Rerun \n\
                 viewer to use an AccountingAllocator by adding the following to your \n\
                 code's main entrypoint:",
            );
            ui.code(CODE);
            ui.label("(click to copy to clipboard)");
        });
    } else {
        click_to_copy(ui, "N/A MiB", |ui| {
            ui.label(
                "The Rerun viewer was not configured to run with an AccountingAllocator,\n\
                consider adding the following to your code's main entrypoint:",
            );
            ui.code(CODE);
            ui.label("(click to copy to clipboard)");
        });
    }
}

fn input_latency_label_ui(ui: &mut egui::Ui, app: &mut App) {
    let rx = app.msg_receive_set();

    if rx.is_empty() {
        return;
    }

    let is_latency_interesting = rx.sources().iter().any(|s| s.is_network());

    let queue_len = rx.queue_len();

    // empty queue == unreliable latency
    let latency_sec = rx.latency_ns() as f32 / 1e9;
    if queue_len > 0 && (!is_latency_interesting || app.app_options().warn_latency < latency_sec) {
        // we use this to avoid flicker
        app.latest_queue_interest = web_time::Instant::now();
    }

    if app.latest_queue_interest.elapsed().as_secs_f32() < 1.0 {
        ui.separator();
        if is_latency_interesting {
            let text = format!(
                "Latency: {:.2}s, queue: {}",
                latency_sec,
                format_number(queue_len),
            );
            let hover_text =
                    "When more data is arriving over network than the Rerun Viewer can index, a queue starts building up, leading to latency and increased RAM use.\n\
                    This latency does NOT include network latency.";

            if latency_sec < app.app_options().warn_latency {
                ui.weak(text).on_hover_text(hover_text);
            } else {
                ui.label(app.re_ui().warning_text(text))
                    .on_hover_text(hover_text);
            }
        } else {
            ui.weak(format!("Queue: {}", format_number(queue_len)))
                .on_hover_text("Number of messages in the inbound queue");
        }
    }
}<|MERGE_RESOLUTION|>--- conflicted
+++ resolved
@@ -15,11 +15,6 @@
 ) {
     re_tracing::profile_function!();
 
-<<<<<<< HEAD
-    let native_pixels_per_point = ui.input(|i| i.raw.native_pixels_per_point);
-    let fullscreen = ui.input(|i| i.viewport().fullscreen).unwrap_or(false);
-=======
->>>>>>> 52ce18d0
     let style_like_web = app.is_screenshotting();
     let top_bar_style = app.re_ui().top_bar_style(style_like_web);
 

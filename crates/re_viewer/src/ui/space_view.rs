--- conflicted
+++ resolved
@@ -1,20 +1,16 @@
 use re_data_store::{InstanceId, ObjPath, ObjectTree, ObjectsProperties, TimeInt};
 
-<<<<<<< HEAD
-=======
 use nohash_hasher::{IntMap, IntSet};
 
->>>>>>> d2cf10bf
 use crate::{
-    misc::{
-        space_info::{SpaceInfo, SpacesInfo},
-        ViewerContext,
+    ui::view_category::categorize_obj_path,
+    {
+        misc::{
+            space_info::{SpaceInfo, SpacesInfo},
+            ViewerContext,
+        },
+        ui::transform_cache::TransformCache,
     },
-<<<<<<< HEAD
-    ui::transform_cache::TransformCache,
-=======
-    ui::view_category::categorize_obj_path,
->>>>>>> d2cf10bf
 };
 
 use super::{

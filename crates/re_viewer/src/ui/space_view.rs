use std::collections::BTreeMap;

use re_arrow_store::Timeline;
use re_data_store::{EntityPath, EntityTree, InstancePath, TimeInt};

use crate::{
    misc::{
        space_info::{SpaceInfo, SpaceInfoCollection},
        SpaceViewHighlights, TransformCache, UnreachableTransform, ViewerContext,
    },
    ui::view_category::categorize_entity_path,
};

use super::{
    data_blueprint::DataBlueprintTree,
    view_bar_chart,
    view_category::ViewCategory,
    view_spatial::{self},
    view_tensor, view_text, view_time_series,
};

// ----------------------------------------------------------------------------

/// A unique id for each space view.
#[derive(
    Clone, Copy, Debug, PartialEq, Eq, Hash, PartialOrd, Ord, serde::Deserialize, serde::Serialize,
)]
pub struct SpaceViewId(uuid::Uuid);

impl SpaceViewId {
    pub fn random() -> Self {
        Self(uuid::Uuid::new_v4())
    }
}

// ----------------------------------------------------------------------------

/// A view of a space.
#[derive(Clone, serde::Deserialize, serde::Serialize)]
pub struct SpaceView {
    pub id: SpaceViewId,
    pub name: String,

    /// Everything under this root *can* be shown in the space view.
    pub root_path: EntityPath,

    /// The "anchor point" of this space view.
    /// It refers to a [`SpaceInfo`] which forms our reference point for all scene->world transforms in this space view.
    /// I.e. the position of this entity path in space forms the origin of the coordinate system in this space view.
    /// Furthermore, this is the primary indicator for heuristics on what entities we show in this space view.
    pub space_path: EntityPath,

    /// The data blueprint tree, has blueprint settings for all blueprint groups and entities in this spaceview.
    /// It determines which entities are part of the spaceview.
    pub data_blueprint: DataBlueprintTree,

    pub view_state: ViewState,

    /// We only show data that match this category.
    pub category: ViewCategory,

    /// True if the user is expected to add elements themselves. False otherwise.
    pub entities_determined_by_user: bool,
}

impl SpaceView {
    pub fn new(
        category: ViewCategory,
        space_info: &SpaceInfo,
        queries_entities: &[EntityPath],
    ) -> Self {
        let root_path = space_info.path.iter().next().map_or_else(
            || space_info.path.clone(),
            |c| EntityPath::from(vec![c.clone()]),
        );

        let name = if queries_entities.len() == 1 {
            // a single entity in this space-view - name the space after it
            queries_entities[0].to_string()
        } else {
            space_info.path.to_string()
        };

        let mut data_blueprint_tree = DataBlueprintTree::default();
        data_blueprint_tree
            .insert_entities_according_to_hierarchy(queries_entities.iter(), &space_info.path);

        Self {
            name,
            id: SpaceViewId::random(),
            root_path,
            space_path: space_info.path.clone(),
            data_blueprint: data_blueprint_tree,
            view_state: ViewState::default(),
            category,
            entities_determined_by_user: false,
        }
    }

    /// List of entities a space view queries by default for a given category.
    ///
    /// These are all entities in the given space which have the requested category and are reachable by a transform.
    pub fn default_queries_entities(
        ctx: &ViewerContext<'_>,
        spaces_info: &SpaceInfoCollection,
        space_info: &SpaceInfo,
        category: ViewCategory,
    ) -> Vec<EntityPath> {
        crate::profile_function!();

        let timeline = Timeline::log_time();
        let log_db = &ctx.log_db;

        let mut entities = Vec::new();

        space_info.visit_descendants_with_reachable_transform(spaces_info, &mut |space_info| {
            entities.extend(
                space_info
                    .descendants_without_transform
                    .iter()
                    .filter(|entity_path| {
                        categorize_entity_path(timeline, log_db, entity_path).contains(category)
                    })
                    .cloned(),
            );
        });

        entities
    }

    /// List of entities a space view queries by default for all any possible category.
    pub fn default_queries_entities_by_category(
        ctx: &ViewerContext<'_>,
        spaces_info: &SpaceInfoCollection,
        space_info: &SpaceInfo,
    ) -> BTreeMap<ViewCategory, Vec<EntityPath>> {
        crate::profile_function!();

        let timeline = Timeline::log_time();
        let log_db = &ctx.log_db;

        let mut groups: BTreeMap<ViewCategory, Vec<EntityPath>> = BTreeMap::default();

        space_info.visit_descendants_with_reachable_transform(spaces_info, &mut |space_info| {
            for entity_path in &space_info.descendants_without_transform {
                for category in categorize_entity_path(timeline, log_db, entity_path) {
                    groups
                        .entry(category)
                        .or_default()
                        .push(entity_path.clone());
                }
            }
        });

        groups
    }

    pub fn on_frame_start(
        &mut self,
        ctx: &mut ViewerContext<'_>,
        spaces_info: &SpaceInfoCollection,
    ) {
        self.data_blueprint.on_frame_start();

        let Some(space_info) =  spaces_info.get(&self.space_path) else {
            return;
        };

        if !self.entities_determined_by_user {
            // Add entities that have been logged since we were created
            let queries_entities =
                Self::default_queries_entities(ctx, spaces_info, space_info, self.category);
            self.data_blueprint
                .insert_entities_according_to_hierarchy(queries_entities.iter(), &self.space_path);
        }
    }

    pub fn selection_ui(&mut self, ctx: &mut ViewerContext<'_>, ui: &mut egui::Ui) {
        ui.horizontal(|ui| {
            ui.label("Space path:").on_hover_text(
                "Root path of this space view. All transformations are relative this.",
            );
            // specify no space view id since the path itself is not part of the space view.
            ctx.entity_path_button(ui, None, &self.space_path);
        });

        ui.separator();

        ui.checkbox(
            &mut self.entities_determined_by_user,
            "Manually add/remove data",
        ).on_hover_text("Allows to manually add/removed entities from the Space View.\nIf set, new entity paths won't be added automatically.");
        if self.entities_determined_by_user {
            ui.add_space(2.0);
            self.add_entities_ui(ctx, ui);
        }

        ui.separator();

        match self.category {
            ViewCategory::Text => {
                ui.strong("Text view");
                ui.add_space(4.0);
                self.view_state.state_text.selection_ui(ui);
            }

            ViewCategory::TimeSeries => {
                ui.strong("Time series view");
            }

            ViewCategory::BarChart => {
                ui.strong("Bar chart view");
            }

            ViewCategory::Spatial => {
                ui.strong("Spatial view");
                self.view_state.state_spatial.settings_ui(ctx, ui);
            }
            ViewCategory::Tensor => {
                if let Some(selected_tensor) = &self.view_state.selected_tensor {
                    if let Some(state_tensor) =
                        self.view_state.state_tensors.get_mut(selected_tensor)
                    {
                        ui.strong("Tensor view");
                        state_tensor.ui(ctx, ui);
                    }
                }
            }
        }
    }

    fn add_entities_ui(&mut self, ctx: &mut ViewerContext<'_>, ui: &mut egui::Ui) {
        // We'd like to see the reference space path by default.

        let spaces_info = SpaceInfoCollection::new(&ctx.log_db.entity_db);
        let entity_tree = &ctx.log_db.entity_db.tree;

        // All entities at the space path and below.
        if let Some(tree) = entity_tree.subtree(&self.space_path) {
            self.add_entities_tree_ui(ctx, ui, &spaces_info, &tree.path.to_string(), tree, true);
        }

        // All entities above
        let mut num_steps_up = 0; // I.e. the number of inverse transforms we had to do!
        let mut previous_path = self.space_path.clone();
        while let Some(parent) = previous_path.parent() {
            // Don't allow breaking out of the root
            if parent.is_root() {
                break;
            }

            num_steps_up += 1;
            if let Some(tree) = entity_tree.subtree(&parent) {
                for (path_comp, child_tree) in &tree.children {
                    if child_tree.path != self.space_path {
                        self.add_entities_tree_ui(
                            ctx,
                            ui,
                            &spaces_info,
                            &format!("{}{}", "../".repeat(num_steps_up), path_comp),
                            child_tree,
                            false,
                        );
                    }
                }
            }

            previous_path = parent;
        }
    }

    #[allow(clippy::too_many_arguments)]
    fn add_entities_tree_ui(
        &mut self,
        ctx: &mut ViewerContext<'_>,
        ui: &mut egui::Ui,
        spaces_info: &SpaceInfoCollection,
        name: &str,
        tree: &EntityTree,
        default_open: bool,
    ) {
        if tree.is_leaf() {
            self.add_entities_line_ui(ctx, ui, spaces_info, &format!("🔹 {}", name), &tree.path);
        } else {
            egui::collapsing_header::CollapsingState::load_with_default_open(
                ui.ctx(),
                ui.id().with(name),
                default_open && tree.children.len() <= 3,
            )
            .show_header(ui, |ui| {
                self.add_entities_line_ui(ctx, ui, spaces_info, name, &tree.path);
            })
            .body(|ui| {
                for (path_comp, child_tree) in &tree.children {
                    self.add_entities_tree_ui(
                        ctx,
                        ui,
                        spaces_info,
                        &path_comp.to_string(),
                        child_tree,
                        default_open,
                    );
                }
            });
        };
    }

    fn add_entities_line_ui(
        &mut self,
        ctx: &mut ViewerContext<'_>,
        ui: &mut egui::Ui,
        spaces_info: &SpaceInfoCollection,
        name: &str,
        entity_path: &EntityPath,
    ) {
<<<<<<< HEAD
        ui.horizontal(|ui| {
            let space_view_id = if self.data_blueprint.contains_entity(entity_path) {
                Some(self.id)
=======
        let mut is_space_info = false;
        let label_text = if spaces_info.get(path).is_some() {
            is_space_info = true;
            let label_text = egui::RichText::new(format!("📐 {name}"));
            if *path == self.space_path {
                label_text.strong()
>>>>>>> dc1769d1
            } else {
                None
            };

            let widget_text = if entity_path == &self.space_path {
                egui::RichText::new(name).strong()
            } else {
                egui::RichText::new(name)
            };
            ctx.instance_id_button_to(ui, space_view_id, &InstanceId::new(entity_path.clone(), None), widget_text);

            ui.with_layout(egui::Layout::right_to_left(egui::Align::Center), |ui| {
                let entity_tree = &ctx.log_db.entity_db.tree;

                if self.data_blueprint.contains_entity(entity_path) {
                    if ui
                    .button("➖")
                    .on_hover_text("Remove this path from the Space View")
                    .clicked()
                    {
                        // Remove all entities at and under this path
                        entity_tree.subtree(entity_path)
                        .unwrap()
                        .visit_children_recursively(&mut |path: &EntityPath| {
                            self.data_blueprint.remove_entity(path);
                        });
                    }
                } else {
                    let entity_category = categorize_entity_path(Timeline::log_time(), ctx.log_db, entity_path);
                    let cannot_add_reason = if entity_category.contains(self.category) {
                        spaces_info.is_reachable_by_transform(entity_path, &self.space_path).map_err
                        (|reason| match reason {
                            // Should never happen
                            UnreachableTransform::Unconnected =>
                                 "No entity path connection from this space view.",
                            UnreachableTransform::NestedPinholeCameras =>
                                "Can't display entities under nested pinhole cameras.",
                            UnreachableTransform::UnknownTransform =>
                                "Can't display entities that are connected via an unknown transform to this space.",
                            UnreachableTransform::InversePinholeCameraWithoutResolution =>
                                "Can't display entities that would require inverting a pinhole camera without a specified resolution.",
                        }).err()
                    } else if entity_category.is_empty() {
                        Some("Entity does not have any components")
                    } else {
                        Some("Entity category can't be displayed by this type of spatial view")
                    };

                    let response = ui.add_enabled_ui(cannot_add_reason.is_none(), |ui| {
                        let response = ui.button("➕");
                        if response.clicked() {
                            // Insert the entity itself and all its children as far as they haven't been added yet
                            let mut entities = Vec::new();
                            entity_tree
                                .subtree(entity_path)
                                .unwrap()
                                .visit_children_recursively(&mut |path: &EntityPath| {
                                    if has_visualization_for_category(ctx, self.category, path)
                                        && !self.data_blueprint.contains_entity(path)
                                        && spaces_info.is_reachable_by_transform(path, &self.space_path).is_ok()
                                    {
                                        entities.push(path.clone());
                                    }
                                });
                            self.data_blueprint.insert_entities_according_to_hierarchy(
                                entities.iter(),
                                &self.space_path,
                            );
                        }
                        response.on_hover_text("Add this path to the Space View");
                    }).response;

                    if let Some(cannot_add_reason) = cannot_add_reason {
                        response.on_hover_text(cannot_add_reason);
                    }
                }
            });
        });
    }

    pub(crate) fn scene_ui(
        &mut self,
        ctx: &mut ViewerContext<'_>,
        ui: &mut egui::Ui,
        reference_space_info: &SpaceInfo,
        latest_at: TimeInt,
        highlights: &SpaceViewHighlights,
    ) {
        crate::profile_function!();

        let query = crate::ui::scene::SceneQuery {
            entity_paths: self.data_blueprint.entity_paths(),
            timeline: *ctx.rec_cfg.time_ctrl.timeline(),
            latest_at,
            entity_props_map: self.data_blueprint.data_blueprints_projected(),
        };

        match self.category {
            ViewCategory::Text => {
                let mut scene = view_text::SceneText::default();
                scene.load(ctx, &query, &self.view_state.state_text.filters);
                self.view_state.ui_text(ctx, ui, &scene);
            }

            ViewCategory::TimeSeries => {
                let mut scene = view_time_series::SceneTimeSeries::default();
                scene.load(ctx, &query);
                self.view_state.ui_time_series(ctx, ui, &scene);
            }

            ViewCategory::BarChart => {
                let mut scene = view_bar_chart::SceneBarChart::default();
                scene.load(ctx, &query);
                self.view_state.ui_bar_chart(ctx, ui, &scene);
            }

            ViewCategory::Spatial => {
                let transforms = TransformCache::determine_transforms(
                    &ctx.log_db.entity_db,
                    &ctx.rec_cfg.time_ctrl,
                    &self.space_path,
                    self.data_blueprint.data_blueprints_projected(),
                );
                let mut scene = view_spatial::SceneSpatial::default();
                scene.load(ctx, &query, &transforms, highlights);
                self.view_state.ui_spatial(
                    ctx,
                    ui,
                    &self.space_path,
                    reference_space_info,
                    scene,
                    self.id,
                    highlights,
                );
            }

            ViewCategory::Tensor => {
                ui.add_space(16.0); // Extra headroom required for the hovering controls at the top of the space view.

                let mut scene = view_tensor::SceneTensor::default();
                scene.load(ctx, &query);
                self.view_state.ui_tensor(ctx, ui, &scene);
            }
        };
    }
}

fn has_visualization_for_category(
    ctx: &ViewerContext<'_>,
    category: ViewCategory,
    entity_path: &EntityPath,
) -> bool {
    let log_db = &ctx.log_db;
    categorize_entity_path(Timeline::log_time(), log_db, entity_path).contains(category)
}

// ----------------------------------------------------------------------------

/// Camera position and similar.
#[derive(Clone, Default, serde::Deserialize, serde::Serialize)]
pub struct ViewState {
    /// Selects in [`Self::state_tensors`].
    selected_tensor: Option<InstancePath>,

    state_text: view_text::ViewTextState,
    state_time_series: view_time_series::ViewTimeSeriesState,
    state_bar_chart: view_bar_chart::BarChartState,
    pub state_spatial: view_spatial::ViewSpatialState,
    state_tensors: ahash::HashMap<InstancePath, view_tensor::ViewTensorState>,
}

impl ViewState {
    // TODO(andreas): split into smaller parts, some of it shouldn't be part of the ui path and instead scene loading.
    #[allow(clippy::too_many_arguments)]
    fn ui_spatial(
        &mut self,
        ctx: &mut ViewerContext<'_>,
        ui: &mut egui::Ui,
        space: &EntityPath,
        space_info: &SpaceInfo,
        scene: view_spatial::SceneSpatial,
        space_view_id: SpaceViewId,
        highlights: &SpaceViewHighlights,
    ) {
        ui.vertical(|ui| {
            self.state_spatial.view_spatial(
                ctx,
                ui,
                space,
                scene,
                space_info,
                space_view_id,
                highlights,
            );
        });
    }

    fn ui_tensor(
        &mut self,
        ctx: &mut ViewerContext<'_>,
        ui: &mut egui::Ui,
        scene: &view_tensor::SceneTensor,
    ) {
        egui::Frame {
            inner_margin: re_ui::ReUi::view_padding().into(),
            ..egui::Frame::default()
        }
        .show(ui, |ui| {
            if scene.tensors.is_empty() {
                ui.centered_and_justified(|ui| ui.label("(empty)"));
                self.selected_tensor = None;
            } else {
                if let Some(selected_tensor) = &self.selected_tensor {
                    if !scene.tensors.contains_key(selected_tensor) {
                        self.selected_tensor = None;
                    }
                }
                if self.selected_tensor.is_none() {
                    self.selected_tensor = Some(scene.tensors.iter().next().unwrap().0.clone());
                }

                if scene.tensors.len() > 1 {
                    // Show radio buttons for the different tensors we have in this view - better than nothing!
                    ui.horizontal(|ui| {
                        for instance_path in scene.tensors.keys() {
                            let is_selected = self.selected_tensor.as_ref() == Some(instance_path);
                            if ui.radio(is_selected, instance_path.to_string()).clicked() {
                                self.selected_tensor = Some(instance_path.clone());
                            }
                        }
                    });
                }

                if let Some(selected_tensor) = &self.selected_tensor {
                    if let Some(tensor) = scene.tensors.get(selected_tensor) {
                        let state_tensor = self
                            .state_tensors
                            .entry(selected_tensor.clone())
                            .or_insert_with(|| view_tensor::ViewTensorState::create(tensor));
                        view_tensor::view_tensor(ctx, ui, state_tensor, tensor);
                    }
                }
            }
        });
    }

    fn ui_text(
        &mut self,
        ctx: &mut ViewerContext<'_>,
        ui: &mut egui::Ui,
        scene: &view_text::SceneText,
    ) {
        egui::Frame {
            inner_margin: re_ui::ReUi::view_padding().into(),
            ..egui::Frame::default()
        }
        .show(ui, |ui| {
            view_text::view_text(ctx, ui, &mut self.state_text, scene);
        });
    }

    fn ui_bar_chart(
        &mut self,
        ctx: &mut ViewerContext<'_>,
        ui: &mut egui::Ui,
        scene: &view_bar_chart::SceneBarChart,
    ) {
        ui.vertical(|ui| {
            ui.scope(|ui| {
                view_bar_chart::view_bar_chart(ctx, ui, &mut self.state_bar_chart, scene);
            });
        });
    }

    fn ui_time_series(
        &mut self,
        ctx: &mut ViewerContext<'_>,
        ui: &mut egui::Ui,
        scene: &view_time_series::SceneTimeSeries,
    ) {
        ui.vertical(|ui| {
            ui.scope(|ui| {
                view_time_series::view_time_series(ctx, ui, &mut self.state_time_series, scene);
            });
        });
    }
}<|MERGE_RESOLUTION|>--- conflicted
+++ resolved
@@ -313,18 +313,9 @@
         name: &str,
         entity_path: &EntityPath,
     ) {
-<<<<<<< HEAD
         ui.horizontal(|ui| {
             let space_view_id = if self.data_blueprint.contains_entity(entity_path) {
                 Some(self.id)
-=======
-        let mut is_space_info = false;
-        let label_text = if spaces_info.get(path).is_some() {
-            is_space_info = true;
-            let label_text = egui::RichText::new(format!("📐 {name}"));
-            if *path == self.space_path {
-                label_text.strong()
->>>>>>> dc1769d1
             } else {
                 None
             };

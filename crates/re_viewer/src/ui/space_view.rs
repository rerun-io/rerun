--- conflicted
+++ resolved
@@ -90,9 +90,6 @@
 
         match self.category {
             ViewCategory::TwoD => {
-<<<<<<< HEAD
-                _ = extra_headroom; // ignored - put overlay buttons on top of the view.
-
                 let mut scene = view_spatial::SceneSpatial::default();
                 scene.load_objects(
                     ctx,
@@ -102,17 +99,7 @@
                 self.view_state.ui_2d(ctx, ui, &self.space_path, scene);
             }
             ViewCategory::ThreeD => {
-                _ = extra_headroom; // ignored - put overlay buttons on top of the view.
-
                 let mut scene = view_spatial::SceneSpatial::default();
-=======
-                let mut scene = view_2d::Scene2D::default();
-                scene.load_objects(ctx, &query);
-                self.view_state.ui_2d(ctx, ui, &self.space_path, scene);
-            }
-            ViewCategory::ThreeD => {
-                let mut scene = view_3d::Scene3D::default();
->>>>>>> 5a33ec87
                 scene.load_objects(
                     ctx,
                     &query,

--- conflicted
+++ resolved
@@ -562,7 +562,7 @@
                 })
                 .response;
 
-            show_help_button_overlay(ui, response.rect, ctx, view_bar_chart::HELP_TEXT);
+            help_button_overlay_ui(ui, response.rect, ctx, view_bar_chart::HELP_TEXT);
         });
     }
 
@@ -579,11 +579,7 @@
                 })
                 .response;
 
-<<<<<<< HEAD
-            show_help_button_overlay(ui, response.rect, ctx, view_time_series::HELP_TEXT);
-=======
-            help_button_overlay_ui(ui, response.rect, ctx, view_plot::HELP_TEXT);
->>>>>>> a78b3246
+            help_button_overlay_ui(ui, response.rect, ctx, view_time_series::HELP_TEXT);
         })
         .response
     }

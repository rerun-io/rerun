use re_data_store::{ObjPath, ObjectTree, ObjectTreeProperties};
use re_log_types::Transform;

use crate::misc::{space_info::*, ViewerContext};

<<<<<<< HEAD
use super::{view_2d, view_3d, view_plot, view_tensor, view_text, Scene};
=======
use super::{view_2d, view_3d, view_tensor, view_text};
>>>>>>> de52466c

// ----------------------------------------------------------------------------

#[derive(
    Copy,
    Clone,
    Debug,
    Default,
    PartialEq,
    Eq,
    PartialOrd,
    Ord,
    serde::Deserialize,
    serde::Serialize,
)]
pub enum ViewCategory {
    TwoD,
    #[default]
    ThreeD,
    Tensor,
    Text,
    Plot,
}

// ----------------------------------------------------------------------------

/// A view of a space.
#[derive(serde::Deserialize, serde::Serialize)]
pub(crate) struct SpaceView {
    pub name: String,
    pub space_path: ObjPath,
    pub view_state: ViewState,

    /// We only show data that match this category.
    pub category: ViewCategory,

    pub obj_tree_properties: ObjectTreeProperties,
}

impl SpaceView {
    pub fn new(scene: &super::scene::Scene, category: ViewCategory, space_path: ObjPath) -> Self {
        let mut view_state = ViewState::default();

        if category == ViewCategory::TwoD {
            // A good start:
            view_state.state_2d.scene_bbox_accum = scene.two_d.bbox;
        }

        Self {
            name: space_path.to_string(),
            space_path,
            view_state,
            category,
            obj_tree_properties: Default::default(),
        }
    }

    pub fn on_frame_start(&mut self, obj_tree: &ObjectTree) {
        self.obj_tree_properties.on_frame_start(obj_tree);
    }

    pub(crate) fn scene_ui(
        &mut self,
        ctx: &mut ViewerContext<'_>,
        ui: &mut egui::Ui,
        spaces_info: &SpacesInfo,
        space_info: &SpaceInfo,
        time_query: re_data_store::TimeQuery<i64>,
    ) {
        crate::profile_function!();

<<<<<<< HEAD
        let has_2d = !scene.two_d.is_empty() && scene.tensor.is_empty();
        let has_3d = !scene.three_d.is_empty();
        let has_text = !scene.text.is_empty();
        let has_tensor = !scene.tensor.is_empty();
        let has_plot = !scene.plot.is_empty();
        let categories = [
            has_2d.then_some(ViewCategory::TwoD),
            has_3d.then_some(ViewCategory::ThreeD),
            has_text.then_some(ViewCategory::Text),
            has_tensor.then_some(ViewCategory::Tensor),
            has_plot.then_some(ViewCategory::Plot),
        ]
        .iter()
        .filter_map(|cat| *cat)
        .collect::<Vec<_>>();
=======
        let query = crate::ui::scene::SceneQuery {
            obj_paths: &space_info.objects,
            timeline: *ctx.rec_cfg.time_ctrl.timeline(),
            time_query,
            obj_props: &self.obj_tree_properties.projected,
        };
>>>>>>> de52466c

        // Extra headroom required for the hovering controls at the top of the space view.
        let extra_headroom = {
            let frame = ctx.design_tokens.hovering_frame(ui.style());
            frame.total_margin().sum().y
                + ui.spacing().interact_size.y
                + ui.spacing().item_spacing.y
        };

        match self.category {
            ViewCategory::TwoD => {
                _ = extra_headroom; // ignored - we just overlay on top of the 2D view.

                let mut scene = view_2d::Scene2D::default();
                scene.load_objects(ctx, &query);
                self.view_state.ui_2d(ctx, ui, &self.space_path, scene);
            }
<<<<<<< HEAD
            1 => {
                self.selected_category = categories[0];
                if has_2d {
                    _ = extra_headroom; // ignored - we just overlay on top of the 2D view.
                    self.view_state
                        .ui_2d(ctx, ui, &self.space_path, &scene.two_d);
                } else if has_3d {
                    _ = extra_headroom; // ignored - we just overlay on top of the 2D view.
                    self.view_state.ui_3d(
                        ctx,
                        ui,
                        &self.space_path,
                        spaces_info,
                        space_info,
                        &mut scene.three_d,
                    );
                } else if has_tensor {
                    self.view_state.ui_tensor(ui, &scene.tensor);
                } else if has_text {
                    self.view_state.ui_text(ctx, ui, &scene.text);
                } else {
                    assert!(has_plot);
                    self.view_state.ui_plot(ctx, ui, &scene.plot);
                }
=======
            ViewCategory::ThreeD => {
                _ = extra_headroom; // ignored - we just overlay on top of the 2D view.

                let mut scene = view_3d::Scene3D::default();
                scene.load_objects(ctx, &query);
                self.view_state
                    .ui_3d(ctx, ui, &self.space_path, spaces_info, space_info, scene);
>>>>>>> de52466c
            }
            ViewCategory::Tensor => {
                ui.add_space(extra_headroom);

<<<<<<< HEAD
                ui.horizontal(|ui| {
                    for category in categories {
                        let text = match category {
                            ViewCategory::TwoD => "2D",
                            ViewCategory::ThreeD => "3D",
                            ViewCategory::Tensor => "Tensor",
                            ViewCategory::Text => "Text",
                            ViewCategory::Plot => "Plot",
                        };
                        ui.selectable_value(&mut self.selected_category, category, text);
                        // TODO(emilk): make it look like tabs
                    }
                });
                ui.separator();

                match self.selected_category {
                    ViewCategory::Plot => {
                        self.view_state.ui_plot(ctx, ui, &scene.plot);
                    }
                    ViewCategory::Text => {
                        self.view_state.ui_text(ctx, ui, &scene.text);
                    }
                    ViewCategory::Tensor => {
                        self.view_state.ui_tensor(ui, &scene.tensor);
                    }
                    ViewCategory::TwoD => {
                        self.view_state
                            .ui_2d(ctx, ui, &self.space_path, &scene.two_d);
                    }
                    ViewCategory::ThreeD => {
                        self.view_state.ui_3d(
                            ctx,
                            ui,
                            &self.space_path,
                            spaces_info,
                            space_info,
                            &mut scene.three_d,
                        );
                    }
                }
                ui.separator();
=======
                let mut scene = view_tensor::SceneTensor::default();
                scene.load_objects(ctx, &query);
                self.view_state.ui_tensor(ui, &scene);
            }
            ViewCategory::Text => {
                ui.add_space(extra_headroom);

                let mut scene = view_text::SceneText::default();
                scene.load_objects(ctx, &query);
                self.view_state.ui_text(ctx, ui, &scene);
>>>>>>> de52466c
            }
        };
    }
}

// ----------------------------------------------------------------------------

/// Show help-text on top of space
fn show_help_button_overlay(
    ui: &mut egui::Ui,
    rect: egui::Rect,
    ctx: &mut ViewerContext<'_>,
    help_text: &str,
) {
    {
        let mut ui = ui.child_ui(rect, egui::Layout::right_to_left(egui::Align::TOP));
        ctx.design_tokens
            .hovering_frame(ui.style())
            .show(&mut ui, |ui| {
                crate::misc::help_hover_button(ui).on_hover_text(help_text);
            });
    }
}

// ----------------------------------------------------------------------------

/// Camera position and similar.
#[derive(Default, serde::Deserialize, serde::Serialize)]
pub(crate) struct ViewState {
    pub state_2d: view_2d::View2DState,
    pub state_3d: view_3d::View3DState,
    pub state_tensor: Option<view_tensor::ViewTensorState>,
    pub state_text: view_text::ViewTextState,
    pub state_plot: view_plot::ViewPlotState,
}

impl ViewState {
    fn ui_2d(
        &mut self,
        ctx: &mut ViewerContext<'_>,
        ui: &mut egui::Ui,
        space: &ObjPath,
        scene: view_2d::Scene2D,
    ) -> egui::Response {
        let response = ui
            .scope(|ui| {
                view_2d::view_2d(ctx, ui, &mut self.state_2d, Some(space), scene);
            })
            .response;

        show_help_button_overlay(ui, response.rect, ctx, view_2d::HELP_TEXT);

        response
    }

    fn ui_3d(
        &mut self,
        ctx: &mut ViewerContext<'_>,
        ui: &mut egui::Ui,
        space: &ObjPath,
        spaces_info: &SpacesInfo,
        space_info: &SpaceInfo,
        scene: view_3d::Scene3D,
    ) -> egui::Response {
        ui.vertical(|ui| {
            let state = &mut self.state_3d;
            let space_cameras = &space_cameras(spaces_info, space_info);
            let coordinates = space_info.coordinates;
            state.space_specs = view_3d::SpaceSpecs::from_view_coordinates(coordinates);
            let response = ui
                .scope(|ui| {
                    view_3d::view_3d(ctx, ui, state, Some(space), scene, space_cameras);
                })
                .response;

            show_help_button_overlay(ui, response.rect, ctx, super::view_3d::HELP_TEXT);
        })
        .response
    }

    fn ui_tensor(&mut self, ui: &mut egui::Ui, scene: &view_tensor::SceneTensor) {
        if scene.tensors.is_empty() {
            ui.centered(|ui| ui.label("(empty)"));
        } else if scene.tensors.len() == 1 {
            let tensor = &scene.tensors[0];
            let state_tensor = self
                .state_tensor
                .get_or_insert_with(|| view_tensor::ViewTensorState::create(tensor));
            ui.vertical(|ui| {
                view_tensor::view_tensor(ui, state_tensor, tensor);
            });
        } else {
            ui.centered(|ui| {
                ui.label("ERROR: more than one tensor!") // TODO(emilk): in this case we should have one space-view per tensor.
            });
        }
    }

    fn ui_text(
        &mut self,
        ctx: &mut ViewerContext<'_>,
        ui: &mut egui::Ui,
        scene: &view_text::SceneText,
    ) -> egui::Response {
        view_text::view_text(ctx, ui, &mut self.state_text, scene)
    }

    fn ui_plot(
        &mut self,
        ctx: &mut ViewerContext<'_>,
        ui: &mut egui::Ui,
        scene: &view_plot::ScenePlot,
    ) -> egui::Response {
        view_plot::view_plot(ctx, ui, &mut self.state_plot, scene)
    }
}

/// Look for camera transform and pinhole in the transform hierarchy
/// and return them as cameras.
fn space_cameras(spaces_info: &SpacesInfo, space_info: &SpaceInfo) -> Vec<view_3d::SpaceCamera> {
    crate::profile_function!();

    let mut space_cameras = vec![];

    for (child_path, child_transform) in &space_info.child_spaces {
        if let Transform::Rigid3(world_from_camera) = child_transform {
            let world_from_camera = world_from_camera.parent_from_child();

            let view_space = spaces_info
                .spaces
                .get(child_path)
                .and_then(|child| child.coordinates);

            let mut found_any_pinhole = false;

            if let Some(child_space_info) = spaces_info.spaces.get(child_path) {
                for (grand_child_path, grand_child_transform) in &child_space_info.child_spaces {
                    if let Transform::Pinhole(pinhole) = grand_child_transform {
                        space_cameras.push(view_3d::SpaceCamera {
                            camera_obj_path: child_path.clone(),
                            instance_index_hash: re_log_types::IndexHash::NONE,
                            camera_view_coordinates: view_space,
                            world_from_camera,
                            pinhole: Some(*pinhole),
                            target_space: Some(grand_child_path.clone()),
                        });
                        found_any_pinhole = true;
                    }
                }
            }

            if !found_any_pinhole {
                space_cameras.push(view_3d::SpaceCamera {
                    camera_obj_path: child_path.clone(),
                    instance_index_hash: re_log_types::IndexHash::NONE,
                    camera_view_coordinates: view_space,
                    world_from_camera,
                    pinhole: None,
                    target_space: None,
                });
            }
        }
    }

    space_cameras
}<|MERGE_RESOLUTION|>--- conflicted
+++ resolved
@@ -3,11 +3,7 @@
 
 use crate::misc::{space_info::*, ViewerContext};
 
-<<<<<<< HEAD
-use super::{view_2d, view_3d, view_plot, view_tensor, view_text, Scene};
-=======
-use super::{view_2d, view_3d, view_tensor, view_text};
->>>>>>> de52466c
+use super::{view_2d, view_3d, view_plot, view_tensor, view_text};
 
 // ----------------------------------------------------------------------------
 
@@ -79,30 +75,12 @@
     ) {
         crate::profile_function!();
 
-<<<<<<< HEAD
-        let has_2d = !scene.two_d.is_empty() && scene.tensor.is_empty();
-        let has_3d = !scene.three_d.is_empty();
-        let has_text = !scene.text.is_empty();
-        let has_tensor = !scene.tensor.is_empty();
-        let has_plot = !scene.plot.is_empty();
-        let categories = [
-            has_2d.then_some(ViewCategory::TwoD),
-            has_3d.then_some(ViewCategory::ThreeD),
-            has_text.then_some(ViewCategory::Text),
-            has_tensor.then_some(ViewCategory::Tensor),
-            has_plot.then_some(ViewCategory::Plot),
-        ]
-        .iter()
-        .filter_map(|cat| *cat)
-        .collect::<Vec<_>>();
-=======
         let query = crate::ui::scene::SceneQuery {
             obj_paths: &space_info.objects,
             timeline: *ctx.rec_cfg.time_ctrl.timeline(),
             time_query,
             obj_props: &self.obj_tree_properties.projected,
         };
->>>>>>> de52466c
 
         // Extra headroom required for the hovering controls at the top of the space view.
         let extra_headroom = {
@@ -120,32 +98,6 @@
                 scene.load_objects(ctx, &query);
                 self.view_state.ui_2d(ctx, ui, &self.space_path, scene);
             }
-<<<<<<< HEAD
-            1 => {
-                self.selected_category = categories[0];
-                if has_2d {
-                    _ = extra_headroom; // ignored - we just overlay on top of the 2D view.
-                    self.view_state
-                        .ui_2d(ctx, ui, &self.space_path, &scene.two_d);
-                } else if has_3d {
-                    _ = extra_headroom; // ignored - we just overlay on top of the 2D view.
-                    self.view_state.ui_3d(
-                        ctx,
-                        ui,
-                        &self.space_path,
-                        spaces_info,
-                        space_info,
-                        &mut scene.three_d,
-                    );
-                } else if has_tensor {
-                    self.view_state.ui_tensor(ui, &scene.tensor);
-                } else if has_text {
-                    self.view_state.ui_text(ctx, ui, &scene.text);
-                } else {
-                    assert!(has_plot);
-                    self.view_state.ui_plot(ctx, ui, &scene.plot);
-                }
-=======
             ViewCategory::ThreeD => {
                 _ = extra_headroom; // ignored - we just overlay on top of the 2D view.
 
@@ -153,54 +105,10 @@
                 scene.load_objects(ctx, &query);
                 self.view_state
                     .ui_3d(ctx, ui, &self.space_path, spaces_info, space_info, scene);
->>>>>>> de52466c
             }
             ViewCategory::Tensor => {
                 ui.add_space(extra_headroom);
 
-<<<<<<< HEAD
-                ui.horizontal(|ui| {
-                    for category in categories {
-                        let text = match category {
-                            ViewCategory::TwoD => "2D",
-                            ViewCategory::ThreeD => "3D",
-                            ViewCategory::Tensor => "Tensor",
-                            ViewCategory::Text => "Text",
-                            ViewCategory::Plot => "Plot",
-                        };
-                        ui.selectable_value(&mut self.selected_category, category, text);
-                        // TODO(emilk): make it look like tabs
-                    }
-                });
-                ui.separator();
-
-                match self.selected_category {
-                    ViewCategory::Plot => {
-                        self.view_state.ui_plot(ctx, ui, &scene.plot);
-                    }
-                    ViewCategory::Text => {
-                        self.view_state.ui_text(ctx, ui, &scene.text);
-                    }
-                    ViewCategory::Tensor => {
-                        self.view_state.ui_tensor(ui, &scene.tensor);
-                    }
-                    ViewCategory::TwoD => {
-                        self.view_state
-                            .ui_2d(ctx, ui, &self.space_path, &scene.two_d);
-                    }
-                    ViewCategory::ThreeD => {
-                        self.view_state.ui_3d(
-                            ctx,
-                            ui,
-                            &self.space_path,
-                            spaces_info,
-                            space_info,
-                            &mut scene.three_d,
-                        );
-                    }
-                }
-                ui.separator();
-=======
                 let mut scene = view_tensor::SceneTensor::default();
                 scene.load_objects(ctx, &query);
                 self.view_state.ui_tensor(ui, &scene);
@@ -211,7 +119,13 @@
                 let mut scene = view_text::SceneText::default();
                 scene.load_objects(ctx, &query);
                 self.view_state.ui_text(ctx, ui, &scene);
->>>>>>> de52466c
+            }
+            ViewCategory::Plot => {
+                ui.add_space(extra_headroom);
+
+                let mut scene = view_plot::ScenePlot::default();
+                scene.load_objects(ctx, &query);
+                self.view_state.ui_plot(ctx, ui, &scene);
             }
         };
     }

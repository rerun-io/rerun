use std::collections::BTreeMap;

use re_arrow_store::Timeline;
use re_data_store::{EntityPath, EntityTree, InstanceId, TimeInt};

use crate::{
    misc::{
        space_info::{SpaceInfo, SpaceInfoCollection},
        SpaceViewHighlights, TransformCache, UnreachableTransform, ViewerContext,
    },
    ui::view_category::categorize_entity_path,
};

use super::{
    data_blueprint::DataBlueprintTree,
    view_bar_chart,
    view_category::ViewCategory,
    view_spatial::{self},
    view_tensor, view_text, view_time_series,
};

// ----------------------------------------------------------------------------

/// A unique id for each space view.
#[derive(
    Clone, Copy, Debug, PartialEq, Eq, Hash, PartialOrd, Ord, serde::Deserialize, serde::Serialize,
)]
pub struct SpaceViewId(uuid::Uuid);

impl SpaceViewId {
    pub fn random() -> Self {
        Self(uuid::Uuid::new_v4())
    }
}

// ----------------------------------------------------------------------------

/// A view of a space.
#[derive(Clone, serde::Deserialize, serde::Serialize)]
pub struct SpaceView {
    pub id: SpaceViewId,
    pub name: String,

    /// Everything under this root *can* be shown in the space view.
    pub root_path: EntityPath,

    /// The "anchor point" of this space view.
    /// It refers to a [`SpaceInfo`] which forms our reference point for all scene->world transforms in this space view.
    /// I.e. the position of this entity path in space forms the origin of the coordinate system in this space view.
    /// Furthermore, this is the primary indicator for heuristics on what entities we show in this space view.
    pub space_path: EntityPath,

    /// The data blueprint tree, has blueprint settings for all blueprint groups and entities in this spaceview.
    /// It determines which entities are part of the spaceview.
    pub data_blueprint: DataBlueprintTree,

    pub view_state: ViewState,

    /// We only show data that match this category.
    pub category: ViewCategory,

<<<<<<< HEAD
    /// True if the user is expected to add elements themselves. False otherwise.
    pub objects_determined_by_user: bool,
=======
    /// Set to `false` the first time the user messes around with the list of queried entities.
    pub allow_auto_adding_more_entities: bool,
>>>>>>> 55b75084
}

impl SpaceView {
    pub fn new(
        category: ViewCategory,
        space_info: &SpaceInfo,
        queries_entities: &[EntityPath],
    ) -> Self {
        let root_path = space_info.path.iter().next().map_or_else(
            || space_info.path.clone(),
            |c| EntityPath::from(vec![c.clone()]),
        );

        let name = if queries_entities.len() == 1 {
            // a single entity in this space-view - name the space after it
            queries_entities[0].to_string()
        } else {
            space_info.path.to_string()
        };

        let mut data_blueprint_tree = DataBlueprintTree::default();
        data_blueprint_tree
            .insert_entities_according_to_hierarchy(queries_entities.iter(), &space_info.path);

        Self {
            name,
            id: SpaceViewId::random(),
            root_path,
            space_path: space_info.path.clone(),
            data_blueprint: data_blueprint_tree,
            view_state: ViewState::default(),
            category,
<<<<<<< HEAD
            objects_determined_by_user: false,
=======
            allow_auto_adding_more_entities: true,
>>>>>>> 55b75084
        }
    }

    /// List of entities a space view queries by default for a given category.
    ///
    /// These are all entities in the given space which have the requested category and are reachable by a transform.
    pub fn default_queries_entities(
        ctx: &ViewerContext<'_>,
        spaces_info: &SpaceInfoCollection,
        space_info: &SpaceInfo,
        category: ViewCategory,
    ) -> Vec<EntityPath> {
        crate::profile_function!();

        let timeline = Timeline::log_time();
        let log_db = &ctx.log_db;

        let mut entities = Vec::new();

        space_info.visit_descendants_with_reachable_transform(spaces_info, &mut |space_info| {
            entities.extend(
                space_info
                    .descendants_without_transform
                    .iter()
                    .filter(|entity_path| {
                        categorize_entity_path(timeline, log_db, entity_path).contains(category)
                    })
                    .cloned(),
            );
        });

        entities
    }

    /// List of entities a space view queries by default for all any possible category.
    pub fn default_queries_entities_by_category(
        ctx: &ViewerContext<'_>,
        spaces_info: &SpaceInfoCollection,
        space_info: &SpaceInfo,
    ) -> BTreeMap<ViewCategory, Vec<EntityPath>> {
        crate::profile_function!();

        let timeline = Timeline::log_time();
        let log_db = &ctx.log_db;

        let mut groups: BTreeMap<ViewCategory, Vec<EntityPath>> = BTreeMap::default();

        space_info.visit_descendants_with_reachable_transform(spaces_info, &mut |space_info| {
            for entity_path in &space_info.descendants_without_transform {
                for category in categorize_entity_path(timeline, log_db, entity_path) {
                    groups
                        .entry(category)
                        .or_default()
                        .push(entity_path.clone());
                }
            }
        });

        groups
    }

    pub fn on_frame_start(
        &mut self,
        ctx: &mut ViewerContext<'_>,
        spaces_info: &SpaceInfoCollection,
    ) {
        self.data_blueprint.on_frame_start();

        let Some(space_info) =  spaces_info.get(&self.space_path) else {
            return;
        };

<<<<<<< HEAD
        if !self.objects_determined_by_user {
            // Add objects that have been logged since we were created
            let queried_objects =
                Self::default_queried_objects(ctx, spaces_info, space_info, self.category);
=======
        if self.allow_auto_adding_more_entities {
            // Add entities that have been logged since we were created
            let queries_entities =
                Self::default_queries_entities(ctx, spaces_info, space_info, self.category);
>>>>>>> 55b75084
            self.data_blueprint
                .insert_entities_according_to_hierarchy(queries_entities.iter(), &self.space_path);
        }
    }

    pub fn selection_ui(&mut self, ctx: &mut ViewerContext<'_>, ui: &mut egui::Ui) {
<<<<<<< HEAD
        ui.horizontal(|ui| {
            ui.label("Space path:").on_hover_text(
                "Root path of this space view. All transformations are relative this.",
            );
            // specify no space view id since the path itself is not part of the space view.
            ctx.obj_path_button(ui, None, &self.space_path);
        });
=======
        ui.label("Space path:");
        // specify no space view id since the path itself is not part of the space view.
        ctx.entity_path_button(ui, None, &self.space_path);
        ui.end_row();
>>>>>>> 55b75084

        ui.separator();

        ui.checkbox(
            &mut self.objects_determined_by_user,
            "Manually add/remove data",
        ).on_hover_text("Allows to manually add/removed objects from the Space View.\nIf set, new object paths won't be added automatically.");
        if self.objects_determined_by_user {
            ui.add_space(2.0);
            self.add_objects_ui(ctx, ui);
        }

        ui.separator();

        match self.category {
            ViewCategory::Text => {
                ui.strong("Text view");
                ui.add_space(4.0);
                self.view_state.state_text.selection_ui(ui);
            }

            ViewCategory::TimeSeries => {
                ui.strong("Time series view");
            }

            ViewCategory::BarChart => {
                ui.strong("Bar chart view");
            }

            ViewCategory::Spatial => {
                ui.strong("Spatial view");
                self.view_state.state_spatial.settings_ui(ctx, ui);
            }
            ViewCategory::Tensor => {
                if let Some(selected_tensor) = &self.view_state.selected_tensor {
                    if let Some(state_tensor) =
                        self.view_state.state_tensors.get_mut(selected_tensor)
                    {
                        ui.strong("Tensor view");
                        state_tensor.ui(ctx, ui);
                    }
                }
            }
        }
    }

<<<<<<< HEAD
    fn add_objects_ui(&mut self, ctx: &mut ViewerContext<'_>, ui: &mut egui::Ui) {
        // We'd like to see the reference space path by default.

        let spaces_info = SpaceInfoCollection::new(&ctx.log_db.obj_db);
        let obj_tree = &ctx.log_db.obj_db.tree;

        // All objects at the space path and below.
        if let Some(tree) = obj_tree.subtree(&self.space_path) {
            self.add_objects_tree_ui(ctx, ui, &spaces_info, &tree.path.to_string(), tree, true);
        }

        // All objects above
        let mut num_steps_up = 0; // I.e. the number of inverse transforms we had to do!
        let mut previous_path = self.space_path.clone();
        while let Some(parent) = previous_path.parent() {
            // Don't allow breaking out of the root
            if parent.is_root() {
                break;
=======
    fn query_tree_ui(&mut self, ctx: &mut ViewerContext<'_>, ui: &mut egui::Ui) {
        let entity_tree = &ctx.log_db.entity_db.tree;

        // We'd like to see the reference space path by default.
        let default_open = self.root_path != self.space_path;
        let collapsing_header_id = ui.make_persistent_id(self.id);
        egui::collapsing_header::CollapsingState::load_with_default_open(
            ui.ctx(),
            collapsing_header_id,
            default_open,
        )
        .show_header(ui, |ui| {
            ui.label(self.root_path.to_string());
        })
        .body(|ui| {
            if let Some(subtree) = entity_tree.subtree(&self.root_path) {
                let spaces_info = SpaceInfoCollection::new(&ctx.log_db.entity_db);
                self.entity_tree_children_ui(ctx, ui, &spaces_info, subtree);
>>>>>>> 55b75084
            }

<<<<<<< HEAD
            num_steps_up += 1;
            if let Some(tree) = obj_tree.subtree(&parent) {
                for (path_comp, child_tree) in &tree.children {
                    if child_tree.path != self.space_path {
                        self.add_objects_tree_ui(
                            ctx,
                            ui,
                            &spaces_info,
                            &format!("{}{}", "../".repeat(num_steps_up), path_comp),
                            child_tree,
                            false,
                        );
                    }
                }
            }

            previous_path = parent;
=======
    fn entity_tree_children_ui(
        &mut self,
        ctx: &mut ViewerContext<'_>,
        ui: &mut egui::Ui,
        spaces_info: &SpaceInfoCollection,
        tree: &EntityTree,
    ) {
        if tree.children.is_empty() {
            ui.weak("(nothing)");
            return;
        }

        for (path_comp, child_tree) in &tree.children {
            self.entity_tree_ui(ctx, ui, spaces_info, &path_comp.to_string(), child_tree);
>>>>>>> 55b75084
        }
    }

    #[allow(clippy::too_many_arguments)]
<<<<<<< HEAD
    fn add_objects_tree_ui(
=======
    fn entity_tree_ui(
>>>>>>> 55b75084
        &mut self,
        ctx: &mut ViewerContext<'_>,
        ui: &mut egui::Ui,
        spaces_info: &SpaceInfoCollection,
        name: &str,
<<<<<<< HEAD
        tree: &ObjectTree,
        default_open: bool,
    ) {
        if tree.is_leaf() {
            self.add_object_line_ui(ctx, ui, spaces_info, &format!("🔹 {}", name), &tree.path);
=======
        tree: &EntityTree,
    ) {
        let unreachable_reason = spaces_info.is_reachable_by_transform(&tree.path, &self.root_path).map_err
            (|reason| match reason {
                // Should never happen
                UnreachableTransform::Unconnected =>
                     "No entity path connection from this space view.",
                UnreachableTransform::NestedPinholeCameras =>
                    "Can't display entities under nested pinhole cameras.",
                UnreachableTransform::UnknownTransform =>
                    "Can't display entities that are connected via an unknown transform to this space.",
                UnreachableTransform::InversePinholeCameraWithoutResolution =>
                    "Can't display entities that would require inverting a pinhole camera without a specified resolution.",
            }).err();
        let response = if tree.is_leaf() {
            ui.horizontal(|ui| {
                ui.add_enabled_ui(unreachable_reason.is_none(), |ui| {
                    self.entity_path_button_ui(ctx, ui, &tree.path, spaces_info, name);
                    if has_visualization_for_category(ctx, self.category, &tree.path) {
                        self.add_entity_button_ui(ctx, ui, &tree.path, &ctx.log_db.entity_db.tree);
                    }
                });
            })
            .response
>>>>>>> 55b75084
        } else {
            egui::collapsing_header::CollapsingState::load_with_default_open(
                ui.ctx(),
                ui.id().with(name),
                default_open && tree.children.len() <= 3,
            )
            .show_header(ui, |ui| {
<<<<<<< HEAD
                self.add_object_line_ui(ctx, ui, spaces_info, name, &tree.path);
            })
            .body(|ui| {
                for (path_comp, child_tree) in &tree.children {
                    self.add_objects_tree_ui(
                        ctx,
                        ui,
                        spaces_info,
                        &path_comp.to_string(),
                        child_tree,
                        default_open,
                    );
                }
            });
=======
                ui.add_enabled_ui(unreachable_reason.is_none(), |ui| {
                    self.entity_path_button_ui(ctx, ui, &tree.path, spaces_info, name);
                    if has_visualization_for_category(ctx, self.category, &tree.path) {
                        self.add_entity_button_ui(ctx, ui, &tree.path, &ctx.log_db.entity_db.tree);
                    }
                });
            })
            .body(|ui| {
                self.entity_tree_children_ui(ctx, ui, spaces_info, tree);
            })
            .0
>>>>>>> 55b75084
        };
    }

<<<<<<< HEAD
    fn add_object_line_ui(
        &mut self,
        ctx: &mut ViewerContext<'_>,
        ui: &mut egui::Ui,
=======
    pub fn entity_path_button_ui(
        &self,
        ctx: &mut ViewerContext<'_>,
        ui: &mut egui::Ui,
        path: &EntityPath,
>>>>>>> 55b75084
        spaces_info: &SpaceInfoCollection,
        name: &str,
        ent_path: &ObjPath,
    ) {
        ui.horizontal(|ui| {
            let space_view_id = if self.data_blueprint.contains_object(ent_path) {
                Some(self.id)
            } else {
                None
            };

<<<<<<< HEAD
            let widget_text = if ent_path == &self.space_path {
                egui::RichText::new(name).strong()
            } else {
                egui::RichText::new(name)
            };
            ctx.instance_id_button_to(ui, space_view_id, &InstanceId::new(ent_path.clone(), None), widget_text);

            ui.with_layout(egui::Layout::right_to_left(egui::Align::Center), |ui| {
                let obj_tree = &ctx.log_db.obj_db.tree;

                if self.data_blueprint.contains_object(ent_path) {
                    if ui
                    .button("➖")
                    .on_hover_text("Remove this path from the Space View")
                    .clicked()
                    {
                        // Remove all objects at and under this path
                        obj_tree.subtree(ent_path)
                        .unwrap()
                        .visit_children_recursively(&mut |path: &ObjPath| {
                            self.data_blueprint.remove_object(path);
                        });
                    }
                } else {
                    let object_category = categorize_obj_path(Timeline::log_time(), ctx.log_db, ent_path);
                    let cannot_add_reason = if object_category.contains(self.category) {
                        spaces_info.is_reachable_by_transform(ent_path, &self.space_path).map_err
                        (|reason| match reason {
                            // Should never happen
                            UnreachableTransform::Unconnected =>
                                 "No object path connection from this space view.",
                            UnreachableTransform::NestedPinholeCameras =>
                                "Can't display objects under nested pinhole cameras.",
                            UnreachableTransform::UnknownTransform =>
                                "Can't display objects that are connected via an unknown transform to this space.",
                            UnreachableTransform::InversePinholeCameraWithoutResolution =>
                                "Can't display objects that would require inverting a pinhole camera without a specified resolution.",
                        }).err()
                    } else if object_category.is_empty() {
                        Some("Object does not contain any components")
                    } else {
                        Some("Object category can't be displayed by this type of spatial view")
                    };

                    let response = ui.add_enabled_ui(cannot_add_reason.is_none(), |ui| {
                        let response = ui.button("➕");
                        if response.clicked() {
                            // Insert the object itself and all its children as far as they haven't been added yet
                            let mut objects = Vec::new();
                            obj_tree
                                .subtree(ent_path)
                                .unwrap()
                                .visit_children_recursively(&mut |path: &ObjPath| {
                                    if has_visualization_for_category(ctx, self.category, path)
                                        && !self.data_blueprint.contains_object(path)
                                        && spaces_info.is_reachable_by_transform(path, &self.space_path).is_ok()
                                    {
                                        objects.push(path.clone());
                                    }
                                });
                            self.data_blueprint.insert_objects_according_to_hierarchy(
                                objects.iter(),
                                &self.space_path,
                            );
                        }
                        response.on_hover_text("Add this path to the Space View");
                    }).response;

                    if let Some(cannot_add_reason) = cannot_add_reason {
                        response.on_hover_text(cannot_add_reason);
                    }
                }
            });
=======
    fn add_entity_button_ui(
        &mut self,
        ctx: &mut ViewerContext<'_>,
        ui: &mut egui::Ui,
        path: &EntityPath,
        entity_tree: &EntityTree,
    ) {
        ui.with_layout(egui::Layout::right_to_left(egui::Align::Center), |ui| {
            // Can't add things we already added.

            // Insert the entity itself and all its children as far as they haven't been added yet
            let mut entities = Vec::new();
            entity_tree
                .subtree(path)
                .unwrap()
                .visit_children_recursively(&mut |path: &EntityPath| {
                    if has_visualization_for_category(ctx, self.category, path)
                        && !self.data_blueprint.contains_entity(path)
                    {
                        entities.push(path.clone());
                    }
                });

            ui.set_enabled(!entities.is_empty());

            let response = ui.button("➕");
            if response.clicked() {
                self.data_blueprint
                    .insert_entities_according_to_hierarchy(entities.iter(), &self.space_path);
                self.allow_auto_adding_more_entities = false;
            }
            response.on_hover_text("Add to this Space View's query")
>>>>>>> 55b75084
        });
    }

    pub(crate) fn scene_ui(
        &mut self,
        ctx: &mut ViewerContext<'_>,
        ui: &mut egui::Ui,
        reference_space_info: &SpaceInfo,
        latest_at: TimeInt,
        highlights: &SpaceViewHighlights,
    ) {
        crate::profile_function!();

        let query = crate::ui::scene::SceneQuery {
            entity_paths: self.data_blueprint.entity_paths(),
            timeline: *ctx.rec_cfg.time_ctrl.timeline(),
            latest_at,
            entity_props_map: self.data_blueprint.data_blueprints_projected(),
        };

        match self.category {
            ViewCategory::Text => {
                let mut scene = view_text::SceneText::default();
                scene.load(ctx, &query, &self.view_state.state_text.filters);
                self.view_state.ui_text(ctx, ui, &scene);
            }

            ViewCategory::TimeSeries => {
                let mut scene = view_time_series::SceneTimeSeries::default();
                scene.load(ctx, &query);
                self.view_state.ui_time_series(ctx, ui, &scene);
            }

            ViewCategory::BarChart => {
                let mut scene = view_bar_chart::SceneBarChart::default();
                scene.load(ctx, &query);
                self.view_state.ui_bar_chart(ctx, ui, &scene);
            }

            ViewCategory::Spatial => {
                let transforms = TransformCache::determine_transforms(
                    &ctx.log_db.entity_db,
                    &ctx.rec_cfg.time_ctrl,
                    &self.space_path,
                    self.data_blueprint.data_blueprints_projected(),
                );
                let mut scene = view_spatial::SceneSpatial::default();
                scene.load(ctx, &query, &transforms, highlights);
                self.view_state.ui_spatial(
                    ctx,
                    ui,
                    &self.space_path,
                    reference_space_info,
                    scene,
                    self.id,
                    highlights,
                );
            }

            ViewCategory::Tensor => {
                ui.add_space(16.0); // Extra headroom required for the hovering controls at the top of the space view.

                let mut scene = view_tensor::SceneTensor::default();
                scene.load(ctx, &query);
                self.view_state.ui_tensor(ctx, ui, &scene);
            }
        };
    }
}

fn has_visualization_for_category(
    ctx: &ViewerContext<'_>,
    category: ViewCategory,
    entity_path: &EntityPath,
) -> bool {
    let log_db = &ctx.log_db;
    categorize_entity_path(Timeline::log_time(), log_db, entity_path).contains(category)
}

// ----------------------------------------------------------------------------

/// Camera position and similar.
#[derive(Clone, Default, serde::Deserialize, serde::Serialize)]
pub struct ViewState {
    /// Selects in [`Self::state_tensors`].
    selected_tensor: Option<InstanceId>,

    state_text: view_text::ViewTextState,
    state_time_series: view_time_series::ViewTimeSeriesState,
    state_bar_chart: view_bar_chart::BarChartState,
    pub state_spatial: view_spatial::ViewSpatialState,
    state_tensors: ahash::HashMap<InstanceId, view_tensor::ViewTensorState>,
}

impl ViewState {
    // TODO(andreas): split into smaller parts, some of it shouldn't be part of the ui path and instead scene loading.
    #[allow(clippy::too_many_arguments)]
    fn ui_spatial(
        &mut self,
        ctx: &mut ViewerContext<'_>,
        ui: &mut egui::Ui,
        space: &EntityPath,
        space_info: &SpaceInfo,
        scene: view_spatial::SceneSpatial,
        space_view_id: SpaceViewId,
        highlights: &SpaceViewHighlights,
    ) {
        ui.vertical(|ui| {
            self.state_spatial.view_spatial(
                ctx,
                ui,
                space,
                scene,
                space_info,
                space_view_id,
                highlights,
            );
        });
    }

    fn ui_tensor(
        &mut self,
        ctx: &mut ViewerContext<'_>,
        ui: &mut egui::Ui,
        scene: &view_tensor::SceneTensor,
    ) {
        egui::Frame {
            inner_margin: re_ui::ReUi::view_padding().into(),
            ..egui::Frame::default()
        }
        .show(ui, |ui| {
            if scene.tensors.is_empty() {
                ui.centered_and_justified(|ui| ui.label("(empty)"));
                self.selected_tensor = None;
            } else {
                if let Some(selected_tensor) = &self.selected_tensor {
                    if !scene.tensors.contains_key(selected_tensor) {
                        self.selected_tensor = None;
                    }
                }
                if self.selected_tensor.is_none() {
                    self.selected_tensor = Some(scene.tensors.iter().next().unwrap().0.clone());
                }

                if scene.tensors.len() > 1 {
                    // Show radio buttons for the different tensors we have in this view - better than nothing!
                    ui.horizontal(|ui| {
                        for instance_id in scene.tensors.keys() {
                            let is_selected = self.selected_tensor.as_ref() == Some(instance_id);
                            if ui.radio(is_selected, instance_id.to_string()).clicked() {
                                self.selected_tensor = Some(instance_id.clone());
                            }
                        }
                    });
                }

                if let Some(selected_tensor) = &self.selected_tensor {
                    if let Some(tensor) = scene.tensors.get(selected_tensor) {
                        let state_tensor = self
                            .state_tensors
                            .entry(selected_tensor.clone())
                            .or_insert_with(|| view_tensor::ViewTensorState::create(tensor));
                        view_tensor::view_tensor(ctx, ui, state_tensor, tensor);
                    }
                }
            }
        });
    }

    fn ui_text(
        &mut self,
        ctx: &mut ViewerContext<'_>,
        ui: &mut egui::Ui,
        scene: &view_text::SceneText,
    ) {
        egui::Frame {
            inner_margin: re_ui::ReUi::view_padding().into(),
            ..egui::Frame::default()
        }
        .show(ui, |ui| {
            view_text::view_text(ctx, ui, &mut self.state_text, scene);
        });
    }

    fn ui_bar_chart(
        &mut self,
        ctx: &mut ViewerContext<'_>,
        ui: &mut egui::Ui,
        scene: &view_bar_chart::SceneBarChart,
    ) {
        ui.vertical(|ui| {
            ui.scope(|ui| {
                view_bar_chart::view_bar_chart(ctx, ui, &mut self.state_bar_chart, scene);
            });
        });
    }

    fn ui_time_series(
        &mut self,
        ctx: &mut ViewerContext<'_>,
        ui: &mut egui::Ui,
        scene: &view_time_series::SceneTimeSeries,
    ) {
        ui.vertical(|ui| {
            ui.scope(|ui| {
                view_time_series::view_time_series(ctx, ui, &mut self.state_time_series, scene);
            });
        });
    }
}<|MERGE_RESOLUTION|>--- conflicted
+++ resolved
@@ -59,13 +59,8 @@
     /// We only show data that match this category.
     pub category: ViewCategory,
 
-<<<<<<< HEAD
     /// True if the user is expected to add elements themselves. False otherwise.
     pub objects_determined_by_user: bool,
-=======
-    /// Set to `false` the first time the user messes around with the list of queried entities.
-    pub allow_auto_adding_more_entities: bool,
->>>>>>> 55b75084
 }
 
 impl SpaceView {
@@ -98,11 +93,7 @@
             data_blueprint: data_blueprint_tree,
             view_state: ViewState::default(),
             category,
-<<<<<<< HEAD
             objects_determined_by_user: false,
-=======
-            allow_auto_adding_more_entities: true,
->>>>>>> 55b75084
         }
     }
 
@@ -175,44 +166,30 @@
             return;
         };
 
-<<<<<<< HEAD
         if !self.objects_determined_by_user {
-            // Add objects that have been logged since we were created
-            let queried_objects =
-                Self::default_queried_objects(ctx, spaces_info, space_info, self.category);
-=======
-        if self.allow_auto_adding_more_entities {
             // Add entities that have been logged since we were created
             let queries_entities =
                 Self::default_queries_entities(ctx, spaces_info, space_info, self.category);
->>>>>>> 55b75084
             self.data_blueprint
                 .insert_entities_according_to_hierarchy(queries_entities.iter(), &self.space_path);
         }
     }
 
     pub fn selection_ui(&mut self, ctx: &mut ViewerContext<'_>, ui: &mut egui::Ui) {
-<<<<<<< HEAD
         ui.horizontal(|ui| {
             ui.label("Space path:").on_hover_text(
                 "Root path of this space view. All transformations are relative this.",
             );
             // specify no space view id since the path itself is not part of the space view.
-            ctx.obj_path_button(ui, None, &self.space_path);
-        });
-=======
-        ui.label("Space path:");
-        // specify no space view id since the path itself is not part of the space view.
-        ctx.entity_path_button(ui, None, &self.space_path);
-        ui.end_row();
->>>>>>> 55b75084
+            ctx.entity_path_button(ui, None, &self.space_path);
+        });
 
         ui.separator();
 
         ui.checkbox(
             &mut self.objects_determined_by_user,
             "Manually add/remove data",
-        ).on_hover_text("Allows to manually add/removed objects from the Space View.\nIf set, new object paths won't be added automatically.");
+        ).on_hover_text("Allows to manually add/removed entities from the Space View.\nIf set, new object paths won't be added automatically.");
         if self.objects_determined_by_user {
             ui.add_space(2.0);
             self.add_objects_ui(ctx, ui);
@@ -252,50 +229,28 @@
         }
     }
 
-<<<<<<< HEAD
     fn add_objects_ui(&mut self, ctx: &mut ViewerContext<'_>, ui: &mut egui::Ui) {
         // We'd like to see the reference space path by default.
 
-        let spaces_info = SpaceInfoCollection::new(&ctx.log_db.obj_db);
-        let obj_tree = &ctx.log_db.obj_db.tree;
-
-        // All objects at the space path and below.
-        if let Some(tree) = obj_tree.subtree(&self.space_path) {
+        let spaces_info = SpaceInfoCollection::new(&ctx.log_db.entity_db);
+        let entity_tree = &ctx.log_db.entity_db.tree;
+
+        // All entities at the space path and below.
+        if let Some(tree) = entity_tree.subtree(&self.space_path) {
             self.add_objects_tree_ui(ctx, ui, &spaces_info, &tree.path.to_string(), tree, true);
         }
 
-        // All objects above
+        // All entities above
         let mut num_steps_up = 0; // I.e. the number of inverse transforms we had to do!
         let mut previous_path = self.space_path.clone();
         while let Some(parent) = previous_path.parent() {
             // Don't allow breaking out of the root
             if parent.is_root() {
                 break;
-=======
-    fn query_tree_ui(&mut self, ctx: &mut ViewerContext<'_>, ui: &mut egui::Ui) {
-        let entity_tree = &ctx.log_db.entity_db.tree;
-
-        // We'd like to see the reference space path by default.
-        let default_open = self.root_path != self.space_path;
-        let collapsing_header_id = ui.make_persistent_id(self.id);
-        egui::collapsing_header::CollapsingState::load_with_default_open(
-            ui.ctx(),
-            collapsing_header_id,
-            default_open,
-        )
-        .show_header(ui, |ui| {
-            ui.label(self.root_path.to_string());
-        })
-        .body(|ui| {
-            if let Some(subtree) = entity_tree.subtree(&self.root_path) {
-                let spaces_info = SpaceInfoCollection::new(&ctx.log_db.entity_db);
-                self.entity_tree_children_ui(ctx, ui, &spaces_info, subtree);
->>>>>>> 55b75084
-            }
-
-<<<<<<< HEAD
+            }
+
             num_steps_up += 1;
-            if let Some(tree) = obj_tree.subtree(&parent) {
+            if let Some(tree) = entity_tree.subtree(&parent) {
                 for (path_comp, child_tree) in &tree.children {
                     if child_tree.path != self.space_path {
                         self.add_objects_tree_ui(
@@ -311,68 +266,21 @@
             }
 
             previous_path = parent;
-=======
-    fn entity_tree_children_ui(
-        &mut self,
-        ctx: &mut ViewerContext<'_>,
-        ui: &mut egui::Ui,
-        spaces_info: &SpaceInfoCollection,
-        tree: &EntityTree,
-    ) {
-        if tree.children.is_empty() {
-            ui.weak("(nothing)");
-            return;
-        }
-
-        for (path_comp, child_tree) in &tree.children {
-            self.entity_tree_ui(ctx, ui, spaces_info, &path_comp.to_string(), child_tree);
->>>>>>> 55b75084
         }
     }
 
     #[allow(clippy::too_many_arguments)]
-<<<<<<< HEAD
     fn add_objects_tree_ui(
-=======
-    fn entity_tree_ui(
->>>>>>> 55b75084
         &mut self,
         ctx: &mut ViewerContext<'_>,
         ui: &mut egui::Ui,
         spaces_info: &SpaceInfoCollection,
         name: &str,
-<<<<<<< HEAD
-        tree: &ObjectTree,
+        tree: &EntityTree,
         default_open: bool,
     ) {
         if tree.is_leaf() {
             self.add_object_line_ui(ctx, ui, spaces_info, &format!("🔹 {}", name), &tree.path);
-=======
-        tree: &EntityTree,
-    ) {
-        let unreachable_reason = spaces_info.is_reachable_by_transform(&tree.path, &self.root_path).map_err
-            (|reason| match reason {
-                // Should never happen
-                UnreachableTransform::Unconnected =>
-                     "No entity path connection from this space view.",
-                UnreachableTransform::NestedPinholeCameras =>
-                    "Can't display entities under nested pinhole cameras.",
-                UnreachableTransform::UnknownTransform =>
-                    "Can't display entities that are connected via an unknown transform to this space.",
-                UnreachableTransform::InversePinholeCameraWithoutResolution =>
-                    "Can't display entities that would require inverting a pinhole camera without a specified resolution.",
-            }).err();
-        let response = if tree.is_leaf() {
-            ui.horizontal(|ui| {
-                ui.add_enabled_ui(unreachable_reason.is_none(), |ui| {
-                    self.entity_path_button_ui(ctx, ui, &tree.path, spaces_info, name);
-                    if has_visualization_for_category(ctx, self.category, &tree.path) {
-                        self.add_entity_button_ui(ctx, ui, &tree.path, &ctx.log_db.entity_db.tree);
-                    }
-                });
-            })
-            .response
->>>>>>> 55b75084
         } else {
             egui::collapsing_header::CollapsingState::load_with_default_open(
                 ui.ctx(),
@@ -380,7 +288,6 @@
                 default_open && tree.children.len() <= 3,
             )
             .show_header(ui, |ui| {
-<<<<<<< HEAD
                 self.add_object_line_ui(ctx, ui, spaces_info, name, &tree.path);
             })
             .body(|ui| {
@@ -395,83 +302,61 @@
                     );
                 }
             });
-=======
-                ui.add_enabled_ui(unreachable_reason.is_none(), |ui| {
-                    self.entity_path_button_ui(ctx, ui, &tree.path, spaces_info, name);
-                    if has_visualization_for_category(ctx, self.category, &tree.path) {
-                        self.add_entity_button_ui(ctx, ui, &tree.path, &ctx.log_db.entity_db.tree);
-                    }
-                });
-            })
-            .body(|ui| {
-                self.entity_tree_children_ui(ctx, ui, spaces_info, tree);
-            })
-            .0
->>>>>>> 55b75084
         };
     }
 
-<<<<<<< HEAD
     fn add_object_line_ui(
         &mut self,
         ctx: &mut ViewerContext<'_>,
         ui: &mut egui::Ui,
-=======
-    pub fn entity_path_button_ui(
-        &self,
-        ctx: &mut ViewerContext<'_>,
-        ui: &mut egui::Ui,
-        path: &EntityPath,
->>>>>>> 55b75084
         spaces_info: &SpaceInfoCollection,
         name: &str,
-        ent_path: &ObjPath,
+        entity_path: &EntityPath,
     ) {
         ui.horizontal(|ui| {
-            let space_view_id = if self.data_blueprint.contains_object(ent_path) {
+            let space_view_id = if self.data_blueprint.contains_entity(entity_path) {
                 Some(self.id)
             } else {
                 None
             };
 
-<<<<<<< HEAD
-            let widget_text = if ent_path == &self.space_path {
+            let widget_text = if entity_path == &self.space_path {
                 egui::RichText::new(name).strong()
             } else {
                 egui::RichText::new(name)
             };
-            ctx.instance_id_button_to(ui, space_view_id, &InstanceId::new(ent_path.clone(), None), widget_text);
+            ctx.instance_id_button_to(ui, space_view_id, &InstanceId::new(entity_path.clone(), None), widget_text);
 
             ui.with_layout(egui::Layout::right_to_left(egui::Align::Center), |ui| {
-                let obj_tree = &ctx.log_db.obj_db.tree;
-
-                if self.data_blueprint.contains_object(ent_path) {
+                let entity_tree = &ctx.log_db.entity_db.tree;
+
+                if self.data_blueprint.contains_entity(entity_path) {
                     if ui
                     .button("➖")
                     .on_hover_text("Remove this path from the Space View")
                     .clicked()
                     {
-                        // Remove all objects at and under this path
-                        obj_tree.subtree(ent_path)
+                        // Remove all entities at and under this path
+                        entity_tree.subtree(entity_path)
                         .unwrap()
-                        .visit_children_recursively(&mut |path: &ObjPath| {
-                            self.data_blueprint.remove_object(path);
+                        .visit_children_recursively(&mut |path: &EntityPath| {
+                            self.data_blueprint.remove_entity(path);
                         });
                     }
                 } else {
-                    let object_category = categorize_obj_path(Timeline::log_time(), ctx.log_db, ent_path);
+                    let object_category = categorize_entity_path(Timeline::log_time(), ctx.log_db, entity_path);
                     let cannot_add_reason = if object_category.contains(self.category) {
-                        spaces_info.is_reachable_by_transform(ent_path, &self.space_path).map_err
+                        spaces_info.is_reachable_by_transform(entity_path, &self.space_path).map_err
                         (|reason| match reason {
                             // Should never happen
                             UnreachableTransform::Unconnected =>
                                  "No object path connection from this space view.",
                             UnreachableTransform::NestedPinholeCameras =>
-                                "Can't display objects under nested pinhole cameras.",
+                                "Can't display entities under nested pinhole cameras.",
                             UnreachableTransform::UnknownTransform =>
-                                "Can't display objects that are connected via an unknown transform to this space.",
+                                "Can't display entities that are connected via an unknown transform to this space.",
                             UnreachableTransform::InversePinholeCameraWithoutResolution =>
-                                "Can't display objects that would require inverting a pinhole camera without a specified resolution.",
+                                "Can't display entities that would require inverting a pinhole camera without a specified resolution.",
                         }).err()
                     } else if object_category.is_empty() {
                         Some("Object does not contain any components")
@@ -483,20 +368,20 @@
                         let response = ui.button("➕");
                         if response.clicked() {
                             // Insert the object itself and all its children as far as they haven't been added yet
-                            let mut objects = Vec::new();
-                            obj_tree
-                                .subtree(ent_path)
+                            let mut entities = Vec::new();
+                            entity_tree
+                                .subtree(entity_path)
                                 .unwrap()
-                                .visit_children_recursively(&mut |path: &ObjPath| {
+                                .visit_children_recursively(&mut |path: &EntityPath| {
                                     if has_visualization_for_category(ctx, self.category, path)
-                                        && !self.data_blueprint.contains_object(path)
+                                        && !self.data_blueprint.contains_entity(path)
                                         && spaces_info.is_reachable_by_transform(path, &self.space_path).is_ok()
                                     {
-                                        objects.push(path.clone());
+                                        entities.push(path.clone());
                                     }
                                 });
-                            self.data_blueprint.insert_objects_according_to_hierarchy(
-                                objects.iter(),
+                            self.data_blueprint.insert_entities_according_to_hierarchy(
+                                entities.iter(),
                                 &self.space_path,
                             );
                         }
@@ -508,40 +393,6 @@
                     }
                 }
             });
-=======
-    fn add_entity_button_ui(
-        &mut self,
-        ctx: &mut ViewerContext<'_>,
-        ui: &mut egui::Ui,
-        path: &EntityPath,
-        entity_tree: &EntityTree,
-    ) {
-        ui.with_layout(egui::Layout::right_to_left(egui::Align::Center), |ui| {
-            // Can't add things we already added.
-
-            // Insert the entity itself and all its children as far as they haven't been added yet
-            let mut entities = Vec::new();
-            entity_tree
-                .subtree(path)
-                .unwrap()
-                .visit_children_recursively(&mut |path: &EntityPath| {
-                    if has_visualization_for_category(ctx, self.category, path)
-                        && !self.data_blueprint.contains_entity(path)
-                    {
-                        entities.push(path.clone());
-                    }
-                });
-
-            ui.set_enabled(!entities.is_empty());
-
-            let response = ui.button("➕");
-            if response.clicked() {
-                self.data_blueprint
-                    .insert_entities_according_to_hierarchy(entities.iter(), &self.space_path);
-                self.allow_auto_adding_more_entities = false;
-            }
-            response.on_hover_text("Add to this Space View's query")
->>>>>>> 55b75084
         });
     }
 

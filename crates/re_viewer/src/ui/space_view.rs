use re_data_store::{InstanceId, ObjPath, ObjectTree, ObjectsProperties, TimeInt};

use nohash_hasher::IntSet;

use crate::{
    misc::{
        space_info::{SpaceInfo, SpacesInfo},
        ViewerContext,
    },
    ui::transform_cache::TransformCache,
    ui::view_category::categorize_obj_path,
};

use super::{
    data_blueprint::DataBlueprintTree,
    transform_cache::{ReferenceFromObjTransform, UnreachableTransformReason},
    view_bar_chart,
    view_category::ViewCategory,
    view_spatial::{self, SpatialNavigationMode},
    view_tensor, view_text, view_time_series,
};

// ----------------------------------------------------------------------------

/// A unique id for each space view.
#[derive(
    Clone, Copy, Debug, PartialEq, Eq, Hash, PartialOrd, Ord, serde::Deserialize, serde::Serialize,
)]
pub struct SpaceViewId(uuid::Uuid);

impl SpaceViewId {
    pub fn random() -> Self {
        Self(uuid::Uuid::new_v4())
    }
}

// ----------------------------------------------------------------------------

/// A view of a space.
#[derive(Clone, serde::Deserialize, serde::Serialize)]
pub(crate) struct SpaceView {
    pub id: SpaceViewId,
    pub name: String,

    /// Everything under this root is shown in the space view.
    pub root_path: ObjPath,

    /// The "anchor point" of this space view.
    /// It refers to a [`SpaceInfo`] which forms our reference point for all scene->world transforms in this space view.
    /// I.e. the position of this object path in space forms the origin of the coordinate system in this space view.
    /// Furthermore, this is the primary indicator for heuristics on what objects we show in this space view.
    pub space_path: ObjPath,

    /// List of all shown objects.
    /// TODO(andreas): This is a HashSet for the time being, but in the future it might be possible to add the same object twice.
    pub queried_objects: IntSet<ObjPath>,

    /// The data blueprint tree, has blueprint settings for all blueprint groups and objects in this spaceview.
    pub data_blueprint: DataBlueprintTree,

    pub view_state: ViewState,

    /// We only show data that match this category.
    pub category: ViewCategory,

    /// Set to `false` the first time the user messes around with the list of queried objects.
    pub allow_auto_adding_more_object: bool,
}

impl SpaceView {
    pub fn new(
        ctx: &ViewerContext<'_>,
        category: ViewCategory,
        space_info: &SpaceInfo,
        spaces_info: &SpacesInfo,
        default_spatial_naviation_mode: SpatialNavigationMode,
    ) -> Self {
        let mut view_state = ViewState::default();

        if category == ViewCategory::Spatial {
            view_state.state_spatial.nav_mode = default_spatial_naviation_mode;
        }

        let root_path = space_info.path.iter().next().map_or_else(
            || space_info.path.clone(),
            |c| ObjPath::from(vec![c.to_owned()]),
        );

        let queried_objects = Self::default_queried_objects(ctx, category, space_info, spaces_info);

        let name = if queried_objects.len() == 1 {
            // a single object in this space-view - name the space after it
            let obj_path = queried_objects.iter().next().unwrap();
            obj_path.to_string()
        } else {
            space_info.path.to_string()
        };

        let mut data_blueprint_tree = DataBlueprintTree::default();
        data_blueprint_tree
            .insert_objects_according_to_hierarchy(&queried_objects, &space_info.path);

        Self {
            name,
            id: SpaceViewId::random(),
            root_path,
            space_path: space_info.path.clone(),
            queried_objects,
            data_blueprint: data_blueprint_tree,
            view_state,
            category,
            allow_auto_adding_more_object: true,
        }
    }

    /// List of objects a space view queries by default.
    pub fn default_queried_objects(
        ctx: &ViewerContext<'_>,
        category: ViewCategory,
        root_space: &SpaceInfo,
        spaces_info: &SpacesInfo,
    ) -> IntSet<ObjPath> {
        crate::profile_function!();

        let timeline = ctx.rec_cfg.time_ctrl.timeline();
        let log_db = &ctx.log_db;

        root_space
            .descendants_with_rigid_or_no_transform(spaces_info)
            .iter()
            .cloned()
            .filter(|obj_path| categorize_obj_path(timeline, log_db, obj_path).contains(category))
            .collect()
    }

    pub fn on_frame_start(&mut self, ctx: &mut ViewerContext<'_>, spaces_info: &SpacesInfo) {
        self.data_blueprint.on_frame_start();

        if !self.allow_auto_adding_more_object {
            return;
        }
        let Some(space) = spaces_info.get(&self.space_path) else {
            return;
        };
        // Add objects that have been logged since we were created
        self.queried_objects =
            Self::default_queried_objects(ctx, self.category, space, spaces_info);
        self.data_blueprint
            .insert_objects_according_to_hierarchy(&self.queried_objects, &self.space_path);
    }

    pub fn selection_ui(&mut self, ctx: &mut ViewerContext<'_>, ui: &mut egui::Ui) {
        egui::Grid::new("space_view").num_columns(2).show(ui, |ui| {
            ui.label("Name:");
            ui.text_edit_singleline(&mut self.name);
            ui.end_row();

            ui.label("Space path:");
            ctx.obj_path_button(ui, &self.space_path);
            ui.end_row();
        });

        ui.separator();

        ui.strong("Query tree");
        self.query_tree_ui(ctx, ui);

        ui.separator();

        match self.category {
            ViewCategory::Text => {
                ui.strong("Text view");
                ui.add_space(4.0);
                self.view_state.state_text.selection_ui(ui);
            }

            ViewCategory::TimeSeries => {
                ui.strong("Time series view");
            }

            ViewCategory::BarChart => {
                ui.strong("Bar chart view");
            }

            ViewCategory::Spatial => {
                ui.strong("Spatial view");
                self.view_state.state_spatial.settings_ui(ctx, ui);
            }
            ViewCategory::Tensor => {
                if let Some(selected_tensor) = &self.view_state.selected_tensor {
                    if let Some(state_tensor) =
                        self.view_state.state_tensors.get_mut(selected_tensor)
                    {
                        ui.strong("Tensor view");
                        state_tensor.ui(ctx, ui);
                    }
                }
            }
        }
    }

    fn query_tree_ui(&mut self, ctx: &mut ViewerContext<'_>, ui: &mut egui::Ui) {
        let obj_tree = &ctx.log_db.obj_db.tree;

        // We'd like to see the reference space path by default.
        let default_open = self.root_path != self.space_path;
        let collapsing_header_id = ui.make_persistent_id(self.id);
        egui::collapsing_header::CollapsingState::load_with_default_open(
            ui.ctx(),
            collapsing_header_id,
            default_open,
        )
        .show_header(ui, |ui| {
            ui.label(self.root_path.to_string());
        })
        .body(|ui| {
            if let Some(subtree) = obj_tree.subtree(&self.root_path) {
                let spaces_info = SpacesInfo::new(&ctx.log_db.obj_db, &ctx.rec_cfg.time_ctrl);
                if let Some(reference_space) = spaces_info.get(&self.space_path) {
                    let transforms = TransformCache::determine_transforms(
                        &spaces_info,
                        reference_space,
                        self.data_blueprint.data_blueprints_projected(),
                    );
                    self.obj_tree_children_ui(ctx, ui, &spaces_info, subtree, &transforms);
                }
            }
        });
    }

    fn obj_tree_children_ui(
        &mut self,
        ctx: &mut ViewerContext<'_>,
        ui: &mut egui::Ui,
        spaces_info: &SpacesInfo,
        tree: &ObjectTree,
        transforms: &TransformCache,
    ) {
        if tree.children.is_empty() {
            ui.weak("(nothing)");
            return;
        }

        for (path_comp, child_tree) in &tree.children {
            self.obj_tree_ui(
                ctx,
                ui,
                spaces_info,
                &path_comp.to_string(),
                child_tree,
                transforms,
            );
        }
    }

    #[allow(clippy::too_many_arguments)]
    fn obj_tree_ui(
        &mut self,
        ctx: &mut ViewerContext<'_>,
        ui: &mut egui::Ui,
        spaces_info: &SpacesInfo,
        name: &str,
        tree: &ObjectTree,
        transforms: &TransformCache,
    ) {
        let unreachable_reason = match transforms.reference_from_obj(&tree.path) {
            ReferenceFromObjTransform::Unreachable(reason) => Some(match reason {
                // Should never happen
                UnreachableTransformReason::Unconnected =>
                     "No object path connection from this space view.",
                UnreachableTransformReason::NestedPinholeCameras =>
                    "Can't display objects under nested pinhole cameras.",
                UnreachableTransformReason::UnknownTransform =>
                    "Can't display objects that are connected via an unknown transform to this space.",
                UnreachableTransformReason::InversePinholeCameraWithoutResolution =>
                    "Can't display objects that would require inverting a pinhole camera without a specified resolution.",
                }),
            ReferenceFromObjTransform::Reachable(_) => None,
        };
        let response = if tree.is_leaf() {
            ui.horizontal(|ui| {
                ui.add_enabled_ui(unreachable_reason.is_none(), |ui| {
                    self.object_path_button(ctx, ui, &tree.path, spaces_info, name);
                    if has_visualization_for_category(ctx, self.category, &tree.path) {
                        self.object_add_button(ctx, ui, &tree.path, &ctx.log_db.obj_db.tree);
                    }
                });
            })
            .response
        } else {
            let collapsing_header_id = ui.id().with(&tree.path);

            // Default open so that the reference path is visible.
            let default_open = self.space_path.is_descendant_of(&tree.path);
            egui::collapsing_header::CollapsingState::load_with_default_open(
                ui.ctx(),
                collapsing_header_id,
                default_open,
            )
            .show_header(ui, |ui| {
                ui.add_enabled_ui(unreachable_reason.is_none(), |ui| {
                    self.object_path_button(ctx, ui, &tree.path, spaces_info, name);
                    if has_visualization_for_category(ctx, self.category, &tree.path) {
                        self.object_add_button(ctx, ui, &tree.path, &ctx.log_db.obj_db.tree);
                    }
                });
            })
            .body(|ui| {
                self.obj_tree_children_ui(ctx, ui, spaces_info, tree, transforms);
            })
            .0
        };

        if let Some(unreachable_reason) = unreachable_reason {
            response.on_hover_text(unreachable_reason);
        }
    }

    pub fn object_path_button(
        &self,
        ctx: &mut ViewerContext<'_>,
        ui: &mut egui::Ui,
        path: &ObjPath,
        spaces_info: &SpacesInfo,
        name: &str,
    ) {
        let mut is_space_info = false;
        let label_text = if spaces_info.get(path).is_some() {
            is_space_info = true;
            let label_text = egui::RichText::new(format!("📐 {}", name));
            if *path == self.space_path {
                label_text.strong()
            } else {
                label_text
            }
        } else {
            egui::RichText::new(name)
        };

        if ctx
            .space_view_obj_path_button_to(ui, label_text, self.id, path)
            .double_clicked()
            && is_space_info
        {
            // TODO(andreas): Can't yet change the reference space.
            //*reference_space = path.clone();
        }
    }

    fn object_add_button(
        &mut self,
        ctx: &mut ViewerContext<'_>,
        ui: &mut egui::Ui,
        path: &ObjPath,
        obj_tree: &ObjectTree,
    ) {
        ui.with_layout(egui::Layout::right_to_left(egui::Align::Center), |ui| {
            // Can't add things we already added.
            ui.set_enabled(!self.queried_objects.contains(path));

            let response = ui.button("➕");
            if response.clicked() {
                // Insert the object itself and all its children as far as they haven't been added yet
                obj_tree.subtree(path).unwrap().visit_children_recursively(
                    &mut |path: &ObjPath| {
                        if has_visualization_for_category(ctx, self.category, path) {
                            self.queried_objects.insert(path.clone());
                        }
                    },
                );
                self.data_blueprint
                    .insert_objects_according_to_hierarchy(&self.queried_objects, &self.space_path);
                self.allow_auto_adding_more_object = false;
            }
            response.on_hover_text("Add to this Space View's query")
        });
    }

    pub(crate) fn scene_ui(
        &mut self,
        ctx: &mut ViewerContext<'_>,
        ui: &mut egui::Ui,
        spaces_info: &SpacesInfo,
        reference_space_info: &SpaceInfo,
        latest_at: TimeInt,
    ) {
        crate::profile_function!();

        let query = crate::ui::scene::SceneQuery {
            obj_paths: &self.queried_objects,
            timeline: *ctx.rec_cfg.time_ctrl.timeline(),
            latest_at,
            obj_props: self.data_blueprint.data_blueprints_projected(),
        };

        match self.category {
            ViewCategory::Text => {
                let mut scene = view_text::SceneText::default();
                scene.load_objects(ctx, &query, &self.view_state.state_text.filters);
                self.view_state.ui_text(ctx, ui, &scene);
            }

            ViewCategory::TimeSeries => {
                let mut scene = view_time_series::SceneTimeSeries::default();
                scene.load_objects(ctx, &query);
                self.view_state.ui_time_series(ctx, ui, &scene);
            }

            ViewCategory::BarChart => {
                let mut scene = view_bar_chart::SceneBarChart::default();
                scene.load_objects(ctx, &query);
                self.view_state.ui_bar_chart(ctx, ui, &scene);
            }

            ViewCategory::Spatial => {
                let Some(reference_space) = spaces_info.get(&self.space_path) else {
                    return;
                };
                let transforms = TransformCache::determine_transforms(
                    spaces_info,
                    reference_space,
                    self.data_blueprint.data_blueprints_projected(),
                );
                let mut scene = view_spatial::SceneSpatial::default();
                scene.load_objects(
                    ctx,
                    &query,
                    &transforms,
<<<<<<< HEAD
                    self.data_blueprint.data_blueprints_projected(),
=======
>>>>>>> 0604ead6
                    self.view_state.state_spatial.hovered_instance_hash(),
                );
                self.view_state.ui_spatial(
                    ctx,
                    ui,
                    &self.space_path,
                    spaces_info,
                    reference_space_info,
                    scene,
                    self.data_blueprint.data_blueprints_projected(),
                );
            }

            ViewCategory::Tensor => {
                ui.add_space(16.0); // Extra headroom required for the hovering controls at the top of the space view.

                let mut scene = view_tensor::SceneTensor::default();
                scene.load_objects(ctx, &query);
                self.view_state.ui_tensor(ctx, ui, &scene);
            }
        };
    }
}

fn has_visualization_for_category(
    ctx: &ViewerContext<'_>,
    category: ViewCategory,
    obj_path: &ObjPath,
) -> bool {
    let timeline = ctx.rec_cfg.time_ctrl.timeline();
    let log_db = &ctx.log_db;
    categorize_obj_path(timeline, log_db, obj_path).contains(category)
}

// ----------------------------------------------------------------------------

/// Camera position and similar.
#[derive(Clone, Default, serde::Deserialize, serde::Serialize)]
pub(crate) struct ViewState {
    /// Selects in [`Self::state_tensors`].
    selected_tensor: Option<InstanceId>,

    state_text: view_text::ViewTextState,
    state_time_series: view_time_series::ViewTimeSeriesState,
    state_bar_chart: view_bar_chart::BarChartState,
    pub state_spatial: view_spatial::ViewSpatialState,
    state_tensors: ahash::HashMap<InstanceId, view_tensor::ViewTensorState>,
}

impl ViewState {
    // TODO(andreas): split into smaller parts, some of it shouldn't be part of the ui path and instead scene loading.
    #[allow(clippy::too_many_arguments)]
    fn ui_spatial(
        &mut self,
        ctx: &mut ViewerContext<'_>,
        ui: &mut egui::Ui,
        space: &ObjPath,
        spaces_info: &SpacesInfo,
        space_info: &SpaceInfo,
        scene: view_spatial::SceneSpatial,
        obj_properties: &ObjectsProperties,
    ) {
        ui.vertical(|ui| {
            self.state_spatial.view_spatial(
                ctx,
                ui,
                space,
                scene,
                spaces_info,
                space_info,
                obj_properties,
            );
        });
    }

    fn ui_tensor(
        &mut self,
        ctx: &mut ViewerContext<'_>,
        ui: &mut egui::Ui,
        scene: &view_tensor::SceneTensor,
    ) {
        egui::Frame {
            inner_margin: re_ui::ReUi::view_padding().into(),
            ..egui::Frame::default()
        }
        .show(ui, |ui| {
            if scene.tensors.is_empty() {
                ui.centered_and_justified(|ui| ui.label("(empty)"));
                self.selected_tensor = None;
            } else {
                if let Some(selected_tensor) = &self.selected_tensor {
                    if !scene.tensors.contains_key(selected_tensor) {
                        self.selected_tensor = None;
                    }
                }
                if self.selected_tensor.is_none() {
                    self.selected_tensor = Some(scene.tensors.iter().next().unwrap().0.clone());
                }

                if scene.tensors.len() > 1 {
                    // Show radio buttons for the different tensors we have in this view - better than nothing!
                    ui.horizontal(|ui| {
                        for instance_id in scene.tensors.keys() {
                            let is_selected = self.selected_tensor.as_ref() == Some(instance_id);
                            if ui.radio(is_selected, instance_id.to_string()).clicked() {
                                self.selected_tensor = Some(instance_id.clone());
                            }
                        }
                    });
                }

                if let Some(selected_tensor) = &self.selected_tensor {
                    if let Some(tensor) = scene.tensors.get(selected_tensor) {
                        let state_tensor = self
                            .state_tensors
                            .entry(selected_tensor.clone())
                            .or_insert_with(|| view_tensor::ViewTensorState::create(tensor));
                        view_tensor::view_tensor(ctx, ui, state_tensor, tensor);
                    }
                }
            }
        });
    }

    fn ui_text(
        &mut self,
        ctx: &mut ViewerContext<'_>,
        ui: &mut egui::Ui,
        scene: &view_text::SceneText,
    ) {
        egui::Frame {
            inner_margin: re_ui::ReUi::view_padding().into(),
            ..egui::Frame::default()
        }
        .show(ui, |ui| {
            view_text::view_text(ctx, ui, &mut self.state_text, scene);
        });
    }

    fn ui_bar_chart(
        &mut self,
        ctx: &mut ViewerContext<'_>,
        ui: &mut egui::Ui,
        scene: &view_bar_chart::SceneBarChart,
    ) {
        ui.vertical(|ui| {
            ui.scope(|ui| {
                view_bar_chart::view_bar_chart(ctx, ui, &mut self.state_bar_chart, scene);
            });
        });
    }

    fn ui_time_series(
        &mut self,
        ctx: &mut ViewerContext<'_>,
        ui: &mut egui::Ui,
        scene: &view_time_series::SceneTimeSeries,
    ) {
        ui.vertical(|ui| {
            ui.scope(|ui| {
                view_time_series::view_time_series(ctx, ui, &mut self.state_time_series, scene);
            });
        });
    }
}<|MERGE_RESOLUTION|>--- conflicted
+++ resolved
@@ -426,10 +426,6 @@
                     ctx,
                     &query,
                     &transforms,
-<<<<<<< HEAD
-                    self.data_blueprint.data_blueprints_projected(),
-=======
->>>>>>> 0604ead6
                     self.view_state.state_spatial.hovered_instance_hash(),
                 );
                 self.view_state.ui_spatial(

--- conflicted
+++ resolved
@@ -18,13 +18,8 @@
 use crate::{math::line_segment_distance_sq_to_point_2d, misc::ViewerContext};
 
 use re_renderer::{
-<<<<<<< HEAD
-    Color32,
-    {renderer::*, Size},
-=======
     renderer::{LineStripFlags, MeshInstance, PointCloudPoint},
     Color32,
->>>>>>> 1262279c
 };
 
 use super::{eye::Eye, SpaceCamera};

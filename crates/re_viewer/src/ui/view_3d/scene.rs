use std::sync::Arc;

use egui::NumExt as _;
use glam::{vec3, Vec3};
use itertools::Itertools as _;

use re_data_store::query::{visit_type_data_2, visit_type_data_3, visit_type_data_4};
use re_data_store::{FieldName, InstanceIdHash, ObjPath};
use re_log_types::{DataVec, IndexHash, MsgId, ObjectType};

use crate::misc::mesh_loader::CpuMesh;
use crate::misc::Caches;
use crate::ui::SceneQuery;
use crate::{math::line_segment_distance_sq_to_point_2d, misc::ViewerContext};

#[cfg(feature = "wgpu")]
use re_renderer::renderer::*;

use super::{eye::Eye, SpaceCamera};

// ----------------------------------------------------------------------------

/// A size of something in either scene-units, screen-units, or unsized.
///
/// Implementation:
/// * If positive, this is in scene units.
/// * If negative, this is in ui points.
/// * If NaN, auto-size it.
/// Resolved in [`Scene3D::finalize_sizes_and_colors`].
#[derive(Clone, Copy, Debug)]
pub struct Size(pub f32);

impl Size {
    /// Automatically sized based on how many there are in the scene etc.
    const AUTO: Self = Self(f32::NAN);

    #[inline]
    pub fn new_scene(size: f32) -> Self {
        debug_assert!(size.is_finite() && size >= 0.0, "Bad size: {size}");
        Self(size)
    }

    #[inline]
    pub fn new_ui(size: f32) -> Self {
        debug_assert!(size.is_finite() && size >= 0.0, "Bad size: {size}");
        Self(-size)
    }

    #[inline]
    pub fn is_auto(&self) -> bool {
        self.0.is_nan()
    }

    /// Get the scene-size of this, if stored as a scene size.
    #[inline]
    #[allow(unused)] // wgpu is not yet using this
    pub fn scene(&self) -> Option<f32> {
        (self.0.is_finite() && self.0 >= 0.0).then_some(self.0)
    }

    /// Get the ui-size of this, if stored as a ui size.
    #[inline]
    pub fn ui(&self) -> Option<f32> {
        (self.0.is_finite() && self.0 <= 0.0).then_some(-self.0)
    }
}

impl PartialEq for Size {
    #[inline]
    fn eq(&self, other: &Self) -> bool {
        self.0.is_nan() && other.0.is_nan() || self.0 == other.0
    }
}

impl std::ops::Mul<f32> for Size {
    type Output = Size;

    #[inline]
    fn mul(self, rhs: f32) -> Self::Output {
        debug_assert!(rhs.is_finite() && rhs >= 0.0);
        Self(self.0 * rhs)
    }
}

impl std::ops::MulAssign<f32> for Size {
    #[inline]
    fn mul_assign(&mut self, rhs: f32) {
        debug_assert!(rhs.is_finite() && rhs >= 0.0);
        self.0 *= rhs;
    }
}

// ----------------------------------------------------------------------------

pub struct Point3D {
    pub instance_id_hash: InstanceIdHash,
    pub pos: Vec3,
    pub radius: Size,
    pub color: [u8; 4],
}

pub struct LineSegments3D {
    pub instance_id_hash: InstanceIdHash,
    pub segments: Vec<(Vec3, Vec3)>,
    pub radius: Size,
    pub color: [u8; 4],
    #[cfg(feature = "wgpu")]
    pub flags: re_renderer::renderer::LineStripFlags,
}

pub enum MeshSourceData {
    Mesh3D(re_log_types::Mesh3D),
    /// e.g. the camera mesh
    StaticGlb(&'static [u8]),
}

pub struct MeshSource {
    pub instance_id_hash: InstanceIdHash,
    pub mesh_id: u64,
    // TODO(andreas): Make this Conformal3 once glow is gone?
    pub world_from_mesh: macaw::Affine3A,
    pub cpu_mesh: Arc<CpuMesh>,
    pub tint: Option<[u8; 4]>,
}

pub struct Label3D {
    pub(crate) text: String,
    /// Origin of the label
    pub(crate) origin: Vec3,
}

#[derive(Default)]
pub struct Scene3D {
    pub points: Vec<Point3D>,
    pub line_segments: Vec<LineSegments3D>,
    pub meshes: Vec<MeshSource>,
    pub labels: Vec<Label3D>,
}

impl Scene3D {
    /// Loads all 3D objects into the scene according to the given query.
    pub(crate) fn load_objects(&mut self, ctx: &mut ViewerContext<'_>, query: &SceneQuery<'_>) {
        crate::profile_function!();

        // hack because three-d handles colors wrong. TODO(emilk): fix three-d
        let gamma_lut = (0..=255)
            .map(|c| ((c as f32 / 255.0).powf(2.2) * 255.0).round() as u8)
            .collect_vec();
        let gamma_lut = &gamma_lut[0..256]; // saves us bounds checks later.

        let object_color = |caches: &mut Caches, color: Option<&[u8; 4]>, obj_path: &ObjPath| {
            let [r, g, b, a] = if let Some(color) = color.copied() {
                color
            } else {
                let [r, g, b] = caches.random_color(obj_path);
                [r, g, b, 255]
            };

            let r = gamma_lut[r as usize];
            let g = gamma_lut[g as usize];
            let b = gamma_lut[b as usize];
            [r, g, b, a]
        };

        self.load_points(ctx, query, object_color);
        self.load_boxes(ctx, query, object_color);
        self.load_segments(ctx, query, object_color);
        self.load_arrows(ctx, query, object_color);
        self.load_meshes(ctx, query);
    }

    fn load_points(
        &mut self,
        ctx: &mut ViewerContext<'_>,
        query: &SceneQuery<'_>,
        mut object_color: impl FnMut(&mut Caches, Option<&[u8; 4]>, &ObjPath) -> [u8; 4],
    ) {
        crate::profile_function!();

<<<<<<< HEAD
        let points = query
            .iter_object_stores(ctx.log_db, &[ObjectType::Point3D])
            .flat_map(|(_obj_type, obj_path, obj_store)| {
                let mut batch = Vec::new();
=======
        query
            .iter_object_stores(ctx.log_db, obj_tree_props, &[ObjectType::Point3D])
            .for_each(|(_obj_type, obj_path, obj_store)| {
>>>>>>> 66acae02
                visit_type_data_3(
                    obj_store,
                    &FieldName::from("pos"),
                    &query.time_query,
                    ("_visible", "color", "radius"),
                    |instance_index: Option<&IndexHash>,
                     _time: i64,
                     _msg_id: &MsgId,
                     pos: &[f32; 3],
                     visible: Option<&bool>,
                     color: Option<&[u8; 4]>,
                     radius: Option<&f32>| {
                        if !*visible.unwrap_or(&true) {
                            return;
                        }

                        let instance_index = instance_index.copied().unwrap_or(IndexHash::NONE);
                        let instance_id_hash =
                            InstanceIdHash::from_path_and_index(obj_path, instance_index);

                        self.points.push(Point3D {
                            instance_id_hash,
                            pos: Vec3::from_slice(pos),
                            radius: radius.copied().map_or(Size::AUTO, Size::new_scene),
                            color: object_color(ctx.cache, color, obj_path),
                        });
                    },
                );
            });
    }

    fn load_boxes(
        &mut self,
        ctx: &mut ViewerContext<'_>,
        query: &SceneQuery<'_>,
        mut object_color: impl FnMut(&mut Caches, Option<&[u8; 4]>, &ObjPath) -> [u8; 4],
    ) {
        crate::profile_function!();

        for (_obj_type, obj_path, obj_store) in
            query.iter_object_stores(ctx.log_db, &[ObjectType::Box3D])
        {
            visit_type_data_4(
                obj_store,
                &FieldName::from("obb"),
                &query.time_query,
                ("_visible", "color", "stroke_width", "label"),
                |instance_index: Option<&IndexHash>,
                 _time: i64,
                 _msg_id: &MsgId,
                 obb: &re_log_types::Box3,
                 visible: Option<&bool>,
                 color: Option<&[u8; 4]>,
                 stroke_width: Option<&f32>,
                 label: Option<&String>| {
                    if !*visible.unwrap_or(&true) {
                        return;
                    }

                    let instance_index = instance_index.copied().unwrap_or(IndexHash::NONE);
                    let line_radius = stroke_width.map_or(Size::AUTO, |w| Size::new_scene(w / 2.0));
                    let color = object_color(ctx.cache, color, obj_path);

                    self.add_box(
                        InstanceIdHash::from_path_and_index(obj_path, instance_index),
                        color,
                        line_radius,
                        label.map(|s| s.as_str()),
                        obb,
                    );
                },
            );
        }
    }

    /// Both `Path3D` and `LineSegments3D`.
    fn load_segments(
        &mut self,
        ctx: &mut ViewerContext<'_>,
        query: &SceneQuery<'_>,
        mut object_color: impl FnMut(&mut Caches, Option<&[u8; 4]>, &ObjPath) -> [u8; 4],
    ) {
        crate::profile_function!();

        let segments = query
            .iter_object_stores(
                ctx.log_db,
                &[ObjectType::Path3D, ObjectType::LineSegments3D],
            )
            .flat_map(|(obj_type, obj_path, obj_store)| {
                let mut batch = Vec::new();
                visit_type_data_3(
                    obj_store,
                    &FieldName::from("points"),
                    &query.time_query,
                    ("_visible", "color", "stroke_width"),
                    |instance_index: Option<&IndexHash>,
                     _time: i64,
                     _msg_id: &MsgId,
                     points: &DataVec,
                     visible: Option<&bool>,
                     color: Option<&[u8; 4]>,
                     stroke_width: Option<&f32>| {
                        if !*visible.unwrap_or(&true) {
                            return;
                        }

                        let what = match obj_type {
                            ObjectType::Path3D => "Path3D::points",
                            ObjectType::LineSegments3D => "LineSegments3D::points",
                            _ => return,
                        };
                        let Some(points) = points.as_vec_of_vec3(what) else { return };

                        let instance_index = instance_index.copied().unwrap_or(IndexHash::NONE);
                        let instance_id_hash =
                            InstanceIdHash::from_path_and_index(obj_path, instance_index);

                        let radius = stroke_width.map_or(Size::AUTO, |w| Size::new_scene(w / 2.0));
                        let color = object_color(ctx.cache, color, obj_path);

                        let segments = points
                            .iter()
                            .tuple_windows()
                            .map(|(a, b)| (Vec3::from_slice(a), Vec3::from_slice(b)))
                            .collect();

                        batch.push(LineSegments3D {
                            instance_id_hash,
                            segments,
                            radius,
                            color,
                            #[cfg(feature = "wgpu")]
                            flags: Default::default(),
                        });
                    },
                );
                batch
            });

        self.line_segments.extend(segments);
    }

    fn load_arrows(
        &mut self,
        ctx: &mut ViewerContext<'_>,
        query: &SceneQuery<'_>,
        mut object_color: impl FnMut(&mut Caches, Option<&[u8; 4]>, &ObjPath) -> [u8; 4],
    ) {
        crate::profile_function!();

        for (_obj_type, obj_path, obj_store) in
            query.iter_object_stores(ctx.log_db, &[ObjectType::Arrow3D])
        {
            visit_type_data_4(
                obj_store,
                &FieldName::from("arrow3d"),
                &query.time_query,
                ("_visible", "color", "width_scale", "label"),
                |instance_index: Option<&IndexHash>,
                 _time: i64,
                 _msg_id: &MsgId,
                 arrow: &re_log_types::Arrow3D,
                 visible: Option<&bool>,
                 color: Option<&[u8; 4]>,
                 width_scale: Option<&f32>,
                 label: Option<&String>| {
                    if !*visible.unwrap_or(&true) {
                        return;
                    }

                    let instance_index = instance_index.copied().unwrap_or(IndexHash::NONE);
                    let instance_id_hash =
                        InstanceIdHash::from_path_and_index(obj_path, instance_index);

                    let width = width_scale.copied().unwrap_or(1.0);
                    let color = object_color(ctx.cache, color, obj_path);
                    self.add_arrow(
                        ctx.cache,
                        instance_id_hash,
                        color,
                        Some(width),
                        label.map(|s| s.as_str()),
                        arrow,
                    );
                },
            );
        }
    }

    fn load_meshes(&mut self, ctx: &mut ViewerContext<'_>, query: &SceneQuery<'_>) {
        crate::profile_function!();

        let meshes = query
            .iter_object_stores(ctx.log_db, &[ObjectType::Mesh3D])
            .flat_map(|(_obj_type, obj_path, obj_store)| {
                let mut batch = Vec::new();
                visit_type_data_2(
                    obj_store,
                    &FieldName::from("mesh"),
                    &query.time_query,
                    ("_visible", "color"),
                    |instance_index: Option<&IndexHash>,
                     _time: i64,
                     msg_id: &MsgId,
                     mesh: &re_log_types::Mesh3D,
                     visible: Option<&bool>,
                     _color: Option<&[u8; 4]>| {
                        if !*visible.unwrap_or(&true) {
                            return;
                        }

                        let instance_index = instance_index.copied().unwrap_or(IndexHash::NONE);
                        let mesh_id = egui::util::hash(msg_id);
                        let Some(mesh) = ctx.cache.cpu_mesh.load(
                                mesh_id,
                                &obj_path.to_string(),
                                &MeshSourceData::Mesh3D(mesh.clone()),
                                #[cfg(feature = "wgpu")]
                                &mut ctx.render_ctx.mesh_manager,
                                #[cfg(feature = "wgpu")]
                                &mut ctx.render_ctx.texture_manager_2d,
                            )
                            .map(|cpu_mesh| MeshSource {
                                instance_id_hash: InstanceIdHash::from_path_and_index(
                                    obj_path,
                                    instance_index,
                                ),
                                mesh_id,
                                world_from_mesh: Default::default(),
                                cpu_mesh,
                                tint: None,
                            }) else { return };

                        batch.push(mesh);
                    },
                );
                batch
            });

        self.meshes.extend(meshes);
    }

    // ---

    pub(super) fn add_cameras(
        &mut self,
        ctx: &mut ViewerContext<'_>,
        scene_bbox: &macaw::BoundingBox,
        viewport_size: egui::Vec2,
        eye: &Eye,
        cameras: &[SpaceCamera],
    ) {
        crate::profile_function!();

        let line_radius_in_points = (0.0005 * viewport_size.length()).clamp(1.5, 5.0);

        // Size of a pixel (in meters), when projected out one meter:
        let point_size_at_one_meter = eye.fov_y / viewport_size.y;

        let line_radius_from_distance = line_radius_in_points * point_size_at_one_meter;

        let eye_camera_plane =
            macaw::Plane3::from_normal_point(eye.forward_in_world(), eye.pos_in_world());

        for camera in cameras {
            let instance_id = InstanceIdHash {
                obj_path_hash: *camera.camera_obj_path.hash(),
                instance_index_hash: camera.instance_index_hash,
            };

            let dist_to_eye = eye_camera_plane.distance(camera.position()).at_least(0.0);
            let color = [255, 128, 128, 255]; // TODO(emilk): camera color

            let scale_based_on_scene_size = 0.05 * scene_bbox.size().length();
            let scale_based_on_distance = dist_to_eye * point_size_at_one_meter * 50.0; // shrink as we get very close. TODO(emilk): fade instead!
            let scale = scale_based_on_scene_size.min(scale_based_on_distance);

            if ctx.options.show_camera_mesh_in_3d {
                if let Some(world_from_rub_view) = camera.world_from_rub_view() {
                    // The camera mesh file is 1m long in RUB (X=Right, Y=Up, Z=Back).
                    // The lens is at the origin.

                    let scale = Vec3::splat(scale);

                    let mesh_id = egui::util::hash("camera_mesh");
                    let world_from_mesh = world_from_rub_view * glam::Affine3A::from_scale(scale);

                    if let Some(cpu_mesh) = ctx.cache.cpu_mesh.load(
                        mesh_id,
                        "camera_mesh",
                        &MeshSourceData::StaticGlb(include_bytes!("../../../data/camera.glb")),
                        #[cfg(feature = "wgpu")]
                        &mut ctx.render_ctx.mesh_manager,
                        #[cfg(feature = "wgpu")]
                        &mut ctx.render_ctx.texture_manager_2d,
                    ) {
                        self.meshes.push(MeshSource {
                            instance_id_hash: instance_id,
                            mesh_id,
                            world_from_mesh,
                            cpu_mesh,
                            tint: None,
                        });
                    }
                }
            }

            if ctx.options.show_camera_axes_in_3d {
                let world_from_cam = camera.world_from_cam();

                // TODO(emilk): include the names of the axes ("Right", "Down", "Forward", etc)
                let cam_origin = camera.position();
                let radius = Size::new_scene(dist_to_eye * line_radius_from_distance * 2.0);

                for (axis_index, dir) in [Vec3::X, Vec3::Y, Vec3::Z].iter().enumerate() {
                    let axis_end = world_from_cam.transform_point3(scale * *dir);
                    let color = axis_color(axis_index);

                    self.line_segments.push(LineSegments3D {
                        instance_id_hash: instance_id,
                        segments: vec![(cam_origin, axis_end)],
                        radius,
                        color,
                        #[cfg(feature = "wgpu")]
                        flags: Default::default(),
                    });
                }
            }

            let line_radius = Size::new_scene(dist_to_eye * line_radius_from_distance);
            self.add_camera_frustum(camera, scene_bbox, instance_id, line_radius, color);
        }
    }

    // TODO(andreas): A lof of the things this method does, the renderer should be able to do for us
    /// Translate screen-space sizes (ui points) and missing sizes, into proper
    /// scene-space sizes.
    ///
    /// Also does hover-effects (changing colors and sizes)
    ///
    /// Non-finite sizes are given default sizes.
    /// Negative sizes are interpreted as ui points, and are translated
    /// to screen-space sizes (based on distance).
    pub fn finalize_sizes_and_colors(
        &mut self,
        viewport_size: egui::Vec2,
        eye: &Eye,
        hovered_instance_id_hash: InstanceIdHash,
    ) {
        crate::profile_function!();

        let Self {
            points,
            line_segments,
            meshes,
            labels: _, // always has final size. TODO(emilk): tint on hover!
        } = self;

        let hover_size_boost = 1.5;
        const HOVER_COLOR: [u8; 4] = [255, 200, 200, 255];

        let viewport_area = (viewport_size.x * viewport_size.y).at_least(1.0);

        // Size of a ui point (in meters), when projected out one meter:
        let point_size_at_one_meter = eye.fov_y / viewport_size.y.at_least(1.0);

        let eye_camera_plane =
            macaw::Plane3::from_normal_point(eye.forward_in_world(), eye.pos_in_world());

        // More points -> smaller points
        let default_point_radius = Size::new_ui(
            (0.3 * (viewport_area / (points.len() + 1) as f32).sqrt()).clamp(0.1, 5.0),
        );

        // TODO(emilk): more line segments -> thinner lines
        let default_line_radius = Size::new_ui((0.0005 * viewport_size.length()).clamp(1.5, 5.0));

        {
            crate::profile_scope!("points");
            for point in points {
                if point.radius.is_auto() {
                    point.radius = default_point_radius;
                }
                if let Some(size_in_points) = point.radius.ui() {
                    let dist_to_eye = eye_camera_plane.distance(point.pos).at_least(0.0);
                    point.radius =
                        Size::new_scene(dist_to_eye * size_in_points * point_size_at_one_meter);
                }
                if point.instance_id_hash == hovered_instance_id_hash {
                    point.radius *= hover_size_boost;
                    point.color = HOVER_COLOR;
                }
            }
        }

        {
            crate::profile_scope!("lines");
            for line_segment in line_segments {
                if line_segment.radius.is_auto() {
                    line_segment.radius = default_line_radius;
                }
                if let Some(size_in_points) = line_segment.radius.ui() {
                    let dist_to_eye = if true {
                        // This works much better when one line segment is very close to the camera
                        let mut closest = f32::INFINITY;
                        for &(start, end) in &line_segment.segments {
                            closest = closest.min(eye_camera_plane.distance(start));
                            closest = closest.min(eye_camera_plane.distance(end));
                        }
                        closest
                    } else {
                        let mut centroid = glam::DVec3::ZERO;
                        for (start, end) in &line_segment.segments {
                            centroid += start.as_dvec3();
                            centroid += end.as_dvec3();
                        }
                        let centroid =
                            centroid.as_vec3() / (2.0 * line_segment.segments.len() as f32);
                        eye_camera_plane.distance(centroid)
                    }
                    .at_least(0.0);

                    line_segment.radius =
                        Size::new_scene(dist_to_eye * size_in_points * point_size_at_one_meter);
                }
                if line_segment.instance_id_hash == hovered_instance_id_hash {
                    line_segment.radius *= hover_size_boost;
                    line_segment.color = HOVER_COLOR;
                }
            }
        }

        {
            crate::profile_scope!("meshes");
            for mesh in meshes {
                if mesh.instance_id_hash == hovered_instance_id_hash {
                    mesh.tint = Some(HOVER_COLOR);
                }
            }
        }
    }

    /// Paint frustum lines
    fn add_camera_frustum(
        &mut self,
        camera: &SpaceCamera,
        scene_bbox: &macaw::BoundingBox,
        instance_id: InstanceIdHash,
        line_radius: Size,
        color: [u8; 4],
    ) -> Option<()> {
        let world_from_image = camera.world_from_image()?;
        let [w, h] = camera.pinhole?.resolution?;

        // At what distance do we end the frustum?
        let d = scene_bbox.size().length() * 0.3;

        // TODO(emilk): there is probably a off-by-one or off-by-half error here.
        // The image coordinates are in [0, w-1] range, so either we should use those limits
        // or [-0.5, w-0.5] for the "pixels are tiny squares" interpretation of the frustum.

        let corners = [
            world_from_image.transform_point3(d * vec3(0.0, 0.0, 1.0)),
            world_from_image.transform_point3(d * vec3(0.0, h, 1.0)),
            world_from_image.transform_point3(d * vec3(w, h, 1.0)),
            world_from_image.transform_point3(d * vec3(w, 0.0, 1.0)),
        ];

        let center = camera.position();

        let segments = vec![
            (center, corners[0]),     // frustum corners
            (center, corners[1]),     // frustum corners
            (center, corners[2]),     // frustum corners
            (center, corners[3]),     // frustum corners
            (corners[0], corners[1]), // `d` distance plane sides
            (corners[1], corners[2]), // `d` distance plane sides
            (corners[2], corners[3]), // `d` distance plane sides
            (corners[3], corners[0]), // `d` distance plane sides
        ];

        self.line_segments.push(LineSegments3D {
            instance_id_hash: instance_id,
            segments,
            radius: line_radius,
            color,
            #[cfg(feature = "wgpu")]
            flags: Default::default(),
        });

        Some(())
    }

    fn add_arrow(
        &mut self,
        _caches: &mut Caches,
        instance_id_hash: InstanceIdHash,
        color: [u8; 4],
        width_scale: Option<f32>,
        _label: Option<&str>,
        arrow: &re_log_types::Arrow3D,
    ) {
        let re_log_types::Arrow3D { origin, vector } = arrow;

        let width_scale = width_scale.unwrap_or(1.0);
        let vector = Vec3::from_slice(vector);
        let origin = Vec3::from_slice(origin);

        #[cfg(feature = "glow")]
        {
            let (cylinder_id, cylinder_mesh) = _caches.cpu_mesh.cylinder();
            let (cone_id, cone_mesh) = _caches.cpu_mesh.cone();

            let rotation = glam::Quat::from_rotation_arc(Vec3::X, vector.normalize());

            let tip_length = 2.0 * width_scale;

            let cylinder_transform = macaw::Affine3A::from_scale_rotation_translation(
                vec3(
                    vector.length() - tip_length,
                    0.5 * width_scale,
                    0.5 * width_scale,
                ),
                rotation,
                origin,
            );

            self.meshes.push(MeshSource {
                instance_id_hash,
                mesh_id: cylinder_id,
                world_from_mesh: cylinder_transform,
                cpu_mesh: cylinder_mesh,
                tint: Some(color),
            });

            // The cone has it's origin at the base, so we translate it by [-1,0,0] so the tip lines up with vector.
            let cone_transform = glam::Affine3A::from_scale_rotation_translation(
                vec3(tip_length, 1.0 * width_scale, 1.0 * width_scale),
                rotation,
                origin + vector,
            ) * glam::Affine3A::from_translation(-Vec3::X);

            self.meshes.push(MeshSource {
                instance_id_hash,
                mesh_id: cone_id,
                world_from_mesh: cone_transform,
                cpu_mesh: cone_mesh,
                tint: Some(color),
            });
        }
        #[cfg(not(feature = "glow"))]
        {
            let radius = width_scale * 0.5;
            let tip_length = LineStripFlags::get_triangle_cap_tip_length(radius);
            let vector_len = vector.length();
            let end = origin + vector * ((vector_len - tip_length) / vector_len);
            self.line_segments.push(LineSegments3D {
                instance_id_hash,
                segments: vec![(origin, end)],
                radius: Size::new_scene(radius),
                color,
                flags: re_renderer::renderer::LineStripFlags::CAP_END_TRIANGLE,
            })
        }
    }

    fn add_box(
        &mut self,
        instance_id: InstanceIdHash,
        color: [u8; 4],
        line_radius: Size,
        label: Option<&str>,
        box3: &re_log_types::Box3,
    ) {
        let re_log_types::Box3 {
            rotation,
            translation,
            half_size,
        } = box3;
        let rotation = glam::Quat::from_array(*rotation);
        let translation = Vec3::from(*translation);
        let half_size = Vec3::from(*half_size);
        let transform =
            glam::Affine3A::from_scale_rotation_translation(half_size, rotation, translation);

        let corners = [
            transform.transform_point3(vec3(-0.5, -0.5, -0.5)),
            transform.transform_point3(vec3(-0.5, -0.5, 0.5)),
            transform.transform_point3(vec3(-0.5, 0.5, -0.5)),
            transform.transform_point3(vec3(-0.5, 0.5, 0.5)),
            transform.transform_point3(vec3(0.5, -0.5, -0.5)),
            transform.transform_point3(vec3(0.5, -0.5, 0.5)),
            transform.transform_point3(vec3(0.5, 0.5, -0.5)),
            transform.transform_point3(vec3(0.5, 0.5, 0.5)),
        ];

        let segments = vec![
            // bottom:
            (corners[0b000], corners[0b001]),
            (corners[0b000], corners[0b010]),
            (corners[0b011], corners[0b001]),
            (corners[0b011], corners[0b010]),
            // top:
            (corners[0b100], corners[0b101]),
            (corners[0b100], corners[0b110]),
            (corners[0b111], corners[0b101]),
            (corners[0b111], corners[0b110]),
            // sides:
            (corners[0b000], corners[0b100]),
            (corners[0b001], corners[0b101]),
            (corners[0b010], corners[0b110]),
            (corners[0b011], corners[0b111]),
        ];

        if let Some(label) = label {
            self.labels.push(Label3D {
                text: (*label).to_owned(),
                origin: translation,
            });
        }

        self.line_segments.push(LineSegments3D {
            instance_id_hash: instance_id,
            segments,
            radius: line_radius,
            color,
            #[cfg(feature = "wgpu")]
            flags: Default::default(),
        });
    }

    pub fn is_empty(&self) -> bool {
        let Self {
            points,
            line_segments,
            meshes,
            labels,
        } = self;

        points.is_empty() && line_segments.is_empty() && meshes.is_empty() && labels.is_empty()
    }

    // TODO(cmc): maybe we just store that from the beginning once glow is gone?
    #[cfg(feature = "wgpu")]
    pub fn line_strips(&self, show_origin_axis: bool) -> Vec<LineStrip> {
        crate::profile_function!();
        let mut line_strips = Vec::with_capacity(self.line_segments.len());
        for segments in &self.line_segments {
            let mut current_strip = LineStrip {
                points: Vec::new(),
                radius: segments.radius.0,
                color: segments.color,
                flags: segments.flags,
            };
            for &(start, end) in &segments.segments {
                if let Some(prev) = current_strip.points.last() {
                    if *prev == start {
                        current_strip.points.push(end);
                    } else {
                        line_strips.push(std::mem::replace(
                            &mut current_strip,
                            LineStrip {
                                points: vec![start, end],
                                radius: segments.radius.0,
                                color: segments.color,
                                flags: segments.flags,
                            },
                        ));
                    }
                } else {
                    current_strip.points.push(start);
                    current_strip.points.push(end);
                }
            }

            if current_strip.points.len() > 1 {
                line_strips.push(current_strip);
            }
        }

        if show_origin_axis {
            line_strips.push(LineStrip {
                points: vec![glam::Vec3::ZERO, glam::Vec3::X],
                radius: 0.01,
                color: [255, 0, 0, 255],
                flags: re_renderer::renderer::LineStripFlags::CAP_END_TRIANGLE,
            });
            line_strips.push(LineStrip {
                points: vec![glam::Vec3::ZERO, glam::Vec3::Y],
                radius: 0.01,
                color: [0, 255, 0, 255],
                flags: re_renderer::renderer::LineStripFlags::CAP_END_TRIANGLE,
            });
            line_strips.push(LineStrip {
                points: vec![glam::Vec3::ZERO, glam::Vec3::Z],
                radius: 0.01,
                color: [0, 0, 255, 255],
                flags: re_renderer::renderer::LineStripFlags::CAP_END_TRIANGLE,
            });
        }

        line_strips
    }

    // TODO(cmc): maybe we just store that from the beginning once glow is gone?
    #[cfg(feature = "wgpu")]
    pub fn point_cloud_points(&self) -> Vec<PointCloudPoint> {
        crate::profile_function!();
        self.points
            .iter()
            .map(|point| PointCloudPoint {
                position: point.pos,
                radius: point.radius.0,
                srgb_color: point.color,
            })
            .collect()
    }

    pub fn picking(
        &self,
        pointer_in_ui: egui::Pos2,
        rect: &egui::Rect,
        eye: &Eye,
    ) -> Option<(InstanceIdHash, Vec3)> {
        crate::profile_function!();

        let ui_from_world = eye.ui_from_world(rect);
        let world_from_ui = eye.world_from_ui(rect);

        let ray_in_world = {
            let ray_dir =
                world_from_ui.project_point3(Vec3::new(pointer_in_ui.x, pointer_in_ui.y, -1.0))
                    - eye.pos_in_world();
            macaw::Ray3::from_origin_dir(eye.pos_in_world(), ray_dir.normalize())
        };

        let Self {
            points,
            line_segments,
            meshes,
            labels: _,
        } = self;

        // in points
        let max_side_dist_sq = 5.0 * 5.0; // TODO(emilk): interaction radius from egui

        let mut closest_z = f32::INFINITY;
        // in points
        let mut closest_side_dist_sq = max_side_dist_sq;
        let mut closest_instance_id = None;

        {
            crate::profile_scope!("points");
            for point in points {
                if point.instance_id_hash.is_some() {
                    // TODO(emilk): take point radius into account
                    let pos_in_ui = ui_from_world.project_point3(point.pos);
                    if pos_in_ui.z < 0.0 {
                        continue; // TODO(emilk): don't we expect negative Z!? RHS etc
                    }
                    let dist_sq = egui::pos2(pos_in_ui.x, pos_in_ui.y).distance_sq(pointer_in_ui);
                    if dist_sq < max_side_dist_sq {
                        let t = pos_in_ui.z.abs();
                        if t < closest_z || dist_sq < closest_side_dist_sq {
                            closest_z = t;
                            closest_side_dist_sq = dist_sq;
                            closest_instance_id = Some(point.instance_id_hash);
                        }
                    }
                }
            }
        }

        {
            crate::profile_scope!("line_segments");
            for line_segments in line_segments {
                if line_segments.instance_id_hash.is_some() {
                    // TODO(emilk): take line segment radius into account
                    use egui::pos2;

                    for &(start, end) in &line_segments.segments {
                        let a = ui_from_world.project_point3(start);
                        let b = ui_from_world.project_point3(end);
                        let dist_sq = line_segment_distance_sq_to_point_2d(
                            [pos2(a.x, a.y), pos2(b.x, b.y)],
                            pointer_in_ui,
                        );

                        if dist_sq < max_side_dist_sq {
                            let t = a.z.abs(); // not very accurate
                            if t < closest_z || dist_sq < closest_side_dist_sq {
                                closest_z = t;
                                closest_side_dist_sq = dist_sq;
                                closest_instance_id = Some(line_segments.instance_id_hash);
                            }
                        }
                    }
                }
            }
        }

        {
            crate::profile_scope!("meshes");
            for mesh in meshes {
                if mesh.instance_id_hash.is_some() {
                    let ray_in_mesh = (mesh.world_from_mesh.inverse() * ray_in_world).normalize();
                    let t = crate::math::ray_bbox_intersect(&ray_in_mesh, mesh.cpu_mesh.bbox());

                    if t < f32::INFINITY {
                        let dist_sq = 0.0;
                        if t < closest_z || dist_sq < closest_side_dist_sq {
                            closest_z = t; // TODO(emilk): I think this is wrong
                            closest_side_dist_sq = dist_sq;
                            closest_instance_id = Some(mesh.instance_id_hash);
                        }
                    }
                }
            }
        }

        if let Some(closest_instance_id) = closest_instance_id {
            let closest_point = world_from_ui.project_point3(Vec3::new(
                pointer_in_ui.x,
                pointer_in_ui.y,
                closest_z,
            ));
            Some((closest_instance_id, closest_point))
        } else {
            None
        }
    }

    pub fn calc_bbox(&self) -> macaw::BoundingBox {
        crate::profile_function!();

        let mut bbox = macaw::BoundingBox::nothing();

        let Self {
            points,
            line_segments,
            meshes,
            labels,
        } = self;

        for point in points {
            bbox.extend(point.pos);
        }

        for line_segments in line_segments {
            for &(start, end) in &line_segments.segments {
                bbox.extend(start);
                bbox.extend(end);
            }
        }

        for mesh in meshes {
            let mesh_bbox = mesh
                .cpu_mesh
                .bbox()
                .transform_affine3(&mesh.world_from_mesh);
            bbox = bbox.union(mesh_bbox);
        }

        for label in labels {
            bbox.extend(label.origin);
        }

        bbox
    }
}

fn axis_color(axis: usize) -> [u8; 4] {
    match axis {
        0 => [255, 25, 25, 255],
        1 => [0, 240, 0, 255],
        2 => [80, 80, 255, 255],
        _ => unreachable!("Axis should be one of 0,1,2; got {axis}"),
    }
}<|MERGE_RESOLUTION|>--- conflicted
+++ resolved
@@ -177,16 +177,9 @@
     ) {
         crate::profile_function!();
 
-<<<<<<< HEAD
-        let points = query
+        query
             .iter_object_stores(ctx.log_db, &[ObjectType::Point3D])
-            .flat_map(|(_obj_type, obj_path, obj_store)| {
-                let mut batch = Vec::new();
-=======
-        query
-            .iter_object_stores(ctx.log_db, obj_tree_props, &[ObjectType::Point3D])
             .for_each(|(_obj_type, obj_path, obj_store)| {
->>>>>>> 66acae02
                 visit_type_data_3(
                     obj_store,
                     &FieldName::from("pos"),

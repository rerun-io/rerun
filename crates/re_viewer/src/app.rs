use std::{any::Any, sync::mpsc::Receiver};

use crate::{
    design_tokens::DesignTokens,
    misc::{Caches, Options, RecordingConfig, ViewerContext},
};
use ahash::HashMap;
use egui_extras::RetainedImage;
use egui_notify::Toasts;
use itertools::Itertools as _;
use nohash_hasher::IntMap;
use poll_promise::Promise;
use re_data_store::log_db::LogDb;
use re_log_types::*;

#[cfg(not(target_arch = "wasm32"))]
use crate::misc::TimeRangeF;

const WATERMARK: bool = false; // Nice for recording media material

// ----------------------------------------------------------------------------

/// The Rerun viewer as an [`eframe`] application.
pub struct App {
    design_tokens: DesignTokens,

    rx: Option<Receiver<LogMsg>>,

    /// Where the logs are stored.
    log_dbs: IntMap<RecordingId, LogDb>,

    /// What is serialized
    state: AppState,

    /// Set to `true` on Ctrl-C.
    #[cfg(not(target_arch = "wasm32"))]
    ctrl_c: std::sync::Arc<std::sync::atomic::AtomicBool>,

    /// Pending background tasks, using `poll_promise`.
    pending_promises: HashMap<String, Promise<Box<dyn Any + Send>>>,

    /// Toast notifications, using `egui-notify`.
    toasts: Toasts,
}

impl App {
    /// Create a viewer that receives new log messages over time
    pub fn from_receiver(
        egui_ctx: &egui::Context,
        design_tokens: DesignTokens,
        storage: Option<&dyn eframe::Storage>,
        rx: Receiver<LogMsg>,
    ) -> Self {
        Self::new(
            egui_ctx,
            design_tokens,
            storage,
            Some(rx),
            Default::default(),
        )
    }

    #[cfg(not(target_arch = "wasm32"))]
    pub(crate) fn from_log_db(
        egui_ctx: &egui::Context,
        design_tokens: DesignTokens,
        storage: Option<&dyn eframe::Storage>,
        log_db: LogDb,
    ) -> Self {
        Self::new(egui_ctx, design_tokens, storage, None, log_db)
    }

    /// load a `.rrd` data file.
    #[cfg(not(target_arch = "wasm32"))]
    pub fn from_rrd_path(
        egui_ctx: &egui::Context,
        design_tokens: DesignTokens,
        storage: Option<&dyn eframe::Storage>,
        path: &std::path::Path,
    ) -> Self {
        let log_db = load_file_path(path).unwrap_or_default(); // TODO(emilk): exit on error.
        Self::from_log_db(egui_ctx, design_tokens, storage, log_db)
    }

    fn new(
        _egui_ctx: &egui::Context,
        design_tokens: DesignTokens,
        storage: Option<&dyn eframe::Storage>,
        rx: Option<Receiver<LogMsg>>,
        log_db: LogDb,
    ) -> Self {
        #[cfg(not(target_arch = "wasm32"))]
        let ctrl_c = std::sync::Arc::new(std::sync::atomic::AtomicBool::new(false));

        #[cfg(not(target_arch = "wasm32"))]
        {
            // Close viewer on Ctrl-C. TODO(emilk): maybe add to `eframe`?

            let ctrl_c = ctrl_c.clone();
            let egui_ctx = _egui_ctx.clone();

            ctrlc::set_handler(move || {
                re_log::debug!("Ctrl-C detected - Closing viewer.");
                ctrl_c.store(true, std::sync::atomic::Ordering::SeqCst);
                egui_ctx.request_repaint(); // so that we notice that we should close
            })
            .expect("Error setting Ctrl-C handler");
        }

        let mut state: AppState = storage
            .and_then(|storage| eframe::get_value(storage, eframe::APP_KEY))
            .unwrap_or_default();

        let mut log_dbs = IntMap::default();
        if !log_db.is_empty() {
            state.selected_rec_id = log_db.recording_id();
            log_dbs.insert(log_db.recording_id(), log_db);
        }

        Self {
            design_tokens,
            rx,
            log_dbs,
            state,
            #[cfg(not(target_arch = "wasm32"))]
            ctrl_c,
            pending_promises: Default::default(),
            toasts: Toasts::new(),
        }
    }

    #[cfg(all(feature = "puffin", not(target_arch = "wasm32")))]
    pub fn set_profiler(&mut self, profiler: crate::Profiler) {
        self.state.profiler = profiler;
    }

    /// Creates a promise with the specified name that will run `f` on a background
    /// thread using the `poll_promise` crate.
    ///
    /// Names can only be re-used once the promise with that name has finished running,
    /// otherwise an other is returned.
    // TODO(cmc): offer `spawn_async_promise` once we open save_file to the web
    #[cfg(not(target_arch = "wasm32"))]
    pub fn spawn_threaded_promise<F, T>(
        &mut self,
        name: impl Into<String>,
        f: F,
    ) -> anyhow::Result<()>
    where
        F: FnOnce() -> T + Send + 'static,
        T: Send + 'static,
    {
        let name = name.into();

        if self.pending_promises.contains_key(&name) {
            anyhow::bail!("there's already a promise {name:?} running!");
        }

        let f = move || Box::new(f()) as Box<dyn Any + Send>; // erase it
        let promise = Promise::spawn_thread(&name, f);

        self.pending_promises.insert(name, promise);

        Ok(())
    }

    /// Polls the promise with the given name.
    ///
    /// Returns `Some<T>` it it's ready, or `None` otherwise.
    ///
    /// Panics if `T` does not match the actual return value of the promise.
    pub fn poll_promise<T: Any>(&mut self, name: impl AsRef<str>) -> Option<T> {
        self.pending_promises
            .remove(name.as_ref())
            .and_then(|promise| match promise.try_take() {
                Ok(any) => Some(*any.downcast::<T>().unwrap()),
                Err(promise) => {
                    self.pending_promises
                        .insert(name.as_ref().to_owned(), promise);
                    None
                }
            })
    }

    /// Returns whether a promise with the given name is currently running.
    pub fn promise_exists(&mut self, name: impl AsRef<str>) -> bool {
        self.pending_promises.contains_key(name.as_ref())
    }
}

impl eframe::App for App {
    fn save(&mut self, storage: &mut dyn eframe::Storage) {
        eframe::set_value(storage, eframe::APP_KEY, &self.state);
    }

    fn update(&mut self, egui_ctx: &egui::Context, frame: &mut eframe::Frame) {
        #[cfg(not(target_arch = "wasm32"))]
        if self.ctrl_c.load(std::sync::atomic::Ordering::SeqCst) {
            frame.close();
            return;
        }

        if egui_ctx.input_mut().consume_key(
            egui::Modifiers::COMMAND | egui::Modifiers::SHIFT,
            egui::Key::R,
        ) {
            self.reset(egui_ctx);
        }

        #[cfg(all(feature = "puffin", not(target_arch = "wasm32")))]
        if egui_ctx.input_mut().consume_key(
            egui::Modifiers::COMMAND | egui::Modifiers::SHIFT,
            egui::Key::P,
        ) {
            self.state.profiler.start();
        }

        self.state.cache.new_frame();

        if let Some(rx) = &mut self.rx {
            crate::profile_scope!("receive_messages");
            let start = instant::Instant::now();
            while let Ok(msg) = rx.try_recv() {
                if let LogMsg::BeginRecordingMsg(msg) = &msg {
                    re_log::info!("Beginning a new recording: {:?}", msg.info);
                    self.state.selected_rec_id = msg.info.recording_id;
                }

                let log_db = self.log_dbs.entry(self.state.selected_rec_id).or_default();

                log_db.add(msg);
                if start.elapsed() > instant::Duration::from_millis(10) {
                    egui_ctx.request_repaint(); // make sure we keep receiving messages asap
                    break; // don't block the main thread for too long
                }
            }
        }

        {
            // Cleanup:
            self.log_dbs.retain(|_, log_db| !log_db.is_empty());

            if !self.log_dbs.contains_key(&self.state.selected_rec_id) {
                self.state.selected_rec_id =
                    self.log_dbs.keys().next().cloned().unwrap_or_default();
            }

            // Make sure we don't persist old stuff we don't need:
            self.state
                .recording_configs
                .retain(|recording_id, _| self.log_dbs.contains_key(recording_id));

            if self.state.blueprints.len() > 100 {
                re_log::debug!("Pruning blueprints…");

                self.state.blueprints.retain(|application_id, _| {
                    self.log_dbs.values().any(|log_db| {
                        log_db.recording_info().map_or(false, |recording_info| {
                            &recording_info.application_id == application_id
                        })
                    })
                });
            }
        }

        file_saver_progress_ui(egui_ctx, self); // toasts for background file saver
        top_panel(egui_ctx, frame, self);

        let log_db = self.log_dbs.entry(self.state.selected_rec_id).or_default();

        self.state
            .recording_configs
            .entry(self.state.selected_rec_id)
            .or_default()
            .on_frame_start();

        if log_db.is_empty() && self.rx.is_some() {
            egui::CentralPanel::default().show(egui_ctx, |ui| {
                ui.centered_and_justified(|ui| {
                    ui.heading("Waiting for data…"); // TODO(emilk): show what ip/port we are listening to
                });
            });
        } else {
            self.state.show(egui_ctx, log_db, &self.design_tokens);
        }

        self.handle_dropping_files(egui_ctx);
        self.toasts.show(egui_ctx);

        #[cfg(feature = "wgpu")]
        {
            let render_state = frame.wgpu_render_state().unwrap();
            let paint_callback_resources =
                &mut render_state.renderer.write().paint_callback_resources;
            paint_callback_resources
                .get_mut::<re_renderer::context::RenderContext>()
                .unwrap()
                .frame_maintenance(&render_state.device);
        }
    }
}

impl App {
    /// Reset the viewer to how it looked the first time you ran it.
    fn reset(&mut self, egui_ctx: &egui::Context) {
        self.state = Default::default();

        // Keep dark/light mode setting:
        let is_dark_mode = egui_ctx.style().visuals.dark_mode;
        *egui_ctx.memory() = Default::default();
        egui_ctx.set_visuals(if is_dark_mode {
            egui::Visuals::dark()
        } else {
            egui::Visuals::light()
        });
    }

    fn log_db(&mut self) -> &mut LogDb {
        self.log_dbs.entry(self.state.selected_rec_id).or_default()
    }

    fn show_log_db(&mut self, log_db: LogDb) {
        self.state.selected_rec_id = log_db.recording_id();
        self.log_dbs.insert(log_db.recording_id(), log_db);
    }

    fn handle_dropping_files(&mut self, egui_ctx: &egui::Context) {
        preview_files_being_dropped(egui_ctx);

        // Collect dropped files:
        if egui_ctx.input().raw.dropped_files.len() > 2 {
            rfd::MessageDialog::new()
                .set_level(rfd::MessageLevel::Error)
                .set_description("Can only load one file at a time")
                .show();
        }
        if let Some(file) = egui_ctx.input().raw.dropped_files.first() {
            if let Some(bytes) = &file.bytes {
                let mut bytes: &[u8] = &(*bytes)[..];
                if let Some(log_db) = load_file_contents(&file.name, &mut bytes) {
                    self.show_log_db(log_db);
                    return;
                }
            }

            #[cfg(not(target_arch = "wasm32"))]
            if let Some(path) = &file.path {
                if let Some(log_db) = load_file_path(path) {
                    self.show_log_db(log_db);
                }
            }
        }
    }
}

fn preview_files_being_dropped(egui_ctx: &egui::Context) {
    use egui::*;

    // Preview hovering files:
    if !egui_ctx.input().raw.hovered_files.is_empty() {
        use std::fmt::Write as _;

        let mut text = "Drop to load:\n".to_owned();
        for file in &egui_ctx.input().raw.hovered_files {
            if let Some(path) = &file.path {
                write!(text, "\n{}", path.display()).ok();
            } else if !file.mime.is_empty() {
                write!(text, "\n{}", file.mime).ok();
            }
        }

        let painter =
            egui_ctx.layer_painter(LayerId::new(Order::Foreground, Id::new("file_drop_target")));

        let screen_rect = egui_ctx.input().screen_rect();
        painter.rect_filled(screen_rect, 0.0, Color32::from_black_alpha(192));
        painter.text(
            screen_rect.center(),
            Align2::CENTER_CENTER,
            text,
            TextStyle::Heading.resolve(&egui_ctx.style()),
            Color32::WHITE,
        );
    }
}

// ------------------------------------------------------------------------------------

#[derive(Copy, Clone, Default, PartialEq, Eq, serde::Deserialize, serde::Serialize)]
enum PanelSelection {
    #[default]
    Viewport,

    EventLog,
}

#[derive(Default, serde::Deserialize, serde::Serialize)]
#[serde(default)]
struct AppState {
    /// Global options for the whole viewer.
    options: Options,

    /// Things that need caching.
    #[serde(skip)]
    cache: Caches,

    selected_rec_id: RecordingId,

    /// Configuration for the current recording (found in [`LogDb`]).
    recording_configs: IntMap<RecordingId, RecordingConfig>,

    blueprints: HashMap<ApplicationId, crate::ui::viewport::Blueprint>,

    panel_selection: PanelSelection,
    event_log_view: crate::event_log_view::EventLogView,
    selection_panel: crate::selection_panel::SelectionPanel,
    time_panel: crate::time_panel::TimePanel,

    #[cfg(all(feature = "puffin", not(target_arch = "wasm32")))]
    #[serde(skip)]
    profiler: crate::Profiler,

    // TODO(emilk): use an image cache
    #[serde(skip)]
    static_image_cache: StaticImageCache,
}

impl AppState {
    fn show(&mut self, egui_ctx: &egui::Context, log_db: &LogDb, design_tokens: &DesignTokens) {
        crate::profile_function!();

        let Self {
            options,
            cache,
            selected_rec_id,
            recording_configs,
            panel_selection,
            event_log_view,
            blueprints,
            selection_panel,
            time_panel,
            #[cfg(all(feature = "puffin", not(target_arch = "wasm32")))]
                profiler: _,
            static_image_cache: _,
        } = self;

        let rec_cfg = recording_configs.entry(*selected_rec_id).or_default();
        let selected_app_id = log_db
            .recording_info()
            .map_or_else(ApplicationId::unknown, |rec_info| {
                rec_info.application_id.clone()
            });

        let mut ctx = ViewerContext {
            options,
            cache,
            log_db,
            rec_cfg,
            design_tokens,
        };

<<<<<<< HEAD
        if ctx.rec_cfg.selection.is_some() {
            egui::SidePanel::right("selection_view").show(egui_ctx, |ui| {
                let blueprint = blueprints.entry(selected_app_id.clone()).or_default();
                selection_panel.ui(&mut ctx, blueprint, ui);
            });
        }

        egui::TopBottomPanel::bottom("time_panel")
            .resizable(true)
            .default_height(210.0)
            .show(egui_ctx, |ui| {
                time_panel.ui(&mut ctx, ui);
            });
=======
        let blueprint = blueprints.entry(*selected_recording_id).or_default();
        selection_panel.show_panel(&mut ctx, blueprint, egui_ctx);
        time_panel.show_panel(&mut ctx, blueprint, egui_ctx);
>>>>>>> 9ead53a7

        let central_panel_frame = egui::Frame {
            fill: egui_ctx.style().visuals.window_fill(),
            inner_margin: egui::style::Margin::symmetric(4.0, 0.0),
            ..Default::default()
        };

        egui::CentralPanel::default()
            .frame(central_panel_frame)
            .show(egui_ctx, |ui| match *panel_selection {
                PanelSelection::Viewport => blueprints
                    .entry(selected_app_id)
                    .or_default()
                    .blueprint_panel_and_viewport(&mut ctx, ui),
                PanelSelection::EventLog => event_log_view.ui(&mut ctx, ui),
            });

        // move time last, so we get to see the first data first!
        ctx.rec_cfg
            .time_ctrl
            .move_time(egui_ctx, &log_db.time_points);

        if WATERMARK {
            self.watermark(egui_ctx);
        }
    }

    fn watermark(&mut self, egui_ctx: &egui::Context) {
        use egui::*;
        let logo = self
            .static_image_cache
            .rerun_logo(&egui_ctx.style().visuals);
        let screen_rect = egui_ctx.input().screen_rect;
        let size = logo.size_vec2();
        let rect = Align2::RIGHT_BOTTOM
            .align_size_within_rect(size, screen_rect)
            .translate(-Vec2::splat(16.0));
        let mut mesh = Mesh::with_texture(logo.texture_id(egui_ctx));
        let uv = Rect::from_min_max(pos2(0.0, 0.0), pos2(1.0, 1.0));
        mesh.add_rect_with_uv(rect, uv, Color32::WHITE);
        egui_ctx.debug_painter().add(Shape::mesh(mesh));
    }
}

fn top_panel(egui_ctx: &egui::Context, frame: &mut eframe::Frame, app: &mut App) {
    crate::profile_function!();

    let panel_frame = {
        let style = egui_ctx.style();
        egui::Frame {
            inner_margin: egui::style::Margin::symmetric(8.0, 2.0),
            fill: app.design_tokens.top_bar_color,
            stroke: style.visuals.window_stroke(),
            ..Default::default()
        }
    };

    egui::TopBottomPanel::top("top_bar")
        .frame(panel_frame)
        .show(egui_ctx, |ui| {
            egui::menu::bar(ui, |ui| {
                #[cfg(target_os = "macos")]
                if crate::native::FULLSIZE_CONTENT {
                    // We use up the same row as the native red/yellow/green close/minimize/maximize buttons.
                    // This means we need to make room for them:
                    ui.add_space(64.0);

                    // …and match their height:
                    ui.set_min_size(egui::vec2(ui.available_width(), 24.0));
                }

                ui.menu_button("File", |ui| {
                    file_menu(ui, app, frame);
                });

                ui.menu_button("Recordings", |ui| {
                    recordings_menu(ui, app);
                });

                ui.separator();

                if !app.log_db().is_empty() {
                    ui.selectable_value(
                        &mut app.state.panel_selection,
                        PanelSelection::Viewport,
                        "Viewport",
                    );

                    ui.selectable_value(
                        &mut app.state.panel_selection,
                        PanelSelection::EventLog,
                        "Event Log",
                    );
                }

                ui.with_layout(egui::Layout::right_to_left(egui::Align::Center), |ui| {
                    if !WATERMARK {
                        let logo = app.state.static_image_cache.rerun_logo(ui.visuals());
                        let response = ui
                            .add(egui::ImageButton::new(
                                logo.texture_id(egui_ctx),
                                logo.size_vec2() * 16.0 / logo.size_vec2().y,
                            ))
                            .on_hover_text("https://rerun.io");
                        if response.clicked() {
                            ui.output().open_url =
                                Some(egui::output::OpenUrl::new_tab("https://rerun.io"));
                        }
                    }
                    egui::warn_if_debug_build(ui);
                });
            });
        });
}

// ---

const FILE_SAVER_PROMISE: &str = "file_saver";
const FILE_SAVER_NOTIF_DURATION: Option<std::time::Duration> =
    Some(std::time::Duration::from_secs(4));

fn file_saver_progress_ui(egui_ctx: &egui::Context, app: &mut App) {
    use std::path::PathBuf;

    let file_save_in_progress = app.promise_exists(FILE_SAVER_PROMISE);
    if file_save_in_progress {
        // There's already a file save running in the background.

        if let Some(res) = app.poll_promise::<anyhow::Result<PathBuf>>(FILE_SAVER_PROMISE) {
            // File save promise has returned.

            match res {
                Ok(path) => {
                    let msg = format!("File saved to {path:?}.");
                    re_log::info!(msg);
                    app.toasts.info(msg).set_duration(FILE_SAVER_NOTIF_DURATION);
                }
                Err(err) => {
                    let msg = format!("{err}");
                    re_log::error!(msg);
                    app.toasts
                        .error(msg)
                        .set_duration(FILE_SAVER_NOTIF_DURATION);
                }
            }
        } else {
            // File save promise is still running in the background.

            // NOTE: not a toast, want something a bit more discreet here.
            egui::Window::new("file_saver_spin")
                .anchor(egui::Align2::RIGHT_BOTTOM, egui::Vec2::ZERO)
                .title_bar(false)
                .enabled(false)
                .auto_sized()
                .show(egui_ctx, |ui| {
                    ui.horizontal(|ui| {
                        ui.spinner();
                        ui.label("Writing file to disk…");
                    })
                });
        }
    }
}

fn file_menu(ui: &mut egui::Ui, app: &mut App, _frame: &mut eframe::Frame) {
    // TODO(emilk): support saving data on web
    #[cfg(not(target_arch = "wasm32"))]
    {
        let file_save_in_progress = app.promise_exists(FILE_SAVER_PROMISE);
        if file_save_in_progress {
            ui.add_enabled_ui(false, |ui| {
                ui.horizontal(|ui| {
                    let _ = ui.button("Save…");
                    ui.spinner();
                });
                ui.horizontal(|ui| {
                    let _ = ui.button("Save time selection…");
                    ui.spinner();
                });
            });
        } else {
            let (clicked, time_selection) = ui
                .add_enabled_ui(!app.log_db().is_empty(), |ui| {
                    if ui
                        .button("Save…")
                        .on_hover_text("Save all data to a Rerun data file (.rrd)")
                        .clicked()
                    {
                        return (true, None);
                    }

                    // We need to know the time selection _before_ we can even display the
                    // button, as this will determine wether its grayed out or not!
                    // TODO(cmc): In practice the loop (green) selection is always there
                    // at the moment so...
                    let time_selection = app
                        .state
                        .recording_configs
                        .get(&app.state.selected_rec_id)
                        // is there an active time selection?
                        .and_then(|rec_cfg| {
                            rec_cfg
                                .time_ctrl
                                .time_selection()
                                .map(|q| (*rec_cfg.time_ctrl.timeline(), q))
                        });

                    if ui
                        .add_enabled(
                            time_selection.is_some(),
                            egui::Button::new("Save time selection…"),
                        )
                        .on_hover_text(
                            "Save data for the current time selection to a Rerun data file (.rrd)",
                        )
                        .clicked()
                    {
                        return (true, time_selection);
                    }

                    (false, None)
                })
                .inner;

            if clicked {
                // User clicked the Save button, there is no other file save running, and
                // the DB isn't empty: let's spawn a new one.

                if let Some(path) = rfd::FileDialog::new().set_file_name("data.rrd").save_file() {
                    let f = save_database_to_file(app, path, time_selection);
                    if let Err(err) = app.spawn_threaded_promise(FILE_SAVER_PROMISE, f) {
                        // NOTE: Shouldn't even be possible as the "Save" button is already
                        // grayed out at this point... better safe than sorry though.
                        app.toasts
                            .error(err.to_string())
                            .set_duration(FILE_SAVER_NOTIF_DURATION);
                    }
                }
            }
        }
    }

    #[cfg(not(target_arch = "wasm32"))]
    if ui
        .button("Load")
        .on_hover_text("Load a Rerun data file (.rrd)")
        .clicked()
    {
        if let Some(path) = rfd::FileDialog::new()
            .add_filter("rerun data file", &["rrd"])
            .pick_file()
        {
            if let Some(log_db) = load_file_path(&path) {
                app.show_log_db(log_db);
            }
        }
    }

    ui.menu_button("Advanced", |ui| {
        if ui
            .button("Reset viewer")
            .on_hover_text(
                "Reset the viewer to how it looked the first time you ran it (⌘⇧R or ⌃⇧R)",
            )
            .clicked()
        {
            app.reset(ui.ctx());
            ui.close_menu();
        }

        #[cfg(all(feature = "puffin", not(target_arch = "wasm32")))]
        if ui
            .button("Profile viewer")
            .on_hover_text("Starts a profiler, showing what makes the viewer run slow (⌘⇧P or ⌃⇧P)")
            .clicked()
        {
            app.state.profiler.start();
        }
    });

    #[cfg(not(target_arch = "wasm32"))]
    if ui.button("Quit").clicked() {
        _frame.close();
    }
}

// ---

fn recordings_menu(ui: &mut egui::Ui, app: &mut App) {
    let log_dbs = app
        .log_dbs
        .values()
        .sorted_by_key(|log_db| log_db.recording_info().map(|ri| ri.started))
        .collect_vec();

    ui.style_mut().wrap = Some(false);
    for log_db in log_dbs {
        let info = if let Some(rec_info) = log_db.recording_info() {
            format!(
                "{} - {}",
                rec_info.recording_source,
                rec_info.started.format()
            )
        } else {
            "<UNKNOWN>".to_owned()
        };
        if ui
            .selectable_label(app.state.selected_rec_id == log_db.recording_id(), info)
            .clicked()
        {
            app.state.selected_rec_id = log_db.recording_id();
        }
    }
}

/// Returns a closure that, when run, will save the contents of the current database
/// to disk, at the specified `path`.
///
/// If `time_selection` is specified, then only data for that specific timeline over that
/// specific time range will be accounted for.
#[cfg(not(target_arch = "wasm32"))]
fn save_database_to_file(
    app: &mut App,
    path: std::path::PathBuf,
    time_selection: Option<(Timeline, TimeRangeF)>,
) -> impl FnOnce() -> anyhow::Result<std::path::PathBuf> {
    let msgs = match time_selection {
        // Fast path: no query, just dump everything.
        None => app
            .log_db()
            .chronological_log_messages()
            .cloned()
            .collect::<Vec<_>>(),
        // Query path: time to filter!
        Some((timeline, range)) => {
            use std::ops::RangeInclusive;
            let range: RangeInclusive<TimeInt> = range.min.floor()..=range.max.ceil();
            app.log_db()
                .chronological_log_messages()
                .filter(|msg| {
                    match msg {
                        LogMsg::BeginRecordingMsg(_) | LogMsg::TypeMsg(_) => true, // timeless
                        LogMsg::DataMsg(DataMsg { time_point, .. }) => {
                            time_point.is_timeless() || {
                                let is_within_range = time_point
                                    .0
                                    .get(&timeline)
                                    .map_or(false, |t| range.contains(t));
                                is_within_range
                            }
                        }
                    }
                })
                .cloned()
                .collect::<Vec<_>>()
        }
    };

    move || {
        crate::profile_scope!("save_to_file");

        use anyhow::Context as _;
        let file = std::fs::File::create(path.as_path())
            .with_context(|| format!("Failed to create file at {:?}", path))?;

        re_log_types::encoding::encode(msgs.iter(), file).map(|_| path)
    }
}

#[allow(unused_mut)]
fn load_rrd_to_log_db(mut read: impl std::io::Read) -> anyhow::Result<LogDb> {
    crate::profile_function!();

    #[cfg(target_arch = "wasm32")]
    let decoder = re_log_types::encoding::Decoder::new(&mut read)?;

    #[cfg(not(target_arch = "wasm32"))]
    let decoder = re_log_types::encoding::Decoder::new(read)?;

    let mut log_db = LogDb::default();
    for msg in decoder {
        log_db.add(msg?);
    }
    Ok(log_db)
}

#[cfg(not(target_arch = "wasm32"))]
#[must_use]
fn load_file_path(path: &std::path::Path) -> Option<LogDb> {
    fn load_file_path_impl(path: &std::path::Path) -> anyhow::Result<LogDb> {
        crate::profile_function!();
        use anyhow::Context as _;
        let file = std::fs::File::open(path).context("Failed to open file")?;
        load_rrd_to_log_db(file)
    }

    re_log::info!("Loading {path:?}…");

    match load_file_path_impl(path) {
        Ok(new_log_db) => {
            re_log::info!("Loaded {path:?}");
            Some(new_log_db)
        }
        Err(err) => {
            let msg = format!("Failed loading {path:?}: {}", re_error::format(&err));
            re_log::error!("{msg}");
            rfd::MessageDialog::new()
                .set_level(rfd::MessageLevel::Error)
                .set_description(&msg)
                .show();
            None
        }
    }
}

#[must_use]
fn load_file_contents(name: &str, read: impl std::io::Read) -> Option<LogDb> {
    match load_rrd_to_log_db(read) {
        Ok(log_db) => {
            re_log::info!("Loaded {name:?}");
            Some(log_db)
        }
        Err(err) => {
            let msg = format!("Failed loading {name:?}: {}", re_error::format(&err));
            re_log::error!("{msg}");
            rfd::MessageDialog::new()
                .set_level(rfd::MessageLevel::Error)
                .set_description(&msg)
                .show();
            None
        }
    }
}

#[derive(Default)]
struct StaticImageCache {
    images: std::collections::HashMap<&'static str, RetainedImage>,
}

impl StaticImageCache {
    pub fn get(&mut self, name: &'static str, image_bytes: &[u8]) -> &RetainedImage {
        self.images.entry(name).or_insert_with(|| {
            RetainedImage::from_color_image(name, load_image_bytes(image_bytes).unwrap())
        })
    }

    pub fn rerun_logo(&mut self, visuals: &egui::Visuals) -> &RetainedImage {
        if visuals.dark_mode {
            self.get(
                "logo_dark_mode",
                include_bytes!("../data/logo_dark_mode.png"),
            )
        } else {
            self.get(
                "logo_light_mode",
                include_bytes!("../data/logo_light_mode.png"),
            )
        }
    }
}

pub fn load_image_bytes(image_bytes: &[u8]) -> Result<egui::ColorImage, String> {
    let image = image::load_from_memory(image_bytes).map_err(|err| err.to_string())?;
    let image = image.into_rgba8();
    let size = [image.width() as _, image.height() as _];
    let pixels = image.as_flat_samples();
    Ok(egui::ColorImage::from_rgba_unmultiplied(
        size,
        pixels.as_slice(),
    ))
}<|MERGE_RESOLUTION|>--- conflicted
+++ resolved
@@ -459,25 +459,9 @@
             design_tokens,
         };
 
-<<<<<<< HEAD
-        if ctx.rec_cfg.selection.is_some() {
-            egui::SidePanel::right("selection_view").show(egui_ctx, |ui| {
-                let blueprint = blueprints.entry(selected_app_id.clone()).or_default();
-                selection_panel.ui(&mut ctx, blueprint, ui);
-            });
-        }
-
-        egui::TopBottomPanel::bottom("time_panel")
-            .resizable(true)
-            .default_height(210.0)
-            .show(egui_ctx, |ui| {
-                time_panel.ui(&mut ctx, ui);
-            });
-=======
-        let blueprint = blueprints.entry(*selected_recording_id).or_default();
+        let blueprint = blueprints.entry(selected_app_id.clone()).or_default();
         selection_panel.show_panel(&mut ctx, blueprint, egui_ctx);
         time_panel.show_panel(&mut ctx, blueprint, egui_ctx);
->>>>>>> 9ead53a7
 
         let central_panel_frame = egui::Frame {
             fill: egui_ctx.style().visuals.window_fill(),

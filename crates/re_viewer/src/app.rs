use std::{any::Any, sync::mpsc::Receiver};

use crate::{
    design_tokens::DesignTokens,
    misc::{Caches, Options, RecordingConfig, ViewerContext},
};
use ahash::HashMap;
use egui_extras::RetainedImage;
use egui_notify::Toasts;
use itertools::Itertools as _;
use nohash_hasher::IntMap;
use poll_promise::Promise;
use re_data_store::log_db::LogDb;
use re_log_types::*;

#[cfg(not(target_arch = "wasm32"))]
use crate::misc::TimeRangeF;

const WATERMARK: bool = false; // Nice for recording media material

// ----------------------------------------------------------------------------

/// The Rerun viewer as an [`eframe`] application.
pub struct App {
    design_tokens: DesignTokens,

    rx: Option<Receiver<LogMsg>>,

    /// Where the logs are stored.
    log_dbs: IntMap<RecordingId, LogDb>,

    /// What is serialized
    state: AppState,

    /// Set to `true` on Ctrl-C.
    #[cfg(not(target_arch = "wasm32"))]
    ctrl_c: std::sync::Arc<std::sync::atomic::AtomicBool>,

    /// Pending background tasks, using `poll_promise`.
    pending_promises: HashMap<String, Promise<Box<dyn Any + Send>>>,

    /// Toast notifications, using `egui-notify`.
    toasts: Toasts,
}

impl App {
    /// Create a viewer that receives new log messages over time
    pub fn from_receiver(
        egui_ctx: &egui::Context,
        design_tokens: DesignTokens,
        storage: Option<&dyn eframe::Storage>,
        rx: Receiver<LogMsg>,
    ) -> Self {
        Self::new(
            egui_ctx,
            design_tokens,
            storage,
            Some(rx),
            Default::default(),
        )
    }

    #[cfg(not(target_arch = "wasm32"))]
    pub(crate) fn from_log_db(
        egui_ctx: &egui::Context,
        design_tokens: DesignTokens,
        storage: Option<&dyn eframe::Storage>,
        log_db: LogDb,
    ) -> Self {
        Self::new(egui_ctx, design_tokens, storage, None, log_db)
    }

    /// load a `.rrd` data file.
    #[cfg(not(target_arch = "wasm32"))]
    pub fn from_rrd_path(
        egui_ctx: &egui::Context,
        design_tokens: DesignTokens,
        storage: Option<&dyn eframe::Storage>,
        path: &std::path::Path,
    ) -> Self {
        let log_db = load_file_path(path).unwrap_or_default(); // TODO(emilk): exit on error.
        Self::from_log_db(egui_ctx, design_tokens, storage, log_db)
    }

    fn new(
        _egui_ctx: &egui::Context,
        design_tokens: DesignTokens,
        storage: Option<&dyn eframe::Storage>,
        rx: Option<Receiver<LogMsg>>,
        log_db: LogDb,
    ) -> Self {
        #[cfg(not(target_arch = "wasm32"))]
        let ctrl_c = std::sync::Arc::new(std::sync::atomic::AtomicBool::new(false));

        #[cfg(not(target_arch = "wasm32"))]
        {
            // Close viewer on Ctrl-C. TODO(emilk): maybe add to `eframe`?

            let ctrl_c = ctrl_c.clone();
            let egui_ctx = _egui_ctx.clone();

            ctrlc::set_handler(move || {
                re_log::debug!("Ctrl-C detected - Closing viewer.");
                ctrl_c.store(true, std::sync::atomic::Ordering::SeqCst);
                egui_ctx.request_repaint(); // so that we notice that we should close
            })
            .expect("Error setting Ctrl-C handler");
        }

        let mut state: AppState = storage
            .and_then(|storage| eframe::get_value(storage, eframe::APP_KEY))
            .unwrap_or_default();

        let mut log_dbs = IntMap::default();
        if !log_db.is_empty() {
            state.selected_rec_id = log_db.recording_id();
            log_dbs.insert(log_db.recording_id(), log_db);
        }

        Self {
            design_tokens,
            rx,
            log_dbs,
            state,
            #[cfg(not(target_arch = "wasm32"))]
            ctrl_c,
            pending_promises: Default::default(),
            toasts: Toasts::new(),
        }
    }

    #[cfg(all(feature = "puffin", not(target_arch = "wasm32")))]
    pub fn set_profiler(&mut self, profiler: crate::Profiler) {
        self.state.profiler = profiler;
    }

    /// Creates a promise with the specified name that will run `f` on a background
    /// thread using the `poll_promise` crate.
    ///
    /// Names can only be re-used once the promise with that name has finished running,
    /// otherwise an other is returned.
    // TODO(cmc): offer `spawn_async_promise` once we open save_file to the web
    #[cfg(not(target_arch = "wasm32"))]
    pub fn spawn_threaded_promise<F, T>(
        &mut self,
        name: impl Into<String>,
        f: F,
    ) -> anyhow::Result<()>
    where
        F: FnOnce() -> T + Send + 'static,
        T: Send + 'static,
    {
        let name = name.into();

        if self.pending_promises.contains_key(&name) {
            anyhow::bail!("there's already a promise {name:?} running!");
        }

        let f = move || Box::new(f()) as Box<dyn Any + Send>; // erase it
        let promise = Promise::spawn_thread(&name, f);

        self.pending_promises.insert(name, promise);

        Ok(())
    }

    /// Polls the promise with the given name.
    ///
    /// Returns `Some<T>` it it's ready, or `None` otherwise.
    ///
    /// Panics if `T` does not match the actual return value of the promise.
    pub fn poll_promise<T: Any>(&mut self, name: impl AsRef<str>) -> Option<T> {
        self.pending_promises
            .remove(name.as_ref())
            .and_then(|promise| match promise.try_take() {
                Ok(any) => Some(*any.downcast::<T>().unwrap()),
                Err(promise) => {
                    self.pending_promises
                        .insert(name.as_ref().to_owned(), promise);
                    None
                }
            })
    }

    /// Returns whether a promise with the given name is currently running.
    pub fn promise_exists(&mut self, name: impl AsRef<str>) -> bool {
        self.pending_promises.contains_key(name.as_ref())
    }
}

impl eframe::App for App {
    fn save(&mut self, storage: &mut dyn eframe::Storage) {
        eframe::set_value(storage, eframe::APP_KEY, &self.state);
    }

    fn update(&mut self, egui_ctx: &egui::Context, frame: &mut eframe::Frame) {
        #[cfg(not(target_arch = "wasm32"))]
        if self.ctrl_c.load(std::sync::atomic::Ordering::SeqCst) {
            frame.close();
            return;
        }

        self.state.cache.new_frame();

        if let Some(rx) = &mut self.rx {
            crate::profile_scope!("receive_messages");
            let start = instant::Instant::now();
            while let Ok(msg) = rx.try_recv() {
                if let LogMsg::BeginRecordingMsg(msg) = &msg {
                    re_log::info!("Beginning a new recording: {:?}", msg.info);
                    self.state.selected_rec_id = msg.info.recording_id;
                }

                let log_db = self.log_dbs.entry(self.state.selected_rec_id).or_default();

                log_db.add(msg);
                if start.elapsed() > instant::Duration::from_millis(10) {
                    egui_ctx.request_repaint(); // make sure we keep receiving messages asap
                    break; // don't block the main thread for too long
                }
            }
        }

        {
            // Cleanup:
            self.log_dbs.retain(|_, log_db| !log_db.is_empty());

            if !self.log_dbs.contains_key(&self.state.selected_rec_id) {
                self.state.selected_rec_id =
                    self.log_dbs.keys().next().cloned().unwrap_or_default();
            }

            // Make sure we don't persist old stuff we don't need:
            self.state
                .recording_configs
                .retain(|recording_id, _| self.log_dbs.contains_key(recording_id));
            self.state
                .viewport_panel
                .retain(|recording_id, _| self.log_dbs.contains_key(recording_id));
        }

        file_saver_progress_ui(egui_ctx, self); // toasts for background file saver
        top_panel(egui_ctx, frame, self);

        let log_db = self.log_dbs.entry(self.state.selected_rec_id).or_default();

        self.state
            .recording_configs
            .entry(self.state.selected_rec_id)
            .or_default()
            .on_frame_start(log_db);

        if log_db.is_empty() && self.rx.is_some() {
            egui::CentralPanel::default().show(egui_ctx, |ui| {
                ui.centered_and_justified(|ui| {
                    ui.heading("Waiting for data…"); // TODO(emilk): show what ip/port we are listening to
                });
            });
        } else {
            self.state.show(egui_ctx, log_db);
        }

        self.handle_dropping_files(egui_ctx);
        self.toasts.show(egui_ctx);

        #[cfg(feature = "wgpu")]
        {
            let render_state = frame.wgpu_render_state().unwrap();
            let paint_callback_resources =
                &mut render_state.renderer.write().paint_callback_resources;
            paint_callback_resources
                .get_mut::<re_renderer::context::RenderContext>()
                .unwrap()
                .frame_maintenance(&render_state.device);
        }
    }
}

impl App {
    fn log_db(&mut self) -> &mut LogDb {
        self.log_dbs.entry(self.state.selected_rec_id).or_default()
    }

    fn show_log_db(&mut self, log_db: LogDb) {
        self.state.selected_rec_id = log_db.recording_id();
        self.log_dbs.insert(log_db.recording_id(), log_db);
    }

    fn handle_dropping_files(&mut self, egui_ctx: &egui::Context) {
        preview_files_being_dropped(egui_ctx);

        // Collect dropped files:
        if egui_ctx.input().raw.dropped_files.len() > 2 {
            rfd::MessageDialog::new()
                .set_level(rfd::MessageLevel::Error)
                .set_description("Can only load one file at a time")
                .show();
        }
        if let Some(file) = egui_ctx.input().raw.dropped_files.first() {
            if let Some(bytes) = &file.bytes {
                let mut bytes: &[u8] = &(*bytes)[..];
                if let Some(log_db) = load_file_contents(&file.name, &mut bytes) {
                    self.show_log_db(log_db);
                    return;
                }
            }

            #[cfg(not(target_arch = "wasm32"))]
            if let Some(path) = &file.path {
                if let Some(log_db) = load_file_path(path) {
                    self.show_log_db(log_db);
                }
            }
        }
    }
}

fn preview_files_being_dropped(egui_ctx: &egui::Context) {
    use egui::*;

    // Preview hovering files:
    if !egui_ctx.input().raw.hovered_files.is_empty() {
        use std::fmt::Write as _;

        let mut text = "Drop to load:\n".to_owned();
        for file in &egui_ctx.input().raw.hovered_files {
            if let Some(path) = &file.path {
                write!(text, "\n{}", path.display()).ok();
            } else if !file.mime.is_empty() {
                write!(text, "\n{}", file.mime).ok();
            }
        }

        let painter =
            egui_ctx.layer_painter(LayerId::new(Order::Foreground, Id::new("file_drop_target")));

        let screen_rect = egui_ctx.input().screen_rect();
        painter.rect_filled(screen_rect, 0.0, Color32::from_black_alpha(192));
        painter.text(
            screen_rect.center(),
            Align2::CENTER_CENTER,
            text,
            TextStyle::Heading.resolve(&egui_ctx.style()),
            Color32::WHITE,
        );
    }
}

// ------------------------------------------------------------------------------------

#[derive(Copy, Clone, Default, PartialEq, Eq, serde::Deserialize, serde::Serialize)]
enum PanelSelection {
    #[default]
    Viewport,

    ExperimentalViewport,

    EventLog,
}

#[derive(Default, serde::Deserialize, serde::Serialize)]
#[serde(default)]
struct AppState {
    /// Global options for the whole viewer.
    options: Options,

    /// Things that need caching.
    #[serde(skip)]
    cache: Caches,

    selected_rec_id: RecordingId,

    /// Configuration for the current recording (found in [`LogDb`]).
    recording_configs: IntMap<RecordingId, RecordingConfig>,

    experimental_viewport_panel: crate::ui::experimental_viewport_panel::ExperimentalViewportPanel,
    viewport_panel: IntMap<RecordingId, crate::viewport_panel::ViewportPanel>,

    panel_selection: PanelSelection,
    event_log_view: crate::event_log_view::EventLogView,
    selection_panel: crate::selection_panel::SelectionPanel,
    time_panel: crate::time_panel::TimePanel,

    #[cfg(all(feature = "puffin", not(target_arch = "wasm32")))]
    #[serde(skip)]
    profiler: crate::Profiler,

    // TODO(emilk): use an image cache
    #[serde(skip)]
    static_image_cache: StaticImageCache,
}

impl AppState {
    fn show(&mut self, egui_ctx: &egui::Context, log_db: &LogDb) {
        crate::profile_function!();

        let Self {
            options,
            cache,
            selected_rec_id: selected_recording_id,
            recording_configs,
            panel_selection,
            event_log_view,
            experimental_viewport_panel,
            viewport_panel,
            selection_panel,
            time_panel,
            #[cfg(all(feature = "puffin", not(target_arch = "wasm32")))]
                profiler: _,
            static_image_cache: _,
        } = self;

        let rec_cfg = recording_configs.entry(*selected_recording_id).or_default();

        let mut ctx = ViewerContext {
            options,
            cache,
            log_db,
            rec_cfg,
        };

        if ctx.rec_cfg.selection.is_some() {
            egui::SidePanel::right("selection_view").show(egui_ctx, |ui| {
                selection_panel.ui(&mut ctx, ui);
            });
        }

        egui::TopBottomPanel::bottom("time_panel")
            .resizable(true)
            .default_height(210.0)
            .show(egui_ctx, |ui| {
                time_panel.ui(&mut ctx, ui);
            });

<<<<<<< HEAD
        let central_panel_frame = egui::Frame {
            fill: egui_ctx.style().visuals.window_fill(),
            inner_margin: egui::style::Margin::symmetric(4.0, 0.0),
            ..Default::default()
        };

        egui::CentralPanel::default()
            .frame(central_panel_frame)
            .show(egui_ctx, |ui| match *panel_selection {
                PanelSelection::Viewport => viewport_panel
                    .entry(*selected_recording_id)
                    .or_default()
                    .ui(&mut ctx, ui),
                PanelSelection::EventLog => event_log_view.ui(&mut ctx, ui),
            });
=======
        egui::CentralPanel::default().show(egui_ctx, |ui| match *panel_selection {
            PanelSelection::Viewport => viewport_panel
                .entry(*selected_recording_id)
                .or_default()
                .ui(&mut ctx, ui),
            PanelSelection::ExperimentalViewport => experimental_viewport_panel.ui(&mut ctx, ui),
            PanelSelection::EventLog => event_log_view.ui(&mut ctx, ui),
        });
>>>>>>> 80bf23a2

        // move time last, so we get to see the first data first!
        ctx.rec_cfg
            .time_ctrl
            .move_time(egui_ctx, &log_db.time_points);

        if WATERMARK {
            self.watermark(egui_ctx);
        }
    }

    fn watermark(&mut self, egui_ctx: &egui::Context) {
        use egui::*;
        let logo = self
            .static_image_cache
            .rerun_logo(&egui_ctx.style().visuals);
        let screen_rect = egui_ctx.input().screen_rect;
        let size = logo.size_vec2();
        let rect = Align2::RIGHT_BOTTOM
            .align_size_within_rect(size, screen_rect)
            .translate(-Vec2::splat(16.0));
        let mut mesh = Mesh::with_texture(logo.texture_id(egui_ctx));
        let uv = Rect::from_min_max(pos2(0.0, 0.0), pos2(1.0, 1.0));
        mesh.add_rect_with_uv(rect, uv, Color32::WHITE);
        egui_ctx.debug_painter().add(Shape::mesh(mesh));
    }
}

fn top_panel(egui_ctx: &egui::Context, frame: &mut eframe::Frame, app: &mut App) {
    crate::profile_function!();

    let panel_frame = {
        let style = egui_ctx.style();
        egui::Frame {
            inner_margin: egui::style::Margin::symmetric(8.0, 2.0),
            fill: app.design_tokens.top_bar_color,
            stroke: style.visuals.window_stroke(),
            ..Default::default()
        }
    };

    egui::TopBottomPanel::top("top_bar")
        .frame(panel_frame)
        .show(egui_ctx, |ui| {
            egui::menu::bar(ui, |ui| {
                #[cfg(target_os = "macos")]
                if crate::native::FULLSIZE_CONTENT {
                    // We use up the same row as the native red/yellow/green close/minimize/maximize buttons.
                    // This means we need to make room for them:
                    ui.add_space(64.0);

                    // …and match their height:
                    ui.set_min_size(egui::vec2(ui.available_width(), 24.0));
                }

<<<<<<< HEAD
                ui.menu_button("File", |ui| {
                    file_menu(ui, app, frame);
                });
=======
            ui.separator();

            if !app.log_db().is_empty() {
                ui.selectable_value(
                    &mut app.state.panel_selection,
                    PanelSelection::Viewport,
                    "Viewport",
                );

                #[cfg(debug_assertions)] // poor mans feature gate
                ui.selectable_value(
                    &mut app.state.panel_selection,
                    PanelSelection::ExperimentalViewport,
                    "New Experimental Viewport",
                );

                ui.selectable_value(
                    &mut app.state.panel_selection,
                    PanelSelection::EventLog,
                    "Event Log",
                );
            }
>>>>>>> 80bf23a2

                ui.menu_button("Recordings", |ui| {
                    recordings_menu(ui, app);
                });

                ui.separator();

                if !app.log_db().is_empty() {
                    ui.selectable_value(
                        &mut app.state.panel_selection,
                        PanelSelection::Viewport,
                        "Viewport",
                    );
                    ui.selectable_value(
                        &mut app.state.panel_selection,
                        PanelSelection::EventLog,
                        "Event Log",
                    );
                }

                ui.with_layout(egui::Layout::right_to_left(egui::Align::Center), |ui| {
                    if !WATERMARK {
                        let logo = app.state.static_image_cache.rerun_logo(ui.visuals());
                        let response = ui
                            .add(egui::ImageButton::new(
                                logo.texture_id(egui_ctx),
                                logo.size_vec2() * 16.0 / logo.size_vec2().y,
                            ))
                            .on_hover_text("https://rerun.io");
                        if response.clicked() {
                            ui.output().open_url =
                                Some(egui::output::OpenUrl::new_tab("https://rerun.io"));
                        }
                    }
                    egui::warn_if_debug_build(ui);
                });
            });
        });
}

// ---

const FILE_SAVER_PROMISE: &str = "file_saver";
const FILE_SAVER_NOTIF_DURATION: Option<std::time::Duration> =
    Some(std::time::Duration::from_secs(4));

fn file_saver_progress_ui(egui_ctx: &egui::Context, app: &mut App) {
    use std::path::PathBuf;

    let file_save_in_progress = app.promise_exists(FILE_SAVER_PROMISE);
    if file_save_in_progress {
        // There's already a file save running in the background.

        if let Some(res) = app.poll_promise::<anyhow::Result<PathBuf>>(FILE_SAVER_PROMISE) {
            // File save promise has returned.

            match res {
                Ok(path) => {
                    let msg = format!("Successfully wrote to {path:?}");
                    re_log::info!(msg);
                    app.toasts.info(msg).set_duration(FILE_SAVER_NOTIF_DURATION);
                }
                Err(err) => {
                    let msg = format!("{err}");
                    re_log::error!(msg);
                    app.toasts
                        .error(msg)
                        .set_duration(FILE_SAVER_NOTIF_DURATION);
                }
            }
        } else {
            // File save promise is still running in the background.

            // NOTE: not a toast, want something a bit more discreet here.
            egui::Window::new("file_saver_spin")
                .anchor(egui::Align2::RIGHT_BOTTOM, egui::Vec2::ZERO)
                .title_bar(false)
                .enabled(false)
                .auto_sized()
                .show(egui_ctx, |ui| {
                    ui.horizontal(|ui| {
                        ui.spinner();
                        ui.label("Writing file to disk…");
                    })
                });
        }
    }
}

fn file_menu(ui: &mut egui::Ui, app: &mut App, _frame: &mut eframe::Frame) {
    // TODO(emilk): support saving data on web
    #[cfg(not(target_arch = "wasm32"))]
    {
        let file_save_in_progress = app.promise_exists(FILE_SAVER_PROMISE);
        if file_save_in_progress {
            ui.add_enabled_ui(false, |ui| {
                ui.horizontal(|ui| {
                    let _ = ui.button("Save…");
                    ui.spinner();
                });
                ui.horizontal(|ui| {
                    let _ = ui.button("Save time selection…");
                    ui.spinner();
                });
            });
        } else {
            let (clicked, time_selection) = ui
                .add_enabled_ui(!app.log_db().is_empty(), |ui| {
                    if ui
                        .button("Save…")
                        .on_hover_text("Save all data to a Rerun data file (.rrd)")
                        .clicked()
                    {
                        return (true, None);
                    }

                    // We need to know the time selection _before_ we can even display the
                    // button, as this will determine wether its grayed out or not!
                    // TODO(cmc): In practice the loop (green) selection is always there
                    // at the moment so...
                    let time_selection = app
                        .state
                        .recording_configs
                        .get(&app.state.selected_rec_id)
                        // is there an active time selection?
                        .and_then(|rec_cfg| {
                            rec_cfg
                                .time_ctrl
                                .time_selection()
                                .map(|q| (*rec_cfg.time_ctrl.timeline(), q))
                        });

                    if ui
                        .add_enabled(
                            time_selection.is_some(),
                            egui::Button::new("Save time selection…"),
                        )
                        .on_hover_text(
                            "Save data for the current time selection to a Rerun data file (.rrd)",
                        )
                        .clicked()
                    {
                        return (true, time_selection);
                    }

                    (false, None)
                })
                .inner;

            if clicked {
                // User clicked the Save button, there is no other file save running, and
                // the DB isn't empty: let's spawn a new one.

                if let Some(path) = rfd::FileDialog::new().set_file_name("data.rrd").save_file() {
                    let f = save_database_to_file(app, path, time_selection);
                    if let Err(err) = app.spawn_threaded_promise(FILE_SAVER_PROMISE, f) {
                        // NOTE: Shouldn't even be possible as the "Save" button is already
                        // grayed out at this point... better safe than sorry though.
                        app.toasts
                            .error(err.to_string())
                            .set_duration(FILE_SAVER_NOTIF_DURATION);
                    }
                }
            }
        }
    }

    #[cfg(not(target_arch = "wasm32"))]
    if ui
        .button("Load")
        .on_hover_text("Load a Rerun data file (.rrd)")
        .clicked()
    {
        if let Some(path) = rfd::FileDialog::new()
            .add_filter("rerun data file", &["rrd"])
            .pick_file()
        {
            if let Some(log_db) = load_file_path(&path) {
                app.show_log_db(log_db);
            }
        }
    }

    ui.menu_button("Advanced", |ui| {
        if ui
            .button("Reset viewer")
            .on_hover_text("Reset the viewer to how it looked the first time you ran it.")
            .clicked()
        {
            app.state = Default::default();

            // Keep dark/light mode setting:
            let is_dark_mode = ui.ctx().style().visuals.dark_mode;
            *ui.ctx().memory() = Default::default();
            ui.ctx().set_visuals(if is_dark_mode {
                egui::Visuals::dark()
            } else {
                egui::Visuals::light()
            });

            ui.close_menu();
        }

        #[cfg(all(feature = "puffin", not(target_arch = "wasm32")))]
        if ui
            .button("Profile viewer")
            .on_hover_text("Starts a profiler, showing what makes the viewer run slow")
            .clicked()
        {
            app.state.profiler.start();
        }
    });

    #[cfg(not(target_arch = "wasm32"))]
    if ui.button("Quit").clicked() {
        _frame.close();
    }
}

// ---

fn recordings_menu(ui: &mut egui::Ui, app: &mut App) {
    let log_dbs = app
        .log_dbs
        .values()
        .sorted_by_key(|log_db| log_db.recording_info().map(|ri| ri.started))
        .collect_vec();

    ui.style_mut().wrap = Some(false);
    for log_db in log_dbs {
        let info = if let Some(rec_info) = log_db.recording_info() {
            format!(
                "{} - {}",
                rec_info.recording_source,
                rec_info.started.format()
            )
        } else {
            "<UNKNOWN>".to_owned()
        };
        if ui
            .selectable_label(app.state.selected_rec_id == log_db.recording_id(), info)
            .clicked()
        {
            app.state.selected_rec_id = log_db.recording_id();
        }
    }
}

/// Returns a closure that, when run, will save the contents of the current database
/// to disk, at the specified `path`.
///
/// If `time_selection` is specified, then only data for that specific timeline over that
/// specific time range will be accounted for.
#[cfg(not(target_arch = "wasm32"))]
fn save_database_to_file(
    app: &mut App,
    path: std::path::PathBuf,
    time_selection: Option<(Timeline, TimeRangeF)>,
) -> impl FnOnce() -> anyhow::Result<std::path::PathBuf> {
    let msgs = match time_selection {
        // Fast path: no query, just dump everything.
        None => app
            .log_db()
            .chronological_log_messages()
            .cloned()
            .collect::<Vec<_>>(),
        // Query path: time to filter!
        Some((timeline, range)) => {
            use std::ops::RangeInclusive;
            let range: RangeInclusive<TimeInt> = range.min.floor()..=range.max.ceil();
            app.log_db()
                .chronological_log_messages()
                .filter(|msg| {
                    match msg {
                        LogMsg::BeginRecordingMsg(_) | LogMsg::TypeMsg(_) => true, // timeless
                        LogMsg::DataMsg(DataMsg { time_point, .. }) => {
                            time_point.is_timeless() || {
                                let is_within_range = time_point
                                    .0
                                    .get(&timeline)
                                    .map_or(false, |t| range.contains(t));
                                is_within_range
                            }
                        }
                    }
                })
                .cloned()
                .collect::<Vec<_>>()
        }
    };

    move || {
        crate::profile_scope!("save_to_file");

        use anyhow::Context as _;
        let file = std::fs::File::create(path.as_path())
            .with_context(|| format!("Failed to create file at {:?}", path))?;

        re_log_types::encoding::encode(msgs.iter(), file).map(|_| path)
    }
}

#[allow(unused_mut)]
fn load_rrd_to_log_db(mut read: impl std::io::Read) -> anyhow::Result<LogDb> {
    crate::profile_function!();

    #[cfg(target_arch = "wasm32")]
    let decoder = re_log_types::encoding::Decoder::new(&mut read)?;

    #[cfg(not(target_arch = "wasm32"))]
    let decoder = re_log_types::encoding::Decoder::new(read)?;

    let mut log_db = LogDb::default();
    for msg in decoder {
        log_db.add(msg?);
    }
    Ok(log_db)
}

#[cfg(not(target_arch = "wasm32"))]
#[must_use]
fn load_file_path(path: &std::path::Path) -> Option<LogDb> {
    fn load_file_path_impl(path: &std::path::Path) -> anyhow::Result<LogDb> {
        crate::profile_function!();
        use anyhow::Context as _;
        let file = std::fs::File::open(path).context("Failed to open file")?;
        load_rrd_to_log_db(file)
    }

    re_log::info!("Loading {path:?}…");

    match load_file_path_impl(path) {
        Ok(new_log_db) => {
            re_log::info!("Loaded {path:?}");
            Some(new_log_db)
        }
        Err(err) => {
            let msg = format!("Failed loading {path:?}: {}", re_error::format(&err));
            re_log::error!("{msg}");
            rfd::MessageDialog::new()
                .set_level(rfd::MessageLevel::Error)
                .set_description(&msg)
                .show();
            None
        }
    }
}

#[must_use]
fn load_file_contents(name: &str, read: impl std::io::Read) -> Option<LogDb> {
    match load_rrd_to_log_db(read) {
        Ok(log_db) => {
            re_log::info!("Loaded {name:?}");
            Some(log_db)
        }
        Err(err) => {
            let msg = format!("Failed loading {name:?}: {}", re_error::format(&err));
            re_log::error!("{msg}");
            rfd::MessageDialog::new()
                .set_level(rfd::MessageLevel::Error)
                .set_description(&msg)
                .show();
            None
        }
    }
}

#[derive(Default)]
struct StaticImageCache {
    images: std::collections::HashMap<&'static str, RetainedImage>,
}

impl StaticImageCache {
    pub fn get(&mut self, name: &'static str, image_bytes: &[u8]) -> &RetainedImage {
        self.images.entry(name).or_insert_with(|| {
            RetainedImage::from_color_image(name, load_image_bytes(image_bytes).unwrap())
        })
    }

    pub fn rerun_logo(&mut self, visuals: &egui::Visuals) -> &RetainedImage {
        if visuals.dark_mode {
            self.get(
                "logo_dark_mode",
                include_bytes!("../data/logo_dark_mode.png"),
            )
        } else {
            self.get(
                "logo_light_mode",
                include_bytes!("../data/logo_light_mode.png"),
            )
        }
    }
}

pub fn load_image_bytes(image_bytes: &[u8]) -> Result<egui::ColorImage, String> {
    let image = image::load_from_memory(image_bytes).map_err(|err| err.to_string())?;
    let image = image.into_rgba8();
    let size = [image.width() as _, image.height() as _];
    let pixels = image.as_flat_samples();
    Ok(egui::ColorImage::from_rgba_unmultiplied(
        size,
        pixels.as_slice(),
    ))
}<|MERGE_RESOLUTION|>--- conflicted
+++ resolved
@@ -432,7 +432,6 @@
                 time_panel.ui(&mut ctx, ui);
             });
 
-<<<<<<< HEAD
         let central_panel_frame = egui::Frame {
             fill: egui_ctx.style().visuals.window_fill(),
             inner_margin: egui::style::Margin::symmetric(4.0, 0.0),
@@ -446,18 +445,11 @@
                     .entry(*selected_recording_id)
                     .or_default()
                     .ui(&mut ctx, ui),
+                PanelSelection::ExperimentalViewport => {
+                    experimental_viewport_panel.ui(&mut ctx, ui);
+                }
                 PanelSelection::EventLog => event_log_view.ui(&mut ctx, ui),
             });
-=======
-        egui::CentralPanel::default().show(egui_ctx, |ui| match *panel_selection {
-            PanelSelection::Viewport => viewport_panel
-                .entry(*selected_recording_id)
-                .or_default()
-                .ui(&mut ctx, ui),
-            PanelSelection::ExperimentalViewport => experimental_viewport_panel.ui(&mut ctx, ui),
-            PanelSelection::EventLog => event_log_view.ui(&mut ctx, ui),
-        });
->>>>>>> 80bf23a2
 
         // move time last, so we get to see the first data first!
         ctx.rec_cfg
@@ -513,34 +505,9 @@
                     ui.set_min_size(egui::vec2(ui.available_width(), 24.0));
                 }
 
-<<<<<<< HEAD
                 ui.menu_button("File", |ui| {
                     file_menu(ui, app, frame);
                 });
-=======
-            ui.separator();
-
-            if !app.log_db().is_empty() {
-                ui.selectable_value(
-                    &mut app.state.panel_selection,
-                    PanelSelection::Viewport,
-                    "Viewport",
-                );
-
-                #[cfg(debug_assertions)] // poor mans feature gate
-                ui.selectable_value(
-                    &mut app.state.panel_selection,
-                    PanelSelection::ExperimentalViewport,
-                    "New Experimental Viewport",
-                );
-
-                ui.selectable_value(
-                    &mut app.state.panel_selection,
-                    PanelSelection::EventLog,
-                    "Event Log",
-                );
-            }
->>>>>>> 80bf23a2
 
                 ui.menu_button("Recordings", |ui| {
                     recordings_menu(ui, app);
@@ -554,6 +521,14 @@
                         PanelSelection::Viewport,
                         "Viewport",
                     );
+
+                    #[cfg(debug_assertions)] // poor mans feature gate
+                    ui.selectable_value(
+                        &mut app.state.panel_selection,
+                        PanelSelection::ExperimentalViewport,
+                        "New Experimental Viewport",
+                    );
+
                     ui.selectable_value(
                         &mut app.state.panel_selection,
                         PanelSelection::EventLog,

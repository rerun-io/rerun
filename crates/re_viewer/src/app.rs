--- conflicted
+++ resolved
@@ -436,7 +436,6 @@
                 time_panel.ui(&mut ctx, ui);
             });
 
-<<<<<<< HEAD
         let central_panel_frame = egui::Frame {
             fill: egui_ctx.style().visuals.window_fill(),
             inner_margin: egui::style::Margin::symmetric(4.0, 0.0),
@@ -450,24 +449,12 @@
                     .entry(*selected_recording_id)
                     .or_default()
                     .ui(&mut ctx, ui),
-                PanelSelection::ExperimentalViewport => {
-                    experimental_viewport_panel.ui(&mut ctx, ui);
-                }
+                PanelSelection::ExperimentalViewport => experimental_viewport_panel
+                    .entry(*selected_recording_id)
+                    .or_default()
+                    .ui(&mut ctx, ui),
                 PanelSelection::EventLog => event_log_view.ui(&mut ctx, ui),
             });
-=======
-        egui::CentralPanel::default().show(egui_ctx, |ui| match *panel_selection {
-            PanelSelection::Viewport => viewport_panel
-                .entry(*selected_recording_id)
-                .or_default()
-                .ui(&mut ctx, ui),
-            PanelSelection::ExperimentalViewport => experimental_viewport_panel
-                .entry(*selected_recording_id)
-                .or_default()
-                .ui(&mut ctx, ui),
-            PanelSelection::EventLog => event_log_view.ui(&mut ctx, ui),
-        });
->>>>>>> 1e115651
 
         // move time last, so we get to see the first data first!
         ctx.rec_cfg

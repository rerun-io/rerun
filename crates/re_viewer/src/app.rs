use itertools::Itertools as _;
use web_time::Instant;

use re_data_store::store_db::StoreDb;
use re_log_types::{LogMsg, StoreId, StoreKind};
use re_renderer::WgpuResourcePoolStatistics;
use re_smart_channel::Receiver;
use re_ui::{toasts, Command, CommandReceiver, CommandSender};
use re_viewer_context::{
    AppOptions, ComponentUiRegistry, DynSpaceViewClass, PlayState, SpaceViewClassRegistry,
    SpaceViewClassRegistryError, StoreContext,
};

use crate::{
    background_tasks::BackgroundTasks,
    store_hub::{StoreHub, StoreHubStats},
    ui::Blueprint,
    viewer_analytics::ViewerAnalytics,
    AppState, StoreBundle,
};

// ----------------------------------------------------------------------------

#[derive(Clone, Copy, Debug, PartialEq, Eq, Hash)]
enum TimeControlCommand {
    TogglePlayPause,
    StepBack,
    StepForward,
    Restart,
    Follow,
}

// ----------------------------------------------------------------------------

/// Settings set once at startup (e.g. via command-line options) and not serialized.
#[derive(Clone)]
pub struct StartupOptions {
    pub memory_limit: re_memory::MemoryLimit,

    pub persist_state: bool,

    /// Take a screenshot of the app and quit.
    /// We use this to generate screenshots of our exmples.
    #[cfg(not(target_arch = "wasm32"))]
    pub screenshot_to_path_then_quit: Option<std::path::PathBuf>,

    /// Set the screen resolution in logical points.
    #[cfg(not(target_arch = "wasm32"))]
    pub resolution_in_points: Option<[f32; 2]>,
}

impl Default for StartupOptions {
    fn default() -> Self {
        Self {
            memory_limit: re_memory::MemoryLimit::default(),
            persist_state: true,

            #[cfg(not(target_arch = "wasm32"))]
            screenshot_to_path_then_quit: None,

            #[cfg(not(target_arch = "wasm32"))]
            resolution_in_points: None,
        }
    }
}

// ----------------------------------------------------------------------------

#[cfg(not(target_arch = "wasm32"))]
const MIN_ZOOM_FACTOR: f32 = 0.2;
#[cfg(not(target_arch = "wasm32"))]
const MAX_ZOOM_FACTOR: f32 = 4.0;

/// The Rerun viewer as an [`eframe`] application.
pub struct App {
    build_info: re_build_info::BuildInfo,
    startup_options: StartupOptions,
    ram_limit_warner: re_memory::RamLimitWarner,
    re_ui: re_ui::ReUi,
    screenshotter: crate::screenshotter::Screenshotter,

    #[cfg(not(target_arch = "wasm32"))]
    profiler: crate::Profiler,

    /// Listens to the local text log stream
    text_log_rx: std::sync::mpsc::Receiver<re_log::LogMsg>,

    component_ui_registry: ComponentUiRegistry,

    rx: Receiver<LogMsg>,

    /// What is serialized
    pub(crate) state: AppState,

    /// Pending background tasks, e.g. files being saved.
    pub(crate) background_tasks: BackgroundTasks,

    /// Interface for all recordings and blueprints
    pub(crate) store_hub: Option<StoreHub>,

    /// Recording Id to switch to
    // TODO(jleibs): Switch this to use `pending_commands`
    pub(crate) requested_recording_id: Option<StoreId>,

    /// Toast notifications.
    toasts: toasts::Toasts,

    memory_panel: crate::memory_panel::MemoryPanel,
    memory_panel_open: bool,

    pub(crate) latest_queue_interest: web_time::Instant,

    /// Measures how long a frame takes to paint
    pub(crate) frame_time_history: egui::util::History<f32>,

    /// Commands to run at the end of the frame.
    pub command_sender: CommandSender,
    command_receiver: CommandReceiver,
    cmd_palette: re_ui::CommandPalette,

    analytics: ViewerAnalytics,

    /// All known space view types.
    space_view_class_registry: SpaceViewClassRegistry,
}

impl App {
    /// Create a viewer that receives new log messages over time
    pub fn from_receiver(
        build_info: re_build_info::BuildInfo,
        app_env: &crate::AppEnvironment,
        startup_options: StartupOptions,
        re_ui: re_ui::ReUi,
        storage: Option<&dyn eframe::Storage>,
        rx: Receiver<LogMsg>,
    ) -> Self {
        let (logger, text_log_rx) = re_log::ChannelLogger::new(re_log::LevelFilter::Info);
        if re_log::add_boxed_logger(Box::new(logger)).is_err() {
            // This can happen when `rerun` crate users call `spawn`. TODO(emilk): make `spawn` spawn a new process.
            re_log::debug!(
                "re_log not initialized - we won't see any log messages as GUI notifications"
            );
        }

        let state: AppState = if startup_options.persist_state {
            storage
                .and_then(|storage| eframe::get_value(storage, eframe::APP_KEY))
                .unwrap_or_default()
        } else {
            AppState::default()
        };

        let mut analytics = ViewerAnalytics::new();
        analytics.on_viewer_started(&build_info, app_env);

        let mut space_view_class_registry = SpaceViewClassRegistry::default();
        if let Err(err) =
            populate_space_view_class_registry_with_builtin(&mut space_view_class_registry)
        {
            re_log::error!(
                "Failed to populate space view type registry with builtin space views: {}",
                err
            );
        }

        #[allow(unused_mut, clippy::needless_update)] // false positive on web
        let mut screenshotter = crate::screenshotter::Screenshotter::default();

        #[cfg(not(target_arch = "wasm32"))]
        if let Some(screenshot_path) = startup_options.screenshot_to_path_then_quit.clone() {
            screenshotter.screenshot_to_path_then_quit(screenshot_path);
        }

        let (command_sender, command_receiver) = re_ui::command_channel();

        Self {
            build_info,
            startup_options,
            ram_limit_warner: re_memory::RamLimitWarner::warn_at_fraction_of_max(0.75),
            re_ui,
            screenshotter,

            #[cfg(not(target_arch = "wasm32"))]
            profiler: Default::default(),

            text_log_rx,
            component_ui_registry: re_data_ui::create_component_ui_registry(),
            rx,
            state,
            background_tasks: Default::default(),
            store_hub: Some(StoreHub::default()),
            requested_recording_id: Default::default(),
            toasts: toasts::Toasts::new(),
            memory_panel: Default::default(),
            memory_panel_open: false,

            latest_queue_interest: web_time::Instant::now(), // TODO(emilk): `Instant::MIN` when we have our own `Instant` that supports it.

            frame_time_history: egui::util::History::new(1..100, 0.5),

            command_sender,
            command_receiver,
            cmd_palette: Default::default(),

            space_view_class_registry,

            analytics,
        }
    }

    #[cfg(not(target_arch = "wasm32"))]
    pub fn set_profiler(&mut self, profiler: crate::Profiler) {
        self.profiler = profiler;
    }

    pub fn build_info(&self) -> &re_build_info::BuildInfo {
        &self.build_info
    }

    pub fn re_ui(&self) -> &re_ui::ReUi {
        &self.re_ui
    }

    pub fn app_options(&self) -> &AppOptions {
        self.state.app_options()
    }

    pub fn app_options_mut(&mut self) -> &mut AppOptions {
        self.state.app_options_mut()
    }

    pub fn is_screenshotting(&self) -> bool {
        self.screenshotter.is_screenshotting()
    }

    pub fn msg_receiver(&self) -> &Receiver<LogMsg> {
        &self.rx
    }

    /// Adds a new space view class to the viewer.
    pub fn add_space_view_class<T: DynSpaceViewClass + Default + 'static>(
        &mut self,
    ) -> Result<(), SpaceViewClassRegistryError> {
        self.space_view_class_registry.add::<T>()
    }

    fn check_keyboard_shortcuts(&self, egui_ctx: &egui::Context) {
        if let Some(cmd) = Command::listen_for_kb_shortcut(egui_ctx) {
            self.command_sender.send(cmd);
        }
    }

    fn run_pending_commands(
        &mut self,
        blueprint: &mut Blueprint,
        store_hub: &mut StoreHub,
        egui_ctx: &egui::Context,
        frame: &mut eframe::Frame,
    ) {
<<<<<<< HEAD
        let commands = self.pending_commands.drain(..).collect_vec();
        for cmd in commands {
            self.run_command(cmd, blueprint, store_hub, frame, egui_ctx);
=======
        while let Some(cmd) = self.command_receiver.recv() {
            self.run_command(cmd, blueprint, frame, egui_ctx);
>>>>>>> 0dc490cc
        }
    }

    fn run_command(
        &mut self,
        cmd: Command,
        blueprint: &mut Blueprint,
        store_hub: &mut StoreHub,
        _frame: &mut eframe::Frame,
        egui_ctx: &egui::Context,
    ) {
        let store_context = store_hub.read_context();
        let is_narrow_screen = egui_ctx.screen_rect().width() < 600.0; // responsive ui for mobiles etc

        match cmd {
            #[cfg(not(target_arch = "wasm32"))]
            Command::Save => {
                save(self, store_context.as_ref(), None);
            }
            #[cfg(not(target_arch = "wasm32"))]
            Command::SaveSelection => {
                save(
                    self,
                    store_context.as_ref(),
                    self.state.loop_selection(store_context.as_ref()),
                );
            }
            #[cfg(not(target_arch = "wasm32"))]
            Command::Open => {
                if let Some(rrd) = open_rrd_dialog() {
                    self.on_rrd_loaded(store_hub, rrd);
                }
            }
            #[cfg(not(target_arch = "wasm32"))]
            Command::Quit => {
                _frame.close();
            }

            Command::ResetViewer => {
                self.reset(egui_ctx);
            }

            #[cfg(not(target_arch = "wasm32"))]
            Command::OpenProfiler => {
                self.profiler.start();
            }

            Command::ToggleMemoryPanel => {
                self.memory_panel_open ^= true;
            }
            Command::ToggleBlueprintPanel => {
                blueprint.blueprint_panel_expanded ^= true;

                // Only one of blueprint or selection panel can be open at a time on mobile:
                if is_narrow_screen && blueprint.blueprint_panel_expanded {
                    blueprint.selection_panel_expanded = false;
                }
            }
            Command::ToggleSelectionPanel => {
                blueprint.selection_panel_expanded ^= true;

                // Only one of blueprint or selection panel can be open at a time on mobile:
                if is_narrow_screen && blueprint.selection_panel_expanded {
                    blueprint.blueprint_panel_expanded = false;
                }
            }
            Command::ToggleTimePanel => {
                blueprint.time_panel_expanded ^= true;
            }

            #[cfg(not(target_arch = "wasm32"))]
            Command::ToggleFullscreen => {
                _frame.set_fullscreen(!_frame.info().window_info.fullscreen);
            }
            #[cfg(not(target_arch = "wasm32"))]
            Command::ZoomIn => {
                self.app_options_mut().zoom_factor += 0.1;
            }
            #[cfg(not(target_arch = "wasm32"))]
            Command::ZoomOut => {
                self.app_options_mut().zoom_factor -= 0.1;
            }
            #[cfg(not(target_arch = "wasm32"))]
            Command::ZoomReset => {
                self.app_options_mut().zoom_factor = 1.0;
            }

            Command::SelectionPrevious => {
                let state = &mut self.state;
                if let Some(rec_cfg) = store_context
                    .and_then(|ctx| ctx.recording)
                    .map(|rec| rec.store_id())
                    .and_then(|rec_id| state.recording_config_mut(rec_id))
                {
                    rec_cfg.selection_state.select_previous();
                }
            }
            Command::SelectionNext => {
                let state = &mut self.state;
                if let Some(rec_cfg) = store_context
                    .and_then(|ctx| ctx.recording)
                    .map(|rec| rec.store_id())
                    .and_then(|rec_id| state.recording_config_mut(rec_id))
                {
                    rec_cfg.selection_state.select_next();
                }
            }
            Command::ToggleCommandPalette => {
                self.cmd_palette.toggle();
            }

            Command::PlaybackTogglePlayPause => {
                self.run_time_control_command(
                    store_context.as_ref(),
                    TimeControlCommand::TogglePlayPause,
                );
            }
            Command::PlaybackFollow => {
                self.run_time_control_command(store_context.as_ref(), TimeControlCommand::Follow);
            }
            Command::PlaybackStepBack => {
                self.run_time_control_command(store_context.as_ref(), TimeControlCommand::StepBack);
            }
            Command::PlaybackStepForward => {
                self.run_time_control_command(
                    store_context.as_ref(),
                    TimeControlCommand::StepForward,
                );
            }
            Command::PlaybackRestart => {
                self.run_time_control_command(store_context.as_ref(), TimeControlCommand::Restart);
            }

            #[cfg(not(target_arch = "wasm32"))]
            Command::ScreenshotWholeApp => {
                self.screenshotter.request_screenshot();
            }
        }
    }

    fn run_time_control_command(
        &mut self,
        store_context: Option<&StoreContext<'_>>,
        command: TimeControlCommand,
    ) {
        let Some(store_db) = store_context.as_ref().and_then(|ctx| ctx.recording) else { return; };
        let rec_id = store_db.store_id();
        let Some(rec_cfg) = self.state.recording_config_mut(rec_id) else { return; };
        let time_ctrl = &mut rec_cfg.time_ctrl;

        let times_per_timeline = store_db.times_per_timeline();

        match command {
            TimeControlCommand::TogglePlayPause => {
                time_ctrl.toggle_play_pause(times_per_timeline);
            }
            TimeControlCommand::Follow => {
                time_ctrl.set_play_state(times_per_timeline, PlayState::Following);
            }
            TimeControlCommand::StepBack => {
                time_ctrl.step_time_back(times_per_timeline);
            }
            TimeControlCommand::StepForward => {
                time_ctrl.step_time_fwd(times_per_timeline);
            }
            TimeControlCommand::Restart => {
                time_ctrl.restart(times_per_timeline);
            }
        }
    }

    fn memory_panel_ui(
        &mut self,
        ui: &mut egui::Ui,
        gpu_resource_stats: &WgpuResourcePoolStatistics,
        store_stats: &StoreHubStats,
    ) {
        let frame = egui::Frame {
            fill: ui.visuals().panel_fill,
            ..self.re_ui.bottom_panel_frame()
        };

        egui::TopBottomPanel::bottom("memory_panel")
            .default_height(300.0)
            .resizable(true)
            .frame(frame)
            .show_animated_inside(ui, self.memory_panel_open, |ui| {
                self.memory_panel.ui(
                    ui,
                    &self.startup_options.memory_limit,
                    gpu_resource_stats,
                    &store_stats.recording_config,
                    &store_stats.blueprint_config,
                    &store_stats.recording_stats,
                    &store_stats.blueprint_stats,
                );
            });
    }

    /// Top-level ui function.
    ///
    /// Shows the viewer ui.
    #[allow(clippy::too_many_arguments)]
    fn ui(
        &mut self,
        egui_ctx: &egui::Context,
        frame: &mut eframe::Frame,
        blueprint: &mut Blueprint,
        gpu_resource_stats: &WgpuResourcePoolStatistics,
        store_context: Option<&StoreContext<'_>>,
        store_stats: &StoreHubStats,
    ) {
        let mut main_panel_frame = egui::Frame::default();
        if re_ui::CUSTOM_WINDOW_DECORATIONS {
            // Add some margin so that we can later paint an outline around it all.
            main_panel_frame.inner_margin = 1.0.into();
        }

        egui::CentralPanel::default()
            .frame(main_panel_frame)
            .show(egui_ctx, |ui| {
                paint_background_fill(ui);

                crate::ui::mobile_warning_ui(&self.re_ui, ui);

                crate::ui::top_panel(
                    blueprint,
                    store_context,
                    ui,
                    frame,
                    self,
                    gpu_resource_stats,
                );

                self.memory_panel_ui(ui, gpu_resource_stats, store_stats);

                if let Some(store_view) = store_context {
                    // TODO(jleibs): We don't necessarily want to show the wait
                    // screen just because we're missing a recording. If we've
                    // loaded a blueprint, we can still show the empty layouts or
                    // static data, but we need to jump through some hoops to
                    // handle a missing `RecordingConfig` in this case.
                    if let Some(store_db) = store_view.recording {
                        self.state
                            .recording_config_entry(
                                store_db.store_id().clone(),
                                self.rx.source(),
                                store_db,
                            )
                            .selection_state
                            .on_frame_start(|item| blueprint.is_item_valid(item));

                        // TODO(andreas): store the re_renderer somewhere else.
                        let egui_renderer = {
                            let render_state = frame.wgpu_render_state().unwrap();
                            &mut render_state.renderer.write()
                        };
                        if let Some(render_ctx) = egui_renderer
                            .paint_callback_resources
                            .get_mut::<re_renderer::RenderContext>()
                        {
                            render_ctx.begin_frame();

                            self.state.show(
                                blueprint,
                                ui,
                                render_ctx,
                                store_db,
                                store_view,
                                &self.re_ui,
                                &self.component_ui_registry,
                                &self.space_view_class_registry,
                                &self.rx,
                            );

                            render_ctx.before_submit();
                        }
                    } else {
                        crate::ui::wait_screen_ui(ui, &self.rx);
                    }
                } else {
                    crate::ui::wait_screen_ui(ui, &self.rx);
                }
            });
    }

    /// Show recent text log messages to the user as toast notifications.
    fn show_text_logs_as_notifications(&mut self) {
        re_tracing::profile_function!();

        while let Ok(re_log::LogMsg { level, target, msg }) = self.text_log_rx.try_recv() {
            let is_rerun_crate = target.starts_with("rerun") || target.starts_with("re_");
            if !is_rerun_crate {
                continue;
            }

            let kind = match level {
                re_log::Level::Error => toasts::ToastKind::Error,
                re_log::Level::Warn => toasts::ToastKind::Warning,
                re_log::Level::Info => toasts::ToastKind::Info,
                re_log::Level::Debug | re_log::Level::Trace => {
                    continue; // too spammy
                }
            };

            self.toasts.add(toasts::Toast {
                kind,
                text: msg,
                options: toasts::ToastOptions::with_ttl_in_seconds(4.0),
            });
        }
    }

    fn receive_messages(&mut self, store_hub: &mut StoreHub, egui_ctx: &egui::Context) {
        re_tracing::profile_function!();

        let start = web_time::Instant::now();

        while let Ok(msg) = self.rx.try_recv() {
            let msg = match msg.payload {
                re_smart_channel::SmartMessagePayload::Msg(msg) => msg,
                re_smart_channel::SmartMessagePayload::Quit(err) => {
                    if let Some(err) = err {
                        re_log::warn!(%msg.source, err, "data source has left unexpectedly");
                    } else {
                        re_log::debug!(%msg.source, "data source has left");
                    }
                    continue;
                }
            };

            let store_id = msg.store_id();

            let is_new_store = matches!(&msg, LogMsg::SetStoreInfo(_msg));

            let store_db = store_hub.store_db_mut(store_id);

            if store_db.data_source.is_none() {
                store_db.data_source = Some(self.rx.source().clone());
            }

            if let Err(err) = store_db.add(&msg) {
                re_log::error!("Failed to add incoming msg: {err}");
            };

            if is_new_store && store_db.store_kind() == StoreKind::Recording {
                // Do analytics after ingesting the new message,
                // because thats when the `store_db.store_info` is set,
                // which we use in the analytics call.
                self.analytics.on_open_recording(store_db);
            }

            // Set the recording-id *after* creating the store
            if let LogMsg::SetStoreInfo(msg) = &msg {
                match msg.info.store_id.kind {
                    StoreKind::Recording => {
                        re_log::debug!("Opening a new recording: {:?}", msg.info);
                        store_hub.set_recording_id(store_id.clone());
                    }

                    StoreKind::Blueprint => {
                        re_log::debug!("Opening a new blueprint: {:?}", msg.info);
                        store_hub.set_blueprint_for_app_id(
                            store_id.clone(),
                            msg.info.application_id.clone(),
                        );
                    }
                }
            }

            if start.elapsed() > web_time::Duration::from_millis(10) {
                egui_ctx.request_repaint(); // make sure we keep receiving messages asap
                break; // don't block the main thread for too long
            }
        }
    }

    fn purge_memory_if_needed(&mut self, store_hub: &mut StoreHub) {
        re_tracing::profile_function!();

        fn format_limit(limit: Option<i64>) -> String {
            if let Some(bytes) = limit {
                format_bytes(bytes as _)
            } else {
                "∞".to_owned()
            }
        }

        use re_format::format_bytes;
        use re_memory::MemoryUse;

        let limit = self.startup_options.memory_limit;
        let mem_use_before = MemoryUse::capture();

        if let Some(minimum_fraction_to_purge) = limit.is_exceeded_by(&mem_use_before) {
            let fraction_to_purge = (minimum_fraction_to_purge + 0.2).clamp(0.25, 1.0);

            re_log::debug!("RAM limit: {}", format_limit(limit.limit));
            if let Some(resident) = mem_use_before.resident {
                re_log::debug!("Resident: {}", format_bytes(resident as _),);
            }
            if let Some(counted) = mem_use_before.counted {
                re_log::debug!("Counted: {}", format_bytes(counted as _));
            }

            re_tracing::profile_scope!("pruning");
            if let Some(counted) = mem_use_before.counted {
                re_log::debug!(
                    "Attempting to purge {:.1}% of used RAM ({})…",
                    100.0 * fraction_to_purge,
                    format_bytes(counted as f64 * fraction_to_purge as f64)
                );
            }
            store_hub.purge_fraction_of_ram(fraction_to_purge);
            self.state.cache.purge_memory();

            let mem_use_after = MemoryUse::capture();

            let freed_memory = mem_use_before - mem_use_after;

            if let (Some(counted_before), Some(counted_diff)) =
                (mem_use_before.counted, freed_memory.counted)
            {
                re_log::debug!(
                    "Freed up {} ({:.1}%)",
                    format_bytes(counted_diff as _),
                    100.0 * counted_diff as f32 / counted_before as f32
                );
            }

            self.memory_panel.note_memory_purge();
        }
    }

    /// Reset the viewer to how it looked the first time you ran it.
    fn reset(&mut self, egui_ctx: &egui::Context) {
        self.state = Default::default();
        // TODO(jleibs): This presumably means throwing away the Blueprint?

        // Keep the style:
        let style = egui_ctx.style();
        egui_ctx.memory_mut(|mem| *mem = Default::default());
        egui_ctx.set_style((*style).clone());
    }

    pub fn recording_db(&self) -> Option<&StoreDb> {
        self.store_hub
            .as_ref()
            .and_then(|store_hub| store_hub.current_recording())
    }

    fn on_rrd_loaded(&mut self, store_hub: &mut StoreHub, loaded_store_bundle: StoreBundle) {
        let mut new_rec_id = None;
        if let Some(store_db) = loaded_store_bundle.recordings().next() {
            new_rec_id = Some(store_db.store_id().clone());
            self.analytics.on_open_recording(store_db);
        }

        for blueprint_db in loaded_store_bundle.blueprints() {
            if let Some(app_id) = blueprint_db.app_id() {
                store_hub.set_blueprint_for_app_id(blueprint_db.store_id().clone(), app_id.clone());
            }
        }

        store_hub.add_bundle(loaded_store_bundle);

        // Set recording-id after adding to the store so that app-id, etc.
        // is available internally.
        if let Some(rec_id) = new_rec_id {
            store_hub.set_recording_id(rec_id);
        }
    }

    fn handle_dropping_files(&mut self, store_hub: &mut StoreHub, egui_ctx: &egui::Context) {
        preview_files_being_dropped(egui_ctx);

        // Collect dropped files:
        if egui_ctx.input(|i| i.raw.dropped_files.len()) > 2 {
            rfd::MessageDialog::new()
                .set_level(rfd::MessageLevel::Error)
                .set_description("Can only load one file at a time")
                .show();
        }
        if let Some(file) = egui_ctx.input(|i| i.raw.dropped_files.first().cloned()) {
            if let Some(bytes) = &file.bytes {
                let mut bytes: &[u8] = &(*bytes)[..];
                if let Some(rrd) = crate::loading::load_file_contents(&file.name, &mut bytes) {
                    self.on_rrd_loaded(store_hub, rrd);

                    return;
                }
            }

            #[cfg(not(target_arch = "wasm32"))]
            if let Some(path) = &file.path {
                if let Some(rrd) = crate::loading::load_file_path(path) {
                    self.on_rrd_loaded(store_hub, rrd);
                }
            }
        }
    }
}

impl eframe::App for App {
    fn clear_color(&self, _visuals: &egui::Visuals) -> [f32; 4] {
        [0.0; 4] // transparent so we can get rounded corners when doing [`re_ui::CUSTOM_WINDOW_DECORATIONS`]
    }

    fn save(&mut self, storage: &mut dyn eframe::Storage) {
        if self.startup_options.persist_state {
            eframe::set_value(storage, eframe::APP_KEY, &self.state);
        }
    }

    fn update(&mut self, egui_ctx: &egui::Context, frame: &mut eframe::Frame) {
        let frame_start = Instant::now();

        // Temporarily take the `StoreHub` out of the Viewer so it doesn't interfere with mutability
        let mut store_hub = self.store_hub.take().unwrap();

        #[cfg(not(target_arch = "wasm32"))]
        if let Some(resolution_in_points) = self.startup_options.resolution_in_points.take() {
            frame.set_window_size(resolution_in_points.into());
        }

        #[cfg(not(target_arch = "wasm32"))]
        if self.screenshotter.update(egui_ctx, frame).quit {
            frame.close();
            return;
        }

        if self.startup_options.memory_limit.limit.is_none() {
            // we only warn about high memory usage if the user hasn't specified a limit
            self.ram_limit_warner.update();
        }

        #[cfg(not(target_arch = "wasm32"))]
        if self.screenshotter.is_screenshotting() {
            // Make screenshots high-quality by pretending we have a high-dpi display, whether we do or not:
            egui_ctx.set_pixels_per_point(2.0);
        } else {
            // Ensure zoom factor is sane and in 10% steps at all times before applying it.
            {
                let mut zoom_factor = self.app_options().zoom_factor;
                zoom_factor = zoom_factor.clamp(MIN_ZOOM_FACTOR, MAX_ZOOM_FACTOR);
                zoom_factor = (zoom_factor * 10.).round() / 10.;
                self.state.app_options_mut().zoom_factor = zoom_factor;
            }

            // Apply zoom factor on top of natively reported pixel per point.
            let pixels_per_point = frame.info().native_pixels_per_point.unwrap_or(1.0)
                * self.app_options().zoom_factor;
            egui_ctx.set_pixels_per_point(pixels_per_point);
        }

        // TODO(andreas): store the re_renderer somewhere else.
        let gpu_resource_stats = {
            let egui_renderer = {
                let render_state = frame.wgpu_render_state().unwrap();
                &mut render_state.renderer.read()
            };
            let render_ctx = egui_renderer
                .paint_callback_resources
                .get::<re_renderer::RenderContext>()
                .unwrap();

            // Query statistics before begin_frame as this might be more accurate if there's resources that we recreate every frame.
            render_ctx.gpu_resources.statistics()
        };

        // TODO(jleibs): Work through this ordering. Would be great to move the
        // memory panel update *after* the calls to purge/receive so we don't
        // need to generate the view twice.
        let store_stats = store_hub.stats();

        // do early, before doing too many allocations
        self.memory_panel.update(&gpu_resource_stats, &store_stats);

        self.check_keyboard_shortcuts(egui_ctx);

        self.purge_memory_if_needed(&mut store_hub);

        self.state.cache.begin_frame();

        self.show_text_logs_as_notifications();
        self.receive_messages(&mut store_hub, egui_ctx);

        store_hub.purge_empty();
        self.state.cleanup(&store_hub);

        file_saver_progress_ui(egui_ctx, &mut self.background_tasks); // toasts for background file saver

        let store_context = store_hub.read_context();

        let blueprint_snapshot =
            Blueprint::from_db(egui_ctx, store_context.as_ref().map(|ctx| ctx.blueprint));

        // Make a mutable copy we can edit.
        let mut blueprint = blueprint_snapshot.clone();

        self.ui(
            egui_ctx,
            frame,
            &mut blueprint,
            &gpu_resource_stats,
            store_context.as_ref(),
            &store_stats,
        );

        if re_ui::CUSTOM_WINDOW_DECORATIONS {
            // Paint the main window frame on top of everything else
            paint_native_window_frame(egui_ctx);
        }

        self.handle_dropping_files(&mut store_hub, egui_ctx);

        if !self.screenshotter.is_screenshotting() {
            self.toasts.show(egui_ctx);
        }

        if let Some(cmd) = self.cmd_palette.show(egui_ctx) {
            self.command_sender.send(cmd);
        }

        self.run_pending_commands(&mut blueprint, &mut store_hub, egui_ctx, frame);

        // The only we we don't have a `blueprint_id` is if we don't have a blueprint
        // and the only way we don't have a blueprint is if we don't have an app.
        if let Some(blueprint_id) = &blueprint.blueprint_id {
            let blueprint_db = store_hub.store_db_mut(blueprint_id);
            blueprint.sync_changes_to_store(&blueprint_snapshot, blueprint_db);
        }

        if let Some(recording_id) = self.requested_recording_id.take() {
            store_hub.set_recording_id(recording_id);
        }

        // Return the `StoreHub` to the Viewer so we have it on the next frame
        self.store_hub = Some(store_hub);

        // Frame time measurer - must be last
        self.frame_time_history.add(
            egui_ctx.input(|i| i.time),
            frame_start.elapsed().as_secs_f32(),
        );
    }

    #[cfg(not(target_arch = "wasm32"))]
    fn post_rendering(&mut self, _window_size: [u32; 2], frame: &eframe::Frame) {
        if let Some(screenshot) = frame.screenshot() {
            self.screenshotter.save(&screenshot);
        }
    }
}

/// Add built-in space views to the registry.
fn populate_space_view_class_registry_with_builtin(
    space_view_class_registry: &mut SpaceViewClassRegistry,
) -> Result<(), SpaceViewClassRegistryError> {
    space_view_class_registry.add::<re_space_view_bar_chart::BarChartSpaceView>()?;
    space_view_class_registry.add::<re_space_view_spatial::SpatialSpaceView>()?;
    space_view_class_registry.add::<re_space_view_text_box::TextBoxSpaceView>()?;
    space_view_class_registry.add::<re_space_view_text::TextSpaceView>()?;
    space_view_class_registry.add::<re_space_view_time_series::TimeSeriesSpaceView>()?;
    Ok(())
}

fn paint_background_fill(ui: &mut egui::Ui) {
    // This is required because the streams view (time panel)
    // has rounded top corners, which leaves a gap.
    // So we fill in that gap (and other) here.
    // Of course this does some over-draw, but we have to live with that.

    ui.painter().rect_filled(
        ui.max_rect().shrink(0.5),
        re_ui::ReUi::native_window_rounding(),
        ui.visuals().panel_fill,
    );
}

fn paint_native_window_frame(egui_ctx: &egui::Context) {
    let painter = egui::Painter::new(
        egui_ctx.clone(),
        egui::LayerId::new(egui::Order::TOP, egui::Id::new("native_window_frame")),
        egui::Rect::EVERYTHING,
    );

    let stroke = egui::Stroke::new(1.0, egui::Color32::from_gray(42)); // from figma 2022-02-06

    painter.rect_stroke(
        egui_ctx.screen_rect().shrink(0.5),
        re_ui::ReUi::native_window_rounding(),
        stroke,
    );
}

fn preview_files_being_dropped(egui_ctx: &egui::Context) {
    use egui::{Align2, Color32, Id, LayerId, Order, TextStyle};

    // Preview hovering files:
    if !egui_ctx.input(|i| i.raw.hovered_files.is_empty()) {
        use std::fmt::Write as _;

        let mut text = "Drop to load:\n".to_owned();
        egui_ctx.input(|input| {
            for file in &input.raw.hovered_files {
                if let Some(path) = &file.path {
                    write!(text, "\n{}", path.display()).ok();
                } else if !file.mime.is_empty() {
                    write!(text, "\n{}", file.mime).ok();
                }
            }
        });

        let painter =
            egui_ctx.layer_painter(LayerId::new(Order::Foreground, Id::new("file_drop_target")));

        let screen_rect = egui_ctx.screen_rect();
        painter.rect_filled(screen_rect, 0.0, Color32::from_black_alpha(192));
        painter.text(
            screen_rect.center(),
            Align2::CENTER_CENTER,
            text,
            TextStyle::Body.resolve(&egui_ctx.style()),
            Color32::WHITE,
        );
    }
}

// ----------------------------------------------------------------------------

fn file_saver_progress_ui(egui_ctx: &egui::Context, background_tasks: &mut BackgroundTasks) {
    if background_tasks.is_file_save_in_progress() {
        // There's already a file save running in the background.

        if let Some(res) = background_tasks.poll_file_saver_promise() {
            // File save promise has returned.
            match res {
                Ok(path) => {
                    re_log::info!("File saved to {path:?}."); // this will also show a notification the user
                }
                Err(err) => {
                    re_log::error!("{err}"); // this will also show a notification the user
                }
            }
        } else {
            // File save promise is still running in the background.

            // NOTE: not a toast, want something a bit more discreet here.
            egui::Window::new("file_saver_spin")
                .anchor(egui::Align2::RIGHT_BOTTOM, egui::Vec2::ZERO)
                .title_bar(false)
                .enabled(false)
                .auto_sized()
                .show(egui_ctx, |ui| {
                    ui.horizontal(|ui| {
                        ui.spinner();
                        ui.label("Writing file to disk…");
                    })
                });
        }
    }
}

#[cfg(not(target_arch = "wasm32"))]
fn open_rrd_dialog() -> Option<StoreBundle> {
    if let Some(path) = rfd::FileDialog::new()
        .add_filter("rerun data file", &["rrd"])
        .pick_file()
    {
        crate::loading::load_file_path(&path)
    } else {
        None
    }
}

#[cfg(not(target_arch = "wasm32"))]
fn save(
    app: &mut App,
    store_context: Option<&StoreContext<'_>>,
    loop_selection: Option<(re_data_store::Timeline, re_log_types::TimeRangeF)>,
) {
    let Some(store_db) = store_context.as_ref().and_then(|view| view.recording) else {
            // NOTE: Can only happen if saving through the command palette.
            re_log::error!("No data to save!");
            return;
        };

    let title = if loop_selection.is_some() {
        "Save loop selection"
    } else {
        "Save"
    };

    if let Some(path) = rfd::FileDialog::new()
        .set_file_name("data.rrd")
        .set_title(title)
        .save_file()
    {
        let f = match save_database_to_file(store_db, path, loop_selection) {
            Ok(f) => f,
            Err(err) => {
                re_log::error!("File saving failed: {err}");
                return;
            }
        };
        if let Err(err) = app.background_tasks.spawn_file_saver(f) {
            // NOTE: Can only happen if saving through the command palette.
            re_log::error!("File saving failed: {err}");
        }
    }
}

/// Returns a closure that, when run, will save the contents of the current database
/// to disk, at the specified `path`.
///
/// If `time_selection` is specified, then only data for that specific timeline over that
/// specific time range will be accounted for.
#[cfg(not(target_arch = "wasm32"))]
fn save_database_to_file(
    store_db: &StoreDb,
    path: std::path::PathBuf,
    time_selection: Option<(re_data_store::Timeline, re_log_types::TimeRangeF)>,
) -> anyhow::Result<impl FnOnce() -> anyhow::Result<std::path::PathBuf>> {
    use re_arrow_store::TimeRange;

    re_tracing::profile_scope!("dump_messages");

    let begin_rec_msg = store_db
        .recording_msg()
        .map(|msg| LogMsg::SetStoreInfo(msg.clone()));

    let ent_op_msgs = store_db
        .iter_entity_op_msgs()
        .map(|msg| LogMsg::EntityPathOpMsg(store_db.store_id().clone(), msg.clone()))
        .collect_vec();

    let time_filter = time_selection.map(|(timeline, range)| {
        (
            timeline,
            TimeRange::new(range.min.floor(), range.max.ceil()),
        )
    });
    let data_msgs: Result<Vec<_>, _> = store_db
        .entity_db
        .data_store
        .to_data_tables(time_filter)
        .map(|table| {
            table
                .to_arrow_msg()
                .map(|msg| LogMsg::ArrowMsg(store_db.store_id().clone(), msg))
        })
        .collect();

    use anyhow::Context as _;
    let data_msgs = data_msgs.with_context(|| "Failed to export to data tables")?;

    let msgs = std::iter::once(begin_rec_msg)
        .flatten() // option
        .chain(ent_op_msgs)
        .chain(data_msgs);

    Ok(move || {
        re_tracing::profile_scope!("save_to_file");

        use anyhow::Context as _;
        let file = std::fs::File::create(path.as_path())
            .with_context(|| format!("Failed to create file at {path:?}"))?;

        let encoding_options = re_log_encoding::EncodingOptions::COMPRESSED;
        re_log_encoding::encoder::encode_owned(encoding_options, msgs, file)
            .map(|_| path)
            .context("Message encode")
    })
}<|MERGE_RESOLUTION|>--- conflicted
+++ resolved
@@ -257,14 +257,8 @@
         egui_ctx: &egui::Context,
         frame: &mut eframe::Frame,
     ) {
-<<<<<<< HEAD
-        let commands = self.pending_commands.drain(..).collect_vec();
-        for cmd in commands {
+        while let Some(cmd) = self.command_receiver.recv() {
             self.run_command(cmd, blueprint, store_hub, frame, egui_ctx);
-=======
-        while let Some(cmd) = self.command_receiver.recv() {
-            self.run_command(cmd, blueprint, frame, egui_ctx);
->>>>>>> 0dc490cc
         }
     }
 

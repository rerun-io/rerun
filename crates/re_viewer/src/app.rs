use itertools::Itertools as _;
use web_time::Instant;

use re_arrow_store::{DataStoreConfig, DataStoreStats};
use re_data_store::store_db::StoreDb;
use re_log_types::{ApplicationId, LogMsg, StoreId, StoreKind};
use re_renderer::WgpuResourcePoolStatistics;
use re_smart_channel::Receiver;
use re_ui::{toasts, Command};
use re_viewer_context::{
    AppOptions, ComponentUiRegistry, PlayState, SpaceViewClass, SpaceViewClassRegistry,
    SpaceViewClassRegistryError,
};

use crate::{
    background_tasks::BackgroundTasks, ui::Blueprint, viewer_analytics::ViewerAnalytics, AppState,
    StoreHub,
};

// ----------------------------------------------------------------------------

#[derive(Clone, Copy, Debug, PartialEq, Eq, Hash)]
enum TimeControlCommand {
    TogglePlayPause,
    StepBack,
    StepForward,
    Restart,
    Follow,
}

// ----------------------------------------------------------------------------

/// Settings set once at startup (e.g. via command-line options) and not serialized.
#[derive(Clone)]
pub struct StartupOptions {
    pub memory_limit: re_memory::MemoryLimit,

    pub persist_state: bool,

    /// Take a screenshot of the app and quit.
    /// We use this to generate screenshots of our exmples.
    #[cfg(not(target_arch = "wasm32"))]
    pub screenshot_to_path_then_quit: Option<std::path::PathBuf>,

    /// Set the screen resolution in logical points.
    #[cfg(not(target_arch = "wasm32"))]
    pub resolution_in_points: Option<[f32; 2]>,
}

impl Default for StartupOptions {
    fn default() -> Self {
        Self {
            memory_limit: re_memory::MemoryLimit::default(),
            persist_state: true,

            #[cfg(not(target_arch = "wasm32"))]
            screenshot_to_path_then_quit: None,

            #[cfg(not(target_arch = "wasm32"))]
            resolution_in_points: None,
        }
    }
}

// ----------------------------------------------------------------------------

#[cfg(not(target_arch = "wasm32"))]
const MIN_ZOOM_FACTOR: f32 = 0.2;
#[cfg(not(target_arch = "wasm32"))]
const MAX_ZOOM_FACTOR: f32 = 4.0;

/// The Rerun viewer as an [`eframe`] application.
pub struct App {
    build_info: re_build_info::BuildInfo,
    startup_options: StartupOptions,
    ram_limit_warner: re_memory::RamLimitWarner,
    re_ui: re_ui::ReUi,
    screenshotter: crate::screenshotter::Screenshotter,

    #[cfg(not(target_arch = "wasm32"))]
    profiler: crate::Profiler,

    /// Listens to the local text log stream
    text_log_rx: std::sync::mpsc::Receiver<re_log::LogMsg>,

    component_ui_registry: ComponentUiRegistry,

    rx: Receiver<LogMsg>,

    /// Where the recordings and blueprints are stored.
    pub(crate) store_hub: crate::StoreHub,

    /// What is serialized
    pub(crate) state: AppState,

    /// Pending background tasks, e.g. files being saved.
    pub(crate) background_tasks: BackgroundTasks,

    /// Toast notifications.
    toasts: toasts::Toasts,

    memory_panel: crate::memory_panel::MemoryPanel,
    memory_panel_open: bool,

    pub(crate) latest_queue_interest: web_time::Instant,

    /// Measures how long a frame takes to paint
    pub(crate) frame_time_history: egui::util::History<f32>,

    /// Commands to run at the end of the frame.
    pub(crate) pending_commands: Vec<Command>,
    cmd_palette: re_ui::CommandPalette,

    analytics: ViewerAnalytics,

    /// All known space view types.
    space_view_class_registry: SpaceViewClassRegistry,
}

<<<<<<< HEAD
/// Add built-in space views to the registry.
fn populate_space_view_class_registry_with_builtin(
    space_view_class_registry: &mut SpaceViewClassRegistry,
) -> Result<(), SpaceViewClassRegistryError> {
    space_view_class_registry.add::<re_space_view_text::TextSpaceView>()?;
    space_view_class_registry.add::<re_space_view_text_box::TextBoxSpaceView>()?;
    space_view_class_registry.add::<re_space_view_spatial::SpatialSpaceView>()?;
    Ok(())
}

=======
>>>>>>> 6d96d379
impl App {
    /// Create a viewer that receives new log messages over time
    pub fn from_receiver(
        build_info: re_build_info::BuildInfo,
        app_env: &crate::AppEnvironment,
        startup_options: StartupOptions,
        re_ui: re_ui::ReUi,
        storage: Option<&dyn eframe::Storage>,
        rx: Receiver<LogMsg>,
    ) -> Self {
        let (logger, text_log_rx) = re_log::ChannelLogger::new(re_log::LevelFilter::Info);
        if re_log::add_boxed_logger(Box::new(logger)).is_err() {
            // This can happen when `rerun` crate users call `spawn`. TODO(emilk): make `spawn` spawn a new process.
            re_log::debug!(
                "re_log not initialized - we won't see any log messages as GUI notifications"
            );
        }

        let state: AppState = if startup_options.persist_state {
            storage
                .and_then(|storage| eframe::get_value(storage, eframe::APP_KEY))
                .unwrap_or_default()
        } else {
            AppState::default()
        };

        let mut analytics = ViewerAnalytics::new();
        analytics.on_viewer_started(&build_info, app_env);

        let mut space_view_class_registry = SpaceViewClassRegistry::default();
        if let Err(err) =
            populate_space_view_class_registry_with_builtin(&mut space_view_class_registry)
        {
            re_log::error!(
                "Failed to populate space view type registry with builtin space views: {}",
                err
            );
        }

        #[allow(unused_mut, clippy::needless_update)] // false positive on web
        let mut screenshotter = crate::screenshotter::Screenshotter::default();

        #[cfg(not(target_arch = "wasm32"))]
        if let Some(screenshot_path) = startup_options.screenshot_to_path_then_quit.clone() {
            screenshotter.screenshot_to_path_then_quit(screenshot_path);
        }

        Self {
            build_info,
            startup_options,
            ram_limit_warner: re_memory::RamLimitWarner::warn_at_fraction_of_max(0.75),
            re_ui,
            screenshotter,

            #[cfg(not(target_arch = "wasm32"))]
            profiler: Default::default(),

            text_log_rx,
            component_ui_registry: re_data_ui::create_component_ui_registry(),
            rx,
            store_hub: Default::default(),
            state,
            background_tasks: Default::default(),
            toasts: toasts::Toasts::new(),
            memory_panel: Default::default(),
            memory_panel_open: false,

            latest_queue_interest: web_time::Instant::now(), // TODO(emilk): `Instant::MIN` when we have our own `Instant` that supports it.

            frame_time_history: egui::util::History::new(1..100, 0.5),

            pending_commands: Default::default(),
            cmd_palette: Default::default(),

            space_view_class_registry,

            analytics,
        }
    }

    #[cfg(not(target_arch = "wasm32"))]
    pub fn set_profiler(&mut self, profiler: crate::Profiler) {
        self.profiler = profiler;
    }

<<<<<<< HEAD
    /// Adds a new space view class to the viewer.
    pub fn add_space_view_class<T: SpaceViewClass + Default + 'static>(
        &mut self,
    ) -> Result<(), SpaceViewClassRegistryError> {
        self.space_view_class_registry.add::<T>()
=======
    pub fn build_info(&self) -> &re_build_info::BuildInfo {
        &self.build_info
>>>>>>> 6d96d379
    }

    pub fn re_ui(&self) -> &re_ui::ReUi {
        &self.re_ui
    }

    pub fn app_options(&self) -> &AppOptions {
        self.state.app_options()
    }

    pub fn app_options_mut(&mut self) -> &mut AppOptions {
        self.state.app_options_mut()
    }

    pub fn is_screenshotting(&self) -> bool {
        self.screenshotter.is_screenshotting()
    }

    pub fn msg_receiver(&self) -> &Receiver<LogMsg> {
        &self.rx
    }

    pub fn store_hub(&self) -> &crate::StoreHub {
        &self.store_hub
    }

    /// Adds a new space view class to the viewer.
    pub fn add_space_view_class(
        &mut self,
        space_view_class: impl SpaceViewClass + 'static,
    ) -> Result<(), SpaceViewClassRegistryError> {
        self.space_view_class_registry.add(space_view_class)
    }

    fn check_keyboard_shortcuts(&mut self, egui_ctx: &egui::Context) {
        if let Some(cmd) = Command::listen_for_kb_shortcut(egui_ctx) {
            self.pending_commands.push(cmd);
        }
    }

    fn run_pending_commands(
        &mut self,
        blueprint: &mut Blueprint,
        egui_ctx: &egui::Context,
        frame: &mut eframe::Frame,
    ) {
        let commands = self.pending_commands.drain(..).collect_vec();
        for cmd in commands {
            self.run_command(cmd, blueprint, frame, egui_ctx);
        }
    }

    fn run_command(
        &mut self,
        cmd: Command,
        blueprint: &mut Blueprint,
        _frame: &mut eframe::Frame,
        egui_ctx: &egui::Context,
    ) {
        let is_narrow_screen = egui_ctx.screen_rect().width() < 600.0; // responsive ui for mobiles etc

        match cmd {
            #[cfg(not(target_arch = "wasm32"))]
            Command::Save => {
                save(self, None);
            }
            #[cfg(not(target_arch = "wasm32"))]
            Command::SaveSelection => {
                save(self, self.state.loop_selection());
            }
            #[cfg(not(target_arch = "wasm32"))]
            Command::Open => {
                if let Some(rrd) = open_rrd_dialog() {
                    self.on_rrd_loaded(rrd);
                }
            }
            #[cfg(not(target_arch = "wasm32"))]
            Command::Quit => {
                _frame.close();
            }

            Command::ResetViewer => {
                self.reset(egui_ctx);
            }

            #[cfg(not(target_arch = "wasm32"))]
            Command::OpenProfiler => {
                self.profiler.start();
            }

            Command::ToggleMemoryPanel => {
                self.memory_panel_open ^= true;
            }
            Command::ToggleBlueprintPanel => {
                blueprint.blueprint_panel_expanded ^= true;

                // Only one of blueprint or selection panel can be open at a time on mobile:
                if is_narrow_screen && blueprint.blueprint_panel_expanded {
                    blueprint.selection_panel_expanded = false;
                }
            }
            Command::ToggleSelectionPanel => {
                blueprint.selection_panel_expanded ^= true;

                // Only one of blueprint or selection panel can be open at a time on mobile:
                if is_narrow_screen && blueprint.selection_panel_expanded {
                    blueprint.blueprint_panel_expanded = false;
                }
            }
            Command::ToggleTimePanel => {
                blueprint.time_panel_expanded ^= true;
            }

            #[cfg(not(target_arch = "wasm32"))]
            Command::ToggleFullscreen => {
                _frame.set_fullscreen(!_frame.info().window_info.fullscreen);
            }
            #[cfg(not(target_arch = "wasm32"))]
            Command::ZoomIn => {
                self.app_options_mut().zoom_factor += 0.1;
            }
            #[cfg(not(target_arch = "wasm32"))]
            Command::ZoomOut => {
                self.app_options_mut().zoom_factor -= 0.1;
            }
            #[cfg(not(target_arch = "wasm32"))]
            Command::ZoomReset => {
                self.app_options_mut().zoom_factor = 1.0;
            }

            Command::SelectionPrevious => {
                let state = &mut self.state;
                if let Some(rec_cfg) = state
                    .recording_id()
                    .and_then(|rec_id| state.recording_config_mut(&rec_id))
                {
                    rec_cfg.selection_state.select_previous();
                }
            }
            Command::SelectionNext => {
                let state = &mut self.state;
                if let Some(rec_cfg) = state
                    .recording_id()
                    .and_then(|rec_id| state.recording_config_mut(&rec_id))
                {
                    rec_cfg.selection_state.select_next();
                }
            }
            Command::ToggleCommandPalette => {
                self.cmd_palette.toggle();
            }

            Command::PlaybackTogglePlayPause => {
                self.run_time_control_command(TimeControlCommand::TogglePlayPause);
            }
            Command::PlaybackFollow => {
                self.run_time_control_command(TimeControlCommand::Follow);
            }
            Command::PlaybackStepBack => {
                self.run_time_control_command(TimeControlCommand::StepBack);
            }
            Command::PlaybackStepForward => {
                self.run_time_control_command(TimeControlCommand::StepForward);
            }
            Command::PlaybackRestart => {
                self.run_time_control_command(TimeControlCommand::Restart);
            }

            #[cfg(not(target_arch = "wasm32"))]
            Command::ScreenshotWholeApp => {
                self.screenshotter.request_screenshot();
            }
        }
    }

    fn run_time_control_command(&mut self, command: TimeControlCommand) {
        let Some(rec_id) = self.state.recording_id() else { return; };
        let Some(rec_cfg) = self.state.recording_config_mut(&rec_id) else { return; };
        let time_ctrl = &mut rec_cfg.time_ctrl;

        let Some(store_db) = self.store_hub.recording(&rec_id) else { return; };
        let times_per_timeline = store_db.times_per_timeline();

        match command {
            TimeControlCommand::TogglePlayPause => {
                time_ctrl.toggle_play_pause(times_per_timeline);
            }
            TimeControlCommand::Follow => {
                time_ctrl.set_play_state(times_per_timeline, PlayState::Following);
            }
            TimeControlCommand::StepBack => {
                time_ctrl.step_time_back(times_per_timeline);
            }
            TimeControlCommand::StepForward => {
                time_ctrl.step_time_fwd(times_per_timeline);
            }
            TimeControlCommand::Restart => {
                time_ctrl.restart(times_per_timeline);
            }
        }
    }

    /// The app ID of active blueprint.
    pub fn selected_app_id(&self) -> ApplicationId {
        self.recording_db()
            .and_then(|store_db| {
                store_db
                    .store_info()
                    .map(|store_info| store_info.application_id.clone())
            })
            .unwrap_or(ApplicationId::unknown())
    }

    fn memory_panel_ui(
        &mut self,
        ui: &mut egui::Ui,
        gpu_resource_stats: &WgpuResourcePoolStatistics,
        store_config: &DataStoreConfig,
        blueprint_config: &DataStoreConfig,
        store_stats: &DataStoreStats,
        blueprint_stats: &DataStoreStats,
    ) {
        let frame = egui::Frame {
            fill: ui.visuals().panel_fill,
            ..self.re_ui.bottom_panel_frame()
        };

        egui::TopBottomPanel::bottom("memory_panel")
            .default_height(300.0)
            .resizable(true)
            .frame(frame)
            .show_animated_inside(ui, self.memory_panel_open, |ui| {
                self.memory_panel.ui(
                    ui,
                    &self.startup_options.memory_limit,
                    gpu_resource_stats,
                    store_config,
                    blueprint_config,
                    store_stats,
                    blueprint_stats,
                );
            });
    }

    // Materialize the blueprint from the DB if the selected blueprint id isn't the default one.
    fn load_or_create_blueprint(
        &mut self,
        this_frame_blueprint_id: &StoreId,
        egui_ctx: &egui::Context,
    ) -> Blueprint {
        let blueprint_db = self.store_hub.blueprint_entry(this_frame_blueprint_id);
        Blueprint::from_db(egui_ctx, blueprint_db)
    }

    /// Top-level ui function.
    ///
    /// Shows the viewer ui.
    #[allow(clippy::too_many_arguments)]
    fn ui(
        &mut self,
        egui_ctx: &egui::Context,
        frame: &mut eframe::Frame,
        blueprint: &mut Blueprint,
        gpu_resource_stats: &WgpuResourcePoolStatistics,
        blueprint_config: &DataStoreConfig,
        store_stats: &DataStoreStats,
        blueprint_stats: &DataStoreStats,
    ) {
        let store_config = self
            .recording_db()
            .map(|store_db| store_db.entity_db.data_store.config().clone())
            .unwrap_or_default();

        let mut main_panel_frame = egui::Frame::default();
        if re_ui::CUSTOM_WINDOW_DECORATIONS {
            // Add some margin so that we can later paint an outline around it all.
            main_panel_frame.inner_margin = 1.0.into();
        }

        egui::CentralPanel::default()
            .frame(main_panel_frame)
            .show(egui_ctx, |ui| {
                paint_background_fill(ui);

                crate::ui::mobile_warning_ui(&self.re_ui, ui);

                crate::ui::top_panel(&*blueprint, ui, frame, self, gpu_resource_stats);

                self.memory_panel_ui(
                    ui,
                    gpu_resource_stats,
                    &store_config,
                    blueprint_config,
                    store_stats,
                    blueprint_stats,
                );

                // NOTE: cannot call `.store_db()` due to borrowck shenanigans
                if let Some(store_db) = self
                    .state
                    .recording_id()
                    .and_then(|rec_id| self.store_hub.recording(&rec_id))
                {
                    self.state
                        .recording_config_entry(
                            store_db.store_id().clone(),
                            self.rx.source(),
                            store_db,
                        )
                        .selection_state
                        .on_frame_start(|item| blueprint.is_item_valid(item));

                    // TODO(andreas): store the re_renderer somewhere else.
                    let egui_renderer = {
                        let render_state = frame.wgpu_render_state().unwrap();
                        &mut render_state.renderer.write()
                    };
                    if let Some(render_ctx) = egui_renderer
                        .paint_callback_resources
                        .get_mut::<re_renderer::RenderContext>()
                    {
                        render_ctx.begin_frame();

                        if store_db.is_empty() {
                            crate::ui::wait_screen_ui(ui, &self.rx);
                        } else {
                            self.state.show(
                                blueprint,
                                ui,
                                render_ctx,
                                store_db,
                                &self.re_ui,
                                &self.component_ui_registry,
                                &self.space_view_class_registry,
                                &self.rx,
                            );

                            render_ctx.before_submit();
                        }
                    }
                } else {
                    crate::ui::wait_screen_ui(ui, &self.rx);
                }
            });
    }

    /// Show recent text log messages to the user as toast notifications.
    fn show_text_logs_as_notifications(&mut self) {
        re_tracing::profile_function!();

        while let Ok(re_log::LogMsg { level, target, msg }) = self.text_log_rx.try_recv() {
            let is_rerun_crate = target.starts_with("rerun") || target.starts_with("re_");
            if !is_rerun_crate {
                continue;
            }

            let kind = match level {
                re_log::Level::Error => toasts::ToastKind::Error,
                re_log::Level::Warn => toasts::ToastKind::Warning,
                re_log::Level::Info => toasts::ToastKind::Info,
                re_log::Level::Debug | re_log::Level::Trace => {
                    continue; // too spammy
                }
            };

            self.toasts.add(toasts::Toast {
                kind,
                text: msg,
                options: toasts::ToastOptions::with_ttl_in_seconds(4.0),
            });
        }
    }

    fn receive_messages(&mut self, egui_ctx: &egui::Context) {
        re_tracing::profile_function!();

        let start = web_time::Instant::now();

        while let Ok(msg) = self.rx.try_recv() {
            let msg = match msg.payload {
                re_smart_channel::SmartMessagePayload::Msg(msg) => msg,
                re_smart_channel::SmartMessagePayload::Quit(err) => {
                    if let Some(err) = err {
                        re_log::warn!(%msg.source, err, "data source has left unexpectedly");
                    } else {
                        re_log::debug!(%msg.source, "data source has left");
                    }
                    continue;
                }
            };

            let store_id = msg.store_id();

            let is_new_store = if let LogMsg::SetStoreInfo(msg) = &msg {
                match msg.info.store_id.kind {
                    StoreKind::Recording => {
                        re_log::debug!("Opening a new recording: {:?}", msg.info);
                        self.state.set_recording_id(store_id.clone());
                    }

                    StoreKind::Blueprint => {
                        re_log::debug!("Opening a new blueprint: {:?}", msg.info);
                        self.state
                            .selected_blueprint_by_app
                            .insert(msg.info.application_id.clone(), msg.info.store_id.clone());
                    }
                }
                true
            } else {
                false
            };

            let store_db = self.store_hub.store_db_entry(store_id);

            if store_db.data_source.is_none() {
                store_db.data_source = Some(self.rx.source().clone());
            }

            if let Err(err) = store_db.add(&msg) {
                re_log::error!("Failed to add incoming msg: {err}");
            };

            if is_new_store && store_db.store_kind() == StoreKind::Recording {
                // Do analytics after ingesting the new message,
                // because thats when the `store_db.store_info` is set,
                // which we use in the analytics call.
                self.analytics.on_open_recording(store_db);
            }

            if start.elapsed() > web_time::Duration::from_millis(10) {
                egui_ctx.request_repaint(); // make sure we keep receiving messages asap
                break; // don't block the main thread for too long
            }
        }
    }

    fn purge_memory_if_needed(&mut self) {
        re_tracing::profile_function!();

        fn format_limit(limit: Option<i64>) -> String {
            if let Some(bytes) = limit {
                format_bytes(bytes as _)
            } else {
                "∞".to_owned()
            }
        }

        use re_format::format_bytes;
        use re_memory::MemoryUse;

        let limit = self.startup_options.memory_limit;
        let mem_use_before = MemoryUse::capture();

        if let Some(minimum_fraction_to_purge) = limit.is_exceeded_by(&mem_use_before) {
            let fraction_to_purge = (minimum_fraction_to_purge + 0.2).clamp(0.25, 1.0);

            re_log::debug!("RAM limit: {}", format_limit(limit.limit));
            if let Some(resident) = mem_use_before.resident {
                re_log::debug!("Resident: {}", format_bytes(resident as _),);
            }
            if let Some(counted) = mem_use_before.counted {
                re_log::debug!("Counted: {}", format_bytes(counted as _));
            }

            {
                re_tracing::profile_scope!("pruning");
                if let Some(counted) = mem_use_before.counted {
                    re_log::debug!(
                        "Attempting to purge {:.1}% of used RAM ({})…",
                        100.0 * fraction_to_purge,
                        format_bytes(counted as f64 * fraction_to_purge as f64)
                    );
                }
                self.store_hub.purge_fraction_of_ram(fraction_to_purge);
                self.state.cache.purge_memory();
            }

            let mem_use_after = MemoryUse::capture();

            let freed_memory = mem_use_before - mem_use_after;

            if let (Some(counted_before), Some(counted_diff)) =
                (mem_use_before.counted, freed_memory.counted)
            {
                re_log::debug!(
                    "Freed up {} ({:.1}%)",
                    format_bytes(counted_diff as _),
                    100.0 * counted_diff as f32 / counted_before as f32
                );
            }

            self.memory_panel.note_memory_purge();
        }
    }

    /// Reset the viewer to how it looked the first time you ran it.
    fn reset(&mut self, egui_ctx: &egui::Context) {
        let selected_rec_id = self.state.recording_id();
        self.state = Default::default();
        if let Some(selected_rec_id) = selected_rec_id {
            self.state.set_recording_id(selected_rec_id);
        }

        // Keep the style:
        let style = egui_ctx.style();
        egui_ctx.memory_mut(|mem| *mem = Default::default());
        egui_ctx.set_style((*style).clone());
    }

    /// Get access to the [`StoreDb`] of the currently shown recording, if any.
    pub fn recording_db(&self) -> Option<&StoreDb> {
        self.state
            .recording_id()
            .and_then(|rec_id| self.store_hub.recording(&rec_id))
    }

    fn on_rrd_loaded(&mut self, store_hub: StoreHub) {
        if let Some(store_db) = store_hub.recordings().next() {
            self.state.set_recording_id(store_db.store_id().clone());
            self.analytics.on_open_recording(store_db);
        }

        for blueprint_db in store_hub.blueprints() {
            if let Some(app_id) = blueprint_db.app_id() {
                self.state
                    .selected_blueprint_by_app
                    .insert(app_id.clone(), blueprint_db.store_id().clone());
            }
        }

        self.store_hub.append(store_hub);
    }

    fn handle_dropping_files(&mut self, egui_ctx: &egui::Context) {
        preview_files_being_dropped(egui_ctx);

        // Collect dropped files:
        if egui_ctx.input(|i| i.raw.dropped_files.len()) > 2 {
            rfd::MessageDialog::new()
                .set_level(rfd::MessageLevel::Error)
                .set_description("Can only load one file at a time")
                .show();
        }
        if let Some(file) = egui_ctx.input(|i| i.raw.dropped_files.first().cloned()) {
            if let Some(bytes) = &file.bytes {
                let mut bytes: &[u8] = &(*bytes)[..];
                if let Some(rrd) = crate::loading::load_file_contents(&file.name, &mut bytes) {
                    self.on_rrd_loaded(rrd);

                    #[allow(clippy::needless_return)] // false positive on wasm32
                    return;
                }
            }

            #[cfg(not(target_arch = "wasm32"))]
            if let Some(path) = &file.path {
                if let Some(rrd) = crate::loading::load_file_path(path) {
                    self.on_rrd_loaded(rrd);
                }
            }
        }
    }
}

impl eframe::App for App {
    fn clear_color(&self, _visuals: &egui::Visuals) -> [f32; 4] {
        [0.0; 4] // transparent so we can get rounded corners when doing [`re_ui::CUSTOM_WINDOW_DECORATIONS`]
    }

    fn save(&mut self, storage: &mut dyn eframe::Storage) {
        if self.startup_options.persist_state {
            eframe::set_value(storage, eframe::APP_KEY, &self.state);
        }
    }

    fn update(&mut self, egui_ctx: &egui::Context, frame: &mut eframe::Frame) {
        let frame_start = Instant::now();

        #[cfg(not(target_arch = "wasm32"))]
        if let Some(resolution_in_points) = self.startup_options.resolution_in_points.take() {
            frame.set_window_size(resolution_in_points.into());
        }

        #[cfg(not(target_arch = "wasm32"))]
        if self.screenshotter.update(egui_ctx, frame).quit {
            frame.close();
            return;
        }

        if self.startup_options.memory_limit.limit.is_none() {
            // we only warn about high memory usage if the user hasn't specified a limit
            self.ram_limit_warner.update();
        }

        #[cfg(not(target_arch = "wasm32"))]
        if self.screenshotter.is_screenshotting() {
            // Make screenshots high-quality by pretending we have a high-dpi display, whether we do or not:
            egui_ctx.set_pixels_per_point(2.0);
        } else {
            // Ensure zoom factor is sane and in 10% steps at all times before applying it.
            {
                let mut zoom_factor = self.app_options().zoom_factor;
                zoom_factor = zoom_factor.clamp(MIN_ZOOM_FACTOR, MAX_ZOOM_FACTOR);
                zoom_factor = (zoom_factor * 10.).round() / 10.;
                self.app_options_mut().zoom_factor = zoom_factor;
            }

            // Apply zoom factor on top of natively reported pixel per point.
            let pixels_per_point = frame.info().native_pixels_per_point.unwrap_or(1.0)
                * self.app_options().zoom_factor;
            egui_ctx.set_pixels_per_point(pixels_per_point);
        }

        // TODO(andreas): store the re_renderer somewhere else.
        let gpu_resource_stats = {
            let egui_renderer = {
                let render_state = frame.wgpu_render_state().unwrap();
                &mut render_state.renderer.read()
            };
            let render_ctx = egui_renderer
                .paint_callback_resources
                .get::<re_renderer::RenderContext>()
                .unwrap();

            // Query statistics before begin_frame as this might be more accurate if there's resources that we recreate every frame.
            render_ctx.gpu_resources.statistics()
        };

        // Look up the blueprint in use for this frame.
        // Note that it's important that we save this because it's possible that it will be changed
        // by the end up the frame (e.g. if the user selects a different recording), but we need it
        // to save changes back to the correct blueprint at the end.
        let active_blueprint_id = self
            .state
            .selected_blueprint_by_app
            .get(&self.selected_app_id())
            .cloned()
            .unwrap_or_else(|| {
                StoreId::from_string(StoreKind::Blueprint, self.selected_app_id().0)
            });

        let store_stats = self
            .recording_db()
            .map(|store_db| DataStoreStats::from_store(&store_db.entity_db.data_store))
            .unwrap_or_default();

        let blueprint_stats = self
            .store_hub
            .blueprint_mut(&active_blueprint_id)
            .map(|bp_db| DataStoreStats::from_store(&bp_db.entity_db.data_store))
            .unwrap_or_default();

        // do early, before doing too many allocations
        self.memory_panel
            .update(&gpu_resource_stats, &store_stats, &blueprint_stats);

        self.check_keyboard_shortcuts(egui_ctx);

        self.purge_memory_if_needed();

        self.state.cache.begin_frame();

        self.show_text_logs_as_notifications();
        self.receive_messages(egui_ctx);

        self.store_hub.purge_empty();
        self.state.cleanup(&self.store_hub);

        file_saver_progress_ui(egui_ctx, &mut self.background_tasks); // toasts for background file saver

        let blueprint_snapshot = self.load_or_create_blueprint(&active_blueprint_id, egui_ctx);

        // Make a mutable copy we can edit.
        let mut blueprint = blueprint_snapshot.clone();

        let blueprint_config = self
            .store_hub
            .blueprint_mut(&active_blueprint_id)
            .map(|bp_db| bp_db.entity_db.data_store.config().clone())
            .unwrap_or_default();

        self.ui(
            egui_ctx,
            frame,
            &mut blueprint,
            &gpu_resource_stats,
            &blueprint_config,
            &store_stats,
            &blueprint_stats,
        );

        if re_ui::CUSTOM_WINDOW_DECORATIONS {
            // Paint the main window frame on top of everything else
            paint_native_window_frame(egui_ctx);
        }

        self.handle_dropping_files(egui_ctx);

        if !self.screenshotter.is_screenshotting() {
            self.toasts.show(egui_ctx);
        }

        if let Some(cmd) = self.cmd_palette.show(egui_ctx) {
            self.pending_commands.push(cmd);
        }

        self.run_pending_commands(&mut blueprint, egui_ctx, frame);

        // If there was a real active blueprint that came from the store, save the changes back.
        if let Some(blueprint_db) = self.store_hub.blueprint_mut(&active_blueprint_id) {
            blueprint.sync_changes_to_store(&blueprint_snapshot, blueprint_db);
        } else {
            // This shouldn't happen because we should have used `active_blueprint_id` to
            // create this same blueprint in `load_or_create_blueprint`, but we couldn't
            // keep it around for borrow-checker reasons.
            re_log::warn_once!("Blueprint unexpectedly missing from store.");
        }

        // Frame time measurer - must be last
        self.frame_time_history.add(
            egui_ctx.input(|i| i.time),
            frame_start.elapsed().as_secs_f32(),
        );
    }

    #[cfg(not(target_arch = "wasm32"))]
    fn post_rendering(&mut self, _window_size: [u32; 2], frame: &eframe::Frame) {
        if let Some(screenshot) = frame.screenshot() {
            self.screenshotter.save(&screenshot);
        }
    }
}

/// Add built-in space views to the registry.
fn populate_space_view_class_registry_with_builtin(
    space_view_class_registry: &mut SpaceViewClassRegistry,
) -> Result<(), SpaceViewClassRegistryError> {
    space_view_class_registry.add(re_space_view_text::TextSpaceView::default())?;
    space_view_class_registry.add(re_space_view_text_box::TextBoxSpaceView::default())?;
    Ok(())
}

fn paint_background_fill(ui: &mut egui::Ui) {
    // This is required because the streams view (time panel)
    // has rounded top corners, which leaves a gap.
    // So we fill in that gap (and other) here.
    // Of course this does some over-draw, but we have to live with that.

    ui.painter().rect_filled(
        ui.max_rect().shrink(0.5),
        re_ui::ReUi::native_window_rounding(),
        ui.visuals().panel_fill,
    );
}

fn paint_native_window_frame(egui_ctx: &egui::Context) {
    let painter = egui::Painter::new(
        egui_ctx.clone(),
        egui::LayerId::new(egui::Order::TOP, egui::Id::new("native_window_frame")),
        egui::Rect::EVERYTHING,
    );

    let stroke = egui::Stroke::new(1.0, egui::Color32::from_gray(42)); // from figma 2022-02-06

    painter.rect_stroke(
        egui_ctx.screen_rect().shrink(0.5),
        re_ui::ReUi::native_window_rounding(),
        stroke,
    );
}

fn preview_files_being_dropped(egui_ctx: &egui::Context) {
    use egui::{Align2, Color32, Id, LayerId, Order, TextStyle};

    // Preview hovering files:
    if !egui_ctx.input(|i| i.raw.hovered_files.is_empty()) {
        use std::fmt::Write as _;

        let mut text = "Drop to load:\n".to_owned();
        egui_ctx.input(|input| {
            for file in &input.raw.hovered_files {
                if let Some(path) = &file.path {
                    write!(text, "\n{}", path.display()).ok();
                } else if !file.mime.is_empty() {
                    write!(text, "\n{}", file.mime).ok();
                }
            }
        });

        let painter =
            egui_ctx.layer_painter(LayerId::new(Order::Foreground, Id::new("file_drop_target")));

        let screen_rect = egui_ctx.screen_rect();
        painter.rect_filled(screen_rect, 0.0, Color32::from_black_alpha(192));
        painter.text(
            screen_rect.center(),
            Align2::CENTER_CENTER,
            text,
            TextStyle::Body.resolve(&egui_ctx.style()),
            Color32::WHITE,
        );
    }
}

// ----------------------------------------------------------------------------

fn file_saver_progress_ui(egui_ctx: &egui::Context, background_tasks: &mut BackgroundTasks) {
    if background_tasks.is_file_save_in_progress() {
        // There's already a file save running in the background.

        if let Some(res) = background_tasks.poll_file_saver_promise() {
            // File save promise has returned.
            match res {
                Ok(path) => {
                    re_log::info!("File saved to {path:?}."); // this will also show a notification the user
                }
                Err(err) => {
                    re_log::error!("{err}"); // this will also show a notification the user
                }
            }
        } else {
            // File save promise is still running in the background.

            // NOTE: not a toast, want something a bit more discreet here.
            egui::Window::new("file_saver_spin")
                .anchor(egui::Align2::RIGHT_BOTTOM, egui::Vec2::ZERO)
                .title_bar(false)
                .enabled(false)
                .auto_sized()
                .show(egui_ctx, |ui| {
                    ui.horizontal(|ui| {
                        ui.spinner();
                        ui.label("Writing file to disk…");
                    })
                });
        }
    }
}

#[cfg(not(target_arch = "wasm32"))]
fn open_rrd_dialog() -> Option<StoreHub> {
    if let Some(path) = rfd::FileDialog::new()
        .add_filter("rerun data file", &["rrd"])
        .pick_file()
    {
        crate::loading::load_file_path(&path)
    } else {
        None
    }
}

#[cfg(not(target_arch = "wasm32"))]
fn save(
    app: &mut App,
    loop_selection: Option<(re_data_store::Timeline, re_log_types::TimeRangeF)>,
) {
    let Some(store_db) = app.recording_db() else {
        // NOTE: Can only happen if saving through the command palette.
        re_log::error!("No data to save!");
        return;
    };

    let title = if loop_selection.is_some() {
        "Save loop selection"
    } else {
        "Save"
    };

    if let Some(path) = rfd::FileDialog::new()
        .set_file_name("data.rrd")
        .set_title(title)
        .save_file()
    {
        let f = match save_database_to_file(store_db, path, loop_selection) {
            Ok(f) => f,
            Err(err) => {
                re_log::error!("File saving failed: {err}");
                return;
            }
        };
        if let Err(err) = app.background_tasks.spawn_file_saver(f) {
            // NOTE: Can only happen if saving through the command palette.
            re_log::error!("File saving failed: {err}");
        }
    }
}

/// Returns a closure that, when run, will save the contents of the current database
/// to disk, at the specified `path`.
///
/// If `time_selection` is specified, then only data for that specific timeline over that
/// specific time range will be accounted for.
#[cfg(not(target_arch = "wasm32"))]
fn save_database_to_file(
    store_db: &StoreDb,
    path: std::path::PathBuf,
    time_selection: Option<(re_data_store::Timeline, re_log_types::TimeRangeF)>,
) -> anyhow::Result<impl FnOnce() -> anyhow::Result<std::path::PathBuf>> {
    use re_arrow_store::TimeRange;

    re_tracing::profile_scope!("dump_messages");

    let begin_rec_msg = store_db
        .recording_msg()
        .map(|msg| LogMsg::SetStoreInfo(msg.clone()));

    let ent_op_msgs = store_db
        .iter_entity_op_msgs()
        .map(|msg| LogMsg::EntityPathOpMsg(store_db.store_id().clone(), msg.clone()))
        .collect_vec();

    let time_filter = time_selection.map(|(timeline, range)| {
        (
            timeline,
            TimeRange::new(range.min.floor(), range.max.ceil()),
        )
    });
    let data_msgs: Result<Vec<_>, _> = store_db
        .entity_db
        .data_store
        .to_data_tables(time_filter)
        .map(|table| {
            table
                .to_arrow_msg()
                .map(|msg| LogMsg::ArrowMsg(store_db.store_id().clone(), msg))
        })
        .collect();

    use anyhow::Context as _;
    let data_msgs = data_msgs.with_context(|| "Failed to export to data tables")?;

    let msgs = std::iter::once(begin_rec_msg)
        .flatten() // option
        .chain(ent_op_msgs)
        .chain(data_msgs);

    Ok(move || {
        re_tracing::profile_scope!("save_to_file");

        use anyhow::Context as _;
        let file = std::fs::File::create(path.as_path())
            .with_context(|| format!("Failed to create file at {path:?}"))?;

        let encoding_options = re_log_encoding::EncodingOptions::COMPRESSED;
        re_log_encoding::encoder::encode_owned(encoding_options, msgs, file)
            .map(|_| path)
            .context("Message encode")
    })
}<|MERGE_RESOLUTION|>--- conflicted
+++ resolved
@@ -117,19 +117,6 @@
     space_view_class_registry: SpaceViewClassRegistry,
 }
 
-<<<<<<< HEAD
-/// Add built-in space views to the registry.
-fn populate_space_view_class_registry_with_builtin(
-    space_view_class_registry: &mut SpaceViewClassRegistry,
-) -> Result<(), SpaceViewClassRegistryError> {
-    space_view_class_registry.add::<re_space_view_text::TextSpaceView>()?;
-    space_view_class_registry.add::<re_space_view_text_box::TextBoxSpaceView>()?;
-    space_view_class_registry.add::<re_space_view_spatial::SpatialSpaceView>()?;
-    Ok(())
-}
-
-=======
->>>>>>> 6d96d379
 impl App {
     /// Create a viewer that receives new log messages over time
     pub fn from_receiver(
@@ -215,48 +202,39 @@
         self.profiler = profiler;
     }
 
-<<<<<<< HEAD
+    pub fn build_info(&self) -> &re_build_info::BuildInfo {
+        &self.build_info
+    }
+
+    pub fn re_ui(&self) -> &re_ui::ReUi {
+        &self.re_ui
+    }
+
+    pub fn app_options(&self) -> &AppOptions {
+        self.state.app_options()
+    }
+
+    pub fn app_options_mut(&mut self) -> &mut AppOptions {
+        self.state.app_options_mut()
+    }
+
+    pub fn is_screenshotting(&self) -> bool {
+        self.screenshotter.is_screenshotting()
+    }
+
+    pub fn msg_receiver(&self) -> &Receiver<LogMsg> {
+        &self.rx
+    }
+
+    pub fn store_hub(&self) -> &crate::StoreHub {
+        &self.store_hub
+    }
+
     /// Adds a new space view class to the viewer.
     pub fn add_space_view_class<T: SpaceViewClass + Default + 'static>(
         &mut self,
     ) -> Result<(), SpaceViewClassRegistryError> {
         self.space_view_class_registry.add::<T>()
-=======
-    pub fn build_info(&self) -> &re_build_info::BuildInfo {
-        &self.build_info
->>>>>>> 6d96d379
-    }
-
-    pub fn re_ui(&self) -> &re_ui::ReUi {
-        &self.re_ui
-    }
-
-    pub fn app_options(&self) -> &AppOptions {
-        self.state.app_options()
-    }
-
-    pub fn app_options_mut(&mut self) -> &mut AppOptions {
-        self.state.app_options_mut()
-    }
-
-    pub fn is_screenshotting(&self) -> bool {
-        self.screenshotter.is_screenshotting()
-    }
-
-    pub fn msg_receiver(&self) -> &Receiver<LogMsg> {
-        &self.rx
-    }
-
-    pub fn store_hub(&self) -> &crate::StoreHub {
-        &self.store_hub
-    }
-
-    /// Adds a new space view class to the viewer.
-    pub fn add_space_view_class(
-        &mut self,
-        space_view_class: impl SpaceViewClass + 'static,
-    ) -> Result<(), SpaceViewClassRegistryError> {
-        self.space_view_class_registry.add(space_view_class)
     }
 
     fn check_keyboard_shortcuts(&mut self, egui_ctx: &egui::Context) {
@@ -962,8 +940,9 @@
 fn populate_space_view_class_registry_with_builtin(
     space_view_class_registry: &mut SpaceViewClassRegistry,
 ) -> Result<(), SpaceViewClassRegistryError> {
-    space_view_class_registry.add(re_space_view_text::TextSpaceView::default())?;
-    space_view_class_registry.add(re_space_view_text_box::TextBoxSpaceView::default())?;
+    space_view_class_registry.add::<re_space_view_text::TextSpaceView>()?;
+    space_view_class_registry.add::<re_space_view_text_box::TextBoxSpaceView>()?;
+    space_view_class_registry.add::<re_space_view_spatial::SpatialSpaceView>()?;
     Ok(())
 }
 

--- conflicted
+++ resolved
@@ -501,11 +501,7 @@
         #[cfg(not(target_arch = "wasm32"))]
         {
             if self.backend_handle.is_none() {
-<<<<<<< HEAD
-                self.backend_handle = App::spawn_backend();
-=======
                 self.backend_handle = App::spawn_backend(&self.python_path);
->>>>>>> 7172e263
             };
         }
 

use std::{any::Any, hash::Hash};

use ahash::HashMap;
use egui::NumExt as _;
use instant::Instant;
use itertools::Itertools as _;
use nohash_hasher::IntMap;
use poll_promise::Promise;

use re_arrow_store::{DataStoreConfig, DataStoreStats};
use re_data_store::log_db::LogDb;
use re_format::format_number;
use re_log_types::{ApplicationId, LogMsg, RecordingId};
use re_renderer::WgpuResourcePoolStatistics;
use re_smart_channel::Receiver;
use re_ui::{toasts, Command};

use crate::{
    app_icon::setup_app_icon,
    misc::{AppOptions, Caches, RecordingConfig, ViewerContext},
    ui::{data_ui::ComponentUiRegistry, Blueprint},
    viewer_analytics::ViewerAnalytics,
};

#[cfg(not(target_arch = "wasm32"))]
use re_log_types::TimeRangeF;

use super::app_icon::AppIconStatus;

const WATERMARK: bool = false; // Nice for recording media material

// ----------------------------------------------------------------------------

#[derive(Clone, Copy, Debug, PartialEq, Eq, Hash)]
enum TimeControlCommand {
    TogglePlayPause,
    StepBack,
    StepForward,
}

// ----------------------------------------------------------------------------

/// Settings set once at startup (e.g. via command-line options) and not serialized.
#[derive(Clone, Copy, Default)]
pub struct StartupOptions {
    pub memory_limit: re_memory::MemoryLimit,
    pub persist_state: bool,
}

// ----------------------------------------------------------------------------

#[cfg(not(target_arch = "wasm32"))]
const MIN_ZOOM_FACTOR: f32 = 0.2;
#[cfg(not(target_arch = "wasm32"))]
const MAX_ZOOM_FACTOR: f32 = 4.0;

/// The Rerun viewer as an [`eframe`] application.
pub struct App {
    build_info: re_build_info::BuildInfo,
    startup_options: StartupOptions,
    ram_limit_warner: re_memory::RamLimitWarner,
    re_ui: re_ui::ReUi,

    /// Listens to the local text log stream
    text_log_rx: std::sync::mpsc::Receiver<re_log::LogMsg>,

    component_ui_registry: ComponentUiRegistry,

    rx: Receiver<LogMsg>,

    /// Where the logs are stored.
    log_dbs: IntMap<RecordingId, LogDb>,

    /// What is serialized
    state: AppState,

    /// Set to `true` on Ctrl-C.
    shutdown: std::sync::Arc<std::sync::atomic::AtomicBool>,

    /// Pending background tasks, using `poll_promise`.
    pending_promises: HashMap<String, Promise<Box<dyn Any + Send>>>,

    /// Toast notifications.
    toasts: toasts::Toasts,

    memory_panel: crate::memory_panel::MemoryPanel,
    memory_panel_open: bool,

    latest_queue_interest: instant::Instant,

    /// Measures how long a frame takes to paint
    frame_time_history: egui::util::History<f32>,

    /// Commands to run at the end of the frame.
    pending_commands: Vec<Command>,
    cmd_palette: re_ui::CommandPalette,

    analytics: ViewerAnalytics,

    icon_status: AppIconStatus,
}

impl App {
    /// Create a viewer that receives new log messages over time
    pub fn from_receiver(
        build_info: re_build_info::BuildInfo,
        app_env: &crate::AppEnvironment,
        startup_options: StartupOptions,
        re_ui: re_ui::ReUi,
        storage: Option<&dyn eframe::Storage>,
        rx: Receiver<LogMsg>,
        shutdown: std::sync::Arc<std::sync::atomic::AtomicBool>,
    ) -> Self {
        let (logger, text_log_rx) = re_log::ChannelLogger::new(re_log::LevelFilter::Info);
        if re_log::add_boxed_logger(Box::new(logger)).is_err() {
            // This can happen when `rerun` crate users call `spawn`. TODO(emilk): make `spawn` spawn a new process.
            re_log::debug!(
                "re_log not initialized - we won't see any log messages as GUI notifications"
            );
        }

        let state: AppState = if startup_options.persist_state {
            storage
                .and_then(|storage| eframe::get_value(storage, eframe::APP_KEY))
                .unwrap_or_default()
        } else {
            AppState::default()
        };

        let mut analytics = ViewerAnalytics::new();
        analytics.on_viewer_started(&build_info, app_env);

        Self {
            build_info,
            startup_options,
            ram_limit_warner: re_memory::RamLimitWarner::warn_at_fraction_of_max(0.75),
            re_ui,
            text_log_rx,
            component_ui_registry: Default::default(),
            rx,
            log_dbs: Default::default(),
            state,
            shutdown,
            pending_promises: Default::default(),
            toasts: toasts::Toasts::new(),
            memory_panel: Default::default(),
            memory_panel_open: false,

            latest_queue_interest: instant::Instant::now(), // TODO(emilk): `Instant::MIN` when we have our own `Instant` that supports it.

            frame_time_history: egui::util::History::new(1..100, 0.5),

            pending_commands: Default::default(),
            cmd_palette: Default::default(),

            analytics,

            icon_status: AppIconStatus::NotSetTryAgain,
        }
    }

    #[cfg(not(target_arch = "wasm32"))]
    pub fn set_profiler(&mut self, profiler: crate::Profiler) {
        self.state.profiler = profiler;
    }

    /// Creates a promise with the specified name that will run `f` on a background
    /// thread using the `poll_promise` crate.
    ///
    /// Names can only be re-used once the promise with that name has finished running,
    /// otherwise an other is returned.
    // TODO(cmc): offer `spawn_async_promise` once we open save_file to the web
    #[cfg(not(target_arch = "wasm32"))]
    pub fn spawn_threaded_promise<F, T>(
        &mut self,
        name: impl Into<String>,
        f: F,
    ) -> anyhow::Result<()>
    where
        F: FnOnce() -> T + Send + 'static,
        T: Send + 'static,
    {
        let name = name.into();

        if self.pending_promises.contains_key(&name) {
            anyhow::bail!("there's already a promise {name:?} running!");
        }

        let f = move || Box::new(f()) as Box<dyn Any + Send>; // erase it
        let promise = Promise::spawn_thread(&name, f);

        self.pending_promises.insert(name, promise);

        Ok(())
    }

    /// Polls the promise with the given name.
    ///
    /// Returns `Some<T>` it it's ready, or `None` otherwise.
    ///
    /// Panics if `T` does not match the actual return value of the promise.
    pub fn poll_promise<T: Any>(&mut self, name: impl AsRef<str>) -> Option<T> {
        self.pending_promises
            .remove(name.as_ref())
            .and_then(|promise| match promise.try_take() {
                Ok(any) => Some(*any.downcast::<T>().unwrap()),
                Err(promise) => {
                    self.pending_promises
                        .insert(name.as_ref().to_owned(), promise);
                    None
                }
            })
    }

    /// Returns whether a promise with the given name is currently running.
    pub fn promise_exists(&mut self, name: impl AsRef<str>) -> bool {
        self.pending_promises.contains_key(name.as_ref())
    }

    fn check_keyboard_shortcuts(&mut self, egui_ctx: &egui::Context) {
        if let Some(cmd) = Command::listen_for_kb_shortcut(egui_ctx) {
            self.pending_commands.push(cmd);
        }
    }

    #[cfg(not(target_arch = "wasm32"))]
    fn loop_selection(&self) -> Option<(re_data_store::Timeline, TimeRangeF)> {
        self.state
            .recording_configs
            .get(&self.state.selected_rec_id)
            // is there an active loop selection?
            .and_then(|rec_cfg| {
                rec_cfg
                    .time_ctrl
                    .loop_selection()
                    .map(|q| (*rec_cfg.time_ctrl.timeline(), q))
            })
    }

    fn run_pending_commands(&mut self, egui_ctx: &egui::Context, frame: &mut eframe::Frame) {
        let commands = self.pending_commands.drain(..).collect_vec();
        for cmd in commands {
            self.run_command(cmd, frame, egui_ctx);
        }
    }

    fn run_command(&mut self, cmd: Command, _frame: &mut eframe::Frame, egui_ctx: &egui::Context) {
        let is_narrow_screen = egui_ctx.screen_rect().width() < 600.0; // responsive ui for mobiles etc

        match cmd {
            #[cfg(not(target_arch = "wasm32"))]
            Command::Save => {
                save(self, None);
            }
            #[cfg(not(target_arch = "wasm32"))]
            Command::SaveSelection => {
                save(self, self.loop_selection());
            }
            #[cfg(not(target_arch = "wasm32"))]
            Command::Open => {
                open(self);
            }
            #[cfg(not(target_arch = "wasm32"))]
            Command::Quit => {
                _frame.close();
            }

            Command::ResetViewer => {
                self.reset(egui_ctx);
            }

            #[cfg(not(target_arch = "wasm32"))]
            Command::OpenProfiler => {
                self.state.profiler.start();
            }

            Command::ToggleMemoryPanel => {
                self.memory_panel_open ^= true;
            }
            Command::ToggleBlueprintPanel => {
                let blueprint = self.blueprint_mut(egui_ctx);
                blueprint.blueprint_panel_expanded ^= true;

                // Only one of blueprint or selection panel can be open at a time on mobile:
                if is_narrow_screen && blueprint.blueprint_panel_expanded {
                    blueprint.selection_panel_expanded = false;
                }
            }
            Command::ToggleSelectionPanel => {
                let blueprint = self.blueprint_mut(egui_ctx);
                blueprint.selection_panel_expanded ^= true;

                // Only one of blueprint or selection panel can be open at a time on mobile:
                if is_narrow_screen && blueprint.selection_panel_expanded {
                    blueprint.blueprint_panel_expanded = false;
                }
            }
            Command::ToggleTimePanel => {
                self.blueprint_mut(egui_ctx).time_panel_expanded ^= true;
            }

            #[cfg(not(target_arch = "wasm32"))]
            Command::ToggleFullscreen => {
                _frame.set_fullscreen(!_frame.info().window_info.fullscreen);
            }
            #[cfg(not(target_arch = "wasm32"))]
            Command::ZoomIn => {
                self.state.app_options.zoom_factor += 0.1;
            }
            #[cfg(not(target_arch = "wasm32"))]
            Command::ZoomOut => {
                self.state.app_options.zoom_factor -= 0.1;
            }
            #[cfg(not(target_arch = "wasm32"))]
            Command::ZoomReset => {
                self.state.app_options.zoom_factor = 1.0;
            }

            Command::SelectionPrevious => {
                let state = &mut self.state;
                if let Some(rec_cfg) = state.recording_configs.get_mut(&state.selected_rec_id) {
                    rec_cfg.selection_state.select_previous();
                }
            }
            Command::SelectionNext => {
                let state = &mut self.state;
                if let Some(rec_cfg) = state.recording_configs.get_mut(&state.selected_rec_id) {
                    rec_cfg.selection_state.select_next();
                }
            }
            Command::ToggleCommandPalette => {
                self.cmd_palette.toggle();
            }

            Command::PlaybackTogglePlayPause => {
                self.run_time_control_command(TimeControlCommand::TogglePlayPause);
            }
            Command::PlaybackStepBack => {
                self.run_time_control_command(TimeControlCommand::StepBack);
            }
            Command::PlaybackStepForward => {
                self.run_time_control_command(TimeControlCommand::StepForward);
            }
        }
    }

    fn run_time_control_command(&mut self, command: TimeControlCommand) {
        let rec_id = self.state.selected_rec_id;
        let Some(rec_cfg) = self.state.recording_configs.get_mut(&rec_id) else {return;};
        let time_ctrl = &mut rec_cfg.time_ctrl;

        let Some(log_db) = self.log_dbs.get(&rec_id) else { return };
        let times_per_timeline = log_db.times_per_timeline();

        match command {
            TimeControlCommand::TogglePlayPause => {
                time_ctrl.toggle_play_pause(times_per_timeline);
            }
            TimeControlCommand::StepBack => {
                time_ctrl.step_time_back(times_per_timeline);
            }
            TimeControlCommand::StepForward => {
                time_ctrl.step_time_fwd(times_per_timeline);
            }
        }
    }

    fn selected_app_id(&self) -> ApplicationId {
        if let Some(log_db) = self.log_dbs.get(&self.state.selected_rec_id) {
            log_db
                .recording_info()
                .map_or_else(ApplicationId::unknown, |rec_info| {
                    rec_info.application_id.clone()
                })
        } else {
            ApplicationId::unknown()
        }
    }

    fn blueprint_mut(&mut self, egui_ctx: &egui::Context) -> &mut Blueprint {
        let selected_app_id = self.selected_app_id();
        self.state
            .blueprints
            .entry(selected_app_id)
            .or_insert_with(|| Blueprint::new(egui_ctx))
    }

    fn memory_panel_ui(
        &mut self,
        ui: &mut egui::Ui,
        gpu_resource_stats: &WgpuResourcePoolStatistics,
        store_config: &DataStoreConfig,
        store_stats: &DataStoreStats,
    ) {
        let frame = egui::Frame {
            fill: ui.visuals().panel_fill,
            ..self.re_ui.bottom_panel_frame()
        };

        egui::TopBottomPanel::bottom("memory_panel")
            .default_height(300.0)
            .resizable(true)
            .frame(frame)
            .show_animated_inside(ui, self.memory_panel_open, |ui| {
                self.memory_panel.ui(
                    ui,
                    &self.startup_options.memory_limit,
                    gpu_resource_stats,
                    store_config,
                    store_stats,
                );
            });
    }
}

impl eframe::App for App {
    fn clear_color(&self, _visuals: &egui::Visuals) -> [f32; 4] {
        [0.0; 4] // transparent so we can get rounded corners when doing [`re_ui::CUSTOM_WINDOW_DECORATIONS`]
    }

    fn save(&mut self, storage: &mut dyn eframe::Storage) {
        if self.startup_options.persist_state {
            eframe::set_value(storage, eframe::APP_KEY, &self.state);
        }
    }

    fn update(&mut self, egui_ctx: &egui::Context, frame: &mut eframe::Frame) {
        let frame_start = Instant::now();

        if self.startup_options.memory_limit.limit.is_none() {
            // we only warn about high memory usage if the user hasn't specified a limit
            self.ram_limit_warner.update();
        }

        if self.icon_status == AppIconStatus::NotSetTryAgain {
            self.icon_status = setup_app_icon();
        }

        if self.shutdown.load(std::sync::atomic::Ordering::Relaxed) {
            #[cfg(not(target_arch = "wasm32"))]
            frame.close();
            return;
        }

        #[cfg(not(target_arch = "wasm32"))]
        {
            // Ensure zoom factor is sane and in 10% steps at all times before applying it.
            {
                let mut zoom_factor = self.state.app_options.zoom_factor;
                zoom_factor = zoom_factor.clamp(MIN_ZOOM_FACTOR, MAX_ZOOM_FACTOR);
                zoom_factor = (zoom_factor * 10.).round() / 10.;
                self.state.app_options.zoom_factor = zoom_factor;
            }

            // Apply zoom factor on top of natively reported pixel per point.
            let pixels_per_point = frame.info().native_pixels_per_point.unwrap_or(1.0)
                * self.state.app_options.zoom_factor;
            egui_ctx.set_pixels_per_point(pixels_per_point);
        }

        // TODO(andreas): store the re_renderer somewhere else.
        let gpu_resource_stats = {
            let egui_renderer = {
                let render_state = frame.wgpu_render_state().unwrap();
                &mut render_state.renderer.read()
            };
            let render_ctx = egui_renderer
                .paint_callback_resources
                .get::<re_renderer::RenderContext>()
                .unwrap();

            // Query statistics before begin_frame as this might be more accurate if there's resources that we recreate every frame.
            render_ctx.gpu_resources.statistics()
        };

        let store_config = self.log_db().entity_db.data_store.config().clone();
        let store_stats = DataStoreStats::from_store(&self.log_db().entity_db.data_store);

        // do first, before doing too many allocations
        self.memory_panel.update(&gpu_resource_stats, &store_stats);

        self.check_keyboard_shortcuts(egui_ctx);

        self.purge_memory_if_needed();

        self.state.cache.begin_frame();

        self.show_text_logs_as_notifications();
        self.receive_messages(egui_ctx);

        self.cleanup();

        file_saver_progress_ui(egui_ctx, self); // toasts for background file saver

        let mut main_panel_frame = egui::Frame::default();
        if re_ui::CUSTOM_WINDOW_DECORATIONS {
            // Add some margin so that we can later paint an outline around it all.
            main_panel_frame.inner_margin = 1.0.into();
        }
        egui::CentralPanel::default()
            .frame(main_panel_frame)
            .show(egui_ctx, |ui| {
                paint_background_fill(ui);

                warning_panel(&self.re_ui, ui, frame);

                top_panel(ui, frame, self, &gpu_resource_stats);

                self.memory_panel_ui(ui, &gpu_resource_stats, &store_config, &store_stats);

                let log_db = self.log_dbs.entry(self.state.selected_rec_id).or_default();
                let selected_app_id = log_db
                    .recording_info()
                    .map_or_else(ApplicationId::unknown, |rec_info| {
                        rec_info.application_id.clone()
                    });
                let blueprint = self
                    .state
                    .blueprints
                    .entry(selected_app_id)
                    .or_insert_with(|| Blueprint::new(egui_ctx));

                recording_config_entry(
                    &mut self.state.recording_configs,
                    self.state.selected_rec_id,
                    self.rx.source(),
                    log_db,
                )
                .selection_state
                .on_frame_start(blueprint);

                {
                    // TODO(andreas): store the re_renderer somewhere else.
                    let egui_renderer = {
                        let render_state = frame.wgpu_render_state().unwrap();
                        &mut render_state.renderer.write()
                    };
                    let render_ctx = egui_renderer
                        .paint_callback_resources
                        .get_mut::<re_renderer::RenderContext>()
                        .unwrap();
                    render_ctx.begin_frame();

                    if log_db.is_empty() {
                        wait_screen_ui(ui, &self.rx);
                    } else {
                        self.state.show(
                            ui,
                            render_ctx,
                            log_db,
                            &self.re_ui,
                            &self.component_ui_registry,
                            self.rx.source(),
                        );
                    }

                    render_ctx.before_submit();
                }
            });

        if re_ui::CUSTOM_WINDOW_DECORATIONS {
            // Paint the main window frame on top of everything else
            paint_native_window_frame(egui_ctx);
        }

        self.handle_dropping_files(egui_ctx);
        self.toasts.show(egui_ctx);

        if let Some(cmd) = self.cmd_palette.show(egui_ctx) {
            self.pending_commands.push(cmd);
        }

        self.run_pending_commands(egui_ctx, frame);

        self.frame_time_history.add(
            egui_ctx.input(|i| i.time),
            frame_start.elapsed().as_secs_f32(),
        );
    }
}

fn paint_background_fill(ui: &mut egui::Ui) {
    // This is required because the streams view (time panel)
    // has rounded top corners, which leaves a gap.
    // So we fill in that gap (and other) here.
    // Of course this does some over-draw, but we have to live with that.

    ui.painter().rect_filled(
        ui.ctx().screen_rect().shrink(0.5),
        re_ui::ReUi::native_window_rounding(),
        ui.visuals().panel_fill,
    );
}

fn paint_native_window_frame(egui_ctx: &egui::Context) {
    let painter = egui::Painter::new(
        egui_ctx.clone(),
        egui::LayerId::new(egui::Order::TOP, egui::Id::new("native_window_frame")),
        egui::Rect::EVERYTHING,
    );

    let stroke = egui::Stroke::new(1.0, egui::Color32::from_gray(42)); // from figma 2022-02-06

    painter.rect_stroke(
        egui_ctx.screen_rect().shrink(0.5),
        re_ui::ReUi::native_window_rounding(),
        stroke,
    );
}

fn wait_screen_ui(ui: &mut egui::Ui, rx: &Receiver<LogMsg>) {
    ui.centered_and_justified(|ui| {
        fn ready_and_waiting(ui: &mut egui::Ui, txt: &str) {
            let style = ui.style();
            let mut layout_job = egui::text::LayoutJob::default();
            layout_job.append(
                "Ready",
                0.0,
                egui::TextFormat::simple(
                    egui::TextStyle::Heading.resolve(style),
                    style.visuals.strong_text_color(),
                ),
            );
            layout_job.append(
                &format!("\n\n{txt}"),
                0.0,
                egui::TextFormat::simple(
                    egui::TextStyle::Body.resolve(style),
                    style.visuals.text_color(),
                ),
            );
            layout_job.halign = egui::Align::Center;
            ui.label(layout_job);
        }

        match rx.source() {
            re_smart_channel::Source::File { path } => {
                ui.strong(format!("Loading {}…", path.display()));
            }
            re_smart_channel::Source::RrdHttpStream { url } => {
                ui.strong(format!("Loading {url}…"));
            }
            re_smart_channel::Source::RrdWebEventListener => {
                ready_and_waiting(ui, "Waiting for logging data…");
            }
            re_smart_channel::Source::Sdk => {
                ready_and_waiting(ui, "Waiting for logging data from SDK");
            }
            re_smart_channel::Source::WsClient { ws_server_url } => {
                // TODO(emilk): it would be even better to know whether or not we are connected, or are attempting to connect
                ready_and_waiting(ui, &format!("Waiting for data from {ws_server_url}"));
            }
            re_smart_channel::Source::TcpServer { port } => {
                ready_and_waiting(ui, &format!("Listening on port {port}"));
            }
        };
    });
}

impl App {
    /// Show recent text log messages to the user as toast notifications.
    fn show_text_logs_as_notifications(&mut self) {
        crate::profile_function!();

        while let Ok(re_log::LogMsg { level, target, msg }) = self.text_log_rx.try_recv() {
            let is_rerun_crate = target.starts_with("rerun") || target.starts_with("re_");
            if !is_rerun_crate {
                continue;
            }

            let kind = match level {
                re_log::Level::Error => toasts::ToastKind::Error,
                re_log::Level::Warn => toasts::ToastKind::Warning,
                re_log::Level::Info => toasts::ToastKind::Info,
                re_log::Level::Debug | re_log::Level::Trace => {
                    continue; // too spammy
                }
            };

            self.toasts.add(toasts::Toast {
                kind,
                text: msg,
                options: toasts::ToastOptions::with_ttl_in_seconds(4.0),
            });
        }
    }

    fn receive_messages(&mut self, egui_ctx: &egui::Context) {
        crate::profile_function!();

        let start = instant::Instant::now();

        while let Ok(msg) = self.rx.try_recv() {
            // All messages except [`LogMsg::GoodBye`] should have an associated recording id
            if let Some(recording_id) = msg.recording_id() {
                let is_new_recording = if let LogMsg::BeginRecordingMsg(msg) = &msg {
                    re_log::debug!("Opening a new recording: {:?}", msg.info);
                    self.state.selected_rec_id = msg.info.recording_id;
                    true
                } else {
                    false
                };

                let log_db = self.log_dbs.entry(*recording_id).or_default();

                if log_db.data_source.is_none() {
                    log_db.data_source = Some(self.rx.source().clone());
                }

                if let Err(err) = log_db.add(&msg) {
                    re_log::error!("Failed to add incoming msg: {err}");
                };

                if is_new_recording {
                    // Do analytics after ingesting the new message,
                    // because thats when the `log_db.recording_info` is set,
                    // which we use in the analytics call.
                    self.analytics.on_open_recording(log_db);
                }

                if start.elapsed() > instant::Duration::from_millis(10) {
                    egui_ctx.request_repaint(); // make sure we keep receiving messages asap
                    break; // don't block the main thread for too long
                }
            }
        }
    }

    fn cleanup(&mut self) {
        crate::profile_function!();

        self.log_dbs.retain(|_, log_db| !log_db.is_empty());

        if !self.log_dbs.contains_key(&self.state.selected_rec_id) {
            self.state.selected_rec_id = self.log_dbs.keys().next().cloned().unwrap_or_default();
        }

        self.state
            .recording_configs
            .retain(|recording_id, _| self.log_dbs.contains_key(recording_id));

        if self.state.blueprints.len() > 100 {
            re_log::debug!("Pruning blueprints…");

            let used_app_ids: std::collections::HashSet<ApplicationId> = self
                .log_dbs
                .values()
                .filter_map(|log_db| {
                    log_db
                        .recording_info()
                        .map(|recording_info| recording_info.application_id.clone())
                })
                .collect();

            self.state
                .blueprints
                .retain(|application_id, _| used_app_ids.contains(application_id));
        }
    }

    fn purge_memory_if_needed(&mut self) {
        crate::profile_function!();

        fn format_limit(limit: Option<i64>) -> String {
            if let Some(bytes) = limit {
                format_bytes(bytes as _)
            } else {
                "∞".to_owned()
            }
        }

        use re_format::format_bytes;
        use re_memory::MemoryUse;

        let limit = self.startup_options.memory_limit;
        let mem_use_before = MemoryUse::capture();

        if let Some(minimum_fraction_to_purge) = limit.is_exceeded_by(&mem_use_before) {
            let fraction_to_purge = (minimum_fraction_to_purge + 0.2).clamp(0.25, 1.0);

            re_log::debug!("RAM limit: {}", format_limit(limit.limit));
            if let Some(resident) = mem_use_before.resident {
                re_log::debug!("Resident: {}", format_bytes(resident as _),);
            }
            if let Some(counted) = mem_use_before.counted {
                re_log::debug!("Counted: {}", format_bytes(counted as _));
            }

            {
                crate::profile_scope!("pruning");
                if let Some(counted) = mem_use_before.counted {
                    re_log::debug!(
                        "Attempting to purge {:.1}% of used RAM ({})…",
                        100.0 * fraction_to_purge,
                        format_bytes(counted as f64 * fraction_to_purge as f64)
                    );
                }
                for log_db in self.log_dbs.values_mut() {
                    log_db.purge_fraction_of_ram(fraction_to_purge);
                }
                self.state.cache.purge_memory();
            }

            let mem_use_after = MemoryUse::capture();

            let freed_memory = mem_use_before - mem_use_after;

            if let (Some(counted_before), Some(counted_diff)) =
                (mem_use_before.counted, freed_memory.counted)
            {
                re_log::debug!(
                    "Freed up {} ({:.1}%)",
                    format_bytes(counted_diff as _),
                    100.0 * counted_diff as f32 / counted_before as f32
                );
            }

            self.memory_panel.note_memory_purge();
        }
    }

    /// Reset the viewer to how it looked the first time you ran it.
    fn reset(&mut self, egui_ctx: &egui::Context) {
        let selected_rec_id = self.state.selected_rec_id;

        self.state = Default::default();
        self.state.selected_rec_id = selected_rec_id;

        // Keep the style:
        let style = egui_ctx.style();
        egui_ctx.memory_mut(|mem| *mem = Default::default());
        egui_ctx.set_style((*style).clone());
    }

    /// Do we have an open `LogDb` that is non-empty?
    fn log_db_is_nonempty(&self) -> bool {
        self.log_dbs
            .get(&self.state.selected_rec_id)
            .map_or(false, |log_db| !log_db.is_empty())
    }

    fn log_db(&mut self) -> &mut LogDb {
        self.log_dbs.entry(self.state.selected_rec_id).or_default()
    }

    fn show_log_db(&mut self, log_db: LogDb) {
        self.analytics.on_open_recording(&log_db);
        self.state.selected_rec_id = log_db.recording_id();
        self.log_dbs.insert(log_db.recording_id(), log_db);
    }

    fn handle_dropping_files(&mut self, egui_ctx: &egui::Context) {
        preview_files_being_dropped(egui_ctx);

        // Collect dropped files:
        if egui_ctx.input(|i| i.raw.dropped_files.len()) > 2 {
            rfd::MessageDialog::new()
                .set_level(rfd::MessageLevel::Error)
                .set_description("Can only load one file at a time")
                .show();
        }
        if let Some(file) = egui_ctx.input(|i| i.raw.dropped_files.first().cloned()) {
            if let Some(bytes) = &file.bytes {
                let mut bytes: &[u8] = &(*bytes)[..];
                if let Some(log_db) = load_file_contents(&file.name, &mut bytes) {
                    self.show_log_db(log_db);

                    #[allow(clippy::needless_return)] // false positive on wasm32
                    return;
                }
            }

            #[cfg(not(target_arch = "wasm32"))]
            if let Some(path) = &file.path {
                if let Some(log_db) = load_file_path(path) {
                    self.show_log_db(log_db);
                }
            }
        }
    }
}

fn preview_files_being_dropped(egui_ctx: &egui::Context) {
    use egui::{Align2, Color32, Id, LayerId, Order, TextStyle};

    // Preview hovering files:
    if !egui_ctx.input(|i| i.raw.hovered_files.is_empty()) {
        use std::fmt::Write as _;

        let mut text = "Drop to load:\n".to_owned();
        egui_ctx.input(|input| {
            for file in &input.raw.hovered_files {
                if let Some(path) = &file.path {
                    write!(text, "\n{}", path.display()).ok();
                } else if !file.mime.is_empty() {
                    write!(text, "\n{}", file.mime).ok();
                }
            }
        });

        let painter =
            egui_ctx.layer_painter(LayerId::new(Order::Foreground, Id::new("file_drop_target")));

        let screen_rect = egui_ctx.screen_rect();
        painter.rect_filled(screen_rect, 0.0, Color32::from_black_alpha(192));
        painter.text(
            screen_rect.center(),
            Align2::CENTER_CENTER,
            text,
            TextStyle::Body.resolve(&egui_ctx.style()),
            Color32::WHITE,
        );
    }
}

// ------------------------------------------------------------------------------------

#[derive(Copy, Clone, Default, PartialEq, Eq, serde::Deserialize, serde::Serialize)]
enum PanelSelection {
    #[default]
    Viewport,
}

#[derive(Default, serde::Deserialize, serde::Serialize)]
#[serde(default)]
struct AppState {
    /// Global options for the whole viewer.
    app_options: AppOptions,

    /// Things that need caching.
    #[serde(skip)]
    cache: Caches,

    selected_rec_id: RecordingId,

    /// Configuration for the current recording (found in [`LogDb`]).
    recording_configs: IntMap<RecordingId, RecordingConfig>,

    blueprints: HashMap<ApplicationId, crate::ui::Blueprint>,

    /// Which view panel is currently being shown
    panel_selection: PanelSelection,

    selection_panel: crate::selection_panel::SelectionPanel,
    time_panel: crate::time_panel::TimePanel,

    #[cfg(not(target_arch = "wasm32"))]
    #[serde(skip)]
    profiler: crate::Profiler,
}

impl AppState {
    #[allow(clippy::too_many_arguments)]
    fn show(
        &mut self,
        ui: &mut egui::Ui,
        render_ctx: &mut re_renderer::RenderContext,
        log_db: &LogDb,
        re_ui: &re_ui::ReUi,
        component_ui_registry: &ComponentUiRegistry,
        data_source: &re_smart_channel::Source,
    ) {
        crate::profile_function!();

        let Self {
            app_options: options,
            cache,
            selected_rec_id,
            recording_configs,
            panel_selection,
            blueprints,
            selection_panel,
            time_panel,
            #[cfg(not(target_arch = "wasm32"))]
                profiler: _,
        } = self;

        let rec_cfg =
            recording_config_entry(recording_configs, *selected_rec_id, data_source, log_db);
        let selected_app_id = log_db
            .recording_info()
            .map_or_else(ApplicationId::unknown, |rec_info| {
                rec_info.application_id.clone()
            });

        let mut ctx = ViewerContext {
            app_options: options,
            cache,
            component_ui_registry,
            log_db,
            rec_cfg,
            re_ui,
            render_ctx,
        };

        let blueprint = blueprints
            .entry(selected_app_id.clone())
            .or_insert_with(|| Blueprint::new(ui.ctx()));
        time_panel.show_panel(&mut ctx, blueprint, ui);
        selection_panel.show_panel(&mut ctx, ui, blueprint);

        let central_panel_frame = egui::Frame {
            fill: ui.style().visuals.panel_fill,
            inner_margin: egui::Margin::same(0.0),
            ..Default::default()
        };

        egui::CentralPanel::default()
            .frame(central_panel_frame)
            .show_inside(ui, |ui| match *panel_selection {
                PanelSelection::Viewport => blueprints
                    .entry(selected_app_id)
                    .or_insert_with(|| Blueprint::new(ui.ctx()))
                    .blueprint_panel_and_viewport(&mut ctx, ui),
            });

        // move time last, so we get to see the first data first!
        ctx.rec_cfg
            .time_ctrl
            .move_time(ui.ctx(), log_db.times_per_timeline());

        if WATERMARK {
            re_ui.paint_watermark();
        }
    }
}

fn warning_panel(re_ui: &re_ui::ReUi, ui: &mut egui::Ui, frame: &mut eframe::Frame) {
    // We have not yet optimized the UI experience for mobile. Show a warning banner
    // with a link to the tracking issue.

    // Although this banner is applicable to IOS / Android generically without limit to web
    // There is a small issue in egui where Windows native currently reports as android.
    // TODO(jleibs): Remove the is_web gate once https://github.com/emilk/egui/pull/2832 has landed.
    if frame.is_web()
        && (ui.ctx().os() == egui::os::OperatingSystem::IOS
            || ui.ctx().os() == egui::os::OperatingSystem::Android)
    {
        let frame = egui::Frame {
            fill: ui.visuals().panel_fill,
            ..re_ui.bottom_panel_frame()
        };

        egui::TopBottomPanel::bottom("warning_panel")
            .resizable(false)
            .frame(frame)
            .show_inside(ui, |ui| {
                ui.centered_and_justified(|ui| {
                    let text =
                        re_ui.warning_text("Mobile OSes are not yet supported. Click for details.");
                    ui.hyperlink_to(text, "https://github.com/rerun-io/rerun/issues/1672");
                });
            });
    }
}

fn top_panel(
    ui: &mut egui::Ui,
    frame: &mut eframe::Frame,
    app: &mut App,
    gpu_resource_stats: &WgpuResourcePoolStatistics,
) {
    crate::profile_function!();

    let native_pixels_per_point = frame.info().native_pixels_per_point;
    let fullscreen = {
        #[cfg(target_arch = "wasm32")]
        {
            false
        }
        #[cfg(not(target_arch = "wasm32"))]
        {
            frame.info().window_info.fullscreen
        }
    };
    let top_bar_style = app.re_ui.top_bar_style(native_pixels_per_point, fullscreen);

    egui::TopBottomPanel::top("top_bar")
        .frame(app.re_ui.top_panel_frame())
        .exact_height(top_bar_style.height)
        .show_inside(ui, |ui| {
            let _response = egui::menu::bar(ui, |ui| {
                ui.set_height(top_bar_style.height);
                ui.add_space(top_bar_style.indent);

                top_bar_ui(ui, frame, app, gpu_resource_stats);
            })
            .response;

            #[cfg(not(target_arch = "wasm32"))]
            if !re_ui::NATIVE_WINDOW_BAR {
                let title_bar_response = _response.interact(egui::Sense::click());
                if title_bar_response.double_clicked() {
                    frame.set_maximized(!frame.info().window_info.maximized);
                } else if title_bar_response.is_pointer_button_down_on() {
                    frame.drag_window();
                }
            }
        });
}

fn rerun_menu_button_ui(ui: &mut egui::Ui, frame: &mut eframe::Frame, app: &mut App) {
    // let desired_icon_height = ui.max_rect().height() - 2.0 * ui.spacing_mut().button_padding.y;
    let desired_icon_height = ui.max_rect().height() - 4.0; // TODO(emilk): figure out this fudge
    let desired_icon_height = desired_icon_height.at_most(28.0); // figma size 2023-02-03

    let icon_image = app.re_ui.icon_image(&re_ui::icons::RERUN_MENU);
    let image_size = icon_image.size_vec2() * (desired_icon_height / icon_image.size_vec2().y);
    let texture_id = icon_image.texture_id(ui.ctx());

    ui.menu_image_button(texture_id, image_size, |ui| {
        ui.set_min_width(220.0);
        let spacing = 12.0;

        ui.menu_button("About", |ui| about_rerun_ui(ui, &app.build_info));

        main_view_selector_ui(ui, app);

        ui.add_space(spacing);

        Command::ToggleCommandPalette.menu_button_ui(ui, &mut app.pending_commands);

        ui.add_space(spacing);

        #[cfg(not(target_arch = "wasm32"))]
        {
            Command::Open.menu_button_ui(ui, &mut app.pending_commands);

            save_buttons_ui(ui, app);

            ui.add_space(spacing);

            // On the web the browser controls the zoom
            let zoom_factor = app.state.app_options.zoom_factor;
            ui.weak(format!("Zoom {:.0}%", zoom_factor * 100.0))
                .on_hover_text("The zoom factor applied on top of the OS scaling factor.");
            Command::ZoomIn.menu_button_ui(ui, &mut app.pending_commands);
            Command::ZoomOut.menu_button_ui(ui, &mut app.pending_commands);
            ui.add_enabled_ui(zoom_factor != 1.0, |ui| {
                Command::ZoomReset.menu_button_ui(ui, &mut app.pending_commands)
            });

            Command::ToggleFullscreen.menu_button_ui(ui, &mut app.pending_commands);

            ui.add_space(spacing);
        }

        {
            Command::ResetViewer.menu_button_ui(ui, &mut app.pending_commands);

            #[cfg(not(target_arch = "wasm32"))]
            Command::OpenProfiler.menu_button_ui(ui, &mut app.pending_commands);

            Command::ToggleMemoryPanel.menu_button_ui(ui, &mut app.pending_commands);
        }

        ui.add_space(spacing);

        ui.menu_button("Recordings", |ui| {
            recordings_menu(ui, app);
        });

        ui.menu_button("Options", |ui| {
            options_menu_ui(ui, frame, &mut app.state.app_options);
        });

        ui.add_space(spacing);
        ui.hyperlink_to(
            "Help",
            "https://www.rerun.io/docs/getting-started/viewer-walkthrough",
        );

        #[cfg(not(target_arch = "wasm32"))]
        {
            ui.add_space(spacing);
            Command::Quit.menu_button_ui(ui, &mut app.pending_commands);
        }
    });
}

fn about_rerun_ui(ui: &mut egui::Ui, build_info: &re_build_info::BuildInfo) {
    let re_build_info::BuildInfo {
        crate_name,
        version,
        rustc_version,
        llvm_version,
        git_hash,
        git_branch: _,
        is_in_rerun_workspace: _,
        target_triple,
        datetime,
    } = *build_info;

    ui.style_mut().wrap = Some(false);

    let rustc_version = if rustc_version.is_empty() {
        "unknown"
    } else {
        rustc_version
    };

    let llvm_version = if llvm_version.is_empty() {
        "unknown"
    } else {
        llvm_version
    };

    let short_git_hash = &git_hash[..std::cmp::min(git_hash.len(), 7)];

    ui.label(format!(
        "{crate_name} {version} ({short_git_hash})\n\
        {target_triple}\n\
        rustc {rustc_version}\n\
        LLVM {llvm_version}\n\
        Built {datetime}",
    ));

    ui.add_space(12.0);
    ui.hyperlink_to("www.rerun.io", "https://www.rerun.io/");
}

fn top_bar_ui(
    ui: &mut egui::Ui,
    frame: &mut eframe::Frame,
    app: &mut App,
    gpu_resource_stats: &WgpuResourcePoolStatistics,
) {
    rerun_menu_button_ui(ui, frame, app);

    if app.state.app_options.show_metrics {
        ui.separator();
        frame_time_label_ui(ui, app);
        memory_use_label_ui(ui, gpu_resource_stats);
        input_latency_label_ui(ui, app);
    }

    if let Some(log_db) = app.log_dbs.get(&app.state.selected_rec_id) {
        ui.with_layout(egui::Layout::right_to_left(egui::Align::Center), |ui| {
            let selected_app_id = log_db
                .recording_info()
                .map_or_else(ApplicationId::unknown, |rec_info| {
                    rec_info.application_id.clone()
                });

            let blueprint = app
                .state
                .blueprints
                .entry(selected_app_id)
                .or_insert_with(|| Blueprint::new(ui.ctx()));

            // From right-to-left:

            if re_ui::CUSTOM_WINDOW_DECORATIONS && !cfg!(target_arch = "wasm32") {
                ui.add_space(8.0);
                #[cfg(not(target_arch = "wasm32"))]
                re_ui::native_window_buttons_ui(frame, ui);
                ui.separator();
            } else {
                // Make the first button the same distance form the side as from the top,
                // no matter how high the top bar is.
                let extra_margin = (ui.available_height() - 24.0) / 2.0;
                ui.add_space(extra_margin);
            }

            let mut selection_panel_expanded = blueprint.selection_panel_expanded;
            if app
                .re_ui
                .medium_icon_toggle_button(
                    ui,
                    &re_ui::icons::RIGHT_PANEL_TOGGLE,
                    &mut selection_panel_expanded,
                )
                .on_hover_text(format!(
                    "Toggle Selection View{}",
                    Command::ToggleSelectionPanel.format_shortcut_tooltip_suffix(ui.ctx())
                ))
                .clicked()
            {
                app.pending_commands.push(Command::ToggleSelectionPanel);
            }

            let mut time_panel_expanded = blueprint.time_panel_expanded;
            if app
                .re_ui
                .medium_icon_toggle_button(
                    ui,
                    &re_ui::icons::BOTTOM_PANEL_TOGGLE,
                    &mut time_panel_expanded,
                )
                .on_hover_text(format!(
                    "Toggle Timeline View{}",
                    Command::ToggleTimePanel.format_shortcut_tooltip_suffix(ui.ctx())
                ))
                .clicked()
            {
                app.pending_commands.push(Command::ToggleTimePanel);
            }

            let mut blueprint_panel_expanded = blueprint.blueprint_panel_expanded;
            if app
                .re_ui
                .medium_icon_toggle_button(
                    ui,
                    &re_ui::icons::LEFT_PANEL_TOGGLE,
                    &mut blueprint_panel_expanded,
                )
                .on_hover_text(format!(
                    "Toggle Blueprint View{}",
                    Command::ToggleBlueprintPanel.format_shortcut_tooltip_suffix(ui.ctx())
                ))
                .clicked()
            {
                app.pending_commands.push(Command::ToggleBlueprintPanel);
            }

            if cfg!(debug_assertions) && app.state.app_options.show_metrics {
                ui.vertical_centered(|ui| {
                    ui.style_mut().wrap = Some(false);
                    ui.add_space(6.0); // TODO(emilk): in egui, add a proper way of centering a single widget in a UI.
                    egui::warn_if_debug_build(ui);
                });
            }
        });
    }
}

fn frame_time_label_ui(ui: &mut egui::Ui, app: &mut App) {
    if let Some(frame_time) = app.frame_time_history.average() {
        let ms = frame_time * 1e3;

        let visuals = ui.visuals();
        let color = if ms < 15.0 {
            visuals.weak_text_color()
        } else {
            visuals.warn_fg_color
        };

        // we use monospace so the width doesn't fluctuate as the numbers change.
        let text = format!("{ms:.1} ms");
        ui.label(egui::RichText::new(text).monospace().color(color))
            .on_hover_text("CPU time used by Rerun Viewer each frame. Lower is better.");
    }
}

fn memory_use_label_ui(ui: &mut egui::Ui, gpu_resource_stats: &WgpuResourcePoolStatistics) {
    if let Some(count) = re_memory::accounting_allocator::global_allocs() {
        // we use monospace so the width doesn't fluctuate as the numbers change.

        let bytes_used_text = re_format::format_bytes(count.size as _);
        ui.label(
            egui::RichText::new(&bytes_used_text)
                .monospace()
                .color(ui.visuals().weak_text_color()),
        )
        .on_hover_text(format!(
            "Rerun Viewer is using {} of RAM in {} separate allocations,\n\
            plus {} of GPU memory in {} textures and {} buffers.",
            bytes_used_text,
            format_number(count.count),
            re_format::format_bytes(gpu_resource_stats.total_bytes() as _),
            format_number(gpu_resource_stats.num_textures),
            format_number(gpu_resource_stats.num_buffers),
        ));
    }
}

fn input_latency_label_ui(ui: &mut egui::Ui, app: &mut App) {
    // TODO(emilk): it would be nice to know if the network stream is still open
    let is_latency_interesting = app.rx.source().is_network();

    let queue_len = app.rx.len();

    // empty queue == unreliable latency
    let latency_sec = app.rx.latency_ns() as f32 / 1e9;
    if queue_len > 0
        && (!is_latency_interesting || app.state.app_options.warn_latency < latency_sec)
    {
        // we use this to avoid flicker
        app.latest_queue_interest = instant::Instant::now();
    }

    if app.latest_queue_interest.elapsed().as_secs_f32() < 1.0 {
        ui.separator();
        if is_latency_interesting {
            let text = format!(
                "Latency: {:.2}s, queue: {}",
                latency_sec,
                format_number(queue_len),
            );
            let hover_text =
                    "When more data is arriving over network than the Rerun Viewer can index, a queue starts building up, leading to latency and increased RAM use.\n\
                    This latency does NOT include network latency.";

            if latency_sec < app.state.app_options.warn_latency {
                ui.weak(text).on_hover_text(hover_text);
            } else {
                ui.label(app.re_ui.warning_text(text))
                    .on_hover_text(hover_text);
            }
        } else {
            ui.weak(format!("Queue: {}", format_number(queue_len)))
                .on_hover_text("Number of messages in the inbound queue");
        }
    }
}

// ----------------------------------------------------------------------------

const FILE_SAVER_PROMISE: &str = "file_saver";

fn file_saver_progress_ui(egui_ctx: &egui::Context, app: &mut App) {
    use std::path::PathBuf;

    let file_save_in_progress = app.promise_exists(FILE_SAVER_PROMISE);
    if file_save_in_progress {
        // There's already a file save running in the background.

        if let Some(res) = app.poll_promise::<anyhow::Result<PathBuf>>(FILE_SAVER_PROMISE) {
            // File save promise has returned.

            match res {
                Ok(path) => {
                    re_log::info!("File saved to {path:?}."); // this will also show a notification the user
                }
                Err(err) => {
                    re_log::error!("{err}"); // this will also show a notification the user
                }
            }
        } else {
            // File save promise is still running in the background.

            // NOTE: not a toast, want something a bit more discreet here.
            egui::Window::new("file_saver_spin")
                .anchor(egui::Align2::RIGHT_BOTTOM, egui::Vec2::ZERO)
                .title_bar(false)
                .enabled(false)
                .auto_sized()
                .show(egui_ctx, |ui| {
                    ui.horizontal(|ui| {
                        ui.spinner();
                        ui.label("Writing file to disk…");
                    })
                });
        }
    }
}

// TODO(emilk): support saving data on web
#[cfg(not(target_arch = "wasm32"))]
fn save_buttons_ui(ui: &mut egui::Ui, app: &mut App) {
    let file_save_in_progress = app.promise_exists(FILE_SAVER_PROMISE);

    let save_button = Command::Save.menu_button(ui.ctx());
    let save_selection_button = Command::SaveSelection.menu_button(ui.ctx());

    if file_save_in_progress {
        ui.add_enabled_ui(false, |ui| {
            ui.horizontal(|ui| {
                ui.add(save_button);
                ui.spinner();
            });
            ui.horizontal(|ui| {
                ui.add(save_selection_button);
                ui.spinner();
            });
        });
    } else {
        ui.add_enabled_ui(app.log_db_is_nonempty(), |ui| {
            if ui
                .add(save_button)
                .on_hover_text("Save all data to a Rerun data file (.rrd)")
                .clicked()
            {
                ui.close_menu();
                app.pending_commands.push(Command::Save);
            }

            // We need to know the loop selection _before_ we can even display the
            // button, as this will determine whether its grayed out or not!
            // TODO(cmc): In practice the loop (green) selection is always there
            // at the moment so...
            let loop_selection = app.loop_selection();

            if ui
                .add_enabled(loop_selection.is_some(), save_selection_button)
                .on_hover_text(
                    "Save data for the current loop selection to a Rerun data file (.rrd)",
                )
                .clicked()
            {
                ui.close_menu();
                app.pending_commands.push(Command::SaveSelection);
            }
        });
    }
}

#[cfg(not(target_arch = "wasm32"))]
fn open(app: &mut App) {
    if let Some(path) = rfd::FileDialog::new()
        .add_filter("rerun data file", &["rrd"])
        .pick_file()
    {
        if let Some(log_db) = load_file_path(&path) {
            app.show_log_db(log_db);
        }
    }
}

#[cfg(not(target_arch = "wasm32"))]
fn save(app: &mut App, loop_selection: Option<(re_data_store::Timeline, TimeRangeF)>) {
    let title = if loop_selection.is_some() {
        "Save loop selection"
    } else {
        "Save"
    };

    if let Some(path) = rfd::FileDialog::new()
        .set_file_name("data.rrd")
        .set_title(title)
        .save_file()
    {
        let f = match save_database_to_file(app.log_db(), path, loop_selection) {
            Ok(f) => f,
            Err(err) => {
                re_log::error!("File saving failed: {err}");
                return;
            }
        };
        if let Err(err) = app.spawn_threaded_promise(FILE_SAVER_PROMISE, f) {
            // NOTE: Shouldn't even be possible as the "Save" button is already
            // grayed out at this point... better safe than sorry though.
            re_log::error!("File saving failed: {err}");
        }
    }
}

fn main_view_selector_ui(ui: &mut egui::Ui, app: &mut App) {
    if app.log_db_is_nonempty() {
        ui.horizontal(|ui| {
            ui.label("Main view:");
            if ui
                .selectable_value(
                    &mut app.state.panel_selection,
                    PanelSelection::Viewport,
                    "Viewport",
                )
                .clicked()
            {
                ui.close_menu();
            }
        });
    }
}

fn recordings_menu(ui: &mut egui::Ui, app: &mut App) {
    let log_dbs = app
        .log_dbs
        .values()
        .sorted_by_key(|log_db| log_db.recording_info().map(|ri| ri.started))
        .collect_vec();

    if log_dbs.is_empty() {
        ui.weak("(empty)");
        return;
    }

    ui.style_mut().wrap = Some(false);
    for log_db in log_dbs {
        let info = if let Some(rec_info) = log_db.recording_info() {
            format!(
                "{} - {}",
                rec_info.application_id,
                rec_info.started.format()
            )
        } else {
            "<UNKNOWN>".to_owned()
        };
        if ui
            .radio(app.state.selected_rec_id == log_db.recording_id(), info)
            .clicked()
        {
            app.state.selected_rec_id = log_db.recording_id();
        }
    }
}

fn options_menu_ui(ui: &mut egui::Ui, _frame: &mut eframe::Frame, options: &mut AppOptions) {
    ui.style_mut().wrap = Some(false);

    if ui
        .checkbox(&mut options.show_metrics, "Show performance metrics")
        .on_hover_text("Show metrics for milliseconds/frame and RAM usage in the top bar.")
        .clicked()
    {
        ui.close_menu();
    }

    #[cfg(not(target_arch = "wasm32"))]
    {
        if ui
            .checkbox(&mut options.experimental_space_view_screenshots, "(experimental) Space View screenshots")
            .on_hover_text("Allow taking screenshots of 2D & 3D space views via their context menu. Does not contain labels.")
            .clicked()
        {
            ui.close_menu();
        }
    }

    #[cfg(debug_assertions)]
    {
        ui.separator();
        ui.label("Debug:");

        egui_debug_options_ui(ui);
        ui.separator();
        debug_menu_options_ui(ui, options, _frame);
    }
}

#[cfg(debug_assertions)]
fn egui_debug_options_ui(ui: &mut egui::Ui) {
    let mut debug = ui.style().debug;
    let mut any_clicked = false;

    any_clicked |= ui
        .checkbox(&mut debug.debug_on_hover, "Ui debug on hover")
        .on_hover_text("However over widgets to see their rectangles")
        .changed();
    any_clicked |= ui
        .checkbox(&mut debug.show_expand_width, "Show expand width")
        .on_hover_text("Show which widgets make their parent wider")
        .changed();
    any_clicked |= ui
        .checkbox(&mut debug.show_expand_height, "Show expand height")
        .on_hover_text("Show which widgets make their parent higher")
        .changed();
    any_clicked |= ui.checkbox(&mut debug.show_resize, "Show resize").changed();
    any_clicked |= ui
        .checkbox(
            &mut debug.show_interactive_widgets,
            "Show interactive widgets",
        )
        .on_hover_text("Show an overlay on all interactive widgets.")
        .changed();

    // This option currently causes the viewer to hang.
    // any_clicked |= ui
    //     .checkbox(&mut debug.show_blocking_widget, "Show blocking widgets")
    //     .on_hover_text("Show what widget blocks the interaction of another widget.")
    //     .changed();

    if any_clicked {
        let mut style = (*ui.ctx().style()).clone();
        style.debug = debug;
        ui.ctx().set_style(style);
    }
}

#[cfg(debug_assertions)]
fn debug_menu_options_ui(ui: &mut egui::Ui, options: &mut AppOptions, _frame: &mut eframe::Frame) {
    #[cfg(not(target_arch = "wasm32"))]
    {
        if ui.button("Mobile size").clicked() {
            // frame.set_window_size(egui::vec2(375.0, 812.0)); // iPhone 12 mini
            _frame.set_window_size(egui::vec2(375.0, 667.0)); //  iPhone SE 2nd gen
            _frame.set_fullscreen(false);
            ui.close_menu();
        }
        ui.separator();
    }

    if ui.button("Log info").clicked() {
        re_log::info!("Logging some info");
    }

    ui.checkbox(
        &mut options.show_picking_debug_overlay,
        "Picking Debug Overlay",
    )
    .on_hover_text("Show a debug overlay that renders the picking layer information using the `debug_overlay.wgsl` shader.");

    ui.menu_button("Crash", |ui| {
        #[allow(clippy::manual_assert)]
        if ui.button("panic!").clicked() {
            panic!("Intentional panic");
        }

        if ui.button("panic! during unwind").clicked() {
            struct PanicOnDrop {}

            impl Drop for PanicOnDrop {
                fn drop(&mut self) {
                    panic!("Second intentional panic in Drop::drop");
                }
            }

            let _this_will_panic_when_dropped = PanicOnDrop {};
            panic!("First intentional panic");
        }

        if ui.button("SEGFAULT").clicked() {
            // Taken from https://github.com/EmbarkStudios/crash-handling/blob/main/sadness-generator/src/lib.rs

            /// This is the fixed address used to generate a segfault. It's possible that
            /// this address can be mapped and writable by the your process in which case a
            /// crash may not occur
            #[cfg(target_pointer_width = "64")]
            pub const SEGFAULT_ADDRESS: u64 = u32::MAX as u64 + 0x42;
            #[cfg(target_pointer_width = "32")]
            pub const SEGFAULT_ADDRESS: u32 = 0x42;

            let bad_ptr: *mut u8 = SEGFAULT_ADDRESS as _;
            #[allow(unsafe_code)]
            // SAFETY: this is not safe. We are _trying_ to crash.
            unsafe {
                std::ptr::write_volatile(bad_ptr, 1);
            }
        }

        if ui.button("Stack overflow").clicked() {
            // Taken from https://github.com/EmbarkStudios/crash-handling/blob/main/sadness-generator/src/lib.rs
            fn recurse(data: u64) -> u64 {
                let mut buff = [0u8; 256];
                buff[..9].copy_from_slice(b"junk data");

                let mut result = data;
                for c in buff {
                    result += c as u64;
                }

                if result == 0 {
                    result
                } else {
                    recurse(result) + 1
                }
            }

            recurse(42);
        }
    });
}

// ---

/// Returns a closure that, when run, will save the contents of the current database
/// to disk, at the specified `path`.
///
/// If `time_selection` is specified, then only data for that specific timeline over that
/// specific time range will be accounted for.
#[cfg(not(target_arch = "wasm32"))]
fn save_database_to_file(
    log_db: &LogDb,
    path: std::path::PathBuf,
    time_selection: Option<(re_data_store::Timeline, TimeRangeF)>,
) -> anyhow::Result<impl FnOnce() -> anyhow::Result<std::path::PathBuf>> {
    use re_arrow_store::TimeRange;

    crate::profile_scope!("dump_messages");

    let begin_rec_msg = log_db
        .recording_msg()
        .map(|msg| LogMsg::BeginRecordingMsg(msg.clone()));

    let ent_op_msgs = log_db
        .iter_entity_op_msgs()
        .map(|msg| LogMsg::EntityPathOpMsg(log_db.recording_id(), msg.clone()))
        .collect_vec();

    let time_filter = time_selection.map(|(timeline, range)| {
        (
            timeline,
            TimeRange::new(range.min.floor(), range.max.ceil()),
        )
    });
    let data_msgs: Result<Vec<_>, _> = log_db
        .entity_db
        .data_store
        .to_data_tables(time_filter)
        .map(|table| {
            table
                .to_arrow_msg()
                .map(|msg| LogMsg::ArrowMsg(log_db.recording_id(), msg))
        })
        .collect();

    use anyhow::Context as _;
    let data_msgs = data_msgs.with_context(|| "Failed to export to data tables")?;

    let msgs = std::iter::once(begin_rec_msg)
        .flatten() // option
        .chain(ent_op_msgs)
        .chain(data_msgs);

    Ok(move || {
        crate::profile_scope!("save_to_file");

        use anyhow::Context as _;
        let mut file = std::fs::File::create(path.as_path())
            .with_context(|| format!("Failed to create file at {path:?}"))?;

<<<<<<< HEAD
        re_log_encoding::encoder::encode(msgs.iter(), &mut file)
=======
        re_log_encoding::encoder::encode_owned(msgs, file)
>>>>>>> d2d83d7a
            .map(|_| path)
            .context("Message encode")
    })
}

#[allow(unused_mut)]
fn load_rrd_to_log_db(mut read: impl std::io::Read) -> anyhow::Result<LogDb> {
    crate::profile_function!();

    let decoder = re_log_encoding::decoder::Decoder::new(read)?;

    let mut log_db = LogDb::default();
    for msg in decoder {
        log_db.add(&msg?)?;
    }
    Ok(log_db)
}

#[cfg(not(target_arch = "wasm32"))]
#[must_use]
fn load_file_path(path: &std::path::Path) -> Option<LogDb> {
    fn load_file_path_impl(path: &std::path::Path) -> anyhow::Result<LogDb> {
        crate::profile_function!();
        use anyhow::Context as _;
        let file = std::fs::File::open(path).context("Failed to open file")?;
        load_rrd_to_log_db(file)
    }

    re_log::info!("Loading {path:?}…");

    match load_file_path_impl(path) {
        Ok(mut new_log_db) => {
            re_log::info!("Loaded {path:?}");
            new_log_db.data_source = Some(re_smart_channel::Source::File { path: path.into() });
            Some(new_log_db)
        }
        Err(err) => {
            let msg = format!("Failed loading {path:?}: {}", re_error::format(&err));
            re_log::error!("{msg}");
            rfd::MessageDialog::new()
                .set_level(rfd::MessageLevel::Error)
                .set_description(&msg)
                .show();
            None
        }
    }
}

#[must_use]
fn load_file_contents(name: &str, read: impl std::io::Read) -> Option<LogDb> {
    match load_rrd_to_log_db(read) {
        Ok(mut log_db) => {
            re_log::info!("Loaded {name:?}");
            log_db.data_source = Some(re_smart_channel::Source::File { path: name.into() });
            Some(log_db)
        }
        Err(err) => {
            let msg = format!("Failed loading {name:?}: {}", re_error::format(&err));
            re_log::error!("{msg}");
            rfd::MessageDialog::new()
                .set_level(rfd::MessageLevel::Error)
                .set_description(&msg)
                .show();
            None
        }
    }
}

fn recording_config_entry<'cfgs>(
    configs: &'cfgs mut IntMap<RecordingId, RecordingConfig>,
    id: RecordingId,
    data_source: &'_ re_smart_channel::Source,
    log_db: &'_ LogDb,
) -> &'cfgs mut RecordingConfig {
    configs
        .entry(id)
        .or_insert_with(|| new_recording_confg(data_source, log_db))
}

fn new_recording_confg(
    data_source: &'_ re_smart_channel::Source,
    log_db: &'_ LogDb,
) -> RecordingConfig {
    use crate::misc::time_control::PlayState;

    let play_state = match data_source {
        // Play files from the start by default - it feels nice and alive./
        // RrdHttpStream downloads the whole file before decoding it, so we treat it the same as a file.
        re_smart_channel::Source::File { .. }
        | re_smart_channel::Source::RrdHttpStream { .. }
        | re_smart_channel::Source::RrdWebEventListener => PlayState::Playing,

        // Live data - follow it!
        re_smart_channel::Source::Sdk
        | re_smart_channel::Source::WsClient { .. }
        | re_smart_channel::Source::TcpServer { .. } => PlayState::Following,
    };

    let mut rec_cfg = RecordingConfig::default();

    rec_cfg
        .time_ctrl
        .set_play_state(log_db.times_per_timeline(), play_state);

    rec_cfg
}<|MERGE_RESOLUTION|>--- conflicted
+++ resolved
@@ -1796,14 +1796,10 @@
         crate::profile_scope!("save_to_file");
 
         use anyhow::Context as _;
-        let mut file = std::fs::File::create(path.as_path())
+        let file = std::fs::File::create(path.as_path())
             .with_context(|| format!("Failed to create file at {path:?}"))?;
 
-<<<<<<< HEAD
-        re_log_encoding::encoder::encode(msgs.iter(), &mut file)
-=======
         re_log_encoding::encoder::encode_owned(msgs, file)
->>>>>>> d2d83d7a
             .map(|_| path)
             .context("Message encode")
     })

--- conflicted
+++ resolved
@@ -1597,60 +1597,14 @@
     {
         ui.separator();
         ui.label("Debug:");
+
+        egui_debug_options_ui(ui);
+        ui.separator();
         debug_menu_options_ui(ui, frame);
     }
 }
 
 #[cfg(debug_assertions)]
-<<<<<<< HEAD
-fn debug_menu_options_ui(ui: &mut egui::Ui, _frame: &mut eframe::Frame) {
-    {
-        let mut debug = ui.style().debug;
-        let mut any_clicked = false;
-
-        any_clicked |= ui
-            .checkbox(&mut debug.debug_on_hover, "Ui debug on hover")
-            .on_hover_text("However over widgets to see their rectangles")
-            .changed();
-        any_clicked |= ui
-            .checkbox(&mut debug.show_expand_width, "Show expand width")
-            .on_hover_text("Show which widgets make their parent wider")
-            .changed();
-        any_clicked |= ui
-            .checkbox(&mut debug.show_expand_height, "Show expand height")
-            .on_hover_text("Show which widgets make their parent higher")
-            .changed();
-        any_clicked |= ui.checkbox(&mut debug.show_resize, "Show resize").changed();
-        any_clicked |= ui
-            .checkbox(
-                &mut debug.show_interactive_widgets,
-                "Show interactive widgets",
-            )
-            .on_hover_text("Show an overlay on all interactive widgets.")
-            .changed();
-        // This option currently causes the viewer to hang.
-        // any_clicked |= ui
-        //     .checkbox(&mut debug.show_blocking_widget, "Show blocking widgets")
-        //     .on_hover_text("Show what widget blocks the interaction of another widget.")
-        //     .changed();
-
-        if any_clicked {
-            let mut style = (*ui.ctx().style()).clone();
-            style.debug = debug;
-            ui.ctx().set_style(style);
-        }
-    }
-
-    #[cfg(not(target_arch = "wasm32"))]
-    {
-        ui.separator();
-        if ui.button("Mobile size").clicked() {
-            // frame.set_window_size(egui::vec2(375.0, 812.0)); // iPhone 12 mini
-            _frame.set_window_size(egui::vec2(375.0, 667.0)); //  iPhone SE 2nd gen
-            _frame.set_fullscreen(false);
-            ui.close_menu();
-        }
-=======
 fn egui_debug_options_ui(ui: &mut egui::Ui) {
     let mut debug = ui.style().debug;
     let mut any_clicked = false;
@@ -1686,14 +1640,21 @@
         let mut style = (*ui.ctx().style()).clone();
         style.debug = debug;
         ui.ctx().set_style(style);
->>>>>>> 3f367d45
     }
 }
 
 #[cfg(debug_assertions)]
-fn debug_menu_options_ui(ui: &mut egui::Ui) {
-    egui_debug_options_ui(ui);
-    ui.separator();
+fn debug_menu_options_ui(ui: &mut egui::Ui, _frame: &mut eframe::Frame) {
+    #[cfg(not(target_arch = "wasm32"))]
+    {
+        if ui.button("Mobile size").clicked() {
+            // frame.set_window_size(egui::vec2(375.0, 812.0)); // iPhone 12 mini
+            _frame.set_window_size(egui::vec2(375.0, 667.0)); //  iPhone SE 2nd gen
+            _frame.set_fullscreen(false);
+            ui.close_menu();
+        }
+        ui.separator();
+    }
 
     if ui.button("Log info").clicked() {
         re_log::info!("Logging some info");

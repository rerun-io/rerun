--- conflicted
+++ resolved
@@ -71,7 +71,6 @@
     /// Forces wgpu backend to use the specified graphics API.
     pub force_wgpu_backend: Option<String>,
 
-<<<<<<< HEAD
     /// Fullscreen is handled by JS on web.
     ///
     /// This gets called when the `ToggleFullscreen` UI command is triggered.
@@ -80,8 +79,6 @@
 
     /// Default overrides for state of top/side/bottom panels.
     #[cfg(target_arch = "wasm32")]
-=======
->>>>>>> ceb929d1
     pub panel_state_overrides: PanelStateOverrides,
 }
 
@@ -106,13 +103,10 @@
             expect_data_soon: None,
             force_wgpu_backend: None,
 
-<<<<<<< HEAD
             #[cfg(target_arch = "wasm32")]
             on_toggle_fullscreen: Default::default(),
 
             #[cfg(target_arch = "wasm32")]
-=======
->>>>>>> ceb929d1
             panel_state_overrides: Default::default(),
         }
     }
@@ -179,10 +173,7 @@
     /// All known space view types.
     space_view_class_registry: SpaceViewClassRegistry,
 
-<<<<<<< HEAD
-=======
     pub(crate) panel_state_overrides_active: bool,
->>>>>>> ceb929d1
     pub(crate) panel_state_overrides: PanelStateOverrides,
 }
 
@@ -260,14 +251,7 @@
 
         analytics.on_viewer_started(build_info);
 
-<<<<<<< HEAD
-        #[cfg(target_arch = "wasm32")]
         let panel_state_overrides = startup_options.panel_state_overrides;
-        #[cfg(not(target_arch = "wasm32"))]
-        let panel_state_overrides = Default::default();
-=======
-        let panel_state_overrides = startup_options.panel_state_overrides;
->>>>>>> ceb929d1
 
         Self {
             build_info,
@@ -309,10 +293,7 @@
 
             analytics,
 
-<<<<<<< HEAD
-=======
             panel_state_overrides_active: true,
->>>>>>> ceb929d1
             panel_state_overrides,
         }
     }
@@ -627,12 +608,9 @@
             UICommand::ToggleMemoryPanel => {
                 self.memory_panel_open ^= true;
             }
-<<<<<<< HEAD
-=======
             UICommand::TogglePanelStateOverrides => {
                 self.panel_state_overrides_active ^= true;
             }
->>>>>>> ceb929d1
             UICommand::ToggleTopPanel => {
                 app_blueprint.toggle_top_panel(&self.command_sender);
             }
@@ -660,7 +638,6 @@
                 egui_ctx.send_viewport_cmd(egui::ViewportCommand::Fullscreen(!fullscreen));
             }
 
-<<<<<<< HEAD
             #[cfg(target_arch = "wasm32")]
             UICommand::ToggleFullscreen => {
                 if let Some(callback) = &self.startup_options.on_toggle_fullscreen {
@@ -668,8 +645,6 @@
                 }
             }
 
-=======
->>>>>>> ceb929d1
             #[cfg(not(target_arch = "wasm32"))]
             UICommand::ZoomIn => {
                 let mut zoom_factor = egui_ctx.zoom_factor();
@@ -1572,12 +1547,8 @@
             store_context.as_ref(),
             &self.state.blueprint_query_for_viewer(),
             egui_ctx,
-<<<<<<< HEAD
-            self.panel_state_overrides,
-=======
             self.panel_state_overrides_active
                 .then_some(self.panel_state_overrides),
->>>>>>> ceb929d1
         );
 
         self.ui(

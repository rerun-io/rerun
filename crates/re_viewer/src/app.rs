--- conflicted
+++ resolved
@@ -1057,30 +1057,6 @@
             }
         }
 
-<<<<<<< HEAD
-        #[cfg(not(target_arch = "wasm32"))]
-        if self.screenshotter.is_screenshotting() {
-            // Make screenshots high-quality by pretending we have a high-dpi display, whether we do or not:
-            egui_ctx.set_pixels_per_point(2.0);
-        } else {
-            // Ensure zoom factor is sane and in 10% steps at all times before applying it.
-            {
-                let mut zoom_factor = self.app_options().zoom_factor;
-                zoom_factor = zoom_factor.clamp(MIN_ZOOM_FACTOR, MAX_ZOOM_FACTOR);
-                zoom_factor = (zoom_factor * 10.).round() / 10.;
-                self.state.app_options_mut().zoom_factor = zoom_factor;
-            }
-
-            // Apply zoom factor on top of natively reported pixel per point.
-            let native_pixels_per_point = egui_ctx
-                .input(|i| i.raw.native_pixels_per_point)
-                .unwrap_or(1.0);
-            let pixels_per_point = native_pixels_per_point * self.app_options().zoom_factor;
-            egui_ctx.set_pixels_per_point(pixels_per_point);
-        }
-
-=======
->>>>>>> 52ce18d0
         // TODO(andreas): store the re_renderer somewhere else.
         let gpu_resource_stats = {
             let egui_renderer = {

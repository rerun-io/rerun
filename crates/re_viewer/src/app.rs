use std::{any::Any, hash::Hash};

use ahash::HashMap;
use anyhow::Context;
use egui::NumExt as _;
use instant::Instant;
use itertools::Itertools as _;
use poll_promise::Promise;

use re_arrow_store::{DataStoreConfig, DataStoreStats};
use re_data_store::log_db::LogDb;
use re_format::format_number;
use re_log_types::{ApplicationId, BeginRecordingMsg, LogMsg, RecordingId, RecordingType};
use re_renderer::WgpuResourcePoolStatistics;
use re_smart_channel::Receiver;
use re_ui::{toasts, Command};
use re_viewer_context::{
    AppOptions, Caches, ComponentUiRegistry, PlayState, RecordingConfig, ViewerContext,
};

use crate::{
    ui::{Blueprint, ViewportState},
    viewer_analytics::ViewerAnalytics,
};

#[cfg(not(target_arch = "wasm32"))]
use re_log_types::TimeRangeF;

const WATERMARK: bool = false; // Nice for recording media material

// ----------------------------------------------------------------------------

#[derive(Clone, Copy, Debug, PartialEq, Eq, Hash)]
enum TimeControlCommand {
    TogglePlayPause,
    StepBack,
    StepForward,
    Restart,
    Follow,
}

// ----------------------------------------------------------------------------

/// Settings set once at startup (e.g. via command-line options) and not serialized.
#[derive(Clone, Copy, Default)]
pub struct StartupOptions {
    pub memory_limit: re_memory::MemoryLimit,
    pub persist_state: bool,
}

// ----------------------------------------------------------------------------

#[cfg(not(target_arch = "wasm32"))]
const MIN_ZOOM_FACTOR: f32 = 0.2;
#[cfg(not(target_arch = "wasm32"))]
const MAX_ZOOM_FACTOR: f32 = 4.0;

/// The Rerun viewer as an [`eframe`] application.
pub struct App {
    build_info: re_build_info::BuildInfo,
    startup_options: StartupOptions,
    ram_limit_warner: re_memory::RamLimitWarner,
    re_ui: re_ui::ReUi,

    /// Listens to the local text log stream
    text_log_rx: std::sync::mpsc::Receiver<re_log::LogMsg>,

    component_ui_registry: ComponentUiRegistry,

    rx: Receiver<LogMsg>,

    /// Where the logs are stored.
    log_dbs: HashMap<RecordingId, LogDb>,

    /// What is serialized
    state: AppState,

    /// Set to `true` on Ctrl-C.
    shutdown: std::sync::Arc<std::sync::atomic::AtomicBool>,

    /// Pending background tasks, using `poll_promise`.
    pending_promises: HashMap<String, Promise<Box<dyn Any + Send>>>,

    /// Toast notifications.
    toasts: toasts::Toasts,

    memory_panel: crate::memory_panel::MemoryPanel,
    memory_panel_open: bool,

    latest_queue_interest: instant::Instant,

    /// Measures how long a frame takes to paint
    frame_time_history: egui::util::History<f32>,

    /// Commands to run at the end of the frame.
    pending_commands: Vec<Command>,
    cmd_palette: re_ui::CommandPalette,

    analytics: ViewerAnalytics,
}

impl App {
    /// Create a viewer that receives new log messages over time
    pub fn from_receiver(
        build_info: re_build_info::BuildInfo,
        app_env: &crate::AppEnvironment,
        startup_options: StartupOptions,
        re_ui: re_ui::ReUi,
        storage: Option<&dyn eframe::Storage>,
        rx: Receiver<LogMsg>,
        shutdown: std::sync::Arc<std::sync::atomic::AtomicBool>,
    ) -> Self {
        let (logger, text_log_rx) = re_log::ChannelLogger::new(re_log::LevelFilter::Info);
        if re_log::add_boxed_logger(Box::new(logger)).is_err() {
            // This can happen when `rerun` crate users call `spawn`. TODO(emilk): make `spawn` spawn a new process.
            re_log::debug!(
                "re_log not initialized - we won't see any log messages as GUI notifications"
            );
        }

        let state: AppState = if startup_options.persist_state {
            storage
                .and_then(|storage| eframe::get_value(storage, eframe::APP_KEY))
                .unwrap_or_default()
        } else {
            AppState::default()
        };

        let mut analytics = ViewerAnalytics::new();
        analytics.on_viewer_started(&build_info, app_env);

        Self {
            build_info,
            startup_options,
            ram_limit_warner: re_memory::RamLimitWarner::warn_at_fraction_of_max(0.75),
            re_ui,
            text_log_rx,
            component_ui_registry: re_data_ui::create_component_ui_registry(),
            rx,
            log_dbs: Default::default(),
            state,
            shutdown,
            pending_promises: Default::default(),
            toasts: toasts::Toasts::new(),
            memory_panel: Default::default(),
            memory_panel_open: false,

            latest_queue_interest: instant::Instant::now(), // TODO(emilk): `Instant::MIN` when we have our own `Instant` that supports it.

            frame_time_history: egui::util::History::new(1..100, 0.5),

            pending_commands: Default::default(),
            cmd_palette: Default::default(),

            analytics,
        }
    }

    #[cfg(not(target_arch = "wasm32"))]
    pub fn set_profiler(&mut self, profiler: crate::Profiler) {
        self.state.profiler = profiler;
    }

    /// Creates a promise with the specified name that will run `f` on a background
    /// thread using the `poll_promise` crate.
    ///
    /// Names can only be re-used once the promise with that name has finished running,
    /// otherwise an other is returned.
    // TODO(cmc): offer `spawn_async_promise` once we open save_file to the web
    #[cfg(not(target_arch = "wasm32"))]
    pub fn spawn_threaded_promise<F, T>(
        &mut self,
        name: impl Into<String>,
        f: F,
    ) -> anyhow::Result<()>
    where
        F: FnOnce() -> T + Send + 'static,
        T: Send + 'static,
    {
        let name = name.into();

        if self.pending_promises.contains_key(&name) {
            anyhow::bail!("there's already a promise {name:?} running!");
        }

        let f = move || Box::new(f()) as Box<dyn Any + Send>; // erase it
        let promise = Promise::spawn_thread(&name, f);

        self.pending_promises.insert(name, promise);

        Ok(())
    }

    /// Polls the promise with the given name.
    ///
    /// Returns `Some<T>` it it's ready, or `None` otherwise.
    ///
    /// Panics if `T` does not match the actual return value of the promise.
    pub fn poll_promise<T: Any>(&mut self, name: impl AsRef<str>) -> Option<T> {
        self.pending_promises
            .remove(name.as_ref())
            .and_then(|promise| match promise.try_take() {
                Ok(any) => Some(*any.downcast::<T>().unwrap()),
                Err(promise) => {
                    self.pending_promises
                        .insert(name.as_ref().to_owned(), promise);
                    None
                }
            })
    }

    /// Returns whether a promise with the given name is currently running.
    pub fn promise_exists(&mut self, name: impl AsRef<str>) -> bool {
        self.pending_promises.contains_key(name.as_ref())
    }

    fn check_keyboard_shortcuts(&mut self, egui_ctx: &egui::Context) {
        if let Some(cmd) = Command::listen_for_kb_shortcut(egui_ctx) {
            self.pending_commands.push(cmd);
        }
    }

    #[cfg(not(target_arch = "wasm32"))]
    fn loop_selection(&self) -> Option<(re_data_store::Timeline, TimeRangeF)> {
        self.state.selected_rec_id.as_ref().and_then(|rec_id| {
            self.state
                .recording_configs
                .get(rec_id)
                // is there an active loop selection?
                .and_then(|rec_cfg| {
                    rec_cfg
                        .time_ctrl
                        .loop_selection()
                        .map(|q| (*rec_cfg.time_ctrl.timeline(), q))
                })
        })
    }

    fn run_pending_commands(
        &mut self,
        blueprint: &mut Blueprint,
        egui_ctx: &egui::Context,
        frame: &mut eframe::Frame,
    ) {
        let commands = self.pending_commands.drain(..).collect_vec();
        for cmd in commands {
            self.run_command(cmd, blueprint, frame, egui_ctx);
        }
    }

    fn run_command(
        &mut self,
        cmd: Command,
        blueprint: &mut Blueprint,
        _frame: &mut eframe::Frame,
        egui_ctx: &egui::Context,
    ) {
        let is_narrow_screen = egui_ctx.screen_rect().width() < 600.0; // responsive ui for mobiles etc

        match cmd {
            #[cfg(not(target_arch = "wasm32"))]
            Command::Save => {
                save(self, None);
            }
            #[cfg(not(target_arch = "wasm32"))]
            Command::SaveSelection => {
                save(self, self.loop_selection());
            }
            #[cfg(not(target_arch = "wasm32"))]
            Command::Open => {
                open(self);
            }
            #[cfg(not(target_arch = "wasm32"))]
            Command::Quit => {
                _frame.close();
            }

            Command::ResetViewer => {
                self.reset(egui_ctx);
            }

            #[cfg(not(target_arch = "wasm32"))]
            Command::OpenProfiler => {
                self.state.profiler.start();
            }

            Command::ToggleMemoryPanel => {
                self.memory_panel_open ^= true;
            }
            Command::ToggleBlueprintPanel => {
                blueprint.blueprint_panel_expanded ^= true;

                // Only one of blueprint or selection panel can be open at a time on mobile:
                if is_narrow_screen && blueprint.blueprint_panel_expanded {
                    blueprint.selection_panel_expanded = false;
                }
            }
            Command::ToggleSelectionPanel => {
                blueprint.selection_panel_expanded ^= true;

                // Only one of blueprint or selection panel can be open at a time on mobile:
                if is_narrow_screen && blueprint.selection_panel_expanded {
                    blueprint.blueprint_panel_expanded = false;
                }
            }
            Command::ToggleTimePanel => {
                blueprint.time_panel_expanded ^= true;
            }

            #[cfg(not(target_arch = "wasm32"))]
            Command::ToggleFullscreen => {
                _frame.set_fullscreen(!_frame.info().window_info.fullscreen);
            }
            #[cfg(not(target_arch = "wasm32"))]
            Command::ZoomIn => {
                self.state.app_options.zoom_factor += 0.1;
            }
            #[cfg(not(target_arch = "wasm32"))]
            Command::ZoomOut => {
                self.state.app_options.zoom_factor -= 0.1;
            }
            #[cfg(not(target_arch = "wasm32"))]
            Command::ZoomReset => {
                self.state.app_options.zoom_factor = 1.0;
            }

            Command::SelectionPrevious => {
                let state = &mut self.state;
                if let Some(rec_cfg) = state
                    .selected_rec_id
                    .as_ref()
                    .and_then(|rec_id| state.recording_configs.get_mut(rec_id))
                {
                    rec_cfg.selection_state.select_previous();
                }
            }
            Command::SelectionNext => {
                let state = &mut self.state;
                if let Some(rec_cfg) = state
                    .selected_rec_id
                    .as_ref()
                    .and_then(|rec_id| state.recording_configs.get_mut(rec_id))
                {
                    rec_cfg.selection_state.select_next();
                }
            }
            Command::ToggleCommandPalette => {
                self.cmd_palette.toggle();
            }

            Command::PlaybackTogglePlayPause => {
                self.run_time_control_command(TimeControlCommand::TogglePlayPause);
            }
            Command::PlaybackFollow => {
                self.run_time_control_command(TimeControlCommand::Follow);
            }
            Command::PlaybackStepBack => {
                self.run_time_control_command(TimeControlCommand::StepBack);
            }
            Command::PlaybackStepForward => {
                self.run_time_control_command(TimeControlCommand::StepForward);
            }
            Command::PlaybackRestart => {
                self.run_time_control_command(TimeControlCommand::Restart);
            }
        }
    }

    fn run_time_control_command(&mut self, command: TimeControlCommand) {
        let Some(rec_id) = &self.state.selected_rec_id else {return;};
        let Some(rec_cfg) = self.state.recording_configs.get_mut(rec_id) else {return;};
        let time_ctrl = &mut rec_cfg.time_ctrl;

        let Some(log_db) = self.log_dbs.get(rec_id) else { return };
        let times_per_timeline = log_db.times_per_timeline();

        match command {
            TimeControlCommand::TogglePlayPause => {
                time_ctrl.toggle_play_pause(times_per_timeline);
            }
            TimeControlCommand::Follow => {
                time_ctrl.set_play_state(times_per_timeline, PlayState::Following);
            }
            TimeControlCommand::StepBack => {
                time_ctrl.step_time_back(times_per_timeline);
            }
            TimeControlCommand::StepForward => {
                time_ctrl.step_time_fwd(times_per_timeline);
            }
            TimeControlCommand::Restart => {
                time_ctrl.restart(times_per_timeline);
            }
        }
    }

    fn selected_app_id(&self) -> Option<ApplicationId> {
        self.log_db().and_then(|log_db| {
            log_db
                .recording_info()
                .map(|rec_info| rec_info.application_id.clone())
        })
    }

    fn memory_panel_ui(
        &mut self,
        ui: &mut egui::Ui,
        gpu_resource_stats: &WgpuResourcePoolStatistics,
        store_config: &DataStoreConfig,
        blueprint_config: &DataStoreConfig,
        store_stats: &DataStoreStats,
        blueprint_stats: &DataStoreStats,
    ) {
        let frame = egui::Frame {
            fill: ui.visuals().panel_fill,
            ..self.re_ui.bottom_panel_frame()
        };

        egui::TopBottomPanel::bottom("memory_panel")
            .default_height(300.0)
            .resizable(true)
            .frame(frame)
            .show_animated_inside(ui, self.memory_panel_open, |ui| {
                self.memory_panel.ui(
                    ui,
                    &self.startup_options.memory_limit,
                    gpu_resource_stats,
                    store_config,
                    blueprint_config,
                    store_stats,
                    blueprint_stats,
                );
            });
    }

    // Materialize the blueprint from the DB if the selected blueprint id isn't the default one.
    fn load_or_create_blueprint(
        &mut self,
        this_frame_blueprint_id: Option<&RecordingId>,
        egui_ctx: &egui::Context,
    ) -> Blueprint {
        if let Some(blueprint_id) = this_frame_blueprint_id {
            // TODO(jleibs): If the blueprint doesn't exist this probably means we are
            // initializing a new default-blueprint for the application in question.
            // Make sure it's marked as a blueprint.
            let blueprint_db = self.log_dbs.entry(blueprint_id.clone()).or_insert_with(|| {
                let mut blueprint_db = LogDb::new(blueprint_id.clone());

                blueprint_db.add_begin_recording_msg(&BeginRecordingMsg {
                    row_id: re_log_types::RowId::random(),
                    info: re_log_types::RecordingInfo {
                        application_id: blueprint_id.as_str().into(),
                        recording_id: blueprint_id.clone(),
                        is_official_example: false,
                        started: re_log_types::Time::now(),
                        recording_source: re_log_types::RecordingSource::Other("viewer".to_owned()),
                        recording_type: RecordingType::Blueprint,
                    },
                });

                blueprint_db
            });
            Blueprint::from_db(egui_ctx, blueprint_db)
        } else {
            Default::default()
        }
    }
}

impl eframe::App for App {
    fn clear_color(&self, _visuals: &egui::Visuals) -> [f32; 4] {
        [0.0; 4] // transparent so we can get rounded corners when doing [`re_ui::CUSTOM_WINDOW_DECORATIONS`]
    }

    fn save(&mut self, storage: &mut dyn eframe::Storage) {
        if self.startup_options.persist_state {
            eframe::set_value(storage, eframe::APP_KEY, &self.state);
        }
    }

    fn update(&mut self, egui_ctx: &egui::Context, frame: &mut eframe::Frame) {
        let frame_start = Instant::now();

        if self.startup_options.memory_limit.limit.is_none() {
            // we only warn about high memory usage if the user hasn't specified a limit
            self.ram_limit_warner.update();
        }

        if self.shutdown.load(std::sync::atomic::Ordering::Relaxed) {
            #[cfg(not(target_arch = "wasm32"))]
            frame.close();
            return;
        }

        #[cfg(not(target_arch = "wasm32"))]
        {
            // Ensure zoom factor is sane and in 10% steps at all times before applying it.
            {
                let mut zoom_factor = self.state.app_options.zoom_factor;
                zoom_factor = zoom_factor.clamp(MIN_ZOOM_FACTOR, MAX_ZOOM_FACTOR);
                zoom_factor = (zoom_factor * 10.).round() / 10.;
                self.state.app_options.zoom_factor = zoom_factor;
            }

            // Apply zoom factor on top of natively reported pixel per point.
            let pixels_per_point = frame.info().native_pixels_per_point.unwrap_or(1.0)
                * self.state.app_options.zoom_factor;
            egui_ctx.set_pixels_per_point(pixels_per_point);
        }

        // TODO(andreas): store the re_renderer somewhere else.
        let gpu_resource_stats = {
            let egui_renderer = {
                let render_state = frame.wgpu_render_state().unwrap();
                &mut render_state.renderer.read()
            };
            let render_ctx = egui_renderer
                .paint_callback_resources
                .get::<re_renderer::RenderContext>()
                .unwrap();

            // Query statistics before begin_frame as this might be more accurate if there's resources that we recreate every frame.
            render_ctx.gpu_resources.statistics()
        };

        // Look up the blueprint in use for this frame.
        // Note that it's important that we save this because it's possible that it will be changed
        // by the end up the frame (e.g. if the user selects a different recording), but we need it
        // to save changes back to the correct blueprint at the end.
        let active_blueprint_id = self.selected_app_id().map(|app_id| {
            self.state
                .selected_blueprint_id
                .get(&app_id)
                .cloned()
                .unwrap_or_else(|| RecordingId::from_string(RecordingType::Blueprint, app_id.0))
        });

        let store_config = self
            .log_db()
            .map(|log_db| log_db.entity_db.data_store.config().clone())
            .unwrap_or_default();

        let store_stats = self
            .log_db()
            .map(|log_db| DataStoreStats::from_store(&log_db.entity_db.data_store))
            .unwrap_or_default();

        let blueprint_config = active_blueprint_id
            .as_ref()
            .and_then(|bp_id| self.log_dbs.get_mut(bp_id))
            .map(|bp_db| bp_db.entity_db.data_store.config().clone())
            .unwrap_or_default();

        let blueprint_stats = active_blueprint_id
            .as_ref()
            .and_then(|bp_id| self.log_dbs.get_mut(bp_id))
            .map(|bp_db| DataStoreStats::from_store(&bp_db.entity_db.data_store))
            .unwrap_or_default();

        // do first, before doing too many allocations
        self.memory_panel
            .update(&gpu_resource_stats, &store_stats, &blueprint_stats);

        self.check_keyboard_shortcuts(egui_ctx);

        self.purge_memory_if_needed();

        self.state.cache.begin_frame();

        self.show_text_logs_as_notifications();
        self.receive_messages(egui_ctx);

        self.cleanup();

        file_saver_progress_ui(egui_ctx, self); // toasts for background file saver

        let mut main_panel_frame = egui::Frame::default();
        if re_ui::CUSTOM_WINDOW_DECORATIONS {
            // Add some margin so that we can later paint an outline around it all.
            main_panel_frame.inner_margin = 1.0.into();
        }

        //self.state.selected_blueprint_id.clone();

        let blueprint_snapshot =
            self.load_or_create_blueprint(active_blueprint_id.as_ref(), egui_ctx);

        // Make a mutable copy we can edit.
        let mut blueprint = blueprint_snapshot.clone();

        egui::CentralPanel::default()
            .frame(main_panel_frame)
            .show(egui_ctx, |ui| {
                paint_background_fill(ui);

                warning_panel(&self.re_ui, ui, frame);

                top_panel(&blueprint, ui, frame, self, &gpu_resource_stats);

                self.memory_panel_ui(
                    ui,
                    &gpu_resource_stats,
                    &store_config,
                    &blueprint_config,
                    &store_stats,
                    &blueprint_stats,
                );

                // NOTE: cannot call `.log_db()` due to borrowck shenanigans
                if let Some(log_db) = self
                    .state
                    .selected_rec_id
                    .as_ref()
                    .and_then(|rec_id| self.log_dbs.get(rec_id))
                {
                    recording_config_entry(
                        &mut self.state.recording_configs,
                        log_db.recording_id().clone(),
                        self.rx.source(),
                        log_db,
                    )
                    .selection_state
                    .on_frame_start(|item| blueprint.is_item_valid(item));

                    // TODO(andreas): store the re_renderer somewhere else.
                    let egui_renderer = {
                        let render_state = frame.wgpu_render_state().unwrap();
                        &mut render_state.renderer.write()
                    };
                    if let Some(render_ctx) = egui_renderer
                        .paint_callback_resources
                        .get_mut::<re_renderer::RenderContext>()
                    {
                        render_ctx.begin_frame();

                        if log_db.is_empty() {
                            wait_screen_ui(ui, &self.rx);
                        } else {
                            self.state.show(
                                &mut blueprint,
                                ui,
                                render_ctx,
                                log_db,
                                &self.re_ui,
                                &self.component_ui_registry,
                                &self.rx,
                            );

                            render_ctx.before_submit();
                        }
                    }
                } else {
                    wait_screen_ui(ui, &self.rx);
                }
            });

        if re_ui::CUSTOM_WINDOW_DECORATIONS {
            // Paint the main window frame on top of everything else
            paint_native_window_frame(egui_ctx);
        }

        self.handle_dropping_files(egui_ctx);
        self.toasts.show(egui_ctx);

        if let Some(cmd) = self.cmd_palette.show(egui_ctx) {
            self.pending_commands.push(cmd);
        }

        self.run_pending_commands(&mut blueprint, egui_ctx, frame);

        self.frame_time_history.add(
            egui_ctx.input(|i| i.time),
            frame_start.elapsed().as_secs_f32(),
        );

        // If this wasn't the default blueprint, save it back
        if let Some(blueprint_id) = active_blueprint_id {
            if let Some(blueprint_db) = self.log_dbs.get_mut(&blueprint_id) {
                blueprint.sync_changes_to_store(&blueprint_snapshot, blueprint_db);
            }
        }
    }
}

fn paint_background_fill(ui: &mut egui::Ui) {
    // This is required because the streams view (time panel)
    // has rounded top corners, which leaves a gap.
    // So we fill in that gap (and other) here.
    // Of course this does some over-draw, but we have to live with that.

    ui.painter().rect_filled(
        ui.ctx().screen_rect().shrink(0.5),
        re_ui::ReUi::native_window_rounding(),
        ui.visuals().panel_fill,
    );
}

fn paint_native_window_frame(egui_ctx: &egui::Context) {
    let painter = egui::Painter::new(
        egui_ctx.clone(),
        egui::LayerId::new(egui::Order::TOP, egui::Id::new("native_window_frame")),
        egui::Rect::EVERYTHING,
    );

    let stroke = egui::Stroke::new(1.0, egui::Color32::from_gray(42)); // from figma 2022-02-06

    painter.rect_stroke(
        egui_ctx.screen_rect().shrink(0.5),
        re_ui::ReUi::native_window_rounding(),
        stroke,
    );
}

fn wait_screen_ui(ui: &mut egui::Ui, rx: &Receiver<LogMsg>) {
    ui.centered_and_justified(|ui| {
        fn ready_and_waiting(ui: &mut egui::Ui, txt: &str) {
            let style = ui.style();
            let mut layout_job = egui::text::LayoutJob::default();
            layout_job.append(
                "Ready",
                0.0,
                egui::TextFormat::simple(
                    egui::TextStyle::Heading.resolve(style),
                    style.visuals.strong_text_color(),
                ),
            );
            layout_job.append(
                &format!("\n\n{txt}"),
                0.0,
                egui::TextFormat::simple(
                    egui::TextStyle::Body.resolve(style),
                    style.visuals.text_color(),
                ),
            );
            layout_job.halign = egui::Align::Center;
            ui.label(layout_job);
        }

        match rx.source() {
            re_smart_channel::Source::Files { paths } => {
                ui.strong(format!(
                    "Loading {}…",
                    paths
                        .iter()
                        .format_with(", ", |path, f| f(&format_args!("{}", path.display())))
                ));
            }
            re_smart_channel::Source::RrdHttpStream { url } => {
                ui.strong(format!("Loading {url}…"));
            }
            re_smart_channel::Source::RrdWebEventListener => {
                ready_and_waiting(ui, "Waiting for logging data…");
            }
            re_smart_channel::Source::Sdk => {
                ready_and_waiting(ui, "Waiting for logging data from SDK");
            }
            re_smart_channel::Source::WsClient { ws_server_url } => {
                // TODO(emilk): it would be even better to know whether or not we are connected, or are attempting to connect
                ready_and_waiting(ui, &format!("Waiting for data from {ws_server_url}"));
            }
            re_smart_channel::Source::TcpServer { port } => {
                ready_and_waiting(ui, &format!("Listening on port {port}"));
            }
        };
    });
}

impl App {
    /// Show recent text log messages to the user as toast notifications.
    fn show_text_logs_as_notifications(&mut self) {
        crate::profile_function!();

        while let Ok(re_log::LogMsg { level, target, msg }) = self.text_log_rx.try_recv() {
            let is_rerun_crate = target.starts_with("rerun") || target.starts_with("re_");
            if !is_rerun_crate {
                continue;
            }

            let kind = match level {
                re_log::Level::Error => toasts::ToastKind::Error,
                re_log::Level::Warn => toasts::ToastKind::Warning,
                re_log::Level::Info => toasts::ToastKind::Info,
                re_log::Level::Debug | re_log::Level::Trace => {
                    continue; // too spammy
                }
            };

            self.toasts.add(toasts::Toast {
                kind,
                text: msg,
                options: toasts::ToastOptions::with_ttl_in_seconds(4.0),
            });
        }
    }

    fn receive_messages(&mut self, egui_ctx: &egui::Context) {
        crate::profile_function!();

        let start = instant::Instant::now();

        while let Ok(msg) = self.rx.try_recv() {
            let recording_id = msg.recording_id();

<<<<<<< HEAD
            let is_new_recording = if let LogMsg::BeginRecordingMsg(msg) = &msg {
                match msg.info.recording_id.variant {
                    RecordingType::Data => {
                        re_log::debug!("Opening a new recording: {:?}", msg.info);
                        self.state.selected_rec_id = Some(recording_id.clone());
                    }

                    RecordingType::Blueprint => {
                        re_log::debug!("Opening a new blueprint: {:?}", msg.info);
                        self.state.selected_blueprint_id.insert(
                            msg.info.application_id.clone(),
                            msg.info.recording_id.clone(),
                        );
                    }
                }
=======
            let is_new_recording = if let LogMsg::SetRecordingInfo(msg) = &msg {
                re_log::debug!("Opening a new recording: {:?}", msg.info);
                self.state.selected_rec_id = Some(recording_id.clone());
>>>>>>> 30e7d63b
                true
            } else {
                false
            };

            let log_db = self
                .log_dbs
                .entry(recording_id.clone())
                .or_insert_with(|| LogDb::new(recording_id.clone()));

            if log_db.data_source.is_none() {
                log_db.data_source = Some(self.rx.source().clone());
            }

            if let Err(err) = log_db.add(&msg) {
                re_log::error!("Failed to add incoming msg: {err}");
            };

            if is_new_recording {
                // Do analytics after ingesting the new message,
                // because thats when the `log_db.recording_info` is set,
                // which we use in the analytics call.
                self.analytics.on_open_recording(log_db);
            }

            if start.elapsed() > instant::Duration::from_millis(10) {
                egui_ctx.request_repaint(); // make sure we keep receiving messages asap
                break; // don't block the main thread for too long
            }
        }
    }

    fn cleanup(&mut self) {
        crate::profile_function!();

        self.log_dbs.retain(|_, log_db| !log_db.is_empty());

        if !self
            .state
            .selected_rec_id
            .as_ref()
            .map_or(false, |rec_id| self.log_dbs.contains_key(rec_id))
        {
            self.state.selected_rec_id = self
                .log_dbs
                .values()
                .find(|log| log.recording_type() == RecordingType::Data)
                .map(|log| log.recording_id().clone());
        }

        self.state
            .recording_configs
            .retain(|recording_id, _| self.log_dbs.contains_key(recording_id));
    }

    fn purge_memory_if_needed(&mut self) {
        crate::profile_function!();

        fn format_limit(limit: Option<i64>) -> String {
            if let Some(bytes) = limit {
                format_bytes(bytes as _)
            } else {
                "∞".to_owned()
            }
        }

        use re_format::format_bytes;
        use re_memory::MemoryUse;

        let limit = self.startup_options.memory_limit;
        let mem_use_before = MemoryUse::capture();

        if let Some(minimum_fraction_to_purge) = limit.is_exceeded_by(&mem_use_before) {
            let fraction_to_purge = (minimum_fraction_to_purge + 0.2).clamp(0.25, 1.0);

            re_log::debug!("RAM limit: {}", format_limit(limit.limit));
            if let Some(resident) = mem_use_before.resident {
                re_log::debug!("Resident: {}", format_bytes(resident as _),);
            }
            if let Some(counted) = mem_use_before.counted {
                re_log::debug!("Counted: {}", format_bytes(counted as _));
            }

            {
                crate::profile_scope!("pruning");
                if let Some(counted) = mem_use_before.counted {
                    re_log::debug!(
                        "Attempting to purge {:.1}% of used RAM ({})…",
                        100.0 * fraction_to_purge,
                        format_bytes(counted as f64 * fraction_to_purge as f64)
                    );
                }
                for log_db in self.log_dbs.values_mut() {
                    log_db.purge_fraction_of_ram(fraction_to_purge);
                }
                self.state.cache.purge_memory();
            }

            let mem_use_after = MemoryUse::capture();

            let freed_memory = mem_use_before - mem_use_after;

            if let (Some(counted_before), Some(counted_diff)) =
                (mem_use_before.counted, freed_memory.counted)
            {
                re_log::debug!(
                    "Freed up {} ({:.1}%)",
                    format_bytes(counted_diff as _),
                    100.0 * counted_diff as f32 / counted_before as f32
                );
            }

            self.memory_panel.note_memory_purge();
        }
    }

    /// Reset the viewer to how it looked the first time you ran it.
    fn reset(&mut self, egui_ctx: &egui::Context) {
        let selected_rec_id = self.state.selected_rec_id.clone();

        self.state = Default::default();
        self.state.selected_rec_id = selected_rec_id;

        // Keep the style:
        let style = egui_ctx.style();
        egui_ctx.memory_mut(|mem| *mem = Default::default());
        egui_ctx.set_style((*style).clone());
    }

    /// Do we have an open `LogDb` that is non-empty?
    fn log_db_is_nonempty(&self) -> bool {
        self.log_db().map_or(false, |log_db| !log_db.is_empty())
    }

    fn log_db(&self) -> Option<&LogDb> {
        self.state
            .selected_rec_id
            .as_ref()
            .and_then(|rec_id| self.log_dbs.get(rec_id))
    }

    fn show_log_db(&mut self, log_db: LogDb) {
        self.analytics.on_open_recording(&log_db);
        self.state.selected_rec_id = Some(log_db.recording_id().clone());
        self.log_dbs.insert(log_db.recording_id().clone(), log_db);
    }

    fn handle_dropping_files(&mut self, egui_ctx: &egui::Context) {
        preview_files_being_dropped(egui_ctx);

        // Collect dropped files:
        if egui_ctx.input(|i| i.raw.dropped_files.len()) > 2 {
            rfd::MessageDialog::new()
                .set_level(rfd::MessageLevel::Error)
                .set_description("Can only load one file at a time")
                .show();
        }
        if let Some(file) = egui_ctx.input(|i| i.raw.dropped_files.first().cloned()) {
            if let Some(bytes) = &file.bytes {
                let mut bytes: &[u8] = &(*bytes)[..];
                if let Some(log_db) = load_file_contents(&file.name, &mut bytes) {
                    self.show_log_db(log_db);

                    #[allow(clippy::needless_return)] // false positive on wasm32
                    return;
                }
            }

            #[cfg(not(target_arch = "wasm32"))]
            if let Some(path) = &file.path {
                if let Some(log_db) = load_file_path(path) {
                    self.show_log_db(log_db);
                }
            }
        }
    }
}

fn preview_files_being_dropped(egui_ctx: &egui::Context) {
    use egui::{Align2, Color32, Id, LayerId, Order, TextStyle};

    // Preview hovering files:
    if !egui_ctx.input(|i| i.raw.hovered_files.is_empty()) {
        use std::fmt::Write as _;

        let mut text = "Drop to load:\n".to_owned();
        egui_ctx.input(|input| {
            for file in &input.raw.hovered_files {
                if let Some(path) = &file.path {
                    write!(text, "\n{}", path.display()).ok();
                } else if !file.mime.is_empty() {
                    write!(text, "\n{}", file.mime).ok();
                }
            }
        });

        let painter =
            egui_ctx.layer_painter(LayerId::new(Order::Foreground, Id::new("file_drop_target")));

        let screen_rect = egui_ctx.screen_rect();
        painter.rect_filled(screen_rect, 0.0, Color32::from_black_alpha(192));
        painter.text(
            screen_rect.center(),
            Align2::CENTER_CENTER,
            text,
            TextStyle::Body.resolve(&egui_ctx.style()),
            Color32::WHITE,
        );
    }
}

// ------------------------------------------------------------------------------------

#[derive(Copy, Clone, Default, PartialEq, Eq, serde::Deserialize, serde::Serialize)]
enum PanelSelection {
    #[default]
    Viewport,
}

#[derive(Default, serde::Deserialize, serde::Serialize)]
#[serde(default)]
struct AppState {
    /// Global options for the whole viewer.
    app_options: AppOptions,

    /// Things that need caching.
    #[serde(skip)]
    cache: Caches,

    #[serde(skip)]
    selected_rec_id: Option<RecordingId>,
    #[serde(skip)]
    selected_blueprint_id: HashMap<ApplicationId, RecordingId>,

    /// Configuration for the current recording (found in [`LogDb`]).
    recording_configs: HashMap<RecordingId, RecordingConfig>,

    /// Which view panel is currently being shown
    panel_selection: PanelSelection,

    selection_panel: crate::selection_panel::SelectionPanel,
    time_panel: crate::time_panel::TimePanel,

    #[cfg(not(target_arch = "wasm32"))]
    #[serde(skip)]
    profiler: crate::Profiler,

    // TODO(jleibs): This is sort of a weird place to put this but makes more
    // sense than the blueprint
    #[serde(skip)]
    viewport_state: ViewportState,
}

impl AppState {
    #[allow(clippy::too_many_arguments)]
    fn show(
        &mut self,
        blueprint: &mut Blueprint,
        ui: &mut egui::Ui,
        render_ctx: &mut re_renderer::RenderContext,
        log_db: &LogDb,
        re_ui: &re_ui::ReUi,
        component_ui_registry: &ComponentUiRegistry,
        rx: &Receiver<LogMsg>,
    ) {
        crate::profile_function!();

        let Self {
            app_options: options,
            cache,
            selected_rec_id: _,
            selected_blueprint_id: _,
            recording_configs,
            panel_selection,
            selection_panel,
            time_panel,
            #[cfg(not(target_arch = "wasm32"))]
                profiler: _,
            viewport_state,
        } = self;

        let rec_cfg = recording_config_entry(
            recording_configs,
            log_db.recording_id().clone(),
            rx.source(),
            log_db,
        );

        let mut ctx = ViewerContext {
            app_options: options,
            cache,
            component_ui_registry,
            log_db,
            rec_cfg,
            re_ui,
            render_ctx,
        };

        time_panel.show_panel(&mut ctx, blueprint, ui);
        selection_panel.show_panel(viewport_state, &mut ctx, ui, blueprint);

        let central_panel_frame = egui::Frame {
            fill: ui.style().visuals.panel_fill,
            inner_margin: egui::Margin::same(0.0),
            ..Default::default()
        };

        egui::CentralPanel::default()
            .frame(central_panel_frame)
            .show_inside(ui, |ui| match *panel_selection {
                PanelSelection::Viewport => {
                    blueprint.blueprint_panel_and_viewport(viewport_state, &mut ctx, ui);
                }
            });

        {
            // We move the time at the very end of the frame,
            // so we have one frame to see the first data before we move the time.
            let dt = ui.ctx().input(|i| i.stable_dt);
            let more_data_is_coming = rx.is_connected();
            let needs_repaint =
                ctx.rec_cfg
                    .time_ctrl
                    .update(log_db.times_per_timeline(), dt, more_data_is_coming);
            if needs_repaint == re_viewer_context::NeedsRepaint::Yes {
                ui.ctx().request_repaint();
            }
        }

        if WATERMARK {
            re_ui.paint_watermark();
        }
    }
}

fn warning_panel(re_ui: &re_ui::ReUi, ui: &mut egui::Ui, frame: &mut eframe::Frame) {
    // We have not yet optimized the UI experience for mobile. Show a warning banner
    // with a link to the tracking issue.

    // Although this banner is applicable to IOS / Android generically without limit to web
    // There is a small issue in egui where Windows native currently reports as android.
    // TODO(jleibs): Remove the is_web gate once https://github.com/emilk/egui/pull/2832 has landed.
    if frame.is_web()
        && (ui.ctx().os() == egui::os::OperatingSystem::IOS
            || ui.ctx().os() == egui::os::OperatingSystem::Android)
    {
        let frame = egui::Frame {
            fill: ui.visuals().panel_fill,
            ..re_ui.bottom_panel_frame()
        };

        egui::TopBottomPanel::bottom("warning_panel")
            .resizable(false)
            .frame(frame)
            .show_inside(ui, |ui| {
                ui.centered_and_justified(|ui| {
                    let text =
                        re_ui.warning_text("Mobile OSes are not yet supported. Click for details.");
                    ui.hyperlink_to(text, "https://github.com/rerun-io/rerun/issues/1672");
                });
            });
    }
}

fn top_panel(
    blueprint: &Blueprint,
    ui: &mut egui::Ui,
    frame: &mut eframe::Frame,
    app: &mut App,
    gpu_resource_stats: &WgpuResourcePoolStatistics,
) {
    crate::profile_function!();

    let native_pixels_per_point = frame.info().native_pixels_per_point;
    let fullscreen = {
        #[cfg(target_arch = "wasm32")]
        {
            false
        }
        #[cfg(not(target_arch = "wasm32"))]
        {
            frame.info().window_info.fullscreen
        }
    };
    let top_bar_style = app.re_ui.top_bar_style(native_pixels_per_point, fullscreen);

    egui::TopBottomPanel::top("top_bar")
        .frame(app.re_ui.top_panel_frame())
        .exact_height(top_bar_style.height)
        .show_inside(ui, |ui| {
            let _response = egui::menu::bar(ui, |ui| {
                ui.set_height(top_bar_style.height);
                ui.add_space(top_bar_style.indent);

                top_bar_ui(blueprint, ui, frame, app, gpu_resource_stats);
            })
            .response;

            #[cfg(not(target_arch = "wasm32"))]
            if !re_ui::NATIVE_WINDOW_BAR {
                let title_bar_response = _response.interact(egui::Sense::click());
                if title_bar_response.double_clicked() {
                    frame.set_maximized(!frame.info().window_info.maximized);
                } else if title_bar_response.is_pointer_button_down_on() {
                    frame.drag_window();
                }
            }
        });
}

fn rerun_menu_button_ui(ui: &mut egui::Ui, frame: &mut eframe::Frame, app: &mut App) {
    // let desired_icon_height = ui.max_rect().height() - 2.0 * ui.spacing_mut().button_padding.y;
    let desired_icon_height = ui.max_rect().height() - 4.0; // TODO(emilk): figure out this fudge
    let desired_icon_height = desired_icon_height.at_most(28.0); // figma size 2023-02-03

    let icon_image = app.re_ui.icon_image(&re_ui::icons::RERUN_MENU);
    let image_size = icon_image.size_vec2() * (desired_icon_height / icon_image.size_vec2().y);
    let texture_id = icon_image.texture_id(ui.ctx());

    ui.menu_image_button(texture_id, image_size, |ui| {
        ui.set_min_width(220.0);
        let spacing = 12.0;

        ui.menu_button("About", |ui| about_rerun_ui(ui, &app.build_info));

        main_view_selector_ui(ui, app);

        ui.add_space(spacing);

        Command::ToggleCommandPalette.menu_button_ui(ui, &mut app.pending_commands);

        ui.add_space(spacing);

        #[cfg(not(target_arch = "wasm32"))]
        {
            Command::Open.menu_button_ui(ui, &mut app.pending_commands);

            save_buttons_ui(ui, app);

            ui.add_space(spacing);

            // On the web the browser controls the zoom
            let zoom_factor = app.state.app_options.zoom_factor;
            ui.weak(format!("Zoom {:.0}%", zoom_factor * 100.0))
                .on_hover_text("The zoom factor applied on top of the OS scaling factor.");
            Command::ZoomIn.menu_button_ui(ui, &mut app.pending_commands);
            Command::ZoomOut.menu_button_ui(ui, &mut app.pending_commands);
            ui.add_enabled_ui(zoom_factor != 1.0, |ui| {
                Command::ZoomReset.menu_button_ui(ui, &mut app.pending_commands)
            });

            Command::ToggleFullscreen.menu_button_ui(ui, &mut app.pending_commands);

            ui.add_space(spacing);
        }

        {
            Command::ResetViewer.menu_button_ui(ui, &mut app.pending_commands);

            #[cfg(not(target_arch = "wasm32"))]
            Command::OpenProfiler.menu_button_ui(ui, &mut app.pending_commands);

            Command::ToggleMemoryPanel.menu_button_ui(ui, &mut app.pending_commands);
        }

        ui.add_space(spacing);

        ui.menu_button("Recordings", |ui| {
            recordings_menu(ui, app);
        });

        ui.menu_button("Blueprints", |ui| {
            blueprints_menu(ui, app);
        });

        ui.menu_button("Options", |ui| {
            options_menu_ui(ui, frame, &mut app.state.app_options);
        });

        ui.add_space(spacing);
        ui.hyperlink_to(
            "Help",
            "https://www.rerun.io/docs/getting-started/viewer-walkthrough",
        );

        #[cfg(not(target_arch = "wasm32"))]
        {
            ui.add_space(spacing);
            Command::Quit.menu_button_ui(ui, &mut app.pending_commands);
        }
    });
}

fn about_rerun_ui(ui: &mut egui::Ui, build_info: &re_build_info::BuildInfo) {
    let re_build_info::BuildInfo {
        crate_name,
        version,
        rustc_version,
        llvm_version,
        git_hash,
        git_branch: _,
        is_in_rerun_workspace: _,
        target_triple,
        datetime,
    } = *build_info;

    ui.style_mut().wrap = Some(false);

    let rustc_version = if rustc_version.is_empty() {
        "unknown"
    } else {
        rustc_version
    };

    let llvm_version = if llvm_version.is_empty() {
        "unknown"
    } else {
        llvm_version
    };

    let short_git_hash = &git_hash[..std::cmp::min(git_hash.len(), 7)];

    ui.label(format!(
        "{crate_name} {version} ({short_git_hash})\n\
        {target_triple}\n\
        rustc {rustc_version}\n\
        LLVM {llvm_version}\n\
        Built {datetime}",
    ));

    ui.add_space(12.0);
    ui.hyperlink_to("www.rerun.io", "https://www.rerun.io/");
}

fn top_bar_ui(
    blueprint: &Blueprint,
    ui: &mut egui::Ui,
    frame: &mut eframe::Frame,
    app: &mut App,
    gpu_resource_stats: &WgpuResourcePoolStatistics,
) {
    rerun_menu_button_ui(ui, frame, app);

    if app.state.app_options.show_metrics {
        ui.separator();
        frame_time_label_ui(ui, app);
        memory_use_label_ui(ui, gpu_resource_stats);
        input_latency_label_ui(ui, app);
    }

    ui.with_layout(egui::Layout::right_to_left(egui::Align::Center), |ui| {
        if re_ui::CUSTOM_WINDOW_DECORATIONS && !cfg!(target_arch = "wasm32") {
            ui.add_space(8.0);
            #[cfg(not(target_arch = "wasm32"))]
            re_ui::native_window_buttons_ui(frame, ui);
            ui.separator();
        } else {
            // Make the first button the same distance form the side as from the top,
            // no matter how high the top bar is.
            let extra_margin = (ui.available_height() - 24.0) / 2.0;
            ui.add_space(extra_margin);
        }

        let mut selection_panel_expanded = blueprint.selection_panel_expanded;
        if app
            .re_ui
            .medium_icon_toggle_button(
                ui,
                &re_ui::icons::RIGHT_PANEL_TOGGLE,
                &mut selection_panel_expanded,
            )
            .on_hover_text(format!(
                "Toggle Selection View{}",
                Command::ToggleSelectionPanel.format_shortcut_tooltip_suffix(ui.ctx())
            ))
            .clicked()
        {
            app.pending_commands.push(Command::ToggleSelectionPanel);
        }

        let mut time_panel_expanded = blueprint.time_panel_expanded;
        if app
            .re_ui
            .medium_icon_toggle_button(
                ui,
                &re_ui::icons::BOTTOM_PANEL_TOGGLE,
                &mut time_panel_expanded,
            )
            .on_hover_text(format!(
                "Toggle Timeline View{}",
                Command::ToggleTimePanel.format_shortcut_tooltip_suffix(ui.ctx())
            ))
            .clicked()
        {
            app.pending_commands.push(Command::ToggleTimePanel);
        }

        let mut blueprint_panel_expanded = blueprint.blueprint_panel_expanded;
        if app
            .re_ui
            .medium_icon_toggle_button(
                ui,
                &re_ui::icons::LEFT_PANEL_TOGGLE,
                &mut blueprint_panel_expanded,
            )
            .on_hover_text(format!(
                "Toggle Blueprint View{}",
                Command::ToggleBlueprintPanel.format_shortcut_tooltip_suffix(ui.ctx())
            ))
            .clicked()
        {
            app.pending_commands.push(Command::ToggleBlueprintPanel);
        }

        if cfg!(debug_assertions) && app.state.app_options.show_metrics {
            ui.vertical_centered(|ui| {
                ui.style_mut().wrap = Some(false);
                ui.add_space(6.0); // TODO(emilk): in egui, add a proper way of centering a single widget in a UI.
                egui::warn_if_debug_build(ui);
            });
        }
    });
}

fn frame_time_label_ui(ui: &mut egui::Ui, app: &mut App) {
    if let Some(frame_time) = app.frame_time_history.average() {
        let ms = frame_time * 1e3;

        let visuals = ui.visuals();
        let color = if ms < 15.0 {
            visuals.weak_text_color()
        } else {
            visuals.warn_fg_color
        };

        // we use monospace so the width doesn't fluctuate as the numbers change.
        let text = format!("{ms:.1} ms");
        ui.label(egui::RichText::new(text).monospace().color(color))
            .on_hover_text("CPU time used by Rerun Viewer each frame. Lower is better.");
    }
}

fn memory_use_label_ui(ui: &mut egui::Ui, gpu_resource_stats: &WgpuResourcePoolStatistics) {
    const CODE: &str = "use re_memory::AccountingAllocator;\n\
                        #[global_allocator]\n\
                        static GLOBAL: AccountingAllocator<std::alloc::System> =\n    \
                            AccountingAllocator::new(std::alloc::System);";

    fn click_to_copy(
        ui: &mut egui::Ui,
        text: impl Into<String>,
        add_contents_on_hover: impl FnOnce(&mut egui::Ui),
    ) {
        #[allow(clippy::blocks_in_if_conditions)]
        let text = text.into();
        if ui
            .add(
                egui::Label::new(
                    egui::RichText::new(text)
                        .monospace()
                        .color(ui.visuals().weak_text_color()),
                )
                .sense(egui::Sense::click()),
            )
            .on_hover_ui(|ui| add_contents_on_hover(ui))
            .clicked()
        {
            ui.ctx().output_mut(|o| o.copied_text = CODE.to_owned());
        }
    }

    let mem = re_memory::MemoryUse::capture();

    if let Some(count) = re_memory::accounting_allocator::global_allocs() {
        // we use monospace so the width doesn't fluctuate as the numbers change.

        let bytes_used_text = re_format::format_bytes(count.size as _);
        ui.label(
            egui::RichText::new(&bytes_used_text)
                .monospace()
                .color(ui.visuals().weak_text_color()),
        )
        .on_hover_text(format!(
            "Rerun Viewer is using {} of RAM in {} separate allocations,\n\
            plus {} of GPU memory in {} textures and {} buffers.",
            bytes_used_text,
            format_number(count.count),
            re_format::format_bytes(gpu_resource_stats.total_bytes() as _),
            format_number(gpu_resource_stats.num_textures),
            format_number(gpu_resource_stats.num_buffers),
        ));
    } else if let Some(rss) = mem.resident {
        let bytes_used_text = re_format::format_bytes(rss as _);
        click_to_copy(ui, &bytes_used_text, |ui| {
            ui.label(format!(
                "Rerun Viewer is using {} of Resident memory (RSS),\n\
                plus {} of GPU memory in {} textures and {} buffers.",
                bytes_used_text,
                re_format::format_bytes(gpu_resource_stats.total_bytes() as _),
                format_number(gpu_resource_stats.num_textures),
                format_number(gpu_resource_stats.num_buffers),
            ));
            ui.label(
                "To get more accurate memory reportings, consider configuring your Rerun \n\
                 viewer to use an AccountingAllocator by adding the following to your \n\
                 code's main entrypoint:",
            );
            ui.code(CODE);
            ui.label("(click to copy to clipboard)");
        });
    } else {
        click_to_copy(ui, "N/A MiB", |ui| {
            ui.label(
                "The Rerun viewer was not configured to run with an AccountingAllocator,\n\
                consider adding the following to your code's main entrypoint:",
            );
            ui.code(CODE);
            ui.label("(click to copy to clipboard)");
        });
    }
}

fn input_latency_label_ui(ui: &mut egui::Ui, app: &mut App) {
    // TODO(emilk): it would be nice to know if the network stream is still open
    let is_latency_interesting = app.rx.source().is_network();

    let queue_len = app.rx.len();

    // empty queue == unreliable latency
    let latency_sec = app.rx.latency_ns() as f32 / 1e9;
    if queue_len > 0
        && (!is_latency_interesting || app.state.app_options.warn_latency < latency_sec)
    {
        // we use this to avoid flicker
        app.latest_queue_interest = instant::Instant::now();
    }

    if app.latest_queue_interest.elapsed().as_secs_f32() < 1.0 {
        ui.separator();
        if is_latency_interesting {
            let text = format!(
                "Latency: {:.2}s, queue: {}",
                latency_sec,
                format_number(queue_len),
            );
            let hover_text =
                    "When more data is arriving over network than the Rerun Viewer can index, a queue starts building up, leading to latency and increased RAM use.\n\
                    This latency does NOT include network latency.";

            if latency_sec < app.state.app_options.warn_latency {
                ui.weak(text).on_hover_text(hover_text);
            } else {
                ui.label(app.re_ui.warning_text(text))
                    .on_hover_text(hover_text);
            }
        } else {
            ui.weak(format!("Queue: {}", format_number(queue_len)))
                .on_hover_text("Number of messages in the inbound queue");
        }
    }
}

// ----------------------------------------------------------------------------

const FILE_SAVER_PROMISE: &str = "file_saver";

fn file_saver_progress_ui(egui_ctx: &egui::Context, app: &mut App) {
    use std::path::PathBuf;

    let file_save_in_progress = app.promise_exists(FILE_SAVER_PROMISE);
    if file_save_in_progress {
        // There's already a file save running in the background.

        if let Some(res) = app.poll_promise::<anyhow::Result<PathBuf>>(FILE_SAVER_PROMISE) {
            // File save promise has returned.

            match res {
                Ok(path) => {
                    re_log::info!("File saved to {path:?}."); // this will also show a notification the user
                }
                Err(err) => {
                    re_log::error!("{err}"); // this will also show a notification the user
                }
            }
        } else {
            // File save promise is still running in the background.

            // NOTE: not a toast, want something a bit more discreet here.
            egui::Window::new("file_saver_spin")
                .anchor(egui::Align2::RIGHT_BOTTOM, egui::Vec2::ZERO)
                .title_bar(false)
                .enabled(false)
                .auto_sized()
                .show(egui_ctx, |ui| {
                    ui.horizontal(|ui| {
                        ui.spinner();
                        ui.label("Writing file to disk…");
                    })
                });
        }
    }
}

// TODO(emilk): support saving data on web
#[cfg(not(target_arch = "wasm32"))]
fn save_buttons_ui(ui: &mut egui::Ui, app: &mut App) {
    let file_save_in_progress = app.promise_exists(FILE_SAVER_PROMISE);

    let save_button = Command::Save.menu_button(ui.ctx());
    let save_selection_button = Command::SaveSelection.menu_button(ui.ctx());

    if file_save_in_progress {
        ui.add_enabled_ui(false, |ui| {
            ui.horizontal(|ui| {
                ui.add(save_button);
                ui.spinner();
            });
            ui.horizontal(|ui| {
                ui.add(save_selection_button);
                ui.spinner();
            });
        });
    } else {
        ui.add_enabled_ui(app.log_db_is_nonempty(), |ui| {
            if ui
                .add(save_button)
                .on_hover_text("Save all data to a Rerun data file (.rrd)")
                .clicked()
            {
                ui.close_menu();
                app.pending_commands.push(Command::Save);
            }

            // We need to know the loop selection _before_ we can even display the
            // button, as this will determine whether its grayed out or not!
            // TODO(cmc): In practice the loop (green) selection is always there
            // at the moment so...
            let loop_selection = app.loop_selection();

            if ui
                .add_enabled(loop_selection.is_some(), save_selection_button)
                .on_hover_text(
                    "Save data for the current loop selection to a Rerun data file (.rrd)",
                )
                .clicked()
            {
                ui.close_menu();
                app.pending_commands.push(Command::SaveSelection);
            }
        });
    }
}

#[cfg(not(target_arch = "wasm32"))]
fn open(app: &mut App) {
    if let Some(path) = rfd::FileDialog::new()
        .add_filter("rerun data file", &["rrd"])
        .pick_file()
    {
        if let Some(log_db) = load_file_path(&path) {
            app.show_log_db(log_db);
        }
    }
}

#[cfg(not(target_arch = "wasm32"))]
fn save(app: &mut App, loop_selection: Option<(re_data_store::Timeline, TimeRangeF)>) {
    let Some(log_db) = app.log_db() else {
        // NOTE: Can only happen if saving through the command palette.
        re_log::error!("No data to save!");
        return;
    };

    let title = if loop_selection.is_some() {
        "Save loop selection"
    } else {
        "Save"
    };

    if let Some(path) = rfd::FileDialog::new()
        .set_file_name("data.rrd")
        .set_title(title)
        .save_file()
    {
        let f = match save_database_to_file(log_db, path, loop_selection) {
            Ok(f) => f,
            Err(err) => {
                re_log::error!("File saving failed: {err}");
                return;
            }
        };
        if let Err(err) = app.spawn_threaded_promise(FILE_SAVER_PROMISE, f) {
            // NOTE: Can only happen if saving through the command palette.
            re_log::error!("File saving failed: {err}");
        }
    }
}

fn main_view_selector_ui(ui: &mut egui::Ui, app: &mut App) {
    if app.log_db_is_nonempty() {
        ui.horizontal(|ui| {
            ui.label("Main view:");
            if ui
                .selectable_value(
                    &mut app.state.panel_selection,
                    PanelSelection::Viewport,
                    "Viewport",
                )
                .clicked()
            {
                ui.close_menu();
            }
        });
    }
}

fn recordings_menu(ui: &mut egui::Ui, app: &mut App) {
    let log_dbs = app
        .log_dbs
        .values()
        .filter(|log| log.recording_type() == RecordingType::Data)
        .sorted_by_key(|log_db| log_db.recording_info().map(|ri| ri.started))
        .collect_vec();

    if log_dbs.is_empty() {
        ui.weak("(empty)");
        return;
    }

    ui.style_mut().wrap = Some(false);
    for log_db in &log_dbs {
        let info = if let Some(rec_info) = log_db.recording_info() {
            format!(
                "{} - {}",
                rec_info.application_id,
                rec_info.started.format()
            )
        } else {
            "<UNKNOWN>".to_owned()
        };
        if ui
            .radio(
                app.state.selected_rec_id.as_ref() == Some(log_db.recording_id()),
                info,
            )
            .clicked()
        {
            app.state.selected_rec_id = Some(log_db.recording_id().clone());
        }
    }
}

fn blueprints_menu(ui: &mut egui::Ui, app: &mut App) {
    if let Some(app_id) = &app.selected_app_id() {
        let blueprint_dbs = app
            .log_dbs
            .values()
            .sorted_by_key(|log_db| log_db.recording_info().map(|ri| ri.started))
            .filter(|log| {
                log.recording_type() == RecordingType::Blueprint
                    && log
                        .recording_info()
                        .map_or(false, |ri| &ri.application_id == app_id)
            })
            .collect_vec();

        if blueprint_dbs.is_empty() {
            ui.weak("(empty)");
            return;
        }

        ui.style_mut().wrap = Some(false);
        for log_db in blueprint_dbs
            .iter()
            .filter(|log| log.recording_type() == RecordingType::Blueprint)
        {
            let info = if let Some(rec_info) = log_db.recording_info() {
                if rec_info.is_app_default_blueprint() {
                    format!("{} - Default Blueprint", rec_info.application_id,)
                } else {
                    format!(
                        "{} - {}",
                        rec_info.application_id,
                        rec_info.started.format()
                    )
                }
            } else {
                "<UNKNOWN>".to_owned()
            };
            if ui
                .radio(
                    app.state.selected_blueprint_id.get(app_id) == Some(log_db.recording_id()),
                    info,
                )
                .clicked()
            {
                app.state
                    .selected_blueprint_id
                    .insert(app_id.clone(), log_db.recording_id().clone());
            }
        }
    } else {
        ui.weak("(no app selected)");
    }
}

fn options_menu_ui(ui: &mut egui::Ui, _frame: &mut eframe::Frame, options: &mut AppOptions) {
    ui.style_mut().wrap = Some(false);

    if ui
        .checkbox(&mut options.show_metrics, "Show performance metrics")
        .on_hover_text("Show metrics for milliseconds/frame and RAM usage in the top bar.")
        .clicked()
    {
        ui.close_menu();
    }

    #[cfg(not(target_arch = "wasm32"))]
    {
        if ui
            .checkbox(&mut options.experimental_space_view_screenshots, "(experimental) Space View screenshots")
            .on_hover_text("Allow taking screenshots of 2D & 3D space views via their context menu. Does not contain labels.")
            .clicked()
        {
            ui.close_menu();
        }
    }

    #[cfg(debug_assertions)]
    {
        ui.separator();
        ui.label("Debug:");

        egui_debug_options_ui(ui);
        ui.separator();
        debug_menu_options_ui(ui, options, _frame);
    }
}

#[cfg(debug_assertions)]
fn egui_debug_options_ui(ui: &mut egui::Ui) {
    let mut debug = ui.style().debug;
    let mut any_clicked = false;

    any_clicked |= ui
        .checkbox(&mut debug.debug_on_hover, "Ui debug on hover")
        .on_hover_text("However over widgets to see their rectangles")
        .changed();
    any_clicked |= ui
        .checkbox(&mut debug.show_expand_width, "Show expand width")
        .on_hover_text("Show which widgets make their parent wider")
        .changed();
    any_clicked |= ui
        .checkbox(&mut debug.show_expand_height, "Show expand height")
        .on_hover_text("Show which widgets make their parent higher")
        .changed();
    any_clicked |= ui.checkbox(&mut debug.show_resize, "Show resize").changed();
    any_clicked |= ui
        .checkbox(
            &mut debug.show_interactive_widgets,
            "Show interactive widgets",
        )
        .on_hover_text("Show an overlay on all interactive widgets.")
        .changed();

    // This option currently causes the viewer to hang.
    // any_clicked |= ui
    //     .checkbox(&mut debug.show_blocking_widget, "Show blocking widgets")
    //     .on_hover_text("Show what widget blocks the interaction of another widget.")
    //     .changed();

    if any_clicked {
        let mut style = (*ui.ctx().style()).clone();
        style.debug = debug;
        ui.ctx().set_style(style);
    }
}

#[cfg(debug_assertions)]
fn debug_menu_options_ui(ui: &mut egui::Ui, options: &mut AppOptions, _frame: &mut eframe::Frame) {
    #[cfg(not(target_arch = "wasm32"))]
    {
        if ui.button("Mobile size").clicked() {
            // frame.set_window_size(egui::vec2(375.0, 812.0)); // iPhone 12 mini
            _frame.set_window_size(egui::vec2(375.0, 667.0)); //  iPhone SE 2nd gen
            _frame.set_fullscreen(false);
            ui.close_menu();
        }
        ui.separator();
    }

    if ui.button("Log info").clicked() {
        re_log::info!("Logging some info");
    }

    ui.checkbox(
        &mut options.show_picking_debug_overlay,
        "Picking Debug Overlay",
    )
    .on_hover_text("Show a debug overlay that renders the picking layer information using the `debug_overlay.wgsl` shader.");

    ui.menu_button("Crash", |ui| {
        #[allow(clippy::manual_assert)]
        if ui.button("panic!").clicked() {
            panic!("Intentional panic");
        }

        if ui.button("panic! during unwind").clicked() {
            struct PanicOnDrop {}

            impl Drop for PanicOnDrop {
                fn drop(&mut self) {
                    panic!("Second intentional panic in Drop::drop");
                }
            }

            let _this_will_panic_when_dropped = PanicOnDrop {};
            panic!("First intentional panic");
        }

        if ui.button("SEGFAULT").clicked() {
            // Taken from https://github.com/EmbarkStudios/crash-handling/blob/main/sadness-generator/src/lib.rs

            /// This is the fixed address used to generate a segfault. It's possible that
            /// this address can be mapped and writable by the your process in which case a
            /// crash may not occur
            #[cfg(target_pointer_width = "64")]
            pub const SEGFAULT_ADDRESS: u64 = u32::MAX as u64 + 0x42;
            #[cfg(target_pointer_width = "32")]
            pub const SEGFAULT_ADDRESS: u32 = 0x42;

            let bad_ptr: *mut u8 = SEGFAULT_ADDRESS as _;
            #[allow(unsafe_code)]
            // SAFETY: this is not safe. We are _trying_ to crash.
            unsafe {
                std::ptr::write_volatile(bad_ptr, 1);
            }
        }

        if ui.button("Stack overflow").clicked() {
            // Taken from https://github.com/EmbarkStudios/crash-handling/blob/main/sadness-generator/src/lib.rs
            fn recurse(data: u64) -> u64 {
                let mut buff = [0u8; 256];
                buff[..9].copy_from_slice(b"junk data");

                let mut result = data;
                for c in buff {
                    result += c as u64;
                }

                if result == 0 {
                    result
                } else {
                    recurse(result) + 1
                }
            }

            recurse(42);
        }
    });
}

// ---

/// Returns a closure that, when run, will save the contents of the current database
/// to disk, at the specified `path`.
///
/// If `time_selection` is specified, then only data for that specific timeline over that
/// specific time range will be accounted for.
#[cfg(not(target_arch = "wasm32"))]
fn save_database_to_file(
    log_db: &LogDb,
    path: std::path::PathBuf,
    time_selection: Option<(re_data_store::Timeline, TimeRangeF)>,
) -> anyhow::Result<impl FnOnce() -> anyhow::Result<std::path::PathBuf>> {
    use re_arrow_store::TimeRange;

    crate::profile_scope!("dump_messages");

    let begin_rec_msg = log_db
        .recording_msg()
        .map(|msg| LogMsg::SetRecordingInfo(msg.clone()));

    let ent_op_msgs = log_db
        .iter_entity_op_msgs()
        .map(|msg| LogMsg::EntityPathOpMsg(log_db.recording_id().clone(), msg.clone()))
        .collect_vec();

    let time_filter = time_selection.map(|(timeline, range)| {
        (
            timeline,
            TimeRange::new(range.min.floor(), range.max.ceil()),
        )
    });
    let data_msgs: Result<Vec<_>, _> = log_db
        .entity_db
        .data_store
        .to_data_tables(time_filter)
        .map(|table| {
            table
                .to_arrow_msg()
                .map(|msg| LogMsg::ArrowMsg(log_db.recording_id().clone(), msg))
        })
        .collect();

    use anyhow::Context as _;
    let data_msgs = data_msgs.with_context(|| "Failed to export to data tables")?;

    let msgs = std::iter::once(begin_rec_msg)
        .flatten() // option
        .chain(ent_op_msgs)
        .chain(data_msgs);

    Ok(move || {
        crate::profile_scope!("save_to_file");

        use anyhow::Context as _;
        let file = std::fs::File::create(path.as_path())
            .with_context(|| format!("Failed to create file at {path:?}"))?;

        re_log_encoding::encoder::encode_owned(msgs, file)
            .map(|_| path)
            .context("Message encode")
    })
}

#[allow(unused_mut)]
fn load_rrd_to_log_db(mut read: impl std::io::Read) -> anyhow::Result<LogDb> {
    crate::profile_function!();

    let mut decoder = re_log_encoding::decoder::Decoder::new(read)?;

    let first = decoder.next().context("no messages in recording")??;

    let mut log_db = LogDb::new(first.recording_id().clone());
    log_db.add(&first)?;

    for msg in decoder {
        log_db.add(&msg?)?;
    }
    Ok(log_db)
}

#[cfg(not(target_arch = "wasm32"))]
#[must_use]
fn load_file_path(path: &std::path::Path) -> Option<LogDb> {
    fn load_file_path_impl(path: &std::path::Path) -> anyhow::Result<LogDb> {
        crate::profile_function!();
        use anyhow::Context as _;
        let file = std::fs::File::open(path).context("Failed to open file")?;
        load_rrd_to_log_db(file)
    }

    re_log::info!("Loading {path:?}…");

    match load_file_path_impl(path) {
        Ok(mut new_log_db) => {
            re_log::info!("Loaded {path:?}");
            new_log_db.data_source = Some(re_smart_channel::Source::Files {
                paths: vec![path.into()],
            });
            Some(new_log_db)
        }
        Err(err) => {
            let msg = format!("Failed loading {path:?}: {}", re_error::format(&err));
            re_log::error!("{msg}");
            rfd::MessageDialog::new()
                .set_level(rfd::MessageLevel::Error)
                .set_description(&msg)
                .show();
            None
        }
    }
}

#[must_use]
fn load_file_contents(name: &str, read: impl std::io::Read) -> Option<LogDb> {
    match load_rrd_to_log_db(read) {
        Ok(mut log_db) => {
            re_log::info!("Loaded {name:?}");
            log_db.data_source = Some(re_smart_channel::Source::Files {
                paths: vec![name.into()],
            });
            Some(log_db)
        }
        Err(err) => {
            let msg = format!("Failed loading {name:?}: {}", re_error::format(&err));
            re_log::error!("{msg}");
            rfd::MessageDialog::new()
                .set_level(rfd::MessageLevel::Error)
                .set_description(&msg)
                .show();
            None
        }
    }
}

fn recording_config_entry<'cfgs>(
    configs: &'cfgs mut HashMap<RecordingId, RecordingConfig>,
    id: RecordingId,
    data_source: &'_ re_smart_channel::Source,
    log_db: &'_ LogDb,
) -> &'cfgs mut RecordingConfig {
    configs
        .entry(id)
        .or_insert_with(|| new_recording_confg(data_source, log_db))
}

fn new_recording_confg(
    data_source: &'_ re_smart_channel::Source,
    log_db: &'_ LogDb,
) -> RecordingConfig {
    let play_state = match data_source {
        // Play files from the start by default - it feels nice and alive./
        // RrdHttpStream downloads the whole file before decoding it, so we treat it the same as a file.
        re_smart_channel::Source::Files { .. }
        | re_smart_channel::Source::RrdHttpStream { .. }
        | re_smart_channel::Source::RrdWebEventListener => PlayState::Playing,

        // Live data - follow it!
        re_smart_channel::Source::Sdk
        | re_smart_channel::Source::WsClient { .. }
        | re_smart_channel::Source::TcpServer { .. } => PlayState::Following,
    };

    let mut rec_cfg = RecordingConfig::default();

    rec_cfg
        .time_ctrl
        .set_play_state(log_db.times_per_timeline(), play_state);

    rec_cfg
}<|MERGE_RESOLUTION|>--- conflicted
+++ resolved
@@ -10,7 +10,7 @@
 use re_arrow_store::{DataStoreConfig, DataStoreStats};
 use re_data_store::log_db::LogDb;
 use re_format::format_number;
-use re_log_types::{ApplicationId, BeginRecordingMsg, LogMsg, RecordingId, RecordingType};
+use re_log_types::{ApplicationId, LogMsg, RecordingId, RecordingType};
 use re_renderer::WgpuResourcePoolStatistics;
 use re_smart_channel::Receiver;
 use re_ui::{toasts, Command};
@@ -445,7 +445,7 @@
             let blueprint_db = self.log_dbs.entry(blueprint_id.clone()).or_insert_with(|| {
                 let mut blueprint_db = LogDb::new(blueprint_id.clone());
 
-                blueprint_db.add_begin_recording_msg(&BeginRecordingMsg {
+                blueprint_db.add_begin_recording_msg(&re_log_types::SetRecordingInfo {
                     row_id: re_log_types::RowId::random(),
                     info: re_log_types::RecordingInfo {
                         application_id: blueprint_id.as_str().into(),
@@ -800,8 +800,7 @@
         while let Ok(msg) = self.rx.try_recv() {
             let recording_id = msg.recording_id();
 
-<<<<<<< HEAD
-            let is_new_recording = if let LogMsg::BeginRecordingMsg(msg) = &msg {
+            let is_new_recording = if let LogMsg::SetRecordingInfo(msg) = &msg {
                 match msg.info.recording_id.variant {
                     RecordingType::Data => {
                         re_log::debug!("Opening a new recording: {:?}", msg.info);
@@ -816,11 +815,6 @@
                         );
                     }
                 }
-=======
-            let is_new_recording = if let LogMsg::SetRecordingInfo(msg) = &msg {
-                re_log::debug!("Opening a new recording: {:?}", msg.info);
-                self.state.selected_rec_id = Some(recording_id.clone());
->>>>>>> 30e7d63b
                 true
             } else {
                 false

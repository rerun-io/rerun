use std::{any::Any, sync::mpsc::Receiver};

use crate::misc::{Caches, Options, RecordingConfig, ViewerContext};
use ahash::HashMap;
use egui_extras::RetainedImage;
use egui_notify::Toasts;
use itertools::Itertools as _;
use nohash_hasher::IntMap;
use poll_promise::Promise;
use re_data_store::log_db::LogDb;
use re_log_types::*;

const WATERMARK: bool = false; // Nice for recording media material

// ----------------------------------------------------------------------------

/// The Rerun viewer as an [`eframe`] application.
pub struct App {
    rx: Option<Receiver<LogMsg>>,

    /// Where the logs are stored.
    log_dbs: IntMap<RecordingId, LogDb>,

    /// What is serialized
    state: AppState,

    /// Set to `true` on Ctrl-C.
    #[cfg(not(target_arch = "wasm32"))]
    ctrl_c: std::sync::Arc<std::sync::atomic::AtomicBool>,

    /// Pending background tasks, using `poll_promise`.
    pending_promises: HashMap<String, Promise<Box<dyn Any + Send>>>,

    /// Toast notifications, using `egui-notify`.
    toasts: Toasts,
}

impl App {
    /// Create a viewer that receives new log messages over time
    pub fn from_receiver(
        egui_ctx: &egui::Context,
        storage: Option<&dyn eframe::Storage>,
        rx: Receiver<LogMsg>,
    ) -> Self {
        Self::new(egui_ctx, storage, Some(rx), Default::default())
    }

    #[cfg(not(target_arch = "wasm32"))]
    pub(crate) fn from_log_db(
        egui_ctx: &egui::Context,
        storage: Option<&dyn eframe::Storage>,
        log_db: LogDb,
    ) -> Self {
        Self::new(egui_ctx, storage, None, log_db)
    }

    /// load a `.rrd` data file.
    #[cfg(not(target_arch = "wasm32"))]
    pub fn from_rrd_path(
        egui_ctx: &egui::Context,
        storage: Option<&dyn eframe::Storage>,
        path: &std::path::Path,
    ) -> Self {
        let log_db = load_file_path(path).unwrap_or_default(); // TODO(emilk): exit on error.
        Self::from_log_db(egui_ctx, storage, log_db)
    }

    fn new(
        _egui_ctx: &egui::Context,
        storage: Option<&dyn eframe::Storage>,
        rx: Option<Receiver<LogMsg>>,
        log_db: LogDb,
    ) -> Self {
        #[cfg(not(target_arch = "wasm32"))]
        let ctrl_c = std::sync::Arc::new(std::sync::atomic::AtomicBool::new(false));

        #[cfg(not(target_arch = "wasm32"))]
        {
            // Close viewer on Ctrl-C. TODO(emilk): maybe add to `eframe`?

            let ctrl_c = ctrl_c.clone();
            let egui_ctx = _egui_ctx.clone();

            ctrlc::set_handler(move || {
                re_log::debug!("Ctrl-C detected - Closing viewer.");
                ctrl_c.store(true, std::sync::atomic::Ordering::SeqCst);
                egui_ctx.request_repaint(); // so that we notice that we should close
            })
            .expect("Error setting Ctrl-C handler");
        }

        let mut state: AppState = storage
            .and_then(|storage| eframe::get_value(storage, eframe::APP_KEY))
            .unwrap_or_default();

        let mut log_dbs = IntMap::default();
        if !log_db.is_empty() {
            state.selected_rec_id = log_db.recording_id();
            log_dbs.insert(log_db.recording_id(), log_db);
        }

        Self {
            rx,
            log_dbs,
            state,
            #[cfg(not(target_arch = "wasm32"))]
            ctrl_c,
            pending_promises: Default::default(),
            toasts: Toasts::new(),
        }
    }

    #[cfg(all(feature = "puffin", not(target_arch = "wasm32")))]
    pub fn set_profiler(&mut self, profiler: crate::Profiler) {
        self.state.profiler = profiler;
    }

    /// Creates a promise with the specified name that will run `f` on a background
    /// thread using the `poll_promise` crate.
    ///
    /// Names can only be re-used once the promise with that name has finished running,
    /// otherwise an other is returned.
    // TODO(cmc): offer `spawn_async_promise` once we open save_file to the web
    #[cfg(not(target_arch = "wasm32"))]
    pub fn spawn_threaded_promise<F, T>(
        &mut self,
        name: impl Into<String>,
        f: F,
    ) -> anyhow::Result<()>
    where
        F: FnOnce() -> T + Send + 'static,
        T: Send + 'static,
    {
        let name = name.into();

        if self.pending_promises.contains_key(&name) {
            anyhow::bail!("there's already a promise {name:?} running!");
        }

        let f = move || Box::new(f()) as Box<dyn Any + Send>; // erase it
        let promise = Promise::spawn_thread(&name, f);

        self.pending_promises.insert(name, promise);

        Ok(())
    }

    /// Polls the promise with the given name.
    ///
    /// Returns `Some<T>` it it's ready, or `None` otherwise.
    ///
    /// Panics if `T` does not match the actual return value of the promise.
    pub fn poll_promise<T: Any>(&mut self, name: impl AsRef<str>) -> Option<T> {
        self.pending_promises
            .remove(name.as_ref())
            .and_then(|promise| match promise.try_take() {
                Ok(any) => Some(*any.downcast::<T>().unwrap()),
                Err(promise) => {
                    self.pending_promises
                        .insert(name.as_ref().to_owned(), promise);
                    None
                }
            })
    }

    /// Returns whether a promise with the given name is currently running.
    pub fn promise_exists(&mut self, name: impl AsRef<str>) -> bool {
        self.pending_promises.contains_key(name.as_ref())
    }
}

impl eframe::App for App {
    fn save(&mut self, storage: &mut dyn eframe::Storage) {
        eframe::set_value(storage, eframe::APP_KEY, &self.state);
    }

    fn update(&mut self, egui_ctx: &egui::Context, frame: &mut eframe::Frame) {
        #[cfg(not(target_arch = "wasm32"))]
        if self.ctrl_c.load(std::sync::atomic::Ordering::SeqCst) {
            frame.close();
            return;
        }

        self.state.cache.new_frame();

        if let Some(rx) = &mut self.rx {
            crate::profile_scope!("receive_messages");
            let start = instant::Instant::now();
            while let Ok(msg) = rx.try_recv() {
                if let LogMsg::BeginRecordingMsg(msg) = &msg {
                    re_log::info!("Begginning a new recording: {:?}", msg.info);
                    self.state.selected_rec_id = msg.info.recording_id;
                }

                let log_db = self.log_dbs.entry(self.state.selected_rec_id).or_default();

                log_db.add(msg);
                if start.elapsed() > instant::Duration::from_millis(10) {
                    egui_ctx.request_repaint(); // make sure we keep receiving messages asap
                    break; // don't block the main thread for too long
                }
            }
        }

        {
            // Cleanup:
            self.log_dbs.retain(|_, log_db| !log_db.is_empty());

            if !self.log_dbs.contains_key(&self.state.selected_rec_id) {
                self.state.selected_rec_id =
                    self.log_dbs.keys().next().cloned().unwrap_or_default();
            }

            // Make sure we don't persist old stuff we don't need:
            self.state
                .recording_configs
                .retain(|recording_id, _| self.log_dbs.contains_key(recording_id));
            self.state
                .viewport_panel
                .retain(|recording_id, _| self.log_dbs.contains_key(recording_id));
        }

        file_saver_progress_ui(egui_ctx, self); // toasts for background file saver
        top_panel(egui_ctx, frame, self);

        let log_db = self.log_dbs.entry(self.state.selected_rec_id).or_default();

        self.state
            .recording_configs
            .entry(self.state.selected_rec_id)
            .or_default()
            .on_frame_start(log_db);

        if log_db.is_empty() && self.rx.is_some() {
            egui::CentralPanel::default().show(egui_ctx, |ui| {
                ui.centered_and_justified(|ui| {
                    ui.heading("Waiting for data…"); // TODO(emilk): show what ip/port we are listening to
                });
            });
        } else {
            self.state.show(egui_ctx, log_db);
        }

        self.handle_dropping_files(egui_ctx);

<<<<<<< HEAD
        #[cfg(feature = "wgpu")]
        {
            let render_state = frame.wgpu_render_state().unwrap();
            let paint_callback_resources =
                &mut render_state.renderer.write().paint_callback_resources;
            paint_callback_resources
                .get_mut::<re_renderer::context::RenderContext>()
                .unwrap()
                .frame_maintenance();
        }
=======
        self.toasts.show(egui_ctx);
>>>>>>> 6f035b49
    }
}

impl App {
    fn log_db(&mut self) -> &mut LogDb {
        self.log_dbs.entry(self.state.selected_rec_id).or_default()
    }

    fn show_log_db(&mut self, log_db: LogDb) {
        self.state.selected_rec_id = log_db.recording_id();
        self.log_dbs.insert(log_db.recording_id(), log_db);
    }

    fn handle_dropping_files(&mut self, egui_ctx: &egui::Context) {
        preview_files_being_dropped(egui_ctx);

        // Collect dropped files:
        if egui_ctx.input().raw.dropped_files.len() > 2 {
            rfd::MessageDialog::new()
                .set_level(rfd::MessageLevel::Error)
                .set_description("Can only load one file at a time")
                .show();
        }
        if let Some(file) = egui_ctx.input().raw.dropped_files.first() {
            if let Some(bytes) = &file.bytes {
                let mut bytes: &[u8] = &(*bytes)[..];
                if let Some(log_db) = load_file_contents(&file.name, &mut bytes) {
                    self.show_log_db(log_db);
                    return;
                }
            }

            #[cfg(not(target_arch = "wasm32"))]
            if let Some(path) = &file.path {
                if let Some(log_db) = load_file_path(path) {
                    self.show_log_db(log_db);
                }
            }
        }
    }
}

fn preview_files_being_dropped(egui_ctx: &egui::Context) {
    use egui::*;

    // Preview hovering files:
    if !egui_ctx.input().raw.hovered_files.is_empty() {
        use std::fmt::Write as _;

        let mut text = "Drop to load:\n".to_owned();
        for file in &egui_ctx.input().raw.hovered_files {
            if let Some(path) = &file.path {
                write!(text, "\n{}", path.display()).ok();
            } else if !file.mime.is_empty() {
                write!(text, "\n{}", file.mime).ok();
            }
        }

        let painter =
            egui_ctx.layer_painter(LayerId::new(Order::Foreground, Id::new("file_drop_target")));

        let screen_rect = egui_ctx.input().screen_rect();
        painter.rect_filled(screen_rect, 0.0, Color32::from_black_alpha(192));
        painter.text(
            screen_rect.center(),
            Align2::CENTER_CENTER,
            text,
            TextStyle::Heading.resolve(&egui_ctx.style()),
            Color32::WHITE,
        );
    }
}

// ------------------------------------------------------------------------------------

#[derive(Copy, Clone, Default, PartialEq, Eq, serde::Deserialize, serde::Serialize)]
enum PanelSelection {
    #[default]
    Viewport,

    EventLog,
}

#[derive(Default, serde::Deserialize, serde::Serialize)]
#[serde(default)]
struct AppState {
    /// Global options for the whole viewer.
    options: Options,

    /// Things that need caching.
    #[serde(skip)]
    cache: Caches,

    selected_rec_id: RecordingId,

    /// Configuration for the current recording (found in [`LogDb`]).
    recording_configs: IntMap<RecordingId, RecordingConfig>,
    viewport_panel: IntMap<RecordingId, crate::viewport_panel::ViewportPanel>,

    panel_selection: PanelSelection,
    event_log_view: crate::event_log_view::EventLogView,
    selection_panel: crate::selection_panel::SelectionPanel,
    time_panel: crate::time_panel::TimePanel,

    #[cfg(all(feature = "puffin", not(target_arch = "wasm32")))]
    #[serde(skip)]
    profiler: crate::Profiler,

    // TODO(emilk): use an image cache
    #[serde(skip)]
    static_image_cache: StaticImageCache,
}

impl AppState {
    fn show(&mut self, egui_ctx: &egui::Context, log_db: &LogDb) {
        crate::profile_function!();

        let Self {
            options,
            cache,
            selected_rec_id: selected_recording_id,
            recording_configs,
            panel_selection,
            event_log_view,
            viewport_panel,
            selection_panel,
            time_panel,
            #[cfg(all(feature = "puffin", not(target_arch = "wasm32")))]
                profiler: _,
            static_image_cache: _,
        } = self;

        let rec_cfg = recording_configs.entry(*selected_recording_id).or_default();

        let mut ctx = ViewerContext {
            options,
            cache,
            log_db,
            rec_cfg,
        };

        if ctx.rec_cfg.selection.is_some() {
            egui::SidePanel::right("selection_view").show(egui_ctx, |ui| {
                selection_panel.ui(&mut ctx, ui);
            });
        }

        egui::TopBottomPanel::bottom("time_panel")
            .resizable(true)
            .default_height(210.0)
            .show(egui_ctx, |ui| {
                time_panel.ui(&mut ctx, ui);
            });

        egui::CentralPanel::default().show(egui_ctx, |ui| match *panel_selection {
            PanelSelection::Viewport => viewport_panel
                .entry(*selected_recording_id)
                .or_default()
                .ui(&mut ctx, ui),
            PanelSelection::EventLog => event_log_view.ui(&mut ctx, ui),
        });

        // move time last, so we get to see the first data first!
        ctx.rec_cfg
            .time_ctrl
            .move_time(egui_ctx, &log_db.time_points);

        if WATERMARK {
            self.watermark(egui_ctx);
        }
    }

    fn watermark(&mut self, egui_ctx: &egui::Context) {
        use egui::*;
        let logo = self
            .static_image_cache
            .rerun_logo(&egui_ctx.style().visuals);
        let screen_rect = egui_ctx.input().screen_rect;
        let size = logo.size_vec2();
        let rect = Align2::RIGHT_BOTTOM
            .align_size_within_rect(size, screen_rect)
            .translate(-Vec2::splat(16.0));
        let mut mesh = Mesh::with_texture(logo.texture_id(egui_ctx));
        let uv = Rect::from_min_max(pos2(0.0, 0.0), pos2(1.0, 1.0));
        mesh.add_rect_with_uv(rect, uv, Color32::WHITE);
        egui_ctx.debug_painter().add(Shape::mesh(mesh));
    }
}

fn top_panel(egui_ctx: &egui::Context, frame: &mut eframe::Frame, app: &mut App) {
    crate::profile_function!();

    egui::TopBottomPanel::top("top_bar").show(egui_ctx, |ui| {
        egui::menu::bar(ui, |ui| {
            ui.menu_button("File", |ui| {
                file_menu(ui, app, frame);
            });

            ui.menu_button("Recordings", |ui| {
                recordings_menu(ui, app);
            });

            ui.separator();

            if !app.log_db().is_empty() {
                ui.selectable_value(
                    &mut app.state.panel_selection,
                    PanelSelection::Viewport,
                    "Viewport",
                );
                ui.selectable_value(
                    &mut app.state.panel_selection,
                    PanelSelection::EventLog,
                    "Event Log",
                );
            }

            ui.with_layout(egui::Layout::right_to_left(egui::Align::Center), |ui| {
                if !WATERMARK {
                    let logo = app.state.static_image_cache.rerun_logo(ui.visuals());
                    let response = ui
                        .add(egui::ImageButton::new(
                            logo.texture_id(egui_ctx),
                            logo.size_vec2() * 16.0 / logo.size_vec2().y,
                        ))
                        .on_hover_text("https://rerun.io");
                    if response.clicked() {
                        ui.output().open_url =
                            Some(egui::output::OpenUrl::new_tab("https://rerun.io"));
                    }
                }
                egui::warn_if_debug_build(ui);
            });
        });
    });
}

// ---

const FILE_SAVER_PROMISE: &str = "file_saver";
const FILE_SAVER_NOTIF_DURATION: Option<std::time::Duration> =
    Some(std::time::Duration::from_secs(4));

fn file_saver_progress_ui(egui_ctx: &egui::Context, app: &mut App) {
    use std::path::PathBuf;

    let file_save_in_progress = app.promise_exists(FILE_SAVER_PROMISE);
    if file_save_in_progress {
        // There's already a file save running in the background.

        if let Some(res) = app.poll_promise::<anyhow::Result<PathBuf>>(FILE_SAVER_PROMISE) {
            // File save promise has returned.

            match res {
                Ok(path) => {
                    let msg = format!("Successfully wrote to {path:?}");
                    re_log::info!(msg);
                    app.toasts.info(msg).set_duration(FILE_SAVER_NOTIF_DURATION);
                }
                Err(err) => {
                    let msg = format!("{err}");
                    re_log::error!(msg);
                    app.toasts
                        .error(msg)
                        .set_duration(FILE_SAVER_NOTIF_DURATION);
                }
            }
        } else {
            // File save promise is still running in the background.

            // NOTE: not a toast, want something a bit more discreet here.
            egui::Window::new("file_saver_spin")
                .anchor(egui::Align2::RIGHT_BOTTOM, egui::Vec2::ZERO)
                .title_bar(false)
                .enabled(false)
                .auto_sized()
                .show(egui_ctx, |ui| {
                    ui.horizontal(|ui| {
                        ui.spinner();
                        ui.label("Writing file to disk…");
                    })
                });
        }
    }
}

fn file_menu(ui: &mut egui::Ui, app: &mut App, _frame: &mut eframe::Frame) {
    // TODO(emilk): support saving data on web
    #[cfg(not(target_arch = "wasm32"))]
    {
        let file_save_in_progress = app.promise_exists(FILE_SAVER_PROMISE);
        if file_save_in_progress {
            ui.add_enabled_ui(false, |ui| {
                ui.horizontal(|ui| {
                    let _ = ui.button("Save…");
                    ui.spinner();
                })
            });
        } else if ui
            .add_enabled(!app.log_db().is_empty(), egui::Button::new("Save…"))
            .on_hover_text("Save all data to a Rerun data file (.rrd)")
            .clicked()
        {
            // User clicked the Save button, there is no other file save running, and
            // the DB isn't empty: let's spawn a new one.

            if let Some(path) = rfd::FileDialog::new().set_file_name("data.rrd").save_file() {
                let f = save_to_file(app, path);
                if let Err(err) = app.spawn_threaded_promise(FILE_SAVER_PROMISE, f) {
                    // NOTE: Shouldn't even be possible as the "Save" button is already
                    // grayed out at this point... better safe than sorry though.
                    app.toasts
                        .error(err.to_string())
                        .set_duration(FILE_SAVER_NOTIF_DURATION);
                }
            }
        };
    }

    #[cfg(not(target_arch = "wasm32"))]
    if ui
        .button("Load")
        .on_hover_text("Load a Rerun data file (.rrd)")
        .clicked()
    {
        if let Some(path) = rfd::FileDialog::new()
            .add_filter("rerun data file", &["rrd"])
            .pick_file()
        {
            if let Some(log_db) = load_file_path(&path) {
                app.show_log_db(log_db);
            }
        }
    }

    ui.menu_button("Advanced", |ui| {
        if ui
            .button("Reset viewer")
            .on_hover_text("Reset the viewer to how it looked the first time you ran it.")
            .clicked()
        {
            app.state = Default::default();

            // Keep dark/light mode setting:
            let is_dark_mode = ui.ctx().style().visuals.dark_mode;
            *ui.ctx().memory() = Default::default();
            ui.ctx().set_visuals(if is_dark_mode {
                egui::Visuals::dark()
            } else {
                egui::Visuals::light()
            });

            ui.close_menu();
        }

        #[cfg(all(feature = "puffin", not(target_arch = "wasm32")))]
        if ui
            .button("Profile viewer")
            .on_hover_text("Starts a profiler, showing what makes the viewer run slow")
            .clicked()
        {
            app.state.profiler.start();
        }
    });

    #[cfg(not(target_arch = "wasm32"))]
    if ui.button("Quit").clicked() {
        _frame.close();
    }
}

// ---

fn recordings_menu(ui: &mut egui::Ui, app: &mut App) {
    let log_dbs = app
        .log_dbs
        .values()
        .sorted_by_key(|log_db| log_db.recording_info().map(|ri| ri.started))
        .collect_vec();

    ui.style_mut().wrap = Some(false);
    for log_db in log_dbs {
        let info = if let Some(rec_info) = log_db.recording_info() {
            format!(
                "{} - {}",
                rec_info.recording_source,
                rec_info.started.format()
            )
        } else {
            "<UNKNOWN>".to_owned()
        };
        if ui
            .selectable_label(app.state.selected_rec_id == log_db.recording_id(), info)
            .clicked()
        {
            app.state.selected_rec_id = log_db.recording_id();
        }
    }
}

/// Returns a closure that will save the file to disk when run.
#[cfg(not(target_arch = "wasm32"))]
fn save_to_file(
    app: &mut App,
    path: std::path::PathBuf,
) -> impl FnOnce() -> anyhow::Result<std::path::PathBuf> {
    let msgs = app
        .log_db()
        .chronological_log_messages()
        .cloned()
        .collect::<Vec<_>>();

    move || {
        crate::profile_scope!("save_to_file");

        use anyhow::Context as _;
        let file = std::fs::File::create(path.as_path())
            .with_context(|| format!("Failed to create file at {:?}", path))?;

        re_log_types::encoding::encode(msgs.iter(), file).map(|_| path)
    }
}

#[allow(unused_mut)]
fn load_rrd_to_log_db(mut read: impl std::io::Read) -> anyhow::Result<LogDb> {
    crate::profile_function!();

    #[cfg(target_arch = "wasm32")]
    let decoder = re_log_types::encoding::Decoder::new(&mut read)?;

    #[cfg(not(target_arch = "wasm32"))]
    let decoder = re_log_types::encoding::Decoder::new(read)?;

    let mut log_db = LogDb::default();
    for msg in decoder {
        log_db.add(msg?);
    }
    Ok(log_db)
}

#[cfg(not(target_arch = "wasm32"))]
#[must_use]
fn load_file_path(path: &std::path::Path) -> Option<LogDb> {
    fn load_file_path_impl(path: &std::path::Path) -> anyhow::Result<LogDb> {
        crate::profile_function!();
        use anyhow::Context as _;
        let file = std::fs::File::open(path).context("Failed to open file")?;
        load_rrd_to_log_db(file)
    }

    re_log::info!("Loading {path:?}…");

    match load_file_path_impl(path) {
        Ok(new_log_db) => {
            re_log::info!("Loaded {path:?}");
            Some(new_log_db)
        }
        Err(err) => {
            let msg = format!("Failed loading {path:?}: {}", re_error::format(&err));
            re_log::error!("{msg}");
            rfd::MessageDialog::new()
                .set_level(rfd::MessageLevel::Error)
                .set_description(&msg)
                .show();
            None
        }
    }
}

#[must_use]
fn load_file_contents(name: &str, read: impl std::io::Read) -> Option<LogDb> {
    match load_rrd_to_log_db(read) {
        Ok(log_db) => {
            re_log::info!("Loaded {name:?}");
            Some(log_db)
        }
        Err(err) => {
            let msg = format!("Failed loading {name:?}: {}", re_error::format(&err));
            re_log::error!("{msg}");
            rfd::MessageDialog::new()
                .set_level(rfd::MessageLevel::Error)
                .set_description(&msg)
                .show();
            None
        }
    }
}

#[derive(Default)]
struct StaticImageCache {
    images: std::collections::HashMap<&'static str, RetainedImage>,
}

impl StaticImageCache {
    pub fn get(&mut self, name: &'static str, image_bytes: &[u8]) -> &RetainedImage {
        self.images.entry(name).or_insert_with(|| {
            RetainedImage::from_color_image(name, load_image_bytes(image_bytes).unwrap())
        })
    }

    pub fn rerun_logo(&mut self, visuals: &egui::Visuals) -> &RetainedImage {
        if visuals.dark_mode {
            self.get(
                "logo_dark_mode",
                include_bytes!("../data/logo_dark_mode.png"),
            )
        } else {
            self.get(
                "logo_light_mode",
                include_bytes!("../data/logo_light_mode.png"),
            )
        }
    }
}

pub fn load_image_bytes(image_bytes: &[u8]) -> Result<egui::ColorImage, String> {
    let image = image::load_from_memory(image_bytes).map_err(|err| err.to_string())?;
    let image = image.into_rgba8();
    let size = [image.width() as _, image.height() as _];
    let pixels = image.as_flat_samples();
    Ok(egui::ColorImage::from_rgba_unmultiplied(
        size,
        pixels.as_slice(),
    ))
}<|MERGE_RESOLUTION|>--- conflicted
+++ resolved
@@ -242,8 +242,8 @@
         }
 
         self.handle_dropping_files(egui_ctx);
-
-<<<<<<< HEAD
+        self.toasts.show(egui_ctx);
+
         #[cfg(feature = "wgpu")]
         {
             let render_state = frame.wgpu_render_state().unwrap();
@@ -254,9 +254,6 @@
                 .unwrap()
                 .frame_maintenance();
         }
-=======
-        self.toasts.show(egui_ctx);
->>>>>>> 6f035b49
     }
 }
 

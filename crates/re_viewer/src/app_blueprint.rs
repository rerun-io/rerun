use re_data_store::LatestAtQuery;
use re_entity_db::EntityDb;
use re_log_types::{DataRow, EntityPath, RowId};
use re_types::blueprint::components::PanelState;
use re_viewer_context::{CommandSender, StoreContext, SystemCommand, SystemCommandSender};

const TOP_PANEL_PATH: &str = "top_panel";
const BLUEPRINT_PANEL_PATH: &str = "blueprint_panel";
const SELECTION_PANEL_PATH: &str = "selection_panel";
const TIME_PANEL_PATH: &str = "time_panel";

/// Blueprint for top-level application
pub struct AppBlueprint<'a> {
    store_ctx: Option<&'a StoreContext<'a>>,
    is_narrow_screen: bool,
    panel_states: PanelStates,
<<<<<<< HEAD
    overrides: PanelStateOverrides,
=======
    overrides: Option<PanelStateOverrides>,
>>>>>>> ceb929d1
}

#[derive(Debug, Clone, Copy)]
pub struct PanelStates {
    pub top: PanelState,
    pub blueprint: PanelState,
    pub selection: PanelState,
    pub time: PanelState,
}

impl<'a> AppBlueprint<'a> {
    pub fn new(
        store_ctx: Option<&'a StoreContext<'_>>,
        query: &LatestAtQuery,
        egui_ctx: &egui::Context,
<<<<<<< HEAD
        overrides: PanelStateOverrides,
=======
        overrides: Option<PanelStateOverrides>,
>>>>>>> ceb929d1
    ) -> Self {
        let blueprint_db = store_ctx.map(|ctx| ctx.blueprint);
        let screen_size = egui_ctx.screen_rect().size();
        let mut ret = Self {
            store_ctx,
            is_narrow_screen: screen_size.x < 600.0,
            panel_states: PanelStates {
                top: PanelState::Expanded,
                blueprint: if screen_size.x > 750.0 {
                    PanelState::Expanded
                } else {
                    PanelState::Collapsed
                },
                selection: if screen_size.x > 1000.0 {
                    PanelState::Expanded
                } else {
                    PanelState::Collapsed
                },
                time: if screen_size.y > 600.0 {
                    PanelState::Expanded
                } else {
                    PanelState::Collapsed
                },
            },
            overrides,
        };

        if let Some(blueprint_db) = blueprint_db {
            if let Some(state) = load_panel_state(&TOP_PANEL_PATH.into(), blueprint_db, query) {
                ret.panel_states.top = state;
            }
            if let Some(state) = load_panel_state(&BLUEPRINT_PANEL_PATH.into(), blueprint_db, query)
            {
                ret.panel_states.blueprint = state;
            }
            if let Some(state) = load_panel_state(&SELECTION_PANEL_PATH.into(), blueprint_db, query)
            {
                ret.panel_states.selection = state;
            }
            if let Some(state) = load_panel_state(&TIME_PANEL_PATH.into(), blueprint_db, query) {
                ret.panel_states.time = state;
            }
        }

        ret
    }

    pub fn top_panel_state(&self) -> PanelState {
<<<<<<< HEAD
        self.overrides.top.unwrap_or(self.panel_states.top)
=======
        self.overrides
            .and_then(|o| o.top)
            .unwrap_or(self.panel_states.top)
>>>>>>> ceb929d1
    }

    pub fn blueprint_panel_state(&self) -> PanelState {
        self.overrides
<<<<<<< HEAD
            .blueprint
=======
            .and_then(|o| o.blueprint)
>>>>>>> ceb929d1
            .unwrap_or(self.panel_states.blueprint)
    }

    pub fn selection_panel_state(&self) -> PanelState {
        self.overrides
<<<<<<< HEAD
            .selection
=======
            .and_then(|o| o.selection)
>>>>>>> ceb929d1
            .unwrap_or(self.panel_states.selection)
    }

    pub fn time_panel_state(&self) -> PanelState {
<<<<<<< HEAD
        self.overrides.time.unwrap_or(self.panel_states.time)
    }

    pub fn toggle_top_panel(&self, command_sender: &CommandSender) {
        // don't toggle if it is overriden
        if self.overrides.top.is_some() {
=======
        self.overrides
            .and_then(|o| o.time)
            .unwrap_or(self.panel_states.time)
    }

    pub fn toggle_top_panel(&self, command_sender: &CommandSender) {
        // don't toggle if it is overridden
        if self.overrides.is_some_and(|o| o.top.is_some()) {
>>>>>>> ceb929d1
            return;
        }

        self.send_panel_state(
            TOP_PANEL_PATH,
            self.panel_states.top.toggle(),
            command_sender,
        );
    }

    pub fn toggle_blueprint_panel(&self, command_sender: &CommandSender) {
<<<<<<< HEAD
        // don't toggle if it is overriden
        if self.overrides.blueprint.is_some() {
=======
        // don't toggle if it is overridden
        if self.overrides.is_some_and(|o| o.blueprint.is_some()) {
>>>>>>> ceb929d1
            return;
        }

        let new_state = self.panel_states.blueprint.toggle();
        self.send_panel_state(BLUEPRINT_PANEL_PATH, new_state, command_sender);

        // Toggle the opposite side if this panel is visible to save on screen real estate
        if self.is_narrow_screen && new_state.is_expanded() {
            self.send_panel_state(SELECTION_PANEL_PATH, PanelState::Hidden, command_sender);
        }
    }

    pub fn toggle_selection_panel(&self, command_sender: &CommandSender) {
<<<<<<< HEAD
        // don't toggle if it is overriden
        if self.overrides.selection.is_some() {
=======
        // don't toggle if it is overridden
        if self.overrides.is_some_and(|o| o.selection.is_some()) {
>>>>>>> ceb929d1
            return;
        }

        let new_state = self.panel_states.selection.toggle();
        self.send_panel_state(SELECTION_PANEL_PATH, new_state, command_sender);

        // Toggle the opposite side if this panel is visible to save on screen real estate
        if self.is_narrow_screen && new_state.is_expanded() {
            self.send_panel_state(BLUEPRINT_PANEL_PATH, PanelState::Hidden, command_sender);
        }
    }

    pub fn toggle_time_panel(&self, command_sender: &CommandSender) {
<<<<<<< HEAD
        // don't toggle if it is overriden
        if self.overrides.time.is_some() {
=======
        // don't toggle if it is overridden
        if self.overrides.is_some_and(|o| o.time.is_some()) {
>>>>>>> ceb929d1
            return;
        }

        self.send_panel_state(
            TIME_PANEL_PATH,
            self.panel_states.time.toggle(),
            command_sender,
        );
    }
}

#[derive(Debug, Default, Clone, Copy)]
pub struct PanelStateOverrides {
    pub top: Option<PanelState>,
    pub blueprint: Option<PanelState>,
    pub selection: Option<PanelState>,
    pub time: Option<PanelState>,
}

pub fn setup_welcome_screen_blueprint(welcome_screen_blueprint: &mut EntityDb) {
    // Most things are hidden in the welcome screen:
    for (panel_name, value) in [
        (TOP_PANEL_PATH, PanelState::Expanded),
        (BLUEPRINT_PANEL_PATH, PanelState::Hidden),
        (SELECTION_PANEL_PATH, PanelState::Hidden),
        (TIME_PANEL_PATH, PanelState::Hidden),
    ] {
        let entity_path = EntityPath::from(panel_name);

        let timepoint = re_viewer_context::blueprint_timepoint_for_writes(welcome_screen_blueprint);

        let row =
            DataRow::from_cells1_sized(RowId::new(), entity_path, timepoint, [value]).unwrap(); // Can only fail if we have the wrong number of instances for the component, and we don't

        welcome_screen_blueprint.add_data_row(row).unwrap(); // Can only fail if we have the wrong number of instances for the component, and we don't
    }
}

// ----------------------------------------------------------------------------

impl<'a> AppBlueprint<'a> {
    pub(crate) fn send_panel_state(
        &self,
        panel_name: &str,
        value: PanelState,
        command_sender: &CommandSender,
    ) {
        if let Some(store_ctx) = self.store_ctx {
            let entity_path = EntityPath::from(panel_name);

            let timepoint = store_ctx.blueprint_timepoint_for_writes();

            let row =
                DataRow::from_cells1_sized(RowId::new(), entity_path, timepoint, [value]).unwrap(); // Can only fail if we have the wrong number of instances for the component, and we don't

            command_sender.send_system(SystemCommand::UpdateBlueprint(
                store_ctx.blueprint.store_id().clone(),
                vec![row],
            ));
        }
    }
}

fn load_panel_state(
    path: &EntityPath,
    blueprint_db: &re_entity_db::EntityDb,
    query: &LatestAtQuery,
) -> Option<PanelState> {
    re_tracing::profile_function!();
    // TODO(#5607): what should happen if the promise is still pending?
    blueprint_db
        .latest_at_component_quiet::<PanelState>(path, query)
        .map(|p| p.value)
}<|MERGE_RESOLUTION|>--- conflicted
+++ resolved
@@ -14,11 +14,7 @@
     store_ctx: Option<&'a StoreContext<'a>>,
     is_narrow_screen: bool,
     panel_states: PanelStates,
-<<<<<<< HEAD
-    overrides: PanelStateOverrides,
-=======
     overrides: Option<PanelStateOverrides>,
->>>>>>> ceb929d1
 }
 
 #[derive(Debug, Clone, Copy)]
@@ -34,11 +30,7 @@
         store_ctx: Option<&'a StoreContext<'_>>,
         query: &LatestAtQuery,
         egui_ctx: &egui::Context,
-<<<<<<< HEAD
-        overrides: PanelStateOverrides,
-=======
         overrides: Option<PanelStateOverrides>,
->>>>>>> ceb929d1
     ) -> Self {
         let blueprint_db = store_ctx.map(|ctx| ctx.blueprint);
         let screen_size = egui_ctx.screen_rect().size();
@@ -87,44 +79,24 @@
     }
 
     pub fn top_panel_state(&self) -> PanelState {
-<<<<<<< HEAD
-        self.overrides.top.unwrap_or(self.panel_states.top)
-=======
         self.overrides
             .and_then(|o| o.top)
             .unwrap_or(self.panel_states.top)
->>>>>>> ceb929d1
     }
 
     pub fn blueprint_panel_state(&self) -> PanelState {
         self.overrides
-<<<<<<< HEAD
-            .blueprint
-=======
             .and_then(|o| o.blueprint)
->>>>>>> ceb929d1
             .unwrap_or(self.panel_states.blueprint)
     }
 
     pub fn selection_panel_state(&self) -> PanelState {
         self.overrides
-<<<<<<< HEAD
-            .selection
-=======
             .and_then(|o| o.selection)
->>>>>>> ceb929d1
             .unwrap_or(self.panel_states.selection)
     }
 
     pub fn time_panel_state(&self) -> PanelState {
-<<<<<<< HEAD
-        self.overrides.time.unwrap_or(self.panel_states.time)
-    }
-
-    pub fn toggle_top_panel(&self, command_sender: &CommandSender) {
-        // don't toggle if it is overriden
-        if self.overrides.top.is_some() {
-=======
         self.overrides
             .and_then(|o| o.time)
             .unwrap_or(self.panel_states.time)
@@ -133,7 +105,6 @@
     pub fn toggle_top_panel(&self, command_sender: &CommandSender) {
         // don't toggle if it is overridden
         if self.overrides.is_some_and(|o| o.top.is_some()) {
->>>>>>> ceb929d1
             return;
         }
 
@@ -145,13 +116,8 @@
     }
 
     pub fn toggle_blueprint_panel(&self, command_sender: &CommandSender) {
-<<<<<<< HEAD
-        // don't toggle if it is overriden
-        if self.overrides.blueprint.is_some() {
-=======
         // don't toggle if it is overridden
         if self.overrides.is_some_and(|o| o.blueprint.is_some()) {
->>>>>>> ceb929d1
             return;
         }
 
@@ -165,13 +131,8 @@
     }
 
     pub fn toggle_selection_panel(&self, command_sender: &CommandSender) {
-<<<<<<< HEAD
-        // don't toggle if it is overriden
-        if self.overrides.selection.is_some() {
-=======
         // don't toggle if it is overridden
         if self.overrides.is_some_and(|o| o.selection.is_some()) {
->>>>>>> ceb929d1
             return;
         }
 
@@ -185,13 +146,8 @@
     }
 
     pub fn toggle_time_panel(&self, command_sender: &CommandSender) {
-<<<<<<< HEAD
-        // don't toggle if it is overriden
-        if self.overrides.time.is_some() {
-=======
         // don't toggle if it is overridden
         if self.overrides.is_some_and(|o| o.time.is_some()) {
->>>>>>> ceb929d1
             return;
         }
 

use nohash_hasher::IntMap;
use re_arrow_store::LatestAtQuery;
use re_data_store::{
    log_db::EntityDb, query_latest_single, EntityPath, EntityPropertyMap, EntityTree,
};
use re_log_types::component_types::{DisconnectedSpace, Pinhole, Transform3D};
use re_viewer_context::TimeControl;

/// Provides transforms from an entity to a chosen reference space for all elements in the scene
/// for the currently selected time & timeline.
///
/// The renderer then uses this reference space as its world space,
/// making world and reference space equivalent for a given space view.
///
/// Should be recomputed every frame.
#[derive(Clone)]
pub struct TransformCache {
    /// All transforms provided are relative to this reference path.
    reference_path: EntityPath,

    /// All reachable entities.
    reference_from_entity_per_entity: IntMap<EntityPath, glam::Affine3A>,

    /// All unreachable descendant paths of `reference_path`.
    unreachable_descendants: Vec<(EntityPath, UnreachableTransform)>,

    /// The first parent of reference_path that is no longer reachable.
    first_unreachable_parent: Option<(EntityPath, UnreachableTransform)>,
}

#[derive(Clone, Copy)]
pub enum UnreachableTransform {
    /// [`super::space_info::SpaceInfoCollection`] is outdated and can't find a corresponding space info for the given path.
    ///
    /// If at all, this should only happen for a single frame until space infos are rebuilt.
    UnknownSpaceInfo,

    /// More than one pinhole camera between this and the reference space.
    NestedPinholeCameras,

    /// Exiting out of a space with a pinhole camera that doesn't have a resolution is not supported.
    InversePinholeCameraWithoutResolution,

    /// Unknown transform between this and the reference space.
    DisconnectedSpace,
}

impl std::fmt::Display for UnreachableTransform {
    fn fmt(&self, f: &mut std::fmt::Formatter<'_>) -> std::fmt::Result {
        f.write_str(match self {
            Self::UnknownSpaceInfo =>
                "Can't determine transform because internal data structures are not in a valid state. Please file an issue on https://github.com/rerun-io/rerun/",
            Self::NestedPinholeCameras =>
                "Can't display entities under nested pinhole cameras.",
            Self::DisconnectedSpace =>
                "Can't display entities that are in an explicitly disconnected space.",
            Self::InversePinholeCameraWithoutResolution =>
                "Can't display entities that would require inverting a pinhole camera without a specified resolution.",
        })
    }
}

impl TransformCache {
    /// Determines transforms for all entities relative to a space path which serves as the "reference".
    /// I.e. the resulting transforms are "reference from scene"
    ///
    /// This means that the entities in `reference_space` get the identity transform and all other
    /// entities are transformed relative to it.
    pub fn determine_transforms(
        entity_db: &EntityDb,
        time_ctrl: &TimeControl,
        space_path: &EntityPath,
        entity_prop_map: &EntityPropertyMap,
    ) -> Self {
        crate::profile_function!();

        let mut transforms = TransformCache {
            reference_path: space_path.clone(),
            reference_from_entity_per_entity: Default::default(),
            unreachable_descendants: Default::default(),
            first_unreachable_parent: None,
        };

        // Find the entity path tree for the root.
        let Some(mut current_tree) = &entity_db.tree.subtree(space_path) else {
            // It seems the space path is not part of the object tree!
            // This happens frequently when the viewer remembers space views from a previous run that weren't shown yet.
            // Naturally, in this case we don't have any transforms yet.
            return transforms;
        };

        let query = time_ctrl.current_query();

        // Child transforms of this space
        transforms.gather_descendants_transforms(
            current_tree,
            &entity_db.data_store,
            &query,
            entity_prop_map,
            glam::Affine3A::IDENTITY,
            false,
        );

        // Walk up from the reference to the highest reachable parent.
        let mut encountered_pinhole = false;
        let mut reference_from_ancestor = glam::Affine3A::IDENTITY;
        while let Some(parent_path) = current_tree.path.parent() {
            let Some(parent_tree) = &entity_db.tree.subtree(&parent_path) else {
                // Unlike not having the space path in the hierarchy, this should be impossible.
                re_log::error_once!(
                    "Path {} is not part of the global Entity tree whereas its child {} is",
                    parent_path, space_path
                );
                return transforms;
            };

            // Note that the transform at the reference is the first that needs to be inverted to "break out" of its hierarchy.
            // Generally, the transform _at_ a node isn't relevant to it's children, but only to get to its parent in turn!
            match transform_at(
                &current_tree.path,
                &entity_db.data_store,
                &query,
                // TODO(#1988): See comment in transform_at. This is a workaround for precision issues
                // and the fact that there is no meaningful image plane distance for 3D->2D views.
                |_| 500.0,
                &mut encountered_pinhole,
            ) {
                Err(unreachable_reason) => {
                    transforms.first_unreachable_parent =
                        Some((parent_tree.path.clone(), unreachable_reason));
                    break;
                }
                Ok(None) => {}
                Ok(Some(parent_from_child)) => {
                    reference_from_ancestor = reference_from_ancestor * parent_from_child.inverse();
                }
            }

            // (skip over everything at and under `current_tree` automatically)
            transforms.gather_descendants_transforms(
                parent_tree,
                &entity_db.data_store,
                &query,
                entity_prop_map,
                reference_from_ancestor,
                encountered_pinhole,
            );

            current_tree = parent_tree;
        }

        transforms
    }

    fn gather_descendants_transforms(
        &mut self,
        tree: &EntityTree,
        data_store: &re_arrow_store::DataStore,
        query: &LatestAtQuery,
        entity_properties: &EntityPropertyMap,
        reference_from_entity: glam::Affine3A,
        encountered_pinhole: bool,
    ) {
        match self
            .reference_from_entity_per_entity
            .entry(tree.path.clone())
        {
            std::collections::hash_map::Entry::Occupied(_) => {
                return;
            }
            std::collections::hash_map::Entry::Vacant(e) => {
                e.insert(reference_from_entity);
            }
        }

        for child_tree in tree.children.values() {
            let mut encountered_pinhole = encountered_pinhole;
            let reference_from_child = match transform_at(
                &child_tree.path,
                data_store,
                query,
                |p| *entity_properties.get(p).pinhole_image_plane_distance.get(),
                &mut encountered_pinhole,
            ) {
                Err(unreachable_reason) => {
                    self.unreachable_descendants
                        .push((child_tree.path.clone(), unreachable_reason));
                    continue;
                }
                Ok(None) => reference_from_entity,
                Ok(Some(child_from_parent)) => reference_from_entity * child_from_parent,
            };
            self.gather_descendants_transforms(
                child_tree,
                data_store,
                query,
                entity_properties,
                reference_from_child,
                encountered_pinhole,
            );
        }
    }

    pub fn reference_path(&self) -> &EntityPath {
        &self.reference_path
    }

    /// Retrieves the transform of on entity from its local system to the space of the reference.
    ///
    /// Returns None if the path is not reachable.
    pub fn reference_from_entity(&self, entity_path: &EntityPath) -> Option<macaw::Affine3A> {
        self.reference_from_entity_per_entity
            .get(entity_path)
            .cloned()
    }

    // This method isn't currently implemented, but we might need it in the future.
    // All the necessary data on why a subtree isn't reachable is already stored.
    //
    // Returns why (if actually) a path isn't reachable.
    // pub fn unreachable_reason(&self, _entity_path: &EntityPath) -> Option<UnreachableTransformReason> {
    //     None
    // }
}

fn transform_at(
    entity_path: &EntityPath,
    data_store: &re_arrow_store::DataStore,
    query: &LatestAtQuery,
    pinhole_image_plane_distance: impl Fn(&EntityPath) -> f32,
    encountered_pinhole: &mut bool,
) -> Result<Option<glam::Affine3A>, UnreachableTransform> {
<<<<<<< HEAD
    let pinhole = query_latest_single::<Pinhole>(entity_db, entity_path, query);
    if pinhole.is_some() {
        if *encountered_pinhole {
            return Err(UnreachableTransform::NestedPinholeCameras);
        } else {
            *encountered_pinhole = true;
        }
    }

    let transform3d = query_latest_single::<Transform3D>(entity_db, entity_path, query)
        .map(|transform| transform.to_parent_from_child_transform());

    let pinhole = pinhole.map(|pinhole| {
        // A pinhole camera means that we're looking at some 2D image plane from a single point (the pinhole).
        // Center the image plane and move it along z, scaling the further the image plane is.
        let distance = pinhole_image_plane_distance(entity_path);

        let focal_length = pinhole.focal_length_in_pixels();
        let focal_length = glam::vec2(focal_length.x(), focal_length.y());
        let scale = distance / focal_length;
        let translation = (-pinhole.principal_point() * scale).extend(distance);

        glam::Affine3A::from_translation(translation)
        // We want to preserve any depth that might be on the pinhole image.
        // Use harmonic mean of x/y scale for those.
        * glam::Affine3A::from_scale(
            scale.extend(2.0 / (1.0 / scale.x + 1.0 / scale.y)),
        )

        // Above calculation is nice for a certain kind of visualizing a projected image plane,
        // but the image plane distance is arbitrary and there might be other, better visualizations!

        // TODO(#1988):
        // As such we don't ever want to invert this matrix!
        // However, currently our 2D views require do to exactly that since we're forced to
        // build a relationship between the 2D plane and the 3D world, when actually the 2D plane
        // should have infinite depth!
        // The inverse of this matrix *is* working for this, but quickly runs into precision issues.
        // See also `ui_2d.rs#setup_target_config`
    });

    // If there is any other transform, we ignore `DisconnectedSpace`.
    if let Some(transform3d) = transform3d {
        if let Some(pinhole) = pinhole {
            Ok(Some(transform3d * pinhole))
        } else {
            Ok(Some(transform3d))
=======
    if let Some(transform) = query_latest_single(data_store, entity_path, query) {
        match transform {
            re_log_types::Transform::Rigid3(rigid) => Ok(Some(rigid.parent_from_child().into())),
            // If we're connected via 'unknown' it's not reachable
            re_log_types::Transform::Unknown => Err(UnreachableTransform::UnknownTransform),

            re_log_types::Transform::Pinhole(pinhole) => {
                if *encountered_pinhole {
                    Err(UnreachableTransform::NestedPinholeCameras)
                } else {
                    *encountered_pinhole = true;

                    // A pinhole camera means that we're looking at some 2D image plane from a single point (the pinhole).
                    // Center the image plane and move it along z, scaling the further the image plane is.
                    let distance = pinhole_image_plane_distance(entity_path);

                    let focal_length = pinhole.focal_length_in_pixels();
                    let focal_length = glam::vec2(focal_length.x(), focal_length.y());
                    let scale = distance / focal_length;
                    let translation = (-pinhole.principal_point() * scale).extend(distance);
                    let parent_from_child = glam::Affine3A::from_translation(translation)

                        // We want to preserve any depth that might be on the pinhole image.
                        // Use harmonic mean of x/y scale for those.
                        * glam::Affine3A::from_scale(
                            scale.extend(2.0 / (1.0 / scale.x + 1.0 / scale.y)),
                        );

                    // Above calculation is nice for a certain kind of visualizing a projected image plane,
                    // but the image plane distance is arbitrary and there might be other, better visualizations!

                    // TODO(#1988):
                    // As such we don't ever want to invert this matrix!
                    // However, currently our 2D views require do to exactly that since we're forced to
                    // build a relationship between the 2D plane and the 3D world, when actually the 2D plane
                    // should have infinite depth!
                    // The inverse of this matrix *is* working for this, but quickly runs into precision issues.
                    // See also `ui_2d.rs#setup_target_config`

                    Ok(Some(parent_from_child))
                }
            }
>>>>>>> 9125cf5a
        }
    } else if let Some(pinhole) = pinhole {
        Ok(Some(pinhole))
    } else if query_latest_single::<DisconnectedSpace>(entity_db, entity_path, query).is_some() {
        Err(UnreachableTransform::DisconnectedSpace)
    } else {
        Ok(None)
    }
}<|MERGE_RESOLUTION|>--- conflicted
+++ resolved
@@ -230,8 +230,7 @@
     pinhole_image_plane_distance: impl Fn(&EntityPath) -> f32,
     encountered_pinhole: &mut bool,
 ) -> Result<Option<glam::Affine3A>, UnreachableTransform> {
-<<<<<<< HEAD
-    let pinhole = query_latest_single::<Pinhole>(entity_db, entity_path, query);
+    let pinhole = query_latest_single::<Pinhole>(data_store, entity_path, query);
     if pinhole.is_some() {
         if *encountered_pinhole {
             return Err(UnreachableTransform::NestedPinholeCameras);
@@ -240,7 +239,7 @@
         }
     }
 
-    let transform3d = query_latest_single::<Transform3D>(entity_db, entity_path, query)
+    let transform3d = query_latest_single::<Transform3D>(data_store, entity_path, query)
         .map(|transform| transform.to_parent_from_child_transform());
 
     let pinhole = pinhole.map(|pinhole| {
@@ -278,54 +277,10 @@
             Ok(Some(transform3d * pinhole))
         } else {
             Ok(Some(transform3d))
-=======
-    if let Some(transform) = query_latest_single(data_store, entity_path, query) {
-        match transform {
-            re_log_types::Transform::Rigid3(rigid) => Ok(Some(rigid.parent_from_child().into())),
-            // If we're connected via 'unknown' it's not reachable
-            re_log_types::Transform::Unknown => Err(UnreachableTransform::UnknownTransform),
-
-            re_log_types::Transform::Pinhole(pinhole) => {
-                if *encountered_pinhole {
-                    Err(UnreachableTransform::NestedPinholeCameras)
-                } else {
-                    *encountered_pinhole = true;
-
-                    // A pinhole camera means that we're looking at some 2D image plane from a single point (the pinhole).
-                    // Center the image plane and move it along z, scaling the further the image plane is.
-                    let distance = pinhole_image_plane_distance(entity_path);
-
-                    let focal_length = pinhole.focal_length_in_pixels();
-                    let focal_length = glam::vec2(focal_length.x(), focal_length.y());
-                    let scale = distance / focal_length;
-                    let translation = (-pinhole.principal_point() * scale).extend(distance);
-                    let parent_from_child = glam::Affine3A::from_translation(translation)
-
-                        // We want to preserve any depth that might be on the pinhole image.
-                        // Use harmonic mean of x/y scale for those.
-                        * glam::Affine3A::from_scale(
-                            scale.extend(2.0 / (1.0 / scale.x + 1.0 / scale.y)),
-                        );
-
-                    // Above calculation is nice for a certain kind of visualizing a projected image plane,
-                    // but the image plane distance is arbitrary and there might be other, better visualizations!
-
-                    // TODO(#1988):
-                    // As such we don't ever want to invert this matrix!
-                    // However, currently our 2D views require do to exactly that since we're forced to
-                    // build a relationship between the 2D plane and the 3D world, when actually the 2D plane
-                    // should have infinite depth!
-                    // The inverse of this matrix *is* working for this, but quickly runs into precision issues.
-                    // See also `ui_2d.rs#setup_target_config`
-
-                    Ok(Some(parent_from_child))
-                }
-            }
->>>>>>> 9125cf5a
         }
     } else if let Some(pinhole) = pinhole {
         Ok(Some(pinhole))
-    } else if query_latest_single::<DisconnectedSpace>(entity_db, entity_path, query).is_some() {
+    } else if query_latest_single::<DisconnectedSpace>(data_store, entity_path, query).is_some() {
         Err(UnreachableTransform::DisconnectedSpace)
     } else {
         Ok(None)

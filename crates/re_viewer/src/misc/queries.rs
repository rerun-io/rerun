use re_arrow_store::LatestAtQuery;
<<<<<<< HEAD
use re_data_store::{query_latest_single, EntityPath};
use re_log_types::component_types::Pinhole;
=======
use re_data_store::EntityPath;
use re_log_types::Transform;
>>>>>>> 1ca81d74
use re_viewer_context::ViewerContext;

/// Find closest entity with a pinhole transform.
pub fn closest_pinhole_transform(
    ctx: &ViewerContext<'_>,
    entity_path: &EntityPath,
    query: &LatestAtQuery,
) -> Option<EntityPath> {
    crate::profile_function!();

    let store = &ctx.log_db.entity_db.data_store;

    let mut pinhole_ent_path = None;
    let mut cur_path = Some(entity_path.clone());
    while let Some(path) = cur_path {
<<<<<<< HEAD
        if query_latest_single::<Pinhole>(data_store, &path, query).is_some() {
=======
        if let Some(Transform::Pinhole(_)) = store.query_latest_component::<Transform>(&path, query)
        {
>>>>>>> 1ca81d74
            pinhole_ent_path = Some(path);
            break;
        }
        cur_path = path.parent();
    }
    pinhole_ent_path
}<|MERGE_RESOLUTION|>--- conflicted
+++ resolved
@@ -1,11 +1,6 @@
 use re_arrow_store::LatestAtQuery;
-<<<<<<< HEAD
-use re_data_store::{query_latest_single, EntityPath};
+use re_data_store::EntityPath;
 use re_log_types::component_types::Pinhole;
-=======
-use re_data_store::EntityPath;
-use re_log_types::Transform;
->>>>>>> 1ca81d74
 use re_viewer_context::ViewerContext;
 
 /// Find closest entity with a pinhole transform.
@@ -21,12 +16,10 @@
     let mut pinhole_ent_path = None;
     let mut cur_path = Some(entity_path.clone());
     while let Some(path) = cur_path {
-<<<<<<< HEAD
-        if query_latest_single::<Pinhole>(data_store, &path, query).is_some() {
-=======
-        if let Some(Transform::Pinhole(_)) = store.query_latest_component::<Transform>(&path, query)
+        if store
+            .query_latest_component::<Pinhole>(&path, query)
+            .is_some()
         {
->>>>>>> 1ca81d74
             pinhole_ent_path = Some(path);
             break;
         }

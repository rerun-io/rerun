<<<<<<< HEAD
use re_data_store::{log_db::LogDb, InstanceId, ObjTypePath};
use re_log_types::{DataPath, ObjPath, TimeInt, Timeline};
=======
use re_data_store::{log_db::LogDb, InstanceId};
use re_log_types::{DataPath, MsgId, ObjPath, TimeInt, Timeline};
>>>>>>> 58229343

use crate::ui::{
    data_ui::DataUi, DataBlueprintGroupHandle, Preview, SelectionHistory, SpaceViewId,
};

use super::selection::{MultiSelection, Selection};

/// Common things needed by many parts of the viewer.
pub struct ViewerContext<'a> {
    /// Global options for the whole viewer.
    pub options: &'a mut Options,

    /// Things that need caching.
    pub cache: &'a mut super::Caches,

    /// The current recording
    pub log_db: &'a LogDb,

    /// UI config for the current recording (found in [`LogDb`]).
    pub rec_cfg: &'a mut RecordingConfig,

    pub selection_history: &'a mut SelectionHistory,

    /// The look and feel of the UI
    pub re_ui: &'a re_ui::ReUi,

    pub render_ctx: &'a mut re_renderer::RenderContext,
}

impl<'a> ViewerContext<'a> {
    /// Show an [`MsgId`] and make it selectable
    pub fn msg_id_button(&mut self, ui: &mut egui::Ui, msg_id: MsgId) -> egui::Response {
        // TODO(emilk): common hover-effect
        let response = ui
            .selectable_label(self.selection().is_msg_id(&msg_id), msg_id.to_string())
            .on_hover_ui(|ui| {
                ui.label(format!("Message ID: {msg_id}"));
                ui.separator();
                msg_id.data_ui(self, ui, Preview::Small);
            });
        if response.clicked() {
            self.set_selection(Selection::MsgId(msg_id));
        }
        response
    }

    /// Show a obj path and make it selectable.
    pub fn obj_path_button(&mut self, ui: &mut egui::Ui, obj_path: &ObjPath) -> egui::Response {
        self.obj_path_button_to(ui, obj_path.to_string(), obj_path)
    }

    /// Show an object path and make it selectable.
    pub fn obj_path_button_to(
        &mut self,
        ui: &mut egui::Ui,
        text: impl Into<egui::WidgetText>,
        obj_path: &ObjPath,
    ) -> egui::Response {
        // TODO(emilk): common hover-effect of all buttons for the same obj_path!
        let response = ui
            .selectable_label(self.selection().is_obj_path(obj_path), text)
            .on_hover_ui(|ui| {
                ui.strong("Object");
                ui.label(format!("Path: {obj_path}"));
                obj_path.data_ui(self, ui, crate::ui::Preview::Medium);
            });
        if response.clicked() {
            self.set_selection(Selection::Instance(InstanceId {
                obj_path: obj_path.clone(),
                instance_index: None,
            }));
        }
        response
    }

    /// Show a instance id and make it selectable.
    pub fn instance_id_button(
        &mut self,
        ui: &mut egui::Ui,
        instance_id: &InstanceId,
    ) -> egui::Response {
        self.instance_id_button_to(ui, instance_id.to_string(), instance_id)
    }

    /// Show an instance id and make it selectable.
    pub fn instance_id_button_to(
        &mut self,
        ui: &mut egui::Ui,
        text: impl Into<egui::WidgetText>,
        instance_id: &InstanceId,
    ) -> egui::Response {
        // TODO(emilk): common hover-effect of all buttons for the same instance_id!
        let response = ui
            .selectable_label(self.selection().is_instance_id(instance_id), text)
            .on_hover_ui(|ui| {
                ui.strong("Object Instance");
                ui.label(format!("Path: {instance_id}"));
                instance_id.data_ui(self, ui, crate::ui::Preview::Medium);
            });
        if response.clicked() {
            self.set_selection(Selection::Instance(instance_id.clone()));
        }
        response
    }

    /// Show a data path and make it selectable.
    pub fn data_path_button(&mut self, ui: &mut egui::Ui, data_path: &DataPath) -> egui::Response {
        self.data_path_button_to(ui, data_path.to_string(), data_path)
    }

    /// Show a data path and make it selectable.
    pub fn data_path_button_to(
        &mut self,
        ui: &mut egui::Ui,
        text: impl Into<egui::WidgetText>,
        data_path: &DataPath,
    ) -> egui::Response {
        // TODO(emilk): common hover-effect of all buttons for the same data_path!
        let response = ui.selectable_label(self.selection().is_data_path(data_path), text);
        if response.clicked() {
            self.set_selection(Selection::DataPath(data_path.clone()));
        }
        response
    }

    pub fn space_view_button_to(
        &mut self,
        ui: &mut egui::Ui,
        text: impl Into<egui::WidgetText>,
        space_view_id: SpaceViewId,
    ) -> egui::Response {
        let is_selected = self.selection() == Selection::SpaceView(space_view_id);
        let response = ui
            .selectable_label(is_selected, text)
            .on_hover_text("Space View");
        if response.clicked() {
            self.set_selection(Selection::SpaceView(space_view_id));
        }
        response
    }

    pub fn datablueprint_group_button_to(
        &mut self,
        ui: &mut egui::Ui,
        text: impl Into<egui::WidgetText>,
        space_view_id: SpaceViewId,
        group_handle: DataBlueprintGroupHandle,
    ) -> egui::Response {
        let selection = Selection::DataBlueprintGroup(space_view_id, group_handle);
        let is_selected = self.selection() == selection;
        let response = ui
            .selectable_label(is_selected, text)
            .on_hover_text("Group");
        if response.clicked() {
            self.set_selection(selection);
        }
        response
    }

    pub fn space_view_obj_path_button_to(
        &mut self,
        ui: &mut egui::Ui,
        text: impl Into<egui::WidgetText>,
        space_view_id: SpaceViewId,
        obj_path: &ObjPath,
    ) -> egui::Response {
        let selection = Selection::SpaceViewObjPath(space_view_id, obj_path.clone());
        let response = ui
            .selectable_label(self.selection() == selection, text)
            .on_hover_ui(|ui| {
                ui.strong("Space View Object");
                ui.label(format!("Path: {obj_path}"));
                obj_path.data_ui(self, ui, Preview::Medium);
            });
        if response.clicked() {
            self.set_selection(selection);
        }
        response
    }

    pub fn time_button(
        &mut self,
        ui: &mut egui::Ui,
        timeline: &Timeline,
        value: TimeInt,
    ) -> egui::Response {
        let is_selected = self.rec_cfg.time_ctrl.is_time_selected(timeline, value);

        let response = ui.selectable_label(is_selected, timeline.typ().format(value));
        if response.clicked() {
            self.rec_cfg
                .time_ctrl
                .set_timeline_and_time(*timeline, value);
            self.rec_cfg.time_ctrl.pause();
        }
        response
    }

    pub fn timeline_button(&mut self, ui: &mut egui::Ui, timeline: &Timeline) -> egui::Response {
        self.timeline_button_to(ui, timeline.name().to_string(), timeline)
    }

    pub fn timeline_button_to(
        &mut self,
        ui: &mut egui::Ui,
        text: impl Into<egui::WidgetText>,
        timeline: &Timeline,
    ) -> egui::Response {
        let is_selected = self.rec_cfg.time_ctrl.timeline() == timeline;

        let response = ui
            .selectable_label(is_selected, text)
            .on_hover_text("Click to switch to this timeline");
        if response.clicked() {
            self.rec_cfg.time_ctrl.set_timeline(*timeline);
            self.rec_cfg.time_ctrl.pause();
        }
        response
    }

    /// Sets the current selection, updating history as needed.
    ///
    /// Returns the previous selection.
    pub fn set_selection(&mut self, selection: Selection) -> Selection {
        self.rec_cfg
            .set_selection(self.selection_history, selection)
    }

    /// Clears the current selection.
    ///
    /// Returns the previous selection.
    pub fn clear_selection(&mut self) -> Selection {
        self.rec_cfg.clear_selection()
    }

    /// Returns the current selection.
    pub fn selection(&self) -> Selection {
        self.rec_cfg.selection()
    }

    /// Returns the currently hovered objects.
    pub fn hovered(&self) -> &MultiSelection {
        self.rec_cfg.hovered()
    }

    /// Set the hovered objects. Will be in [`Self::hovered`] on the next frame.
    pub fn set_hovered(&mut self, hovered_objects: impl Iterator<Item = Selection>) {
        self.rec_cfg.set_hovered(hovered_objects);
    }
}

// ----------------------------------------------------------------------------

#[derive(Clone, Default, Debug, PartialEq)]
pub enum HoveredSpace {
    #[default]
    None,
    /// Hovering in a 2D space.
    TwoD {
        space_2d: ObjPath,
        /// Where in this 2D space (+ depth)?
        pos: glam::Vec3,
    },
    /// Hovering in a 3D space.
    ThreeD {
        /// The 3D space with the camera(s)
        space_3d: ObjPath,

        /// 2D spaces and pixel coordinates (with Z=depth)
        target_spaces: Vec<(ObjPath, Option<glam::Vec3>)>,
    },
}

// ----------------------------------------------------------------------------

/// UI config for the current recording (found in [`LogDb`]).
#[derive(Default, serde::Deserialize, serde::Serialize)]
#[serde(default)]
pub struct RecordingConfig {
    /// The current time of the time panel, how fast it is moving, etc.
    pub time_ctrl: crate::TimeControl,

    /// Currently selected thing; shown in the [`crate::selection_panel::SelectionPanel`].
    ///
    /// Do not access this field directly! Use the helper methods instead, which will make sure
    /// to properly maintain the undo/redo history.
    selection: Selection,

    /// What objects are hovered? Read from this.
    #[serde(skip)]
    hovered_previous_frame: MultiSelection,

    /// What objects are hovered? Write to this.
    #[serde(skip)]
    hovered_this_frame: MultiSelection,

    /// What space is the pointer hovering over? Read from this.
    /// TODO(andreas): Merge with [`RecordingConfig::hovered_previous_frame`]
    #[serde(skip)]
    pub hovered_space_previous_frame: HoveredSpace,

    /// What space is the pointer hovering over? Write to this.
    /// TODO(andreas): Merge with [`RecordingConfig::hovered_previous_frame`]
    #[serde(skip)]
    pub hovered_space_this_frame: HoveredSpace,
}

impl RecordingConfig {
    /// Called at the start of each frame
    pub fn on_frame_start(&mut self) {
        crate::profile_function!();

        self.hovered_space_previous_frame =
            std::mem::replace(&mut self.hovered_space_this_frame, HoveredSpace::None);
        self.hovered_previous_frame = std::mem::take(&mut self.hovered_this_frame);
    }

    /// Sets the current selection, updating history as needed.
    ///
    /// Returns the previous selection.
    pub fn set_selection(
        &mut self,
        history: &mut SelectionHistory,
        selection: Selection,
    ) -> Selection {
        history.update_selection(&selection);
        std::mem::replace(&mut self.selection, selection)
    }

    /// Clears the current selection.
    ///
    /// Returns the previous selection.
    pub fn clear_selection(&mut self) -> Selection {
        // NOTE: at least for now, we consider a lack of selection irrelevant history-wise.
        std::mem::replace(&mut self.selection, Selection::None)
    }

    /// Returns the current selection.
    pub fn selection(&self) -> Selection {
        self.selection.clone()
    }

    /// Returns the currently hovered objects.
    pub fn hovered(&self) -> &MultiSelection {
        &self.hovered_previous_frame
    }

    /// Set the hovered objects. Will be in [`Self::hovered`] on the next frame.
    pub fn set_hovered(&mut self, hovered_objects: impl Iterator<Item = Selection>) {
        self.hovered_this_frame = MultiSelection::new(hovered_objects);
    }
}

// ----------------------------------------------------------------------------

#[derive(Debug, PartialEq, serde::Deserialize, serde::Serialize)]
pub struct Options {
    pub show_camera_axes_in_3d: bool,

    pub low_latency: f32,
    pub warn_latency: f32,
}

impl Default for Options {
    fn default() -> Self {
        Self {
            show_camera_axes_in_3d: true,

            low_latency: 0.100,
            warn_latency: 0.200,
        }
    }
}

<<<<<<< HEAD
// ----------------------------------------------------------------------------
=======
// ----------------------------------------------------------------------------

#[derive(Clone, Debug, PartialEq, Eq, serde::Deserialize, serde::Serialize)]
pub enum Selection {
    None,
    MsgId(MsgId),
    Instance(InstanceId),
    DataPath(DataPath),
    SpaceView(crate::ui::SpaceViewId),
    /// An object within a space-view.
    SpaceViewObjPath(crate::ui::SpaceViewId, ObjPath),
    DataBlueprintGroup(crate::ui::SpaceViewId, crate::ui::DataBlueprintGroupHandle),
}

impl std::fmt::Display for Selection {
    fn fmt(&self, f: &mut std::fmt::Formatter<'_>) -> std::fmt::Result {
        match self {
            Selection::None => write!(f, "<empty>"),
            Selection::MsgId(s) => s.fmt(f),
            Selection::Instance(s) => s.fmt(f),
            Selection::DataPath(s) => s.fmt(f),
            Selection::SpaceView(s) => write!(f, "{s:?}"),
            Selection::SpaceViewObjPath(sid, path) => write!(f, "({sid:?}, {path})"),
            Selection::DataBlueprintGroup(sid, handle) => write!(f, "({sid:?}, {handle:?})"),
        }
    }
}

impl Default for Selection {
    fn default() -> Self {
        Self::None
    }
}

impl Selection {
    // pub fn is_none(&self) -> bool {
    //     matches!(self, Self::None)
    // }

    pub fn is_some(&self) -> bool {
        !matches!(self, Self::None)
    }

    pub fn is_msg_id(&self, needle: &MsgId) -> bool {
        if let Self::MsgId(hay) = self {
            hay == needle
        } else {
            false
        }
    }

    pub fn is_instance_id(&self, needle: &InstanceId) -> bool {
        if let Self::Instance(hay) = self {
            hay == needle
        } else {
            false
        }
    }

    pub fn is_obj_path(&self, needle: &ObjPath) -> bool {
        if let Self::Instance(hay) = self {
            &hay.obj_path == needle
        } else {
            false
        }
    }

    pub fn is_data_path(&self, needle: &DataPath) -> bool {
        if let Self::DataPath(hay) = self {
            hay == needle
        } else {
            false
        }
    }

    /// If `false`, the selection is referring to data that is no longer present.
    pub(crate) fn is_valid(
        &self,
        ctx: &ViewerContext<'_>,
        blueprint: &crate::ui::Blueprint,
    ) -> bool {
        match self {
            Selection::None | Selection::Instance(_) | Selection::DataPath(_) => true,
            Selection::MsgId(msg_id) => ctx.log_db.get_log_msg(msg_id).is_some(),
            Selection::SpaceView(space_view_id) | Selection::SpaceViewObjPath(space_view_id, _) => {
                blueprint.viewport.space_view(space_view_id).is_some()
            }
            Selection::DataBlueprintGroup(space_view_id, data_blueprint_group_handle) => {
                if let Some(space_view) = blueprint.viewport.space_view(space_view_id) {
                    space_view
                        .data_blueprint
                        .get_group(*data_blueprint_group_handle)
                        .is_some()
                } else {
                    false
                }
            }
        }
    }
}
>>>>>>> 58229343
<|MERGE_RESOLUTION|>--- conflicted
+++ resolved
@@ -1,10 +1,5 @@
-<<<<<<< HEAD
-use re_data_store::{log_db::LogDb, InstanceId, ObjTypePath};
-use re_log_types::{DataPath, ObjPath, TimeInt, Timeline};
-=======
 use re_data_store::{log_db::LogDb, InstanceId};
 use re_log_types::{DataPath, MsgId, ObjPath, TimeInt, Timeline};
->>>>>>> 58229343
 
 use crate::ui::{
     data_ui::DataUi, DataBlueprintGroupHandle, Preview, SelectionHistory, SpaceViewId,
@@ -379,107 +374,4 @@
     }
 }
 
-<<<<<<< HEAD
-// ----------------------------------------------------------------------------
-=======
-// ----------------------------------------------------------------------------
-
-#[derive(Clone, Debug, PartialEq, Eq, serde::Deserialize, serde::Serialize)]
-pub enum Selection {
-    None,
-    MsgId(MsgId),
-    Instance(InstanceId),
-    DataPath(DataPath),
-    SpaceView(crate::ui::SpaceViewId),
-    /// An object within a space-view.
-    SpaceViewObjPath(crate::ui::SpaceViewId, ObjPath),
-    DataBlueprintGroup(crate::ui::SpaceViewId, crate::ui::DataBlueprintGroupHandle),
-}
-
-impl std::fmt::Display for Selection {
-    fn fmt(&self, f: &mut std::fmt::Formatter<'_>) -> std::fmt::Result {
-        match self {
-            Selection::None => write!(f, "<empty>"),
-            Selection::MsgId(s) => s.fmt(f),
-            Selection::Instance(s) => s.fmt(f),
-            Selection::DataPath(s) => s.fmt(f),
-            Selection::SpaceView(s) => write!(f, "{s:?}"),
-            Selection::SpaceViewObjPath(sid, path) => write!(f, "({sid:?}, {path})"),
-            Selection::DataBlueprintGroup(sid, handle) => write!(f, "({sid:?}, {handle:?})"),
-        }
-    }
-}
-
-impl Default for Selection {
-    fn default() -> Self {
-        Self::None
-    }
-}
-
-impl Selection {
-    // pub fn is_none(&self) -> bool {
-    //     matches!(self, Self::None)
-    // }
-
-    pub fn is_some(&self) -> bool {
-        !matches!(self, Self::None)
-    }
-
-    pub fn is_msg_id(&self, needle: &MsgId) -> bool {
-        if let Self::MsgId(hay) = self {
-            hay == needle
-        } else {
-            false
-        }
-    }
-
-    pub fn is_instance_id(&self, needle: &InstanceId) -> bool {
-        if let Self::Instance(hay) = self {
-            hay == needle
-        } else {
-            false
-        }
-    }
-
-    pub fn is_obj_path(&self, needle: &ObjPath) -> bool {
-        if let Self::Instance(hay) = self {
-            &hay.obj_path == needle
-        } else {
-            false
-        }
-    }
-
-    pub fn is_data_path(&self, needle: &DataPath) -> bool {
-        if let Self::DataPath(hay) = self {
-            hay == needle
-        } else {
-            false
-        }
-    }
-
-    /// If `false`, the selection is referring to data that is no longer present.
-    pub(crate) fn is_valid(
-        &self,
-        ctx: &ViewerContext<'_>,
-        blueprint: &crate::ui::Blueprint,
-    ) -> bool {
-        match self {
-            Selection::None | Selection::Instance(_) | Selection::DataPath(_) => true,
-            Selection::MsgId(msg_id) => ctx.log_db.get_log_msg(msg_id).is_some(),
-            Selection::SpaceView(space_view_id) | Selection::SpaceViewObjPath(space_view_id, _) => {
-                blueprint.viewport.space_view(space_view_id).is_some()
-            }
-            Selection::DataBlueprintGroup(space_view_id, data_blueprint_group_handle) => {
-                if let Some(space_view) = blueprint.viewport.space_view(space_view_id) {
-                    space_view
-                        .data_blueprint
-                        .get_group(*data_blueprint_group_handle)
-                        .is_some()
-                } else {
-                    false
-                }
-            }
-        }
-    }
-}
->>>>>>> 58229343
+// ----------------------------------------------------------------------------
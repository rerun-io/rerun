--- conflicted
+++ resolved
@@ -85,11 +85,8 @@
 egui_plot.workspace = true
 egui-wgpu.workspace = true
 egui.workspace = true
-<<<<<<< HEAD
 egui_tiles.workspace = true
-=======
 ehttp.workspace = true
->>>>>>> e3dd6f32
 image = { workspace = true, default-features = false, features = ["png"] }
 itertools = { workspace = true }
 once_cell = { workspace = true }

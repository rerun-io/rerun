--- conflicted
+++ resolved
@@ -16,21 +16,21 @@
 
 ## Add support for the [`puffin`](https://github.com/EmbarkStudios/puffin) profiler.
 puffin = [
-  "dep:puffin",
-  "dep:puffin_http",
-  "eframe/puffin",
-  "re_log_types/puffin",
+    "dep:puffin",
+    "dep:puffin_http",
+    "eframe/puffin",
+    "re_log_types/puffin",
 ]
 
 #! #### Rendering backends
 #! You must enable either `glow` or `wgpu`.
 ## Enable the [`glow`](https://crates.io/crates/glow) renderer.
 glow = [
-  "eframe/glow",
-  "dep:egui_glow",
-  "dep:glow",
-  "dep:three-d",
-  "dep:three-d-asset",
+    "eframe/glow",
+    "dep:egui_glow",
+    "dep:glow",
+    "dep:three-d",
+    "dep:three-d-asset",
 ]
 
 ## Enable the [`wgpu`](https://crates.io/crates/wgpu) renderer.
@@ -47,8 +47,8 @@
 re_ws_comms = { path = "../re_ws_comms", features = ["client"] }
 
 eframe = { version = "0.19", default-features = false, features = [
-  "default_fonts",
-  "persistence",
+    "default_fonts",
+    "persistence",
 ] }
 egui = { version = "0.19", features = ["extra_debug_asserts", "tracing"] }
 egui_extras = { version = "0.19", features = ["tracing"] }
@@ -59,20 +59,16 @@
 bytemuck = { version = "1.11", features = ["extern_crate_alloc"] }
 cgmath = { version = "0.18", features = ["mint"] }
 document-features = "0.2"
-<<<<<<< HEAD
-egui_dock = { git = "https://github.com/rerun-io/egui_dock", rev = "5f5a877a34d17ad31640b5a1a2eb771aff26a3a1", features = ["serde"] } # 2022-10-07
-=======
-egui_dock = { git = "https://github.com/rerun-io/egui_dock", rev = "096be40cc9fc7471eea48df9104fe62acfc96d2b", features = [
-  "serde",
-] } # 2022-09-06
->>>>>>> 9f995f75
+egui_dock = { git = "https://github.com/rerun-io/egui_dock", rev = "5f5a877a34d17ad31640b5a1a2eb771aff26a3a1", features = [
+    "serde",
+] } # 2022-10-07
 fixed = { version = "1.17", features = ["serde"] }
 glam = { version = "0.20", features = [
-  "mint",
+    "mint",
 ] } # can't update to 0.21 until a new version of `macaw` is released
 image = { version = "0.24", default-features = false, features = [
-  "jpeg",
-  "png",
+    "jpeg",
+    "png",
 ] }
 instant = { version = "0.1", features = ["wasm-bindgen"] }
 itertools = "0.10"
@@ -92,11 +88,11 @@
 glow = { version = "0.11", optional = true }
 three-d = { version = "0.13.0", optional = true, default-features = false }
 three-d-asset = { version = "0.3.0", optional = true, default-features = false, features = [
-  "gltf",
-  "image",
-  "jpeg",
-  "obj",
-  "png",
+    "gltf",
+    "image",
+    "jpeg",
+    "obj",
+    "png",
 ] }
 
 egui-wgpu = { version = "0.19", optional = true }
@@ -106,7 +102,7 @@
 # native dependencies:
 [target.'cfg(not(target_arch = "wasm32"))'.dependencies]
 arboard = { version = "3.1", default-features = false, features = [
-  "image-data",
+    "image-data",
 ] }
 ctrlc = { version = "3.0", features = ["termination"] }
 puffin = { version = "0.13", optional = true }

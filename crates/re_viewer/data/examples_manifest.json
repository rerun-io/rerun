--- conflicted
+++ resolved
@@ -1,40 +1,4 @@
 [
-  {
-    "name": "structure_from_motion",
-    "title": "Structure from Motion",
-    "description": "Visualize a sparse reconstruction by COLMAP, a general-purpose Structure-from-Motion and Multi-View Stereo pipeline.",
-    "tags": [
-      "2D",
-      "3D",
-      "colmap",
-      "pinhole-camera",
-      "time-series"
-    ],
-    "demo_url": "https://demo.rerun.io/version/nightly/examples/structure_from_motion/",
-    "rrd_url": "https://demo.rerun.io/version/nightly/examples/structure_from_motion/data.rrd",
-    "thumbnail": {
-      "url": "https://static.rerun.io/033edff752f86bcdc9a81f7877e0b4411ff4e6c5_structure_from_motion_480w.png",
-      "width": 480,
-      "height": 275
-    }
-  },
-  {
-    "name": "plots",
-    "title": "Plots",
-    "description": "Demonstration of various plots and charts supported by Rerun.",
-    "tags": [
-      "2d",
-      "plots",
-      "api-example"
-    ],
-    "demo_url": "https://demo.rerun.io/version/nightly/examples/plots/",
-    "rrd_url": "https://demo.rerun.io/version/nightly/examples/plots/data.rrd",
-    "thumbnail": {
-      "url": "https://static.rerun.io/ca0c72df93d70c79b0e640fb4b7c33cdc0bfe5f4_plots_480w.png",
-      "width": 480,
-      "height": 271
-    }
-  },
   {
     "name": "arkit_scenes",
     "title": "ARKit Scenes",
@@ -56,23 +20,6 @@
     }
   },
   {
-<<<<<<< HEAD
-    "name": "human_pose_tracking",
-    "title": "Human Pose Tracking",
-    "description": "Use the MediaPipe Pose solution to detect and track a human pose in video.",
-    "tags": [
-      "mediapipe",
-      "keypoint-detection",
-      "2D",
-      "3D"
-    ],
-    "demo_url": "https://demo.rerun.io/version/nightly/examples/human_pose_tracking/",
-    "rrd_url": "https://demo.rerun.io/version/nightly/examples/human_pose_tracking/data.rrd",
-    "thumbnail": {
-      "url": "https://static.rerun.io/277b9c72da1d0d0ae9d221f7552dede9c4d5b2fa_human_pose_tracking_480w.png",
-      "width": 480,
-      "height": 272
-=======
     "name": "detect_and_track_objects",
     "title": "Detect and Track Objects",
     "description": "Visualize object detection and segmentation using the Huggingface `transformers` library.",
@@ -89,7 +36,6 @@
       "url": "https://static.rerun.io/efb301d64eef6f25e8f6ae29294bd003c0cda3a7_detect_and_track_objects_480w.png",
       "width": 480,
       "height": 279
->>>>>>> fa5723b9
     }
   },
   {
@@ -113,8 +59,6 @@
     "name": "dna",
     "title": "Helix",
     "description": "Simple example of logging point and line primitives to draw a 3D helix.",
-<<<<<<< HEAD
-=======
     "tags": [
       "3d",
       "api-example"
@@ -149,38 +93,20 @@
     "name": "plots",
     "title": "Plots",
     "description": "Demonstration of various plots and charts supported by Rerun.",
->>>>>>> fa5723b9
     "tags": [
-      "3d",
+      "2d",
+      "plots",
       "api-example"
     ],
-    "demo_url": "https://demo.rerun.io/version/nightly/examples/dna/",
-    "rrd_url": "https://demo.rerun.io/version/nightly/examples/dna/data.rrd",
+    "demo_url": "https://demo.rerun.io/version/nightly/examples/plots/",
+    "rrd_url": "https://demo.rerun.io/version/nightly/examples/plots/data.rrd",
     "thumbnail": {
-      "url": "https://static.rerun.io/ea7a9ab2f716bd37d1bbc1eabf3f55e4f526660e_helix_480w.png",
+      "url": "https://static.rerun.io/ca0c72df93d70c79b0e640fb4b7c33cdc0bfe5f4_plots_480w.png",
       "width": 480,
-      "height": 285
+      "height": 271
     }
   },
   {
-<<<<<<< HEAD
-    "name": "detect_and_track_objects",
-    "title": "Detect and Track Objects",
-    "description": "Visualize object detection and segmentation using the Huggingface `transformers` library.",
-    "tags": [
-      "2D",
-      "huggingface",
-      "object-detection",
-      "object-tracking",
-      "opencv"
-    ],
-    "demo_url": "https://demo.rerun.io/version/nightly/examples/detect_and_track_objects/",
-    "rrd_url": "https://demo.rerun.io/version/nightly/examples/detect_and_track_objects/data.rrd",
-    "thumbnail": {
-      "url": "https://static.rerun.io/efb301d64eef6f25e8f6ae29294bd003c0cda3a7_detect_and_track_objects_480w.png",
-      "width": 480,
-      "height": 279
-=======
     "name": "structure_from_motion",
     "title": "Structure from Motion",
     "description": "Visualize a sparse reconstruction by COLMAP, a general-purpose Structure-from-Motion and Multi-View Stereo pipeline.",
@@ -197,7 +123,6 @@
       "url": "https://static.rerun.io/033edff752f86bcdc9a81f7877e0b4411ff4e6c5_structure_from_motion_480w.png",
       "width": 480,
       "height": 275
->>>>>>> fa5723b9
     }
   }
 ]
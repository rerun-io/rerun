--- conflicted
+++ resolved
@@ -84,80 +84,58 @@
         }
     }
 
-<<<<<<< HEAD
     // send the latest-at state before anything else
-    let range = cwis_latest
+    cwis_latest
         .into_iter()
-        .map(move |cwis| (latest_time, true, cwis));
-=======
-    // Iff the primary component has some initial state, then we want to be sending out an initial
-    // entity-view.
-    let ent_view_latest =
-        if let (latest_time @ Some(_), Some(cwi_prim)) = (latest_time, &state[primary_col]) {
-            let ent_view = EntityView {
-                primary: cwi_prim.clone(),
-                components: components
-                    .iter()
-                    .copied()
-                    .zip(state.iter().cloned() /* shallow */)
-                    .filter(|(component, _)| *component != Primary::name())
-                    .filter_map(|(component, cwi)| cwi.map(|cwi| (component, cwi)))
-                    .collect(),
-                phantom: std::marker::PhantomData,
-            };
-            Some((latest_time, ent_view))
-        } else {
-            None
-        };
->>>>>>> a772ebcb
-
-    let range = range.chain(store.range(query, ent_path, components).map(
-        move |(time, _, row_indices)| {
-            let results = store.get(&components, &row_indices);
-            let instance_keys = results[cluster_col].clone(); // shallow
-            let cwis = results
+        .map(move |cwis| (latest_time, true, cwis))
+        .chain(
+            store
+                .range(query, ent_path, components)
+                .map(move |(time, _, row_indices)| {
+                    let results = store.get(&components, &row_indices);
+                    let instance_keys = results[cluster_col].clone(); // shallow
+                    let cwis = results
+                        .into_iter()
+                        .enumerate()
+                        .map(|(i, res)| {
+                            res.map(|res| {
+                                ComponentWithInstances {
+                                    name: components[i],
+                                    instance_keys: instance_keys.clone(), // shallow
+                                    values: res.clone(),                  // shallow
+                                }
+                            })
+                        })
+                        .collect::<Vec<_>>();
+                    (
+                        time,
+                        row_indices[primary_col].is_some(), // is_primary
+                        cwis,
+                    )
+                }),
+        )
+        .filter_map(move |(time, is_primary, cwis)| {
+            for (i, cwi) in cwis
                 .into_iter()
                 .enumerate()
-                .map(|(i, res)| {
-                    res.map(|res| {
-                        ComponentWithInstances {
-                            name: components[i],
-                            instance_keys: instance_keys.clone(), // shallow
-                            values: res.clone(),                  // shallow
-                        }
-                    })
-                })
-                .collect::<Vec<_>>();
-            (
-                time,
-                row_indices[primary_col].is_some(), // is_primary
-                cwis,
-            )
-        },
-    ));
+                .filter(|(_, cwi)| cwi.is_some())
+            {
+                state[i] = cwi;
+            }
 
-    range.filter_map(move |(time, is_primary, cwis)| {
-        for (i, cwi) in cwis
-            .into_iter()
-            .enumerate()
-            .filter(|(_, cwi)| cwi.is_some())
-        {
-            state[i] = cwi;
-        }
-
-        // We only yield if the primary component has been updated!
-        is_primary.then(|| {
-            let ent_view = EntityView {
-                // safe to unwrap, set just above
-                primary: state[primary_col].clone().unwrap(), // shallow
-                components: components
-                    .iter()
-                    .zip(state.iter().cloned() /* shallow */)
-                    .filter_map(|(component, cwi)| cwi.map(|cwi| (*component, cwi)))
-                    .collect(),
-                phantom: std::marker::PhantomData,
-            };
-            (time, ent_view)
+            // We only yield if the primary component has been updated!
+            is_primary.then(|| {
+                let ent_view = EntityView {
+                    // safe to unwrap, set just above
+                    primary: state[primary_col].clone().unwrap(), // shallow
+                    components: components
+                        .iter()
+                        .zip(state.iter().cloned() /* shallow */)
+                        .filter_map(|(component, cwi)| cwi.map(|cwi| (*component, cwi)))
+                        .collect(),
+                    phantom: std::marker::PhantomData,
+                };
+                (time, ent_view)
+            })
         })
-    })
 }
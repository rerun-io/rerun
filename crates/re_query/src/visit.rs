//! Visit the primary and joined components of an [`EntityView`]
//!
//! The function signature for the visitor must always use [`Instance`] for
//! the first argument, the primary [`Component`] for the second argument,
//! and then any additional components as `Option`s.
//!
//! # Usage
//! ```
//! # use re_query::EntityView;
//! # use re_log_types::field_types::{ColorRGBA, Instance, Point2D};
//!
//! let points = vec![
//!     Point2D { x: 1.0, y: 2.0 },
//!     Point2D { x: 3.0, y: 4.0 },
//!     Point2D { x: 5.0, y: 6.0 },
//! ];
//!
//! let colors = vec![
//!     ColorRGBA(0),
//!     ColorRGBA(1),
//!     ColorRGBA(2),
//! ];
//!
//! let entity_view = EntityView::from_native2(
//!     (None, &points),
//!     (None, &colors),
//! )
//! .unwrap();
//!
//! let mut points_out = Vec::<Point2D>::new();
//! let mut colors_out = Vec::<ColorRGBA>::new();
//!
//! entity_view
//!     .visit2(|_: Instance, point: Point2D, color: Option<ColorRGBA>| {
//!         points_out.push(point);
//!         colors_out.push(color.unwrap());
//!     })
//!     .ok()
//!     .unwrap();
//!
//! assert_eq!(points, points_out);
//! assert_eq!(colors, colors_out);
<<<<<<< HEAD
//! ``
=======
//! ```
>>>>>>> 6e688a47

use re_log_types::{
    external::arrow2_convert::{
        deserialize::{ArrowArray, ArrowDeserialize},
        field::ArrowField,
        serialize::ArrowSerialize,
    },
    field_types::Instance,
    msg_bundle::Component,
};

use crate::EntityView;

macro_rules! create_visitor {

    // $name: The name of the visit function to create
    // $CC: List of names of the component types, e.g., C1, C2
    // $cc: List of the names of the component variables, e.g., _c1, _c2
    ($name:ident; $($CC:ident),* ; $($cc:ident),*) => (

<<<<<<< HEAD
        #[doc = "Visit the primary component of an [`EntityView`]. See [`re_query::src::visit`]"]
=======
        #[doc = "Visit the primary component of an [`EntityView`]. See [`crate::visit`]"]
>>>>>>> 6e688a47
        pub fn $name < $( $CC: Component, )* >(
            &self,
            mut visit: impl FnMut(
                Instance,
                Primary,
                $(Option<$CC>),*
            )

        ) -> crate::Result<()>
        where $(
            $CC: ArrowDeserialize + ArrowField<Type = $CC> + 'static,
            $CC::ArrayType: ArrowArray,
            for<'a> &'a $CC::ArrayType: IntoIterator,
        )*
        {
            ::itertools::izip!(
                self.primary.iter_instance_keys()?,
                self.primary.iter_values::<Primary>()?,
                $(
                    self.iter_component::<$CC>()?,
                )*
            ).for_each(
                |(instance, primary, $($cc,)*)| {
                    if let Some(primary) = primary {
                        visit(instance, primary, $($cc,)*);
                    }
                }
            );

            Ok(())
        }
    );
}

impl<Primary> EntityView<Primary>
where
    Primary: Component + ArrowSerialize + ArrowDeserialize + ArrowField<Type = Primary> + 'static,
    Primary::ArrayType: ArrowArray,
    for<'a> &'a Primary::ArrayType: IntoIterator,
{
    create_visitor! {visit1; ;}
    create_visitor! {visit2; C1; _c1}
    create_visitor! {visit3; C1, C2; _c1, _c2}
    create_visitor! {visit4; C1, C2, C3; _c1, _c2, _c3}
    create_visitor! {visit5; C1, C2, C3, C4; _c1, _c2, _c3, _c4}
    create_visitor! {visit6; C1, C2, C3, C4, C5; _c1, _c2, _c3, _c4, _c5}
    create_visitor! {visit7; C1, C2, C3, C4, C5, C6; _c1, _c2, _c3, _c4, _c5, _c6}
}<|MERGE_RESOLUTION|>--- conflicted
+++ resolved
@@ -40,11 +40,7 @@
 //!
 //! assert_eq!(points, points_out);
 //! assert_eq!(colors, colors_out);
-<<<<<<< HEAD
-//! ``
-=======
 //! ```
->>>>>>> 6e688a47
 
 use re_log_types::{
     external::arrow2_convert::{
@@ -65,11 +61,7 @@
     // $cc: List of the names of the component variables, e.g., _c1, _c2
     ($name:ident; $($CC:ident),* ; $($cc:ident),*) => (
 
-<<<<<<< HEAD
-        #[doc = "Visit the primary component of an [`EntityView`]. See [`re_query::src::visit`]"]
-=======
         #[doc = "Visit the primary component of an [`EntityView`]. See [`crate::visit`]"]
->>>>>>> 6e688a47
         pub fn $name < $( $CC: Component, )* >(
             &self,
             mut visit: impl FnMut(

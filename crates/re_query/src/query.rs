use std::collections::BTreeMap;

use re_arrow_store::{DataStore, TimelineQuery};
use re_log_types::{
    data_types::Color, field_types::Instance, msg_bundle::Component, ComponentName, ObjPath,
};

use crate::{ComponentWithInstances, EntityView, QueryError};

/// Retrieves a [`ComponentWithInstances`] from the [`DataStore`].
/// ```
/// # use re_arrow_store::{TimelineQuery, TimeQuery};
/// # use re_log_types::{Timeline, field_types::Point2D, msg_bundle::Component};
/// # let store = re_query::__populate_example_store();
///
/// let ent_path = "point";
/// let timeline_query = TimelineQuery::new(
///   Timeline::new_sequence("frame_nr"),
///   TimeQuery::LatestAt(123.into()),
/// );
///
/// let component = re_query::get_component_with_instances(
///   &store,
///   &timeline_query,
///   &ent_path.into(),
///   Point2D::name(),
/// )
/// .unwrap();
///
/// # #[cfg(feature = "polars")]
/// let df = component.as_df::<Point2D>().unwrap();
///
/// //println!("{:?}", df);
/// ```
///
/// Outputs:
/// ```text
/// ┌──────────┬───────────┐
/// │ instance ┆ point2d   │
/// │ ---      ┆ ---       │
/// │ u64      ┆ struct[2] │
/// ╞══════════╪═══════════╡
/// │ 42       ┆ {1.0,2.0} │
/// ├╌╌╌╌╌╌╌╌╌╌┼╌╌╌╌╌╌╌╌╌╌╌┤
/// │ 96       ┆ {3.0,4.0} │
/// └──────────┴───────────┘
/// ```
///
pub fn get_component_with_instances(
    store: &DataStore,
    timeline_query: &TimelineQuery,
    ent_path: &ObjPath,
    component: ComponentName,
) -> crate::Result<ComponentWithInstances> {
    let components = [Instance::name(), component];

    let row_indices = store
        .query(timeline_query, ent_path, component, &components)
        .ok_or(QueryError::PrimaryNotFound)?;

    let mut results = store.get(&components, &row_indices);

    Ok(ComponentWithInstances {
        name: component,
        instance_keys: results[0].take(),
        values: results[1].take().ok_or(QueryError::PrimaryNotFound)?,
    })
}

/// Retrieve an `EntityView` from the `DataStore`
///
/// An entity has a primary [`Component`] which is expected to always be
/// present. The length of the batch will be equal to the length of the primary
/// component.
///
/// The remaining components are joined based on their instances. If those not
/// available, they are implicitly treated as an integer sequence of the correct
/// length.
///
/// ```
/// # use re_arrow_store::{TimelineQuery, TimeQuery};
/// # use re_log_types::{Timeline, field_types::{Point2D, ColorRGBA}, msg_bundle::Component};
/// # let store = re_query::__populate_example_store();
///
/// let ent_path = "point";
/// let timeline_query = TimelineQuery::new(
///   Timeline::new_sequence("frame_nr"),
///   TimeQuery::LatestAt(123.into()),
/// );
///
/// let entity_view = re_query::query_entity_with_primary::<Point2D>(
///   &store,
///   &timeline_query,
///   &ent_path.into(),
///   &[ColorRGBA::name()],
/// )
/// .unwrap();
///
/// # #[cfg(feature = "polars")]
/// let df = entity_view.as_df1().unwrap();
///
/// //println!("{:?}", df);
/// ```
///
/// Outputs:
/// ```text
/// ┌──────────┬───────────┬────────────┐
/// │ instance ┆ point2d   ┆ colorrgba  │
/// │ ---      ┆ ---       ┆ ---        │
/// │ u64      ┆ struct[2] ┆ u32        │
/// ╞══════════╪═══════════╪════════════╡
/// │ 42       ┆ {1.0,2.0} ┆ null       │
/// ├╌╌╌╌╌╌╌╌╌╌┼╌╌╌╌╌╌╌╌╌╌╌┼╌╌╌╌╌╌╌╌╌╌╌╌┤
/// │ 96       ┆ {3.0,4.0} ┆ 4278190080 │
/// └──────────┴───────────┴────────────┘
/// ```
///
<<<<<<< HEAD
pub fn query_entity_with_primary<Primary: Component, const N: usize>(
    store: &DataStore,
    timeline_query: &TimelineQuery,
    ent_path: &ObjPath,
    //primary: ComponentName,
    components: &[ComponentName; N],
=======
pub fn query_entity_with_primary<Primary: Component>(
    store: &DataStore,
    timeline_query: &TimelineQuery,
    ent_path: &ObjPath,
    components: &[ComponentName],
>>>>>>> 643454ac
) -> crate::Result<EntityView<Primary>> {
    let primary = get_component_with_instances(store, timeline_query, ent_path, Primary::name())?;

    // TODO(jleibs): lots of room for optimization here. Once "instance" is
    // guaranteed to be sorted we should be able to leverage this during the
    // join. Series have a SetSorted option to specify this. join_asof might be
    // the right place to start digging.

    let components: crate::Result<BTreeMap<ComponentName, ComponentWithInstances>> = components
        .iter()
        .filter_map(|component| {
            match get_component_with_instances(store, timeline_query, ent_path, *component) {
                Ok(component_result) => Some(Ok((*component, component_result))),
                Err(QueryError::PrimaryNotFound) => None,
                Err(err) => Some(Err(err)),
            }
        })
        .collect();

    Ok(EntityView {
        primary,
        components: components?,
        phantom: std::marker::PhantomData,
    })
}

/// Helper used to create an example store we can use for querying in doctests
pub fn __populate_example_store() -> DataStore {
    use re_log_types::{
        datagen::build_frame_nr,
        field_types::{ColorRGBA, Point2D},
        msg_bundle::try_build_msg_bundle2,
        MsgId,
    };

    let mut store = DataStore::new(Instance::name(), Default::default());

    let ent_path = "point";
    let timepoint = [build_frame_nr(123)];

    let instances = vec![Instance(42), Instance(96)];
    let points = vec![Point2D { x: 1.0, y: 2.0 }, Point2D { x: 3.0, y: 4.0 }];

    let bundle =
        try_build_msg_bundle2(MsgId::ZERO, ent_path, timepoint, (&instances, &points)).unwrap();
    store.insert(&bundle).unwrap();

    let instances = vec![Instance(96)];
    let colors = vec![ColorRGBA(0xff000000)];
    let bundle =
        try_build_msg_bundle2(MsgId::ZERO, ent_path, timepoint, (instances, colors)).unwrap();
    store.insert(&bundle).unwrap();

    store
}

// Minimal test matching the doctest for `get_component_with_instances`
#[test]
fn simple_get_component() {
    use re_arrow_store::{TimeQuery, TimelineQuery};
    use re_log_types::{field_types::Point2D, msg_bundle::Component as _, Timeline};

    let store = __populate_example_store();

    let ent_path = "point";
    let timeline_query = TimelineQuery::new(
        Timeline::new_sequence("frame_nr"),
        TimeQuery::LatestAt(123.into()),
    );

    let component =
        get_component_with_instances(&store, &timeline_query, &ent_path.into(), Point2D::name())
            .unwrap();

    #[cfg(feature = "polars")]
    {
        let df = component.as_df::<Point2D>().unwrap();
        eprintln!("{:?}", df);

        let instances = vec![Some(Instance(42)), Some(Instance(96))];
        let points = vec![
            Some(Point2D { x: 1.0, y: 2.0 }),
            Some(Point2D { x: 3.0, y: 4.0 }),
        ];

        let expected = crate::dataframe_util::df_builder2(&instances, &points).unwrap();

        assert_eq!(expected, df);
    }
    #[cfg(not(feature = "polars"))]
    {
        let _used = component;
    }
}

// Minimal test matching the doctest for `query_entity_with_primary`
#[test]
fn simple_query_entity() {
    use re_arrow_store::{TimeQuery, TimelineQuery};
    use re_log_types::{
        field_types::{ColorRGBA, Point2D},
        msg_bundle::Component as _,
        Timeline,
    };

    let store = __populate_example_store();

    let ent_path = "point";
    let timeline_query = TimelineQuery::new(
        Timeline::new_sequence("frame_nr"),
        TimeQuery::LatestAt(123.into()),
    );

<<<<<<< HEAD
    let entity_view = query_entity_with_primary::<Point2D, 1>(
=======
    let entity_view = query_entity_with_primary::<Point2D>(
>>>>>>> 643454ac
        &store,
        &timeline_query,
        &ent_path.into(),
        &[ColorRGBA::name()],
    )
    .unwrap();

    #[cfg(feature = "polars")]
    {
        let df = entity_view.as_df2::<ColorRGBA>().unwrap();
        eprintln!("{:?}", df);

        let instances = vec![Some(Instance(42)), Some(Instance(96))];
        let points = vec![
            Some(Point2D { x: 1.0, y: 2.0 }),
            Some(Point2D { x: 3.0, y: 4.0 }),
        ];
        let colors = vec![None, Some(ColorRGBA(0xff000000))];

        let expected = crate::dataframe_util::df_builder3(&instances, &points, &colors).unwrap();
        assert_eq!(expected, df);
    }
    #[cfg(not(feature = "polars"))]
    {
        let _used = entity_view;
    }
}<|MERGE_RESOLUTION|>--- conflicted
+++ resolved
@@ -1,9 +1,7 @@
 use std::collections::BTreeMap;
 
 use re_arrow_store::{DataStore, TimelineQuery};
-use re_log_types::{
-    data_types::Color, field_types::Instance, msg_bundle::Component, ComponentName, ObjPath,
-};
+use re_log_types::{field_types::Instance, msg_bundle::Component, ComponentName, ObjPath};
 
 use crate::{ComponentWithInstances, EntityView, QueryError};
 
@@ -115,20 +113,11 @@
 /// └──────────┴───────────┴────────────┘
 /// ```
 ///
-<<<<<<< HEAD
-pub fn query_entity_with_primary<Primary: Component, const N: usize>(
-    store: &DataStore,
-    timeline_query: &TimelineQuery,
-    ent_path: &ObjPath,
-    //primary: ComponentName,
-    components: &[ComponentName; N],
-=======
 pub fn query_entity_with_primary<Primary: Component>(
     store: &DataStore,
     timeline_query: &TimelineQuery,
     ent_path: &ObjPath,
     components: &[ComponentName],
->>>>>>> 643454ac
 ) -> crate::Result<EntityView<Primary>> {
     let primary = get_component_with_instances(store, timeline_query, ent_path, Primary::name())?;
 
@@ -242,11 +231,7 @@
         TimeQuery::LatestAt(123.into()),
     );
 
-<<<<<<< HEAD
-    let entity_view = query_entity_with_primary::<Point2D, 1>(
-=======
     let entity_view = query_entity_with_primary::<Point2D>(
->>>>>>> 643454ac
         &store,
         &timeline_query,
         &ent_path.into(),

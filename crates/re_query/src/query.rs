use std::collections::BTreeMap;

use re_arrow_store::{DataStore, TimelineQuery};
use re_log_types::{field_types::Instance, msg_bundle::Component, ComponentName, ObjPath};

use crate::{ComponentWithInstances, EntityView, QueryError};

/// Retrieves a [`ComponentWithInstances`] from the [`DataStore`].
/// ```
/// # use re_arrow_store::{TimelineQuery, TimeQuery};
/// # use re_log_types::{Timeline, field_types::Point2D, msg_bundle::Component};
/// # let store = re_query::__populate_example_store();
///
/// let ent_path = "point";
/// let timeline_query = TimelineQuery::new(
///   Timeline::new_sequence("frame_nr"),
///   TimeQuery::LatestAt(123.into()),
/// );
///
/// let component = re_query::get_component_with_instances(
///   &store,
///   &timeline_query,
///   &ent_path.into(),
///   Point2D::name(),
/// )
/// .unwrap();
///
/// # #[cfg(feature = "polars")]
/// let df = component.as_df::<Point2D>().unwrap();
///
/// //println!("{:?}", df);
/// ```
///
/// Outputs:
/// ```text
/// ┌──────────┬───────────┐
/// │ instance ┆ point2d   │
/// │ ---      ┆ ---       │
/// │ u64      ┆ struct[2] │
/// ╞══════════╪═══════════╡
/// │ 42       ┆ {1.0,2.0} │
/// ├╌╌╌╌╌╌╌╌╌╌┼╌╌╌╌╌╌╌╌╌╌╌┤
/// │ 96       ┆ {3.0,4.0} │
/// └──────────┴───────────┘
/// ```
///
pub fn get_component_with_instances(
    store: &DataStore,
    timeline_query: &TimelineQuery,
    ent_path: &ObjPath,
    component: ComponentName,
) -> crate::Result<ComponentWithInstances> {
    let components = [Instance::name(), component];

    let row_indices = store
        .query(timeline_query, ent_path, component, &components)
        .ok_or(QueryError::PrimaryNotFound)?;

    let mut results = store.get(&components, &row_indices);

<<<<<<< HEAD
/// Retrieve an entity as a polars Dataframe
=======
    Ok(ComponentWithInstances {
        name: component,
        instance_keys: results[0].take(),
        values: results[1].take().ok_or(QueryError::PrimaryNotFound)?,
    })
}

/// Retrieve an `EntityView` from the `DataStore`
>>>>>>> 714cabfe
///
/// An entity has a primary [`Component`] which is expected to always be
/// present. The length of the batch will be equal to the length of the primary
/// component.
///
/// The remaining components are joined based on their instances. If those not
/// available, they are implicitly treated as an integer sequence of the correct
/// length.
///
/// ```
/// # use re_arrow_store::{TimelineQuery, TimeQuery};
/// # use re_log_types::{Timeline, field_types::{Point2D, ColorRGBA}, msg_bundle::Component};
/// # let store = re_query::__populate_example_store();
///
/// let ent_path = "point";
/// let timeline_query = TimelineQuery::new(
///   Timeline::new_sequence("frame_nr"),
///   TimeQuery::LatestAt(123.into()),
/// );
///
/// let entity_view = re_query::query_entity_with_primary(
///   &store,
///   &timeline_query,
///   &ent_path.into(),
///   Point2D::name(),
///   &[ColorRGBA::name()],
/// )
/// .unwrap();
///
/// # #[cfg(feature = "polars")]
/// let df = entity_view.as_df1::<Point2D>().unwrap();
///
/// //println!("{:?}", df);
/// ```
///
/// Outputs:
/// ```text
/// ┌──────────┬───────────┬────────────┐
/// │ instance ┆ point2d   ┆ colorrgba  │
/// │ ---      ┆ ---       ┆ ---        │
/// │ u64      ┆ struct[2] ┆ u32        │
/// ╞══════════╪═══════════╪════════════╡
/// │ 42       ┆ {1.0,2.0} ┆ null       │
/// ├╌╌╌╌╌╌╌╌╌╌┼╌╌╌╌╌╌╌╌╌╌╌┼╌╌╌╌╌╌╌╌╌╌╌╌┤
/// │ 96       ┆ {3.0,4.0} ┆ 4278190080 │
/// └──────────┴───────────┴────────────┘
/// ```
///
pub fn query_entity_with_primary<const N: usize>(
    store: &DataStore,
    timeline_query: &TimelineQuery,
    ent_path: &ObjPath,
    primary: ComponentName,
    components: &[ComponentName; N],
) -> crate::Result<EntityView> {
    let primary = get_component_with_instances(store, timeline_query, ent_path, primary)?;

    // TODO(jleibs): lots of room for optimization here. Once "instance" is
    // guaranteed to be sorted we should be able to leverage this during the
    // join. Series have a SetSorted option to specify this. join_asof might be
    // the right place to start digging.

<<<<<<< HEAD
    let instance_name = Instance::name().as_str();
    let joined = components
        .iter()
        .fold(Ok(df), |df: Result<DataFrame>, &component| {
            // If we find the component, then we try to left-join with the existing dataframe
            // If the column we are looking up isn't found, just return the dataframe as is
            // For any other error, escalate
            match get_component_with_instances(store, timeline_query, ent_path, component) {
                Ok(component_df) => {
                    // We use an asof join which takes advantage of the fact
                    // that our join-columns are sorted. The strategy shouldn't
                    // matter here since we have a Tolerance of None.
                    let joined = df?.join_asof(
                        &component_df,
                        instance_name,
                        instance_name,
                        AsofStrategy::Backward,
                        None,
                        None,
                    );
                    Ok(joined?)
                }
                Err(QueryError::PrimaryNotFound) => df,
                Err(err) => Err(err),
=======
    let components: crate::Result<BTreeMap<ComponentName, ComponentWithInstances>> = components
        .iter()
        .filter_map(|component| {
            match get_component_with_instances(store, timeline_query, ent_path, *component) {
                Ok(component_result) => Some(Ok((*component, component_result))),
                Err(QueryError::PrimaryNotFound) => None,
                Err(err) => Some(Err(err)),
>>>>>>> 714cabfe
            }
        })
        .collect();

    Ok(EntityView {
        primary,
        components: components?,
    })
}

/// Helper used to create an example store we can use for querying in doctests
pub fn __populate_example_store() -> DataStore {
    use re_log_types::{
        datagen::build_frame_nr,
        field_types::{ColorRGBA, Point2D},
        msg_bundle::try_build_msg_bundle2,
        MsgId,
    };

    let mut store = DataStore::new(Instance::name(), Default::default());

    let ent_path = "point";
    let timepoint = [build_frame_nr(123)];

    let instances = vec![Instance(42), Instance(96)];
    let points = vec![Point2D { x: 1.0, y: 2.0 }, Point2D { x: 3.0, y: 4.0 }];

    let bundle =
        try_build_msg_bundle2(MsgId::ZERO, ent_path, timepoint, (&instances, &points)).unwrap();
    store.insert(&bundle).unwrap();

    let instances = vec![Instance(96)];
    let colors = vec![ColorRGBA(0xff000000)];
    let bundle =
        try_build_msg_bundle2(MsgId::ZERO, ent_path, timepoint, (instances, colors)).unwrap();
    store.insert(&bundle).unwrap();

    store
}

// Minimal test matching the doctest for `get_component_with_instances`
#[test]
fn simple_get_component() {
    use re_arrow_store::{TimeQuery, TimelineQuery};
    use re_log_types::{field_types::Point2D, msg_bundle::Component as _, Timeline};

    let store = __populate_example_store();

    let ent_path = "point";
    let timeline_query = TimelineQuery::new(
        Timeline::new_sequence("frame_nr"),
        TimeQuery::LatestAt(123.into()),
    );

    let component =
        get_component_with_instances(&store, &timeline_query, &ent_path.into(), Point2D::name())
            .unwrap();

    #[cfg(feature = "polars")]
    {
        let df = component.as_df::<Point2D>().unwrap();
        eprintln!("{:?}", df);

        let instances = vec![Some(Instance(42)), Some(Instance(96))];
        let points = vec![
            Some(Point2D { x: 1.0, y: 2.0 }),
            Some(Point2D { x: 3.0, y: 4.0 }),
        ];

        let expected = crate::dataframe_util::df_builder2(&instances, &points).unwrap();

        assert_eq!(expected, df);
    }
    #[cfg(not(feature = "polars"))]
    {
        let _used = component;
    }
}

// Minimal test matching the doctest for `query_entity_with_primary`
#[test]
fn simple_query_entity() {
    use re_arrow_store::{TimeQuery, TimelineQuery};
    use re_log_types::{
        field_types::{ColorRGBA, Point2D},
        msg_bundle::Component as _,
        Timeline,
    };

    let store = __populate_example_store();

    let ent_path = "point";
    let timeline_query = TimelineQuery::new(
        Timeline::new_sequence("frame_nr"),
        TimeQuery::LatestAt(123.into()),
    );

    let entity_view = query_entity_with_primary(
        &store,
        &timeline_query,
        &ent_path.into(),
        Point2D::name(),
        &[ColorRGBA::name()],
    )
    .unwrap();

    #[cfg(feature = "polars")]
    {
        let df = entity_view.as_df2::<Point2D, ColorRGBA>().unwrap();
        eprintln!("{:?}", df);

        let instances = vec![Some(Instance(42)), Some(Instance(96))];
        let points = vec![
            Some(Point2D { x: 1.0, y: 2.0 }),
            Some(Point2D { x: 3.0, y: 4.0 }),
        ];
        let colors = vec![None, Some(ColorRGBA(0xff000000))];

        let expected = crate::dataframe_util::df_builder3(&instances, &points, &colors).unwrap();
        assert_eq!(expected, df);
    }
    #[cfg(not(feature = "polars"))]
    {
        let _used = entity_view;
    }
}<|MERGE_RESOLUTION|>--- conflicted
+++ resolved
@@ -58,9 +58,6 @@
 
     let mut results = store.get(&components, &row_indices);
 
-<<<<<<< HEAD
-/// Retrieve an entity as a polars Dataframe
-=======
     Ok(ComponentWithInstances {
         name: component,
         instance_keys: results[0].take(),
@@ -69,7 +66,6 @@
 }
 
 /// Retrieve an `EntityView` from the `DataStore`
->>>>>>> 714cabfe
 ///
 /// An entity has a primary [`Component`] which is expected to always be
 /// present. The length of the batch will be equal to the length of the primary
@@ -132,32 +128,6 @@
     // join. Series have a SetSorted option to specify this. join_asof might be
     // the right place to start digging.
 
-<<<<<<< HEAD
-    let instance_name = Instance::name().as_str();
-    let joined = components
-        .iter()
-        .fold(Ok(df), |df: Result<DataFrame>, &component| {
-            // If we find the component, then we try to left-join with the existing dataframe
-            // If the column we are looking up isn't found, just return the dataframe as is
-            // For any other error, escalate
-            match get_component_with_instances(store, timeline_query, ent_path, component) {
-                Ok(component_df) => {
-                    // We use an asof join which takes advantage of the fact
-                    // that our join-columns are sorted. The strategy shouldn't
-                    // matter here since we have a Tolerance of None.
-                    let joined = df?.join_asof(
-                        &component_df,
-                        instance_name,
-                        instance_name,
-                        AsofStrategy::Backward,
-                        None,
-                        None,
-                    );
-                    Ok(joined?)
-                }
-                Err(QueryError::PrimaryNotFound) => df,
-                Err(err) => Err(err),
-=======
     let components: crate::Result<BTreeMap<ComponentName, ComponentWithInstances>> = components
         .iter()
         .filter_map(|component| {
@@ -165,7 +135,6 @@
                 Ok(component_result) => Some(Ok((*component, component_result))),
                 Err(QueryError::PrimaryNotFound) => None,
                 Err(err) => Some(Err(err)),
->>>>>>> 714cabfe
             }
         })
         .collect();

use re_log_types::{LogMsg, PythonVersion};
use re_smart_channel::Receiver;

#[cfg(feature = "native_viewer")]
use re_sdk::external::re_viewer;

use anyhow::Context as _;
use clap::Subcommand;

// Note the extra blank lines between the point-lists below: it is required by `clap`.

/// The Rerun Viewer and Server
///
/// Features:
///
/// * Read `.rrd` (rerun recording files).
///
/// * Connect to a Rerun Server over web-sockets.
///
/// * Host a Rerun Server that Rerun SDK:s can connect to.
///
/// Environment variables:
///
/// * `RERUN`: force enable/disable logging with rerun (only relevant for the Rerun API, not the Viewer itself). Either `on`/`1`/`true` or `off`/`0`/`false`
///
/// * `RERUN_SHADER_PATH`: change the search path for shader/shader-imports. WARNING: Shaders are embedded in some build configurations.
///
/// * `RERUN_TRACK_ALLOCATIONS`: track all allocations in order to find memory leaks in the viewer. WARNING: slows down the viewer by a lot!
///
/// * `WGPU_BACKEND`: overwrites the graphics backend used, must be one of `vulkan`, `metal`, `dx12`, `dx11`, or `gl`.
///     Naturally, support depends on your OS. Default is `vulkan` everywhere except on Mac where we use `metal`.
///
/// * `WGPU_POWER_PREF`: overwrites the power setting used for choosing a graphics adapter, must be `high` or `low`. (Default is `high`)
#[derive(Debug, clap::Parser)]
#[clap(author, about)]
struct Args {
    /// Print version and quit
    #[clap(long)]
    version: bool,

    /// Either a path to a `.rrd` file to load, or a websocket url to a Rerun Server from which to read data
    ///
    /// If none is given, a server will be hosted which the Rerun SDK can connect to.
    url_or_path: Option<String>,

    /// What TCP port do we listen to (for SDK:s to connect to)?
    #[cfg(feature = "server")]
    #[clap(long, default_value_t = re_sdk_comms::DEFAULT_SERVER_PORT)]
    port: u16,

    /// Start the viewer in the browser (instead of locally).
    /// Requires Rerun to have been compiled with the 'web' feature.
    #[clap(long)]
    web_viewer: bool,

    /// Start with the puffin profiler running.
    #[clap(long)]
    profile: bool,

    /// An upper limit on how much memory the Rerun Viewer should use.
    ///
    /// When this limit is used, Rerun will purge the oldest data.
    ///
    /// Example: `16GB`
    #[clap(long)]
    memory_limit: Option<String>,

    /// Set a maximum input latency, e.g. "200ms" or "10s".
    ///
    /// If we go over this, we start dropping packets.
    ///
    /// The default is no limit, which means Rerun might eat more and more memory,
    /// and have longer and longer latency, if you are logging data faster
    /// than Rerun can index it.
    #[clap(long)]
    drop_at_latency: Option<String>,

    #[command(subcommand)]
    commands: Option<Commands>,
}

#[derive(Debug, Clone, Subcommand)]
enum Commands {
    /// Configure the behavior of our analytics.
    #[cfg(all(feature = "analytics"))]
    #[command(subcommand)]
    Analytics(AnalyticsCommands),
}

#[derive(Debug, Clone, Subcommand)]
enum AnalyticsCommands {
    /// Prints extra information about analytics.
    Details,

    /// Deletes everything related to analytics.
    ///
    /// This will remove all pending data that hasn't yet been sent to our servers, as well as
    /// reset your analytics ID.
    Clear,

    /// Associate an email address with the current user.
    Email { email: String },

    /// Enable analytics.
    Enable,

    /// Disable analytics.
    Disable,

    /// Prints the current configuration.
    Config,
}

/// Where are we calling [`run`] from?
#[derive(Clone, Debug, PartialEq, Eq)]
pub enum CallSource {
    /// Called from a command-line-input (the terminal).
    Cli,

    /// Called from the Rerun Python SDK.
    Python(PythonVersion),
}

#[cfg(feature = "native_viewer")]
impl CallSource {
    fn is_python(&self) -> bool {
        matches!(self, Self::Python(_))
    }

    fn app_env(&self) -> re_viewer::AppEnvironment {
        match self {
            CallSource::Cli => re_viewer::AppEnvironment::RerunCli {
                rust_version: env!("CARGO_PKG_RUST_VERSION").into(),
            },
            CallSource::Python(python_version) => {
                re_viewer::AppEnvironment::PythonSdk(python_version.clone())
            }
        }
    }
}

/// Run the Rerun application and return an exit code.
///
/// This is used by the `rerun` binary and the Rerun Python SDK via `python -m rerun [args...]`.
//
// It would be nice to use [`std::process::ExitCode`] here but
// then there's no good way to get back at the exit code from python
pub async fn run<I, T>(
    build_info: re_build_info::BuildInfo,
    call_source: CallSource,
    args: I,
) -> anyhow::Result<u8>
where
    I: IntoIterator<Item = T>,
    T: Into<std::ffi::OsString> + Clone,
{
    #[cfg(feature = "native_viewer")]
    re_memory::accounting_allocator::turn_on_tracking_if_env_var(
        re_viewer::env_vars::RERUN_TRACK_ALLOCATIONS,
    );

    use clap::Parser as _;
    let args = Args::parse_from(args);

    if args.version {
        println!("{build_info}");
        return Ok(0);
    }

    let res = if let Some(commands) = &args.commands {
        match commands {
            #[cfg(all(feature = "analytics"))]
            Commands::Analytics(analytics) => run_analytics(analytics).map_err(Into::into),
            #[cfg(not(all(feature = "analytics")))]
            _ => Ok(()),
        }
    } else {
        run_impl(build_info, call_source, args).await
    };

    match res {
        // Clean success
        Ok(_) => Ok(0),
        // Clean failure -- known error AddrInUse
        Err(err)
            if err
                .downcast_ref::<std::io::Error>()
                .map_or(false, |io_err| {
                    io_err.kind() == std::io::ErrorKind::AddrInUse
                }) =>
        {
            re_log::warn!("{err}. Another Rerun instance is probably running.");
            Ok(1)
        }
        // Unclean failure -- re-raise exception
        Err(err) => Err(err),
    }
}

#[cfg(all(feature = "analytics"))]
fn run_analytics(cmd: &AnalyticsCommands) -> Result<(), re_analytics::cli::CliError> {
    match cmd {
        #[allow(clippy::unit_arg)]
        AnalyticsCommands::Details => Ok(re_analytics::cli::print_details()),
        AnalyticsCommands::Clear => re_analytics::cli::clear(),
        AnalyticsCommands::Email { email } => {
            re_analytics::cli::set([("email".to_owned(), email.clone().into())])
        }
        AnalyticsCommands::Enable => re_analytics::cli::opt(true),
        AnalyticsCommands::Disable => re_analytics::cli::opt(false),
        AnalyticsCommands::Config => re_analytics::cli::print_config(),
    }
}

<<<<<<< HEAD
async fn run_impl(
    build_info: re_build_info::BuildInfo,
    call_source: CallSource,
    args: Args,
) -> anyhow::Result<()> {
    crate::crash_handler::install_crash_handlers();

=======
#[cfg(feature = "native_viewer")]
fn profiler(args: &Args) -> re_viewer::Profiler {
>>>>>>> 612afe25
    let mut profiler = re_viewer::Profiler::default();
    if args.profile {
        profiler.start();
    }
    profiler
}

async fn run_impl(call_source: CallSource, args: Args) -> anyhow::Result<()> {
    crate::crash_handler::install_crash_handlers();

    #[cfg(feature = "native_viewer")]
    let profiler = profiler(&args);

    #[cfg(feature = "native_viewer")]
    let startup_options = re_viewer::StartupOptions {
        memory_limit: args.memory_limit.as_ref().map_or(Default::default(), |l| {
            re_memory::MemoryLimit::parse(l)
                .unwrap_or_else(|err| panic!("Bad --memory-limit: {err}"))
        }),
    };

    // Where do we get the data from?
    let rx = if let Some(url_or_path) = &args.url_or_path {
        let path = std::path::Path::new(url_or_path).to_path_buf();
        if path.exists() || url_or_path.ends_with(".rrd") {
            re_log::info!("Loading {path:?}…");
            load_file_to_channel(&path).with_context(|| format!("{path:?}"))?
        } else {
            // We are connecting to a server at a websocket address:
<<<<<<< HEAD
            return connect_to_ws_url(
                build_info,
                &args,
                call_source.app_env(),
                startup_options,
                profiler,
                url_or_path.clone(),
            )
            .await;
=======
            let mut rerun_server_ws_url = url_or_path.clone();
            if !rerun_server_ws_url.contains("://") {
                rerun_server_ws_url = format!("{}://{rerun_server_ws_url}", re_ws_comms::PROTOCOL);
            }
            if args.web_viewer {
                return host_web_viewer(rerun_server_ws_url).await;
            } else {
                #[cfg(feature = "native_viewer")]
                return native_viewer_connect_to_ws_url(
                    call_source.app_env(),
                    startup_options,
                    profiler,
                    url_or_path.clone(),
                );

                #[cfg(not(feature = "native_viewer"))]
                {
                    _ = call_source;
                    anyhow::bail!("Can't start viewer - rerun was compiled without the 'native_viewer' feature");
                }
            }
>>>>>>> 612afe25
        }
    } else {
        #[cfg(feature = "server")]
        {
            let server_options = re_sdk_comms::ServerOptions {
                max_latency_sec: parse_max_latency(args.drop_at_latency.as_ref()),

                // `rerun.spawn()` doesn't ned to log that a connection has been made
                quiet: call_source.is_python(),
            };
            re_sdk_comms::serve(args.port, server_options)?
        }

        #[cfg(not(feature = "server"))]
        anyhow::bail!("No url or .rrd path given");
    };

    // Now what do we do with the data?

    if args.web_viewer {
        #[cfg(feature = "web_viewer")]
        {
            #[cfg(feature = "server")]
            if args.url_or_path.is_none() && args.port == re_ws_comms::DEFAULT_WS_SERVER_PORT {
                anyhow::bail!(
                    "Trying to spawn a websocket server on {}, but this port is \
                already used by the server we're connecting to. Please specify a different port.",
                    args.port
                );
            }

            // This is the server which the web viewer will talk to:
            let ws_server = re_ws_comms::Server::new(re_ws_comms::DEFAULT_WS_SERVER_PORT).await?;
            let server_handle = tokio::spawn(ws_server.listen(rx));

            let rerun_ws_server_url = re_ws_comms::default_server_url();
            host_web_viewer(rerun_ws_server_url).await?;

            return server_handle.await?;
        }

        #[cfg(not(feature = "web_viewer"))]
        {
            _ = (call_source, rx);
            anyhow::bail!("Can't host web-viewer - rerun was not compiled with the 'web' feature");
        }
    } else {
        #[cfg(feature = "native_viewer")]
        return re_viewer::run_native_app(Box::new(move |cc, re_ui| {
            let rx = re_viewer::wake_up_ui_thread_on_each_msg(rx, cc.egui_ctx.clone());
            let mut app = re_viewer::App::from_receiver(
                build_info,
                &call_source.app_env(),
                startup_options,
                re_ui,
                cc.storage,
                rx,
            );
            app.set_profiler(profiler);
            Box::new(app)
        }))
        .map_err(|e| e.into());

        #[cfg(not(feature = "native_viewer"))]
        {
            _ = (call_source, rx);
            anyhow::bail!(
                "Can't start viewer - rerun was compiled without the 'native_viewer' feature"
            );
        }
    }
}

<<<<<<< HEAD
async fn connect_to_ws_url(
    build_info: re_build_info::BuildInfo,
    args: &Args,
=======
#[cfg(feature = "native_viewer")]
fn native_viewer_connect_to_ws_url(
>>>>>>> 612afe25
    app_env: re_viewer::AppEnvironment,
    startup_options: re_viewer::StartupOptions,
    profiler: re_viewer::Profiler,
    rerun_server_ws_url: String,
) -> anyhow::Result<()> {
<<<<<<< HEAD
    if !rerun_server_ws_url.contains("://") {
        rerun_server_ws_url = format!("{}://{rerun_server_ws_url}", re_ws_comms::PROTOCOL);
    }

    if args.web_viewer {
        host_web_viewer(rerun_server_ws_url).await?;
    } else {
        // By using RemoteViewerApp we let the user change the server they are connected to.
        re_viewer::run_native_app(Box::new(move |cc, re_ui| {
            let mut app = re_viewer::RemoteViewerApp::new(
                build_info,
                app_env,
                startup_options,
                re_ui,
                cc.storage,
                rerun_server_ws_url,
            );
            app.set_profiler(profiler);
            Box::new(app)
        }))?;
    }
=======
    // By using RemoteViewerApp we let the user change the server they are connected to.
    re_viewer::run_native_app(Box::new(move |cc, re_ui| {
        let mut app = re_viewer::RemoteViewerApp::new(
            app_env,
            startup_options,
            re_ui,
            cc.storage,
            rerun_server_ws_url,
        );
        app.set_profiler(profiler);
        Box::new(app)
    }))?;
>>>>>>> 612afe25
    Ok(())
}

fn load_file_to_channel(path: &std::path::Path) -> anyhow::Result<Receiver<LogMsg>> {
    use anyhow::Context as _;
    let file = std::fs::File::open(path).context("Failed to open file")?;
    let decoder = re_log_types::encoding::Decoder::new(file)?;

    let (tx, rx) = re_smart_channel::smart_channel(re_smart_channel::Source::File {
        path: path.to_owned(),
    });

    std::thread::Builder::new()
        .name("rrd_file_reader".into())
        .spawn(move || {
            for msg in decoder {
                tx.send(msg.unwrap()).ok();
            }
        })
        .expect("Failed to spawn thread");

    Ok(rx)
}

#[cfg(feature = "web_viewer")]
async fn host_web_viewer(rerun_ws_server_url: String) -> anyhow::Result<()> {
    let web_port = 9090;
    let viewer_url = format!("http://127.0.0.1:{web_port}?url={rerun_ws_server_url}");

    let web_server = re_web_server::WebServer::new(web_port);
    let web_server_handle = tokio::spawn(web_server.serve());

    let open = true;
    if open {
        webbrowser::open(&viewer_url).ok();
    } else {
        println!("Hosting Rerun Web Viewer at {viewer_url}.");
    }

    web_server_handle.await?
}

#[cfg(not(feature = "web_viewer"))]
async fn host_web_viewer(_rerun_ws_server_url: String) -> anyhow::Result<()> {
    panic!("Can't host web-viewer - rerun was not compiled with the 'web' feature");
}

#[cfg(feature = "server")]
fn parse_max_latency(max_latency: Option<&String>) -> f32 {
    max_latency.as_ref().map_or(f32::INFINITY, |time| {
        re_format::parse_duration(time)
            .unwrap_or_else(|err| panic!("Failed to parse max_latency ({max_latency:?}): {err}"))
    })
}<|MERGE_RESOLUTION|>--- conflicted
+++ resolved
@@ -212,26 +212,21 @@
     }
 }
 
-<<<<<<< HEAD
+#[cfg(feature = "native_viewer")]
+fn profiler(args: &Args) -> re_viewer::Profiler {
+    let mut profiler = re_viewer::Profiler::default();
+    if args.profile {
+        profiler.start();
+    }
+    profiler
+}
+
 async fn run_impl(
     build_info: re_build_info::BuildInfo,
     call_source: CallSource,
     args: Args,
 ) -> anyhow::Result<()> {
     crate::crash_handler::install_crash_handlers();
-
-=======
-#[cfg(feature = "native_viewer")]
-fn profiler(args: &Args) -> re_viewer::Profiler {
->>>>>>> 612afe25
-    let mut profiler = re_viewer::Profiler::default();
-    if args.profile {
-        profiler.start();
-    }
-    profiler
-}
-
-async fn run_impl(call_source: CallSource, args: Args) -> anyhow::Result<()> {
     crate::crash_handler::install_crash_handlers();
 
     #[cfg(feature = "native_viewer")]
@@ -253,17 +248,6 @@
             load_file_to_channel(&path).with_context(|| format!("{path:?}"))?
         } else {
             // We are connecting to a server at a websocket address:
-<<<<<<< HEAD
-            return connect_to_ws_url(
-                build_info,
-                &args,
-                call_source.app_env(),
-                startup_options,
-                profiler,
-                url_or_path.clone(),
-            )
-            .await;
-=======
             let mut rerun_server_ws_url = url_or_path.clone();
             if !rerun_server_ws_url.contains("://") {
                 rerun_server_ws_url = format!("{}://{rerun_server_ws_url}", re_ws_comms::PROTOCOL);
@@ -273,6 +257,7 @@
             } else {
                 #[cfg(feature = "native_viewer")]
                 return native_viewer_connect_to_ws_url(
+                    build_info,
                     call_source.app_env(),
                     startup_options,
                     profiler,
@@ -285,7 +270,6 @@
                     anyhow::bail!("Can't start viewer - rerun was compiled without the 'native_viewer' feature");
                 }
             }
->>>>>>> 612afe25
         }
     } else {
         #[cfg(feature = "server")]
@@ -359,45 +343,18 @@
     }
 }
 
-<<<<<<< HEAD
-async fn connect_to_ws_url(
-    build_info: re_build_info::BuildInfo,
-    args: &Args,
-=======
 #[cfg(feature = "native_viewer")]
 fn native_viewer_connect_to_ws_url(
->>>>>>> 612afe25
+    build_info: re_build_info::BuildInfo,
     app_env: re_viewer::AppEnvironment,
     startup_options: re_viewer::StartupOptions,
     profiler: re_viewer::Profiler,
     rerun_server_ws_url: String,
 ) -> anyhow::Result<()> {
-<<<<<<< HEAD
-    if !rerun_server_ws_url.contains("://") {
-        rerun_server_ws_url = format!("{}://{rerun_server_ws_url}", re_ws_comms::PROTOCOL);
-    }
-
-    if args.web_viewer {
-        host_web_viewer(rerun_server_ws_url).await?;
-    } else {
-        // By using RemoteViewerApp we let the user change the server they are connected to.
-        re_viewer::run_native_app(Box::new(move |cc, re_ui| {
-            let mut app = re_viewer::RemoteViewerApp::new(
-                build_info,
-                app_env,
-                startup_options,
-                re_ui,
-                cc.storage,
-                rerun_server_ws_url,
-            );
-            app.set_profiler(profiler);
-            Box::new(app)
-        }))?;
-    }
-=======
     // By using RemoteViewerApp we let the user change the server they are connected to.
     re_viewer::run_native_app(Box::new(move |cc, re_ui| {
         let mut app = re_viewer::RemoteViewerApp::new(
+            build_info,
             app_env,
             startup_options,
             re_ui,
@@ -407,7 +364,6 @@
         app.set_profiler(profiler);
         Box::new(app)
     }))?;
->>>>>>> 612afe25
     Ok(())
 }
 

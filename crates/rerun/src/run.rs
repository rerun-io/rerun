--- conflicted
+++ resolved
@@ -233,17 +233,11 @@
     profiler
 }
 
-<<<<<<< HEAD
-async fn run_impl(call_source: CallSource, args: Args) -> anyhow::Result<()> {
-=======
 async fn run_impl(
     build_info: re_build_info::BuildInfo,
     call_source: CallSource,
     args: Args,
 ) -> anyhow::Result<()> {
-    crate::crash_handler::install_crash_handlers();
-
->>>>>>> 4f8468a6
     #[cfg(feature = "native_viewer")]
     let profiler = profiler(&args);
 

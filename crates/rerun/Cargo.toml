--- conflicted
+++ resolved
@@ -11,17 +11,10 @@
 [features]
 default = ["server"]
 
-<<<<<<< HEAD
-## Run a HTTP server that listens to incoming log messages from a Rerun SDK.
+## Support for running a HTTP server that listens to incoming log messages from a Rerun SDK.
 server = ["re_sdk_comms/server"]
 
 ## Support serving a web viewer over HTTP.
-=======
-## Support for running a HTTP server that listens to incoming log messages from a Rerun SDK.
-server = ["dep:re_sdk_comms"]
-
-## Support serving a web viewer.
->>>>>>> ec91cccf
 web = ["re_ws_comms/server", "dep:re_web_server", "dep:webbrowser"]
 
 
@@ -36,13 +29,8 @@
 document-features = "0.2"
 puffin = { version = "0.13" }
 
-<<<<<<< HEAD
-## Optional dependencies:
+# Optional dependencies:
 re_sdk_comms = { path = "../re_sdk_comms", optional = true }
-=======
-# Optional dependencies:
-re_sdk_comms = { path = "../re_sdk_comms", optional = true, features = ["server"] }
->>>>>>> ec91cccf
 re_web_server = { path = "../re_web_server", optional = true }
 
 puffin_http = { version = "0.10", optional = true }

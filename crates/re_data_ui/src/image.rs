use egui::{Color32, Vec2};
use itertools::Itertools as _;

use re_log_types::{EntityPath, RowId};
use re_renderer::renderer::ColormappedTexture;
use re_types::components::{ClassId, DepthMeter};
use re_types::datatypes::{TensorBuffer, TensorData, TensorDimension};
use re_types::tensor_data::{DecodedTensor, TensorDataMeaning, TensorElement};
use re_ui::{ContextExt as _, UiExt as _};
use re_viewer_context::{
    gpu_bridge, Annotations, TensorDecodeCache, TensorStats, TensorStatsCache, UiLayout,
    ViewerContext,
};

use crate::image_meaning_for_entity;

use super::EntityDataUi;

pub fn format_tensor_shape_single_line(shape: &[TensorDimension]) -> String {
    const MAX_SHOWN: usize = 4; // should be enough for width/height/depth and then some!
    let iter = shape.iter().take(MAX_SHOWN);
    let labelled = iter.clone().any(|dim| dim.name.is_some());
    let shapes = iter
        .map(|dim| {
            format!(
                "{}{}",
                dim.size,
                if let Some(name) = &dim.name {
                    format!(" ({name})")
                } else {
                    String::new()
                }
            )
        })
        .join(if labelled { " × " } else { "×" });
    format!(
        "{shapes}{}",
        if shape.len() > MAX_SHOWN {
            if labelled {
                " × …"
            } else {
                "×…"
            }
        } else {
            ""
        }
    )
}

impl EntityDataUi for re_types::components::TensorData {
    fn entity_data_ui(
        &self,
        ctx: &ViewerContext<'_>,
        ui: &mut egui::Ui,
        ui_layout: UiLayout,
        entity_path: &EntityPath,
        query: &re_data_store::LatestAtQuery,
        db: &re_entity_db::EntityDb,
    ) {
        re_tracing::profile_function!();

        // TODO(#5607): what should happen if the promise is still pending?
        let tensor_data_row_id = ctx
            .recording()
            .latest_at_component::<Self>(entity_path, query)
            .map_or(RowId::ZERO, |tensor| tensor.index.1);

        let decoded = ctx
            .cache
            .entry(|c: &mut TensorDecodeCache| c.entry(tensor_data_row_id, self.0.clone()));
        match decoded {
            Ok(decoded) => {
                let annotations = crate::annotations(ctx, query, entity_path);
                tensor_ui(
                    ctx,
                    query,
                    db,
                    ui,
                    ui_layout,
                    entity_path,
                    &annotations,
                    tensor_data_row_id,
                    &self.0,
                    &decoded,
                );
            }
            Err(err) => {
<<<<<<< HEAD
                label_for_ui_layout(ui, ui_layout, ui.ctx().error_text(err.to_string()));
=======
                ui_layout.label(ui, ctx.re_ui.error_text(err.to_string()));
>>>>>>> 4b4cdede
            }
        }
    }
}

#[allow(clippy::too_many_arguments)]
pub fn tensor_ui(
    ctx: &ViewerContext<'_>,
    query: &re_data_store::LatestAtQuery,
    db: &re_entity_db::EntityDb,
    ui: &mut egui::Ui,
    ui_layout: UiLayout,
    entity_path: &re_entity_db::EntityPath,
    annotations: &Annotations,
    tensor_data_row_id: RowId,
    original_tensor: &TensorData,
    tensor: &DecodedTensor,
) {
    // See if we can convert the tensor to a GPU texture.
    // Even if not, we will show info about the tensor.
    let tensor_stats = ctx
        .cache
        .entry(|c: &mut TensorStatsCache| c.entry(tensor_data_row_id, tensor));
    let debug_name = entity_path.to_string();

    let meaning = image_meaning_for_entity(entity_path, query, db.store());

    let meter = if meaning == TensorDataMeaning::Depth {
        // TODO(#5607): what should happen if the promise is still pending?
        ctx.recording()
            .latest_at_component::<DepthMeter>(entity_path, query)
            .map(|meter| meter.value.0)
    } else {
        None
    };

    let Some(render_ctx) = ctx.render_ctx else {
        return;
    };

    let texture_result = gpu_bridge::tensor_to_gpu(
        render_ctx,
        &debug_name,
        tensor_data_row_id,
        tensor,
        meaning,
        &tensor_stats,
        annotations,
    )
    .ok();

    match ui_layout {
        UiLayout::List => {
            ui.horizontal(|ui| {
                if let Some(texture) = &texture_result {
                    // We want all preview images to take up the same amount of space,
                    // no matter what the actual aspect ratio of the images are.
                    let preview_size = Vec2::splat(ui.available_height());
                    ui.allocate_ui_with_layout(
                        preview_size,
                        egui::Layout::centered_and_justified(egui::Direction::TopDown),
                        |ui| {
                            ui.set_min_size(preview_size);

                            match show_image_preview(
                                render_ctx,
                                ui,
                                texture.clone(),
                                &debug_name,
                                preview_size,
                            ) {
                                Ok(response) => response.on_hover_ui(|ui| {
                                    // Show larger image on hover.
                                    let preview_size = Vec2::splat(400.0);
                                    show_image_preview(
                                        render_ctx,
                                        ui,
                                        texture.clone(),
                                        &debug_name,
                                        preview_size,
                                    )
                                    .ok();
                                }),
                                Err((response, err)) => response.on_hover_text(err.to_string()),
                            }
                        },
                    );
                }

                let shape = match tensor.image_height_width_channels() {
                    Some([h, w, c]) => vec![
                        TensorDimension::height(h),
                        TensorDimension::width(w),
                        TensorDimension::depth(c),
                    ],
                    None => tensor.shape.clone(),
                };
                let text = format!(
                    "{}, {}",
                    original_tensor.dtype(),
                    format_tensor_shape_single_line(&shape)
                );
<<<<<<< HEAD
                label_for_ui_layout(ui, ui_layout, text).on_hover_ui(|ui| {
                    tensor_summary_ui(ui, original_tensor, tensor, meaning, meter, &tensor_stats);
=======
                ui_layout.label(ui, text).on_hover_ui(|ui| {
                    tensor_summary_ui(
                        ctx.re_ui,
                        ui,
                        original_tensor,
                        tensor,
                        meaning,
                        meter,
                        &tensor_stats,
                    );
>>>>>>> 4b4cdede
                });
            });
        }

        UiLayout::SelectionPanelFull | UiLayout::SelectionPanelLimitHeight | UiLayout::Tooltip => {
            ui.vertical(|ui| {
                ui.set_min_width(100.0);
                tensor_summary_ui(ui, original_tensor, tensor, meaning, meter, &tensor_stats);

                if let Some(texture) = &texture_result {
                    let preview_size = ui
                        .available_size()
                        .min(texture_size(texture))
                        .min(egui::vec2(150.0, 300.0));
                    let response = match show_image_preview(
                        render_ctx,
                        ui,
                        texture.clone(),
                        &debug_name,
                        preview_size,
                    ) {
                        Ok(response) => response,
                        Err((response, err)) => response.on_hover_text(err.to_string()),
                    };

                    if let Some(pointer_pos) = ui.ctx().pointer_latest_pos() {
                        let image_rect = response.rect;
                        show_zoomed_image_region_tooltip(
                            render_ctx,
                            ui,
                            response,
                            tensor_data_row_id,
                            tensor,
                            &tensor_stats,
                            annotations,
                            meaning,
                            meter,
                            &debug_name,
                            image_rect,
                            pointer_pos,
                        );
                    }

                    // TODO(emilk): support copying and saving images on web
                    #[cfg(not(target_arch = "wasm32"))]
                    if original_tensor.buffer.is_compressed_image()
                        || tensor.could_be_dynamic_image()
                    {
                        copy_and_save_image_ui(ui, tensor, original_tensor);
                    }

                    if let Some([_h, _w, channels]) = tensor.image_height_width_channels() {
                        if let TensorBuffer::Nv12(_) = &tensor.buffer {
                            return;
                        }
                        if channels == 3 {
                            if let TensorBuffer::U8(data) = &tensor.buffer {
                                ui.collapsing("Histogram", |ui| {
                                    rgb8_histogram_ui(ui, data.as_slice());
                                });
                            }
                        }
                    }
                }
            });
        }
    }
}

fn texture_size(colormapped_texture: &ColormappedTexture) -> Vec2 {
    let [w, h] = colormapped_texture.width_height();
    egui::vec2(w as f32, h as f32)
}

/// Shows preview of an image.
///
/// Displays the image at the desired size, without overshooting it, and preserving aspect ration.
///
/// Extremely small images will be stretched on their thin axis to make them visible.
/// This does not preserve aspect ratio, but we only stretch it to a very thin size, so it is fine.
///
/// Returns error if the image could not be rendered.
fn show_image_preview(
    render_ctx: &re_renderer::RenderContext,
    ui: &mut egui::Ui,
    colormapped_texture: ColormappedTexture,
    debug_name: &str,
    desired_size: egui::Vec2,
) -> Result<egui::Response, (egui::Response, anyhow::Error)> {
    const MIN_SIZE: f32 = 2.0;

    let texture_size = texture_size(&colormapped_texture);

    let scaled_size = largest_size_that_fits_in(texture_size.x / texture_size.y, desired_size);

    // Don't allow images so thin that we cannot see them:
    let scaled_size = scaled_size.max(Vec2::splat(MIN_SIZE));

    let (response, painter) = ui.allocate_painter(scaled_size, egui::Sense::hover());

    // Place it in the center:
    let texture_rect_on_screen = egui::Rect::from_center_size(response.rect.center(), scaled_size);

    if let Err(err) = gpu_bridge::render_image(
        render_ctx,
        &painter,
        texture_rect_on_screen,
        colormapped_texture,
        egui::TextureOptions::LINEAR,
        debug_name,
    ) {
        let color = ui.visuals().error_fg_color;
        painter.text(
            response.rect.left_top(),
            egui::Align2::LEFT_TOP,
            "🚫",
            egui::FontId::default(),
            color,
        );
        Err((response, err))
    } else {
        Ok(response)
    }
}

fn largest_size_that_fits_in(aspect_ratio: f32, max_size: Vec2) -> Vec2 {
    if aspect_ratio < max_size.x / max_size.y {
        // A thin image in a landscape frame
        egui::vec2(aspect_ratio * max_size.y, max_size.y)
    } else {
        // A wide image in a portrait frame
        egui::vec2(max_size.x, max_size.x / aspect_ratio)
    }
}

pub fn tensor_summary_ui_grid_contents(
    ui: &mut egui::Ui,
    original_tensor: &TensorData,
    tensor: &DecodedTensor,
    meaning: TensorDataMeaning,
    meter: Option<f32>,
    tensor_stats: &TensorStats,
) {
    let TensorData { shape, buffer: _ } = tensor.inner();

    ui.grid_left_hand_label("Data type")
        .on_hover_text("Data type used for all individual elements within the tensor");
    ui.label(tensor.dtype().to_string());
    ui.end_row();

    ui.grid_left_hand_label("Shape")
        .on_hover_text("Extent of every dimension");
    ui.vertical(|ui| {
        // For unnamed tensor dimension more than a single line usually doesn't make sense!
        // But what if some are named and some are not?
        // -> If more than 1 is named, make it a column!
        if shape.iter().filter(|d| d.name.is_some()).count() > 1 {
            for dim in shape {
                ui.label(dim.to_string());
            }
        } else {
            ui.label(format_tensor_shape_single_line(shape));
        }
    });
    ui.end_row();

    if meaning != TensorDataMeaning::Unknown {
        ui.grid_left_hand_label("Meaning");
        ui.label(match meaning {
            TensorDataMeaning::Unknown => "",
            TensorDataMeaning::ClassId => "Class ID",
            TensorDataMeaning::Depth => "Depth",
        });
        ui.end_row();
    }

    if let Some(meter) = meter {
        ui.grid_left_hand_label("Meter")
            .on_hover_text(format!("{meter} depth units equals one world unit"));
        ui.label(meter.to_string());
        ui.end_row();
    }

    match &original_tensor.buffer {
        TensorBuffer::U8(_)
        | TensorBuffer::U16(_)
        | TensorBuffer::U32(_)
        | TensorBuffer::U64(_)
        | TensorBuffer::I8(_)
        | TensorBuffer::I16(_)
        | TensorBuffer::I32(_)
        | TensorBuffer::I64(_)
        | TensorBuffer::F16(_)
        | TensorBuffer::F32(_)
        | TensorBuffer::F64(_) => {}
        TensorBuffer::Jpeg(jpeg_bytes) => {
            ui.grid_left_hand_label("Encoding");
            ui.label(format!(
                "{} JPEG",
                re_format::format_bytes(jpeg_bytes.size_in_bytes() as _),
            ));
            ui.end_row();
        }
        TensorBuffer::Nv12(_) => {
            ui.grid_left_hand_label("Encoding");
            ui.label("NV12");
            ui.end_row();
        }
        TensorBuffer::Yuy2(_) => {
            ui.grid_left_hand_label("Encoding");
            ui.label("YUY2");
            ui.end_row();
        }
    }

    let TensorStats {
        range,
        finite_range,
    } = tensor_stats;

    if let Some((min, max)) = range {
        ui.label("Data range")
            .on_hover_text("All values of the tensor range within these bounds");
        ui.monospace(format!(
            "[{} - {}]",
            re_format::format_f64(*min),
            re_format::format_f64(*max)
        ));
        ui.end_row();
    }
    // Show finite range only if it is different from the actual range.
    if let (true, Some((min, max))) = (range != finite_range, finite_range) {
        ui.label("Finite data range").on_hover_text(
            "The finite values (ignoring all NaN & -Inf/+Inf) of the tensor range within these bounds"
        );
        ui.monospace(format!(
            "[{} - {}]",
            re_format::format_f64(*min),
            re_format::format_f64(*max)
        ));
        ui.end_row();
    }
}

pub fn tensor_summary_ui(
    ui: &mut egui::Ui,
    original_tensor: &TensorData,
    tensor: &DecodedTensor,
    meaning: TensorDataMeaning,
    meter: Option<f32>,
    tensor_stats: &TensorStats,
) {
    egui::Grid::new("tensor_summary_ui")
        .num_columns(2)
        .show(ui, |ui| {
            tensor_summary_ui_grid_contents(
                ui,
                original_tensor,
                tensor,
                meaning,
                meter,
                tensor_stats,
            );
        });
}

#[allow(clippy::too_many_arguments)]
fn show_zoomed_image_region_tooltip(
    render_ctx: &re_renderer::RenderContext,
    parent_ui: &egui::Ui,
    response: egui::Response,
    tensor_data_row_id: RowId,
    tensor: &DecodedTensor,
    tensor_stats: &TensorStats,
    annotations: &Annotations,
    meaning: TensorDataMeaning,
    meter: Option<f32>,
    debug_name: &str,
    image_rect: egui::Rect,
    pointer_pos: egui::Pos2,
) -> egui::Response {
    let response_rect = response.rect;
    response
        .on_hover_cursor(egui::CursorIcon::Crosshair)
        .on_hover_ui_at_pointer(|ui| {
            ui.set_max_width(320.0);
            ui.horizontal(|ui| {
                if let Some([h, w, _]) = tensor.image_height_width_channels() {
                    use egui::remap_clamp;

                    let center_texel = [
                        remap_clamp(pointer_pos.x, image_rect.x_range(), 0.0..=w as f32) as isize,
                        remap_clamp(pointer_pos.y, image_rect.y_range(), 0.0..=h as f32) as isize,
                    ];
                    show_zoomed_image_region_area_outline(
                        parent_ui.ctx(),
                        response_rect,
                        tensor,
                        center_texel,
                        image_rect,
                    );
                    show_zoomed_image_region(
                        render_ctx,
                        ui,
                        tensor_data_row_id,
                        tensor,
                        tensor_stats,
                        annotations,
                        meaning,
                        meter,
                        debug_name,
                        center_texel,
                    );
                }
            });
        })
}

// Show the surrounding pixels:
const ZOOMED_IMAGE_TEXEL_RADIUS: isize = 10;

pub fn show_zoomed_image_region_area_outline(
    egui_ctx: &egui::Context,
    ui_clip_rect: egui::Rect,
    tensor: &TensorData,
    [center_x, center_y]: [isize; 2],
    image_rect: egui::Rect,
) {
    use egui::{pos2, remap, Rect};

    let Some([height, width, _]) = tensor.image_height_width_channels() else {
        return;
    };

    let width = width as f32;
    let height = height as f32;

    // Show where on the original image the zoomed-in region is at:
    // The area shown is ZOOMED_IMAGE_TEXEL_RADIUS _surrounding_ the center.
    // Since the center is the top-left/rounded-down, coordinate, we need to add 1 to right/bottom.
    let left = (center_x - ZOOMED_IMAGE_TEXEL_RADIUS) as f32;
    let right = (center_x + ZOOMED_IMAGE_TEXEL_RADIUS + 1) as f32;
    let top = (center_y - ZOOMED_IMAGE_TEXEL_RADIUS) as f32;
    let bottom = (center_y + ZOOMED_IMAGE_TEXEL_RADIUS + 1) as f32;

    let left = remap(left, 0.0..=width, image_rect.x_range());
    let right = remap(right, 0.0..=width, image_rect.x_range());
    let top = remap(top, 0.0..=height, image_rect.y_range());
    let bottom = remap(bottom, 0.0..=height, image_rect.y_range());

    let sample_rect = Rect::from_min_max(pos2(left, top), pos2(right, bottom));
    // TODO(emilk): use `parent_ui.painter()` and put it in a high Z layer, when https://github.com/emilk/egui/issues/1516 is done
    let painter = egui_ctx.debug_painter().with_clip_rect(ui_clip_rect);
    painter.rect_stroke(sample_rect, 0.0, (2.0, Color32::BLACK));
    painter.rect_stroke(sample_rect, 0.0, (1.0, Color32::WHITE));
}

/// `meter`: iff this is a depth map, how long is one meter?
#[allow(clippy::too_many_arguments)]
pub fn show_zoomed_image_region(
    render_ctx: &re_renderer::RenderContext,
    ui: &mut egui::Ui,
    tensor_data_row_id: RowId,
    tensor: &DecodedTensor,
    tensor_stats: &TensorStats,
    annotations: &Annotations,
    meaning: TensorDataMeaning,
    meter: Option<f32>,
    debug_name: &str,
    center_texel: [isize; 2],
) {
    if let Err(err) = try_show_zoomed_image_region(
        render_ctx,
        ui,
        tensor_data_row_id,
        tensor,
        tensor_stats,
        annotations,
        meaning,
        meter,
        debug_name,
        center_texel,
    ) {
        ui.label(format!("Error: {err}"));
    }
}

/// `meter`: iff this is a depth map, how long is one meter?
#[allow(clippy::too_many_arguments)]
fn try_show_zoomed_image_region(
    render_ctx: &re_renderer::RenderContext,
    ui: &mut egui::Ui,
    tensor_data_row_id: RowId,
    tensor: &DecodedTensor,
    tensor_stats: &TensorStats,
    annotations: &Annotations,
    meaning: TensorDataMeaning,
    meter: Option<f32>,
    debug_name: &str,
    center_texel: [isize; 2],
) -> anyhow::Result<()> {
    let Some([height, width, _]) = tensor.image_height_width_channels() else {
        return Ok(());
    };

    let texture = gpu_bridge::tensor_to_gpu(
        render_ctx,
        debug_name,
        tensor_data_row_id,
        tensor,
        meaning,
        tensor_stats,
        annotations,
    )?;

    const POINTS_PER_TEXEL: f32 = 5.0;
    let size = Vec2::splat(((ZOOMED_IMAGE_TEXEL_RADIUS * 2 + 1) as f32) * POINTS_PER_TEXEL);

    let (_id, zoom_rect) = ui.allocate_space(size);
    let painter = ui.painter();

    painter.rect_filled(zoom_rect, 0.0, ui.visuals().extreme_bg_color);

    // Paint the zoomed in region:
    {
        let image_rect_on_screen = egui::Rect::from_min_size(
            zoom_rect.center()
                - POINTS_PER_TEXEL
                    * egui::vec2(
                        (center_texel[0] as f32) + 0.5,
                        (center_texel[1] as f32) + 0.5,
                    ),
            POINTS_PER_TEXEL * egui::vec2(width as f32, height as f32),
        );

        gpu_bridge::render_image(
            render_ctx,
            &painter.with_clip_rect(zoom_rect),
            image_rect_on_screen,
            texture.clone(),
            egui::TextureOptions::NEAREST,
            debug_name,
        )?;
    }

    // Outline the center texel, to indicate which texel we're printing the values of:
    {
        let center_texel_rect =
            egui::Rect::from_center_size(zoom_rect.center(), Vec2::splat(POINTS_PER_TEXEL));
        painter.rect_stroke(center_texel_rect.expand(1.0), 0.0, (1.0, Color32::BLACK));
        painter.rect_stroke(center_texel_rect, 0.0, (1.0, Color32::WHITE));
    }

    let [x, y] = center_texel;
    if 0 <= x && (x as u64) < width && 0 <= y && (y as u64) < height {
        ui.separator();

        ui.vertical(|ui| {
            tensor_pixel_value_ui(ui, tensor, annotations, [x as _, y as _], meaning, meter);

            // Show a big sample of the color of the middle texel:
            let (rect, _) =
                ui.allocate_exact_size(Vec2::splat(ui.available_height()), egui::Sense::hover());
            // Position texture so that the center texel is at the center of the rect:
            let zoom = rect.width();
            let image_rect_on_screen = egui::Rect::from_min_size(
                rect.center()
                    - zoom
                        * egui::vec2(
                            (center_texel[0] as f32) + 0.5,
                            (center_texel[1] as f32) + 0.5,
                        ),
                zoom * egui::vec2(width as f32, height as f32),
            );
            gpu_bridge::render_image(
                render_ctx,
                &ui.painter().with_clip_rect(rect),
                image_rect_on_screen,
                texture,
                egui::TextureOptions::NEAREST,
                debug_name,
            )
        })
        .inner?;
    }
    Ok(())
}

fn tensor_pixel_value_ui(
    ui: &mut egui::Ui,
    tensor: &TensorData,
    annotations: &Annotations,
    [x, y]: [u64; 2],
    meaning: TensorDataMeaning,
    meter: Option<f32>,
) {
    egui::Grid::new("hovered pixel properties").show(ui, |ui| {
        ui.label("Position:");
        ui.label(format!("{x}, {y}"));
        ui.end_row();

        // Check for annotations on any single-channel image
        if let Some([_, _, 1]) = tensor.image_height_width_channels() {
            if let Some(raw_value) = tensor.get(&[y, x]) {
                if let (TensorDataMeaning::ClassId, Some(u16_val)) =
                    (meaning, raw_value.try_as_u16())
                {
                    ui.label("Label:");
                    ui.label(
                        annotations
                            .resolved_class_description(Some(ClassId::from(u16_val)))
                            .annotation_info()
                            .label(None)
                            .unwrap_or_else(|| u16_val.to_string()),
                    );
                    ui.end_row();
                };
            }
        }
        if let Some(meter) = meter {
            // This is a depth map
            if let Some(raw_value) = tensor.get(&[y, x]) {
                let raw_value = raw_value.as_f64();
                let meters = raw_value / (meter as f64);
                ui.label("Depth:");
                if meters < 1.0 {
                    ui.monospace(format!("{:.1} mm", meters * 1e3));
                } else {
                    ui.monospace(format!("{meters:.3} m"));
                }
            }
        }
    });

    let text = if let Some([_, _, channel]) = tensor.image_height_width_channels() {
        match channel {
            1 => tensor
                .get_with_image_coords(x, y, 0)
                .map(|v| format!("Val: {v}")),
            3 => {
                // TODO(jleibs): Track RGB ordering somehow -- don't just assume it
                if let Some([r, g, b]) = match &tensor.buffer {
                    TensorBuffer::Nv12(_) => tensor
                        .get_nv12_pixel(x, y)
                        .map(|rgb| rgb.map(TensorElement::U8)),
                    TensorBuffer::Yuy2(_) => tensor
                        .get_yuy2_pixel(x, y)
                        .map(|rgb| rgb.map(TensorElement::U8)),
                    _ => {
                        if let [Some(r), Some(g), Some(b)] = [
                            tensor.get_with_image_coords(x, y, 0),
                            tensor.get_with_image_coords(x, y, 1),
                            tensor.get_with_image_coords(x, y, 2),
                        ] {
                            Some([r, g, b])
                        } else {
                            None
                        }
                    }
                } {
                    match (r, g, b) {
                        (TensorElement::U8(r), TensorElement::U8(g), TensorElement::U8(b)) => {
                            Some(format!("R: {r}, G: {g}, B: {b}, #{r:02X}{g:02X}{b:02X}"))
                        }
                        _ => Some(format!("R: {r}, G: {g}, B: {b}")),
                    }
                } else {
                    None
                }
            }
            4 => {
                // TODO(jleibs): Track RGB ordering somehow -- don't just assume it
                if let (Some(r), Some(g), Some(b), Some(a)) = (
                    tensor.get_with_image_coords(x, y, 0),
                    tensor.get_with_image_coords(x, y, 1),
                    tensor.get_with_image_coords(x, y, 2),
                    tensor.get_with_image_coords(x, y, 3),
                ) {
                    match (r, g, b, a) {
                        (
                            TensorElement::U8(r),
                            TensorElement::U8(g),
                            TensorElement::U8(b),
                            TensorElement::U8(a),
                        ) => Some(format!(
                            "R: {r}, G: {g}, B: {b}, A: {a}, #{r:02X}{g:02X}{b:02X}{a:02X}"
                        )),
                        _ => Some(format!("R: {r}, G: {g}, B: {b}, A: {a}")),
                    }
                } else {
                    None
                }
            }
            channel => Some(format!("Cannot preview {channel}-size channel image")),
        }
    } else {
        Some(format!(
            "Cannot preview tensors with a shape of {:?}",
            tensor.shape()
        ))
    };

    if let Some(text) = text {
        ui.label(text);
    } else {
        ui.label("No Value");
    }
}

fn rgb8_histogram_ui(ui: &mut egui::Ui, rgb: &[u8]) -> egui::Response {
    re_tracing::profile_function!();

    let mut histograms = [[0_u64; 256]; 3];
    {
        // TODO(emilk): this is slow, so cache the results!
        re_tracing::profile_scope!("build");
        for pixel in rgb.chunks_exact(3) {
            for c in 0..3 {
                histograms[c][pixel[c] as usize] += 1;
            }
        }
    }

    use egui_plot::{Bar, BarChart, Legend, Plot};

    let names = ["R", "G", "B"];
    let colors = [Color32::RED, Color32::GREEN, Color32::BLUE];

    let charts = histograms
        .into_iter()
        .enumerate()
        .map(|(component, histogram)| {
            let fill = colors[component].linear_multiply(0.5);

            BarChart::new(
                histogram
                    .into_iter()
                    .enumerate()
                    .map(|(i, count)| {
                        Bar::new(i as _, count as _)
                            .width(0.9)
                            .fill(fill)
                            .vertical()
                            .stroke(egui::Stroke::NONE)
                    })
                    .collect(),
            )
            .color(colors[component])
            .name(names[component])
        })
        .collect_vec();

    re_tracing::profile_scope!("show");
    Plot::new("rgb_histogram")
        .legend(Legend::default())
        .height(200.0)
        .show_axes([false; 2])
        .show(ui, |plot_ui| {
            for chart in charts {
                plot_ui.bar_chart(chart);
            }
        })
        .response
}

#[cfg(not(target_arch = "wasm32"))]
fn copy_and_save_image_ui(ui: &mut egui::Ui, tensor: &TensorData, _encoded_tensor: &TensorData) {
    ui.horizontal(|ui| {
        if tensor.could_be_dynamic_image() && ui.button("Click to copy image").clicked() {
            match tensor.to_dynamic_image() {
                Ok(dynamic_image) => {
                    let rgba = dynamic_image.to_rgba8();
                    re_viewer_context::Clipboard::with(|clipboard| {
                        clipboard.set_image(
                            [rgba.width() as _, rgba.height() as _],
                            bytemuck::cast_slice(rgba.as_raw()),
                        );
                    });
                }
                Err(err) => {
                    re_log::error!("Failed to convert tensor to image: {err}");
                }
            }
        }

        if ui.button("Save image…").clicked() {
            match tensor.to_dynamic_image() {
                Ok(dynamic_image) => {
                    save_image(_encoded_tensor, &dynamic_image);
                }
                Err(err) => {
                    re_log::error!("Failed to convert tensor to image: {err}");
                }
            }
        }
    });
}

#[cfg(not(target_arch = "wasm32"))]
fn save_image(tensor: &TensorData, dynamic_image: &image::DynamicImage) {
    match &tensor.buffer {
        TensorBuffer::Jpeg(bytes) => {
            if let Some(path) = rfd::FileDialog::new()
                .set_file_name("image.jpg")
                .save_file()
            {
                match write_binary(&path, bytes.as_slice()) {
                    Ok(()) => {
                        re_log::info!("Image saved to {path:?}");
                    }
                    Err(err) => {
                        re_log::error!(
                            "Failed saving image to {path:?}: {}",
                            re_error::format(&err)
                        );
                    }
                }
            }
        }
        _ => {
            if let Some(path) = rfd::FileDialog::new()
                .set_file_name("image.png")
                .save_file()
            {
                match dynamic_image.save(&path) {
                    Ok(()) => {
                        re_log::info!("Image saved to {path:?}");
                    }
                    Err(err) => {
                        re_log::error!("Failed saving image to {path:?}: {err}");
                    }
                }
            }
        }
    }
}

#[cfg(not(target_arch = "wasm32"))]
fn write_binary(path: &std::path::PathBuf, data: &[u8]) -> anyhow::Result<()> {
    use std::io::Write as _;
    Ok(std::fs::File::create(path)?.write_all(data)?)
}<|MERGE_RESOLUTION|>--- conflicted
+++ resolved
@@ -85,11 +85,7 @@
                 );
             }
             Err(err) => {
-<<<<<<< HEAD
-                label_for_ui_layout(ui, ui_layout, ui.ctx().error_text(err.to_string()));
-=======
-                ui_layout.label(ui, ctx.re_ui.error_text(err.to_string()));
->>>>>>> 4b4cdede
+                ui_layout.label(ui, ui.ctx().error_text(err.to_string()));
             }
         }
     }
@@ -192,13 +188,8 @@
                     original_tensor.dtype(),
                     format_tensor_shape_single_line(&shape)
                 );
-<<<<<<< HEAD
-                label_for_ui_layout(ui, ui_layout, text).on_hover_ui(|ui| {
-                    tensor_summary_ui(ui, original_tensor, tensor, meaning, meter, &tensor_stats);
-=======
                 ui_layout.label(ui, text).on_hover_ui(|ui| {
                     tensor_summary_ui(
-                        ctx.re_ui,
                         ui,
                         original_tensor,
                         tensor,
@@ -206,7 +197,6 @@
                         meter,
                         &tensor_stats,
                     );
->>>>>>> 4b4cdede
                 });
             });
         }

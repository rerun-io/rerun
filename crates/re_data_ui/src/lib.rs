//! Rerun Data Ui
//!
//! This crate provides ui elements for Rerun component data for the Rerun Viewer.

use itertools::Itertools;

use re_log_types::{DataCell, EntityPath, TimePoint};
use re_types::ComponentName;
use re_viewer_context::{UiLayout, ViewerContext};

mod annotation_context;
mod app_id;
mod blueprint_data;
mod blueprint_types;
mod component;
mod component_path;
mod component_ui_registry;
mod data;
mod data_source;
mod entity_db;
mod entity_path;
mod image;
mod image_meaning;
mod instance_path;
mod log_msg;
mod material;
mod pinhole;
mod rotation3d;
mod store_id;
mod transform3d;

pub mod item_ui;

pub use crate::image::{
    show_zoomed_image_region, show_zoomed_image_region_area_outline,
    tensor_summary_ui_grid_contents,
};
pub use component::EntityLatestAtResults;
pub use component_ui_registry::{add_to_registry, create_component_ui_registry};
pub use image_meaning::image_meaning_for_entity;

/// Sort components for display in the UI.
pub fn component_list_for_ui<'a>(
    iter: impl IntoIterator<Item = &'a ComponentName> + 'a,
) -> Vec<ComponentName> {
    let mut components: Vec<ComponentName> = iter.into_iter().copied().collect();

    // Put indicator components first:
    components.sort_by_key(|c| (!c.is_indicator_component(), c.full_name()));

    components
}

/// Types implementing [`DataUi`] can display themselves in an [`egui::Ui`].
pub trait DataUi {
    /// If you need to lookup something in the data store, use the given query to do so.
    fn data_ui(
        &self,
        ctx: &ViewerContext<'_>,
        ui: &mut egui::Ui,
        ui_layout: UiLayout,
        query: &re_data_store::LatestAtQuery,
        db: &re_entity_db::EntityDb,
    );
}

/// Similar to [`DataUi`], but for data that is related to an entity (e.g. a component).
///
/// This is given the context of the entity it is part of so it can do queries.
pub trait EntityDataUi {
    /// If you need to lookup something in the data store, use the given query to do so.
    fn entity_data_ui(
        &self,
        ctx: &ViewerContext<'_>,
        ui: &mut egui::Ui,
        ui_layout: UiLayout,
        entity_path: &EntityPath,
        query: &re_data_store::LatestAtQuery,
        db: &re_entity_db::EntityDb,
    );
}

impl<T> EntityDataUi for T
where
    T: DataUi,
{
    fn entity_data_ui(
        &self,
        ctx: &ViewerContext<'_>,
        ui: &mut egui::Ui,
        ui_layout: UiLayout,
        entity_path: &EntityPath,
        query: &re_data_store::LatestAtQuery,
        db: &re_entity_db::EntityDb,
    ) {
        // This ensures that UI state is maintained per entity. For example, the collapsed state for
        // `AnnotationContext` component is not saved by all instances of the component.
        ui.push_id(entity_path.hash(), |ui| {
            self.data_ui(ctx, ui, ui_layout, query, db);
        });
    }
}

// ----------------------------------------------------------------------------

impl DataUi for TimePoint {
    fn data_ui(
        &self,
        ctx: &ViewerContext<'_>,
        ui: &mut egui::Ui,
        _ui_layout: UiLayout,
        _query: &re_data_store::LatestAtQuery,
        _db: &re_entity_db::EntityDb,
    ) {
        ui.vertical(|ui| {
            egui::Grid::new("time_point").num_columns(2).show(ui, |ui| {
                ui.spacing_mut().item_spacing.x = 0.0;
                for (timeline, value) in self.iter() {
                    item_ui::timeline_button_to(ctx, ui, format!("{}:", timeline.name()), timeline);
                    item_ui::time_button(ctx, ui, timeline, *value);
                    ui.end_row();
                }
            });
        });
    }
}

impl DataUi for [DataCell] {
    fn data_ui(
        &self,
        _ctx: &ViewerContext<'_>,
        ui: &mut egui::Ui,
        ui_layout: UiLayout,
        _query: &re_data_store::LatestAtQuery,
        _db: &re_entity_db::EntityDb,
    ) {
        let mut sorted = self.to_vec();
        sorted.sort_by_key(|cb| cb.component_name());

        match ui_layout {
            UiLayout::List => {
                ui.label(sorted.iter().map(format_cell).join(", "));
            }

            UiLayout::SelectionPanelFull
            | UiLayout::SelectionPanelLimitHeight
            | UiLayout::Tooltip => {
                ui.vertical(|ui| {
                    for component_bundle in &sorted {
                        ui.label(format_cell(component_bundle));
                    }
                });
            }
        }
    }
}

fn format_cell(cell: &DataCell) -> String {
    // TODO(emilk): if there's only once instance, and the byte size is small, then deserialize and show the value.
    format!(
        "{}x {}",
        cell.num_instances(),
        cell.component_name().short_name()
    )
}

// ---------------------------------------------------------------------------

pub fn annotations(
    ctx: &ViewerContext<'_>,
    query: &re_data_store::LatestAtQuery,
    entity_path: &re_entity_db::EntityPath,
) -> std::sync::Arc<re_viewer_context::Annotations> {
    re_tracing::profile_function!();
    let mut annotation_map = re_viewer_context::AnnotationMap::default();
    annotation_map.load(ctx, query, std::iter::once(entity_path));
    annotation_map.find(entity_path)
<<<<<<< HEAD
=======
}

// ---------------------------------------------------------------------------

/// Build an egui table and configure it for the given UI context.
///
/// Note that the caller is responsible for strictly limiting the number of displayed rows for
/// [`UiLayout::List`] and [`UiLayout::Tooltip`], as the table will not scroll.
pub fn table_for_ui_layout(
    ui_layout: UiLayout,
    ui: &mut egui::Ui,
) -> egui_extras::TableBuilder<'_> {
    let table = egui_extras::TableBuilder::new(ui);
    match ui_layout {
        UiLayout::List | UiLayout::Tooltip => {
            // Be as small as possible in the hover tooltips. No scrolling related configuration, as
            // the content itself must be limited (scrolling is not possible in tooltips).
            table.auto_shrink([true, true])
        }
        UiLayout::SelectionPanelLimitHeight => {
            // Don't take too much vertical space to leave room for other selected items.
            table
                .auto_shrink([false, true])
                .vscroll(true)
                .max_scroll_height(100.0)
        }
        UiLayout::SelectionPanelFull => {
            // We're alone in the selection panel. Let the outer ScrollArea do the work.
            table.auto_shrink([false, true]).vscroll(false)
        }
    }
}

/// Show a label while respecting the given UI layout.
///
/// Important: for label only, data should use [`crate::data_label_for_ui_layout`] instead.
// TODO(#6315): must be merged with `data_label_for_ui_layout` and have an improved API
pub fn label_for_ui_layout(
    ui: &mut egui::Ui,
    ui_layout: UiLayout,
    text: impl Into<egui::WidgetText>,
) -> egui::Response {
    let mut label = egui::Label::new(text);

    match ui_layout {
        UiLayout::List => label = label.truncate(),
        UiLayout::Tooltip | UiLayout::SelectionPanelLimitHeight | UiLayout::SelectionPanelFull => {
            label = label.wrap();
        }
    }

    ui.add(label)
}

/// Show data while respecting the given UI layout.
///
/// Import: for data only, labels should use [`crate::label_for_ui_layout`] instead.
// TODO(#6315): must be merged with `label_for_ui_layout` and have an improved API
pub fn data_label_for_ui_layout(ui: &mut egui::Ui, ui_layout: UiLayout, string: impl AsRef<str>) {
    let string = string.as_ref();
    let font_id = egui::TextStyle::Monospace.resolve(ui.style());
    let color = ui.visuals().text_color();
    let wrap_width = ui.available_width();
    let mut layout_job =
        egui::text::LayoutJob::simple(string.to_owned(), font_id, color, wrap_width);

    let mut needs_scroll_area = false;

    match ui_layout {
        UiLayout::List => {
            // Elide
            layout_job.wrap.max_rows = 1;
            layout_job.wrap.break_anywhere = true;
        }
        UiLayout::Tooltip => {
            layout_job.wrap.max_rows = 3;
        }
        UiLayout::SelectionPanelLimitHeight => {
            let num_newlines = string.chars().filter(|&c| c == '\n').count();
            needs_scroll_area = 10 < num_newlines || 300 < string.len();
        }
        UiLayout::SelectionPanelFull => {
            needs_scroll_area = false;
        }
    }

    let galley = ui.fonts(|f| f.layout_job(layout_job)); // We control the text layout; not the label

    if needs_scroll_area {
        egui::ScrollArea::vertical().show(ui, |ui| {
            ui.label(galley);
        });
    } else {
        ui.label(galley);
    }
>>>>>>> 43766343
}<|MERGE_RESOLUTION|>--- conflicted
+++ resolved
@@ -175,102 +175,4 @@
     let mut annotation_map = re_viewer_context::AnnotationMap::default();
     annotation_map.load(ctx, query, std::iter::once(entity_path));
     annotation_map.find(entity_path)
-<<<<<<< HEAD
-=======
-}
-
-// ---------------------------------------------------------------------------
-
-/// Build an egui table and configure it for the given UI context.
-///
-/// Note that the caller is responsible for strictly limiting the number of displayed rows for
-/// [`UiLayout::List`] and [`UiLayout::Tooltip`], as the table will not scroll.
-pub fn table_for_ui_layout(
-    ui_layout: UiLayout,
-    ui: &mut egui::Ui,
-) -> egui_extras::TableBuilder<'_> {
-    let table = egui_extras::TableBuilder::new(ui);
-    match ui_layout {
-        UiLayout::List | UiLayout::Tooltip => {
-            // Be as small as possible in the hover tooltips. No scrolling related configuration, as
-            // the content itself must be limited (scrolling is not possible in tooltips).
-            table.auto_shrink([true, true])
-        }
-        UiLayout::SelectionPanelLimitHeight => {
-            // Don't take too much vertical space to leave room for other selected items.
-            table
-                .auto_shrink([false, true])
-                .vscroll(true)
-                .max_scroll_height(100.0)
-        }
-        UiLayout::SelectionPanelFull => {
-            // We're alone in the selection panel. Let the outer ScrollArea do the work.
-            table.auto_shrink([false, true]).vscroll(false)
-        }
-    }
-}
-
-/// Show a label while respecting the given UI layout.
-///
-/// Important: for label only, data should use [`crate::data_label_for_ui_layout`] instead.
-// TODO(#6315): must be merged with `data_label_for_ui_layout` and have an improved API
-pub fn label_for_ui_layout(
-    ui: &mut egui::Ui,
-    ui_layout: UiLayout,
-    text: impl Into<egui::WidgetText>,
-) -> egui::Response {
-    let mut label = egui::Label::new(text);
-
-    match ui_layout {
-        UiLayout::List => label = label.truncate(),
-        UiLayout::Tooltip | UiLayout::SelectionPanelLimitHeight | UiLayout::SelectionPanelFull => {
-            label = label.wrap();
-        }
-    }
-
-    ui.add(label)
-}
-
-/// Show data while respecting the given UI layout.
-///
-/// Import: for data only, labels should use [`crate::label_for_ui_layout`] instead.
-// TODO(#6315): must be merged with `label_for_ui_layout` and have an improved API
-pub fn data_label_for_ui_layout(ui: &mut egui::Ui, ui_layout: UiLayout, string: impl AsRef<str>) {
-    let string = string.as_ref();
-    let font_id = egui::TextStyle::Monospace.resolve(ui.style());
-    let color = ui.visuals().text_color();
-    let wrap_width = ui.available_width();
-    let mut layout_job =
-        egui::text::LayoutJob::simple(string.to_owned(), font_id, color, wrap_width);
-
-    let mut needs_scroll_area = false;
-
-    match ui_layout {
-        UiLayout::List => {
-            // Elide
-            layout_job.wrap.max_rows = 1;
-            layout_job.wrap.break_anywhere = true;
-        }
-        UiLayout::Tooltip => {
-            layout_job.wrap.max_rows = 3;
-        }
-        UiLayout::SelectionPanelLimitHeight => {
-            let num_newlines = string.chars().filter(|&c| c == '\n').count();
-            needs_scroll_area = 10 < num_newlines || 300 < string.len();
-        }
-        UiLayout::SelectionPanelFull => {
-            needs_scroll_area = false;
-        }
-    }
-
-    let galley = ui.fonts(|f| f.layout_job(layout_job)); // We control the text layout; not the label
-
-    if needs_scroll_area {
-        egui::ScrollArea::vertical().show(ui, |ui| {
-            ui.label(galley);
-        });
-    } else {
-        ui.label(galley);
-    }
->>>>>>> 43766343
 }
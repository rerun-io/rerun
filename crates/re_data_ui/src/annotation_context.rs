--- conflicted
+++ resolved
@@ -96,11 +96,7 @@
 impl DataUi for AnnotationContext {
     fn data_ui(
         &self,
-<<<<<<< HEAD
-        ctx: &mut ViewerContext<'_>,
-=======
-        _ctx: &ViewerContext<'_>,
->>>>>>> c849b74b
+        ctx: &ViewerContext<'_>,
         ui: &mut egui::Ui,
         verbosity: UiVerbosity,
         _query: &re_arrow_store::LatestAtQuery,

--- conflicted
+++ resolved
@@ -13,13 +13,8 @@
 use re_types::{
     blueprint::components::{BackgroundKind, Corner2D, LockRangeDuringZoom, Visible},
     components::{
-<<<<<<< HEAD
-        AggregationPolicy, AxisLength, Color, ImagePlaneDistance, MarkerSize, Name, Radius,
-        StrokeWidth, Text,
-=======
-        AxisLength, Color, Colormap, ImagePlaneDistance, MarkerSize, Name, Radius, StrokeWidth,
-        Text,
->>>>>>> 39413ff4
+        AggregationPolicy, AxisLength, Color, Colormap, ImagePlaneDistance, MarkerSize, Name,
+        Radius, StrokeWidth, Text,
     },
 };
 use re_viewer_context::ViewerContext;

//! This crate implements various component editors.
//!
//! The only entry point is [`register_editors`], which registers all editors in the component UI registry.
//! This should be called by `re_viewer` on startup.

mod color;
mod datatype_editors;
mod marker_shape;
mod material;
mod radius;
mod range1d;
mod response_utils;
mod visual_bounds2d;

use crate::response_utils::response_with_changes_of_inner;
use datatype_editors::{
    display_name_ui, display_text_ui, edit_bool, edit_bool_raw, edit_f32_min_to_max_float_raw,
    edit_f32_zero_to_max, edit_f32_zero_to_max_float_raw, edit_f32_zero_to_one,
    edit_multiline_string, edit_singleline_string, edit_view_enum,
};
use re_types::{
    blueprint::components::{BackgroundKind, Corner2D, LockRangeDuringZoom, ViewFit, Visible},
    components::{
<<<<<<< HEAD
        AggregationPolicy, AxisLength, Color, DepthMeter, DrawOrder, FillRatio, GammaCorrection,
=======
        AggregationPolicy, AxisLength, Colormap, DepthMeter, DrawOrder, FillRatio, GammaCorrection,
>>>>>>> e8f684f8
        ImagePlaneDistance, MagnificationFilter, MarkerSize, Name, Opacity, StrokeWidth, Text,
    },
    Loggable as _,
};
<<<<<<< HEAD
use re_viewer_context::gpu_bridge::colormap_dropdown_button_ui;
=======
use re_viewer_context::gpu_bridge::colormap_edit_or_view_ui;
>>>>>>> e8f684f8
// ----

/// Registers all editors of this crate in the component UI registry.
///
/// ⚠️ This is supposed to be the only export of this crate.
/// This crate is meant to be a leaf crate in the viewer ecosystem and should only be used by the `re_viewer` crate itself.
pub fn register_editors(registry: &mut re_viewer_context::ComponentUiRegistry) {
    registry.add_singleline_edit_or_view(color::edit_color_ui);

    registry.add_singleline_edit_or_view(radius::edit_radius_ui);

    registry.add_singleline_edit_or_view(marker_shape::edit_marker_shape_ui);
    registry.add_singleline_edit_or_view(material::edit_material_ui);
    registry.add_singleline_edit_or_view(range1d::edit_range1d);

    registry.add_singleline_edit_or_view::<AxisLength>(edit_f32_zero_to_max);
    registry.add_singleline_edit_or_view::<FillRatio>(edit_f32_zero_to_max);
    registry.add_singleline_edit_or_view::<ImagePlaneDistance>(edit_f32_zero_to_max);
    registry.add_singleline_edit_or_view::<GammaCorrection>(edit_f32_zero_to_max);

    registry.add_singleline_edit_or_view::<DrawOrder>(edit_f32_min_to_max_float_raw);

    registry.add_singleline_edit_or_view::<DepthMeter>(edit_f32_zero_to_max_float_raw);
    registry.add_singleline_edit_or_view::<MarkerSize>(edit_f32_zero_to_max_float_raw);
    registry.add_singleline_edit_or_view::<StrokeWidth>(edit_f32_zero_to_max_float_raw);

    registry.add_singleline_edit_or_view::<Opacity>(edit_f32_zero_to_one);

    registry.add_singleline_edit_or_view::<Visible>(edit_bool_raw);
    registry.add_singleline_edit_or_view::<LockRangeDuringZoom>(edit_bool);

    registry.add_display_ui(Text::name(), Box::new(display_text_ui));
    registry.add_singleline_edit_or_view::<Text>(edit_singleline_string);
    registry.add_multiline_edit_or_view::<Text>(edit_multiline_string);
    registry.add_display_ui(Name::name(), Box::new(display_name_ui));
    registry.add_singleline_edit_or_view::<Name>(edit_singleline_string);
    registry.add_multiline_edit_or_view::<Name>(edit_multiline_string);

<<<<<<< HEAD
    registry.add_singleline_editor_ui(|_ctx, ui, value| edit_enum::<BackgroundKind>(ui, value));
    registry.add_singleline_editor_ui(|ctx, ui, value| {
        response_with_changes_of_inner(colormap_dropdown_button_ui(ctx.render_ctx, ui, value))
    });
    registry.add_singleline_editor_ui(|_ctx, ui, value| edit_enum::<Corner2D>(ui, value));
=======
>>>>>>> e8f684f8
    registry
        .add_singleline_edit_or_view(|_ctx, ui, value| edit_view_enum::<BackgroundKind>(ui, value));
    registry.add_singleline_edit_or_view(|ctx, ui, value| {
        colormap_edit_or_view_ui(ctx.render_ctx, ui, value)
    });
    registry.add_singleline_edit_or_view(|_ctx, ui, value| edit_view_enum::<Corner2D>(ui, value));
    registry
        .add_singleline_edit_or_view(|_ctx, ui, value| edit_view_enum::<BackgroundKind>(ui, value));
    registry.add_singleline_edit_or_view(|_ctx, ui, value| edit_view_enum::<Colormap>(ui, value));
    registry.add_singleline_edit_or_view(|_ctx, ui, value| edit_view_enum::<Corner2D>(ui, value));
    registry.add_singleline_edit_or_view(|_ctx, ui, value| {
        edit_view_enum::<MagnificationFilter>(ui, value)
    });
    registry.add_singleline_edit_or_view(|_ctx, ui, value| {
        edit_view_enum::<AggregationPolicy>(ui, value)
    });
    registry.add_singleline_edit_or_view(|_ctx, ui, value| edit_view_enum::<ViewFit>(ui, value));

    registry.add_multiline_edit_or_view(visual_bounds2d::multiline_edit_visual_bounds2d);
    registry.add_singleline_edit_or_view(visual_bounds2d::singleline_edit_visual_bounds2d);
}<|MERGE_RESOLUTION|>--- conflicted
+++ resolved
@@ -12,7 +12,6 @@
 mod response_utils;
 mod visual_bounds2d;
 
-use crate::response_utils::response_with_changes_of_inner;
 use datatype_editors::{
     display_name_ui, display_text_ui, edit_bool, edit_bool_raw, edit_f32_min_to_max_float_raw,
     edit_f32_zero_to_max, edit_f32_zero_to_max_float_raw, edit_f32_zero_to_one,
@@ -21,20 +20,12 @@
 use re_types::{
     blueprint::components::{BackgroundKind, Corner2D, LockRangeDuringZoom, ViewFit, Visible},
     components::{
-<<<<<<< HEAD
-        AggregationPolicy, AxisLength, Color, DepthMeter, DrawOrder, FillRatio, GammaCorrection,
-=======
         AggregationPolicy, AxisLength, Colormap, DepthMeter, DrawOrder, FillRatio, GammaCorrection,
->>>>>>> e8f684f8
         ImagePlaneDistance, MagnificationFilter, MarkerSize, Name, Opacity, StrokeWidth, Text,
     },
     Loggable as _,
 };
-<<<<<<< HEAD
-use re_viewer_context::gpu_bridge::colormap_dropdown_button_ui;
-=======
 use re_viewer_context::gpu_bridge::colormap_edit_or_view_ui;
->>>>>>> e8f684f8
 // ----
 
 /// Registers all editors of this crate in the component UI registry.
@@ -73,14 +64,6 @@
     registry.add_singleline_edit_or_view::<Name>(edit_singleline_string);
     registry.add_multiline_edit_or_view::<Name>(edit_multiline_string);
 
-<<<<<<< HEAD
-    registry.add_singleline_editor_ui(|_ctx, ui, value| edit_enum::<BackgroundKind>(ui, value));
-    registry.add_singleline_editor_ui(|ctx, ui, value| {
-        response_with_changes_of_inner(colormap_dropdown_button_ui(ctx.render_ctx, ui, value))
-    });
-    registry.add_singleline_editor_ui(|_ctx, ui, value| edit_enum::<Corner2D>(ui, value));
-=======
->>>>>>> e8f684f8
     registry
         .add_singleline_edit_or_view(|_ctx, ui, value| edit_view_enum::<BackgroundKind>(ui, value));
     registry.add_singleline_edit_or_view(|ctx, ui, value| {

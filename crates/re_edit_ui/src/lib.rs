//! This crate implements various component editors.
//!
//! The only entry point is [`register_editors`], which registers all editors in the component UI registry.
//! This should be called by `re_viewer` on startup.

mod color;
mod datatype_editors;
mod marker_shape;
mod material;
mod radius;
mod range1d;
mod response_utils;
mod visual_bounds2d;

use crate::response_utils::response_with_changes_of_inner;
use datatype_editors::{
    edit_bool, edit_bool_raw, edit_f32_min_to_max_float_raw, edit_f32_zero_to_max,
    edit_f32_zero_to_max_float_raw, edit_f32_zero_to_one, edit_multiline_string,
    edit_singleline_string, edit_view_enum,
};
use re_types::{
    blueprint::components::{BackgroundKind, Corner2D, LockRangeDuringZoom, ViewFit, Visible},
    components::{
<<<<<<< HEAD
        AggregationPolicy, AxisLength, Colormap, DepthMeter, DrawOrder, FillRatio, GammaCorrection,
=======
        AggregationPolicy, AxisLength, Color, DepthMeter, DrawOrder, FillRatio, GammaCorrection,
>>>>>>> 0b031622
        ImagePlaneDistance, MagnificationFilter, MarkerSize, Name, Opacity, StrokeWidth, Text,
    },
};
use re_viewer_context::gpu_bridge::colormap_dropdown_button_ui;
// ----

/// Registers all editors of this crate in the component UI registry.
///
/// ⚠️ This is supposed to be the only export of this crate.
/// This crate is meant to be a leaf crate in the viewer ecosystem and should only be used by the `re_viewer` crate itself.
pub fn register_editors(registry: &mut re_viewer_context::ComponentUiRegistry) {
    registry.add_singleline_edit_or_view(color::edit_color_ui);

    registry.add_singleline_edit_or_view(radius::edit_radius_ui);

    registry.add_singleline_edit_or_view(marker_shape::edit_marker_shape_ui);
    registry.add_singleline_edit_or_view(material::edit_material_ui);
    registry.add_singleline_edit_or_view(range1d::edit_range1d);

    registry.add_singleline_edit_or_view::<AxisLength>(edit_f32_zero_to_max);
    registry.add_singleline_edit_or_view::<FillRatio>(edit_f32_zero_to_max);
    registry.add_singleline_edit_or_view::<ImagePlaneDistance>(edit_f32_zero_to_max);
    registry.add_singleline_edit_or_view::<GammaCorrection>(edit_f32_zero_to_max);

    registry.add_singleline_edit_or_view::<DrawOrder>(edit_f32_min_to_max_float_raw);

    registry.add_singleline_edit_or_view::<DepthMeter>(edit_f32_zero_to_max_float_raw);
    registry.add_singleline_edit_or_view::<MarkerSize>(edit_f32_zero_to_max_float_raw);
    registry.add_singleline_edit_or_view::<StrokeWidth>(edit_f32_zero_to_max_float_raw);

    registry.add_singleline_edit_or_view::<Opacity>(edit_f32_zero_to_one);

    registry.add_singleline_edit_or_view::<Visible>(edit_bool_raw);
    registry.add_singleline_edit_or_view::<LockRangeDuringZoom>(edit_bool);

    registry.add_singleline_edit_or_view::<Text>(edit_singleline_string);
    registry.add_multiline_edit_or_view::<Text>(edit_multiline_string);
    registry.add_singleline_edit_or_view::<Name>(edit_singleline_string);
    registry.add_multiline_edit_or_view::<Name>(edit_multiline_string);

<<<<<<< HEAD
=======
    registry.add_singleline_editor_ui(|_ctx, ui, value| edit_enum::<BackgroundKind>(ui, value));
    registry.add_singleline_editor_ui(|ctx, ui, value| {
        response_with_changes_of_inner(colormap_dropdown_button_ui(ctx.render_ctx, ui, value))
    });
    registry.add_singleline_editor_ui(|_ctx, ui, value| edit_enum::<Corner2D>(ui, value));
>>>>>>> 0b031622
    registry
        .add_multiline_edit_or_view(|_ctx, ui, value| edit_view_enum::<BackgroundKind>(ui, value));
    registry.add_multiline_edit_or_view(|_ctx, ui, value| edit_view_enum::<Colormap>(ui, value));
    registry.add_multiline_edit_or_view(|_ctx, ui, value| edit_view_enum::<Corner2D>(ui, value));
    registry.add_multiline_edit_or_view(|_ctx, ui, value| {
        edit_view_enum::<MagnificationFilter>(ui, value)
    });
    registry.add_multiline_edit_or_view(|_ctx, ui, value| {
        edit_view_enum::<AggregationPolicy>(ui, value)
    });
    registry.add_multiline_edit_or_view(|_ctx, ui, value| edit_view_enum::<ViewFit>(ui, value));

    registry.add_multiline_edit_or_view(visual_bounds2d::multiline_edit_visual_bounds2d);
    registry.add_singleline_edit_or_view(visual_bounds2d::singleline_edit_visual_bounds2d);
}<|MERGE_RESOLUTION|>--- conflicted
+++ resolved
@@ -21,12 +21,9 @@
 use re_types::{
     blueprint::components::{BackgroundKind, Corner2D, LockRangeDuringZoom, ViewFit, Visible},
     components::{
-<<<<<<< HEAD
-        AggregationPolicy, AxisLength, Colormap, DepthMeter, DrawOrder, FillRatio, GammaCorrection,
-=======
-        AggregationPolicy, AxisLength, Color, DepthMeter, DrawOrder, FillRatio, GammaCorrection,
->>>>>>> 0b031622
-        ImagePlaneDistance, MagnificationFilter, MarkerSize, Name, Opacity, StrokeWidth, Text,
+        AggregationPolicy, AxisLength, Color, Colormap, DepthMeter, DrawOrder, FillRatio,
+        GammaCorrection, ImagePlaneDistance, MagnificationFilter, MarkerSize, Name, Opacity,
+        StrokeWidth, Text,
     },
 };
 use re_viewer_context::gpu_bridge::colormap_dropdown_button_ui;
@@ -66,14 +63,12 @@
     registry.add_singleline_edit_or_view::<Name>(edit_singleline_string);
     registry.add_multiline_edit_or_view::<Name>(edit_multiline_string);
 
-<<<<<<< HEAD
-=======
-    registry.add_singleline_editor_ui(|_ctx, ui, value| edit_enum::<BackgroundKind>(ui, value));
-    registry.add_singleline_editor_ui(|ctx, ui, value| {
-        response_with_changes_of_inner(colormap_dropdown_button_ui(ctx.render_ctx, ui, value))
+    registry
+        .add_multiline_edit_or_view(|_ctx, ui, value| edit_view_enum::<BackgroundKind>(ui, value));
+    registry.add_multiline_edit_or_view(|ctx, ui, value| {
+        colormap_dropdown_button_ui(ctx.render_ctx, ui, value)
     });
-    registry.add_singleline_editor_ui(|_ctx, ui, value| edit_enum::<Corner2D>(ui, value));
->>>>>>> 0b031622
+    registry.add_multiline_edit_or_view(|_ctx, ui, value| edit_view_enum::<Corner2D>(ui, value));
     registry
         .add_multiline_edit_or_view(|_ctx, ui, value| edit_view_enum::<BackgroundKind>(ui, value));
     registry.add_multiline_edit_or_view(|_ctx, ui, value| edit_view_enum::<Colormap>(ui, value));

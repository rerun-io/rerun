use std::sync::Arc;

use parking_lot::RwLock;
use re_log_types::LogMsg;

/// Where the SDK sends its log messages.
pub trait LogSink: Send + Sync + 'static {
    /// Send this log message.
    fn send(&self, msg: LogMsg);

    /// Send all these log messages.
    #[inline]
    fn send_all(&self, messages: Vec<LogMsg>) {
        for msg in messages {
            self.send(msg);
        }
    }

    /// Drain all buffered [`LogMsg`]es and return them.
    ///
    /// Only applies to sinks that maintain a backlog.
    #[inline]
    fn drain_backlog(&self) -> Vec<LogMsg> {
        vec![]
    }

    /// Blocks until all pending data in the sink's send buffers has been fully flushed.
    ///
    /// See also [`LogSink::drop_if_disconnected`].
    fn flush_blocking(&self);

    /// Drops all pending data currently sitting in the sink's send buffers if it is unable to
    /// flush it for any reason (e.g. a broken TCP connection for a [`TcpSink`]).
    #[inline]
    fn drop_if_disconnected(&self) {}
}

// ----------------------------------------------------------------------------

/// Store log messages in memory until you call [`LogSink::drain_backlog`].
#[derive(Default)]
pub struct BufferedSink(parking_lot::Mutex<Vec<LogMsg>>);

impl BufferedSink {
    /// An empty buffer.
    #[inline]
    pub fn new() -> Self {
        Self::default()
    }
}

impl LogSink for BufferedSink {
    #[inline]
    fn send(&self, msg: LogMsg) {
        self.0.lock().push(msg);
    }

    #[inline]
    fn send_all(&self, mut messages: Vec<LogMsg>) {
        self.0.lock().append(&mut messages);
    }

    #[inline]
    fn drain_backlog(&self) -> Vec<LogMsg> {
        std::mem::take(&mut self.0.lock())
    }

    #[inline]
    fn flush_blocking(&self) {}
}

/// Store log messages directly in memory.
///
/// Although very similar to `BufferedSink` this sink is a real-endpoint. When creating
/// a new sink the logged messages stay with the `MemorySink` (`drain_backlog` does nothing).
///
/// Additionally the raw storage can be accessed and used to create an in-memory RRD.
/// This is useful for things like the inline rrd-viewer in Jupyter notebooks.
#[derive(Default)]
pub struct MemorySink(MemorySinkStorage);

impl MemorySink {
    /// Access the raw `MemorySinkStorage`
    #[inline]
    pub fn buffer(&self) -> MemorySinkStorage {
        self.0.clone()
    }
}

impl LogSink for MemorySink {
    #[inline]
    fn send(&self, msg: LogMsg) {
        self.0.write().push(msg);
    }

    #[inline]
    fn send_all(&self, mut messages: Vec<LogMsg>) {
        self.0.write().append(&mut messages);
    }

    #[inline]
    fn flush_blocking(&self) {}
}

/// The storage used by [`MemorySink`].
#[derive(Default, Clone)]
pub struct MemorySinkStorage {
    msgs: Arc<RwLock<Vec<LogMsg>>>,
    pub(crate) rec_stream: Option<crate::RecordingStream>,
}

impl Drop for MemorySinkStorage {
    fn drop(&mut self) {
        if !self.0.read().is_empty() {
            re_log::warn!("Dropping data in MemorySink");
        }
    }
}

impl MemorySinkStorage {
    /// Write access to the inner array of [`LogMsg`].
    #[inline]
    fn write(&self) -> parking_lot::RwLockWriteGuard<'_, Vec<LogMsg>> {
        self.msgs.write()
    }

    /// Read access to the inner array of [`LogMsg`].
    #[inline]
    pub fn read(&self) -> parking_lot::RwLockReadGuard<'_, Vec<LogMsg>> {
        self.msgs.read()
    }

    /// Consumes and returns the inner array of [`LogMsg`].
    ///
<<<<<<< HEAD
    /// You should make sure to call [`RecordingStream::flush_blocking`] before calling this.
=======
    /// This automatically takes care of flushing the underlying [`crate::RecordingStream`].
>>>>>>> 9ccaabfa
    #[inline]
    pub fn take(&self) -> Vec<LogMsg> {
        if let Some(rec_stream) = self.rec_stream.as_ref() {
            // NOTE: It's fine, this is an in-memory sink so by definition there's no I/O involved
            // in this flush; it's just a matter of making the table batcher tick early.
            rec_stream.flush_blocking();
        }
        std::mem::take(&mut *self.msgs.write())
    }

    /// Convert the stored messages into an in-memory Rerun log file.
    #[inline]
    pub fn concat_memory_sinks_as_bytes(
        sinks: &[&Self],
    ) -> Result<Vec<u8>, re_log_encoding::encoder::EncodeError> {
        let mut buffer = std::io::Cursor::new(Vec::new());

        {
            let encoding_options = re_log_encoding::EncodingOptions::COMPRESSED;
            let mut encoder =
                re_log_encoding::encoder::Encoder::new(encoding_options, &mut buffer)?;
            for sink in sinks {
                for message in sink.read().iter() {
                    encoder.append(message)?;
                }
            }
        }

        Ok(buffer.into_inner())
    }
}
// ----------------------------------------------------------------------------

/// Stream log messages to a Rerun TCP server.
pub struct TcpSink {
    client: re_sdk_comms::Client,
}

impl TcpSink {
    /// Connect to the given address in a background thread.
    /// Retries until successful.
    #[inline]
    pub fn new(addr: std::net::SocketAddr) -> Self {
        Self {
            client: re_sdk_comms::Client::new(addr),
        }
    }
}

impl LogSink for TcpSink {
    #[inline]
    fn send(&self, msg: LogMsg) {
        self.client.send(msg);
    }

    #[inline]
    fn flush_blocking(&self) {
        self.client.flush();
    }

    #[inline]
    fn drop_if_disconnected(&self) {
        self.client.drop_if_disconnected();
    }
}<|MERGE_RESOLUTION|>--- conflicted
+++ resolved
@@ -132,11 +132,7 @@
 
     /// Consumes and returns the inner array of [`LogMsg`].
     ///
-<<<<<<< HEAD
-    /// You should make sure to call [`RecordingStream::flush_blocking`] before calling this.
-=======
     /// This automatically takes care of flushing the underlying [`crate::RecordingStream`].
->>>>>>> 9ccaabfa
     #[inline]
     pub fn take(&self) -> Vec<LogMsg> {
         if let Some(rec_stream) = self.rec_stream.as_ref() {

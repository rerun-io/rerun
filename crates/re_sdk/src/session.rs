use std::net::SocketAddr;

use re_log_types::{
    ApplicationId, BeginRecordingMsg, LogMsg, MsgId, PathOp, RecordingId, RecordingInfo, Time,
    TimePoint,
};

/// This is the main object you need to create to use the Rerun SDK.
///
/// You should ideally create one session object and reuse it.
/// For convenience, there is a global [`Session`] object you can access with [`crate::global_session`].
pub struct Session {
    /// Is this session enabled?
    /// If not, all calls into it are ignored!
    enabled: bool,

    #[cfg(feature = "web")]
    tokio_rt: tokio::runtime::Runtime,

    sender: Sender,

    application_id: Option<ApplicationId>,
    recording_id: Option<RecordingId>,
    is_official_example: Option<bool>,

    has_sent_begin_recording_msg: bool,
}

impl Default for Session {
    fn default() -> Self {
        Self::with_default_enabled(true)
    }
}

impl Session {
    /// Construct a new session.
    ///
    /// Usually you should only call this once and then reuse the same [`Session`].
    ///
    /// For convenience, there is also a global [`Session`] object you can access with [`crate::global_session`].
    ///
    /// Logging is enabled by default, but can be turned off with the `RERUN` environment variable
    /// or by calling [`Self::set_enabled`].
    pub fn new() -> Self {
        Self::with_default_enabled(true)
    }

    /// Construct a new session, with control of wether or not logging is enabled by default.
    ///
    /// The default can always be overridden using the `RERUN` environment variable
    /// or by calling [`Self::set_enabled`].
    pub fn with_default_enabled(default_enabled: bool) -> Self {
        let enabled = crate::decide_logging_enabled(default_enabled);

        Self {
            enabled,

            #[cfg(feature = "web")]
            tokio_rt: tokio::runtime::Runtime::new().unwrap(),

            sender: Default::default(),
            application_id: None,
            recording_id: None,
            is_official_example: None,
            has_sent_begin_recording_msg: false,
        }
    }

    /// Check if logging is enabled on this `Session`.
    pub fn is_enabled(&self) -> bool {
        self.enabled
    }

    /// Enable or disable logging on this `Session`.
    pub fn set_enabled(&mut self, enabled: bool) {
        self.enabled = enabled;
    }

    /// Set the [`ApplicationId`] to use for the following stream of log messages.
    ///
    /// This should be called once before anything else.
    /// If you don't call this, the resulting application id will be [`ApplicationId::unknown`].
    ///
    /// Note that many recordings can share the same [`ApplicationId`], but
    /// they all have unique [`RecordingId`]s.
    pub fn set_application_id(&mut self, application_id: ApplicationId, is_official_example: bool) {
        if self.application_id.as_ref() != Some(&application_id) {
            self.application_id = Some(application_id);
            self.is_official_example = Some(is_official_example);
            self.has_sent_begin_recording_msg = false;
        }
    }

    /// The current [`RecordingId`], if set.
    pub fn recording_id(&self) -> Option<RecordingId> {
        self.recording_id
    }

    /// Set the [`RecordingId`] of this message stream.
    ///
    /// If you're logging from multiple processes and want all the messages
    /// to end up as the same recording, you must make sure they all set the same
    /// [`RecordingId`] using this function.
    ///
    /// Note that many recordings can share the same [`ApplicationId`], but
    /// they all have unique [`RecordingId`]s.
    pub fn set_recording_id(&mut self, recording_id: RecordingId) {
        if self.recording_id != Some(recording_id) {
            self.recording_id = Some(recording_id);
            self.has_sent_begin_recording_msg = false;
        }
    }

    /// Send log data to a remote server.
    ///
    /// Send all currently buffered messages.
    /// If we are already connected, we will re-connect to this new address.
    ///
    /// Disconnect with [`Self::disconnect`].
    pub fn connect(&mut self, addr: SocketAddr) {
        if !self.enabled {
            re_log::debug!("Rerun disabled - call to connect() ignored");
            return;
        }

        match &mut self.sender {
            Sender::Remote(remote) => {
                remote.set_addr(addr);
            }
            Sender::Buffered(messages) => {
                re_log::debug!("Connecting to remote…");
                let mut client = re_sdk_comms::Client::new(addr);
                for msg in messages.drain(..) {
                    client.send(msg);
                }
                self.sender = Sender::Remote(client);
            }

            #[cfg(feature = "re_viewer")]
            Sender::NativeViewer(_) => {}

            #[cfg(feature = "web")]
            Sender::WebViewer(web_server, _) => {
                re_log::info!("Shutting down web server.");
                web_server.abort();
                self.sender = Sender::Remote(re_sdk_comms::Client::new(addr));
            }
        }
    }

    /// Serve a Rerun web viewer and stream the log messages to it.
    ///
    /// If the `open_browser` argument is set, your default browser
    /// will be opened to show the viewer.
    #[cfg(feature = "web")]
    pub fn serve(&mut self, open_browser: bool) {
        if !self.enabled {
            re_log::debug!("Rerun disabled - call to serve() ignored");
            return;
        }

        let (rerun_tx, rerun_rx) = re_smart_channel::smart_channel(re_smart_channel::Source::Sdk);

        let web_server_join_handle = self.tokio_rt.spawn(async move {
            // This is the server which the web viewer will talk to:
            let ws_server = re_ws_comms::Server::new(re_ws_comms::DEFAULT_WS_SERVER_PORT)
                .await
                .unwrap();
            let ws_server_handle = tokio::spawn(ws_server.listen(rerun_rx));

            // This is the server that serves the Wasm+HTML:
            let web_port = 9090;
            let web_server = re_web_server::WebServer::new(web_port);
            let web_server_handle = tokio::spawn(async move {
                web_server.serve().await.unwrap();
            });

            let ws_server_url = re_ws_comms::default_server_url();
            let viewer_url = format!("http://127.0.0.1:{web_port}?url={ws_server_url}");
            if open_browser {
                webbrowser::open(&viewer_url).ok();
            } else {
                re_log::info!("Web server is running - view it at {viewer_url}");
            }

            ws_server_handle.await.unwrap().unwrap();
            web_server_handle.await.unwrap();
        });

        self.sender = Sender::WebViewer(web_server_join_handle, rerun_tx);
    }

    /// Disconnect the streaming TCP connection, if any.
    #[cfg(feature = "re_viewer")]
    #[allow(unused)] // only used with "re_viewer" feature
    pub fn disconnect(&mut self) {
        if !matches!(&self.sender, &Sender::Buffered(_)) {
            re_log::debug!("Switching to buffered.");
            self.sender = Sender::Buffered(Default::default());
        }
    }

    /// Are we streaming log messages over TCP?
    ///
    /// Returns true after a call to [`Self::connect`].
    ///
    /// Returns `false` if we are streaming the messages to a web viewer,
    /// or if we are buffering the messages (to save them to file later).
    ///
    /// This can return true even before the connection is yet to be established.
    pub fn is_streaming_over_tcp(&self) -> bool {
        matches!(&self.sender, &Sender::Remote(_))
    }

    /// Wait until all logged data have been sent to the remove server (if any).
    pub fn flush(&mut self) {
        if let Sender::Remote(sender) = &mut self.sender {
            sender.flush();
        }
    }

    /// If the tcp session is disconnected, allow it to quit early and drop unsent messages
    pub fn drop_msgs_if_disconnected(&mut self) {
        if let Sender::Remote(sender) = &mut self.sender {
            sender.drop_if_disconnected();
        }
    }

    /// Drain all buffered [`LogMsg`]es and return them.
    pub fn drain_log_messages_buffer(&mut self) -> Vec<LogMsg> {
        match &mut self.sender {
            Sender::Remote(_) => vec![],

            Sender::Buffered(log_messages) => std::mem::take(log_messages),

            #[cfg(feature = "re_viewer")]
            Sender::NativeViewer(_) => vec![],

            #[cfg(feature = "web")]
            Sender::WebViewer(_, _) => vec![],
        }
    }

    /// Send a [`LogMsg`].
    pub fn send(&mut self, log_msg: LogMsg) {
        if !self.enabled {
            // It's intended that the logging SDK should drop messages earlier than this if logging is disabled. This
            // check here is just a safety net.
            re_log::debug_once!("Logging is disabled, dropping message.");
            return;
        }

        if !self.has_sent_begin_recording_msg {
            if let Some(recording_id) = self.recording_id {
                let application_id = self
                    .application_id
                    .clone()
                    .unwrap_or_else(ApplicationId::unknown);

                re_log::debug!(
                    "Beginning new recording with application_id {:?} and recording id {}",
                    application_id.0,
                    recording_id
                );

                self.sender.send(
                    BeginRecordingMsg {
                        msg_id: MsgId::random(),
                        info: RecordingInfo {
                            application_id,
                            recording_id,
                            is_official_example: self.is_official_example.unwrap_or_default(),
                            started: Time::now(),
                            recording_source: re_log_types::RecordingSource::PythonSdk,
                        },
                    }
                    .into(),
                );
                self.has_sent_begin_recording_msg = true;
            }
        }

        self.sender.send(log_msg);
    }

    /// Send a [`PathOp`].
    pub fn send_path_op(&mut self, time_point: &TimePoint, path_op: PathOp) {
        self.send(LogMsg::EntityPathOpMsg(re_log_types::EntityPathOpMsg {
            msg_id: MsgId::random(),
            time_point: time_point.clone(),
            path_op,
        }));
    }

    /// Drains all pending log messages and saves them to disk into an rrd file.
    // TODO(cmc): We're gonna have to properly type all these errors all the way up to the encoding
    // methods in re_log_types at some point...
    #[cfg(not(target_arch = "wasm32"))]
    pub fn save(&mut self, path: impl Into<std::path::PathBuf>) -> anyhow::Result<()> {
<<<<<<< HEAD
        let path = path.into();

        re_log::trace!("Saving file to {path:?}…");
=======
        if !self.enabled {
            re_log::debug!("Rerun disabled - call to save() ignored");
            return Ok(());
        }

        let path = path.into();

        re_log::debug!("Saving file to {path:?}…");
>>>>>>> 6509bb27

        if self.is_streaming_over_tcp() {
            anyhow::bail!(
                "Can't show the log messages: Rerun was configured to send the data to a server!",
            );
        }

        let log_messages = self.drain_log_messages_buffer();

        if log_messages.is_empty() {
            re_log::info!("Nothing logged, so nothing to save");
        }

        if path.extension().and_then(|ext| ext.to_str()) != Some("rrd") {
            re_log::warn!("Expected path to end with .rrd, got {path:?}");
        }

        match std::fs::File::create(&path) {
            Ok(file) => {
                if let Err(err) = re_log_types::encoding::encode(log_messages.iter(), file) {
                    anyhow::bail!("Failed to write to file at {path:?}: {err}")
                } else {
                    re_log::info!("Rerun data file saved to {path:?}");
                    Ok(())
                }
            }
            Err(err) => anyhow::bail!("Failed to create file at {path:?}: {err}",),
        }
    }
}

#[cfg(feature = "re_viewer")]
impl Session {
    /// Drains all pending log messages and starts a Rerun viewer to visualize everything that has
    /// been logged so far.
    pub fn show(&mut self) -> re_viewer::external::eframe::Result<()> {
        if !self.enabled {
            re_log::debug!("Rerun disabled - call to show() ignored");
            return Ok(());
        }

        let log_messages = self.drain_log_messages_buffer();
        let startup_options = re_viewer::StartupOptions::default();
        re_viewer::run_native_viewer_with_messages(startup_options, log_messages)
    }

    /// Starts a Rerun viewer on the current thread and migrates the given callback, along with
    /// the active `Session`, to a newly spawned thread where the callback will run until
    /// completion.
    ///
    /// All messages logged from the passed-in callback will be streamed to the viewer in
    /// real-time.
    ///
    /// This method will not return as long as the viewer runs.
    ///
    /// ⚠️  This function must be called from the main thread since some platforms require that
    /// their UI runs on the main thread! ⚠️
    #[cfg(not(target_arch = "wasm32"))]
    pub fn spawn<F, T>(mut self, run: F) -> re_viewer::external::eframe::Result<()>
    where
        F: FnOnce(Session) -> T + Send + 'static,
        T: Send + 'static,
    {
        if !self.enabled {
            re_log::debug!("Rerun disabled - call to spawn() ignored");
            return Ok(());
        }

        let (tx, rx) = re_smart_channel::smart_channel(re_smart_channel::Source::Sdk);

        for msg in self.drain_log_messages_buffer() {
            tx.send(msg).ok();
        }

        self.sender = Sender::NativeViewer(tx);

        // NOTE: Forget the handle on purpose, leave that thread be.
        _ = std::thread::spawn(move || run(self));

        // NOTE: Some platforms still mandate that the UI must run on the main thread, so make sure
        // to spawn the viewer in place and migrate the user callback to a new thread.
        re_viewer::run_native_app(Box::new(move |cc, re_ui| {
            // TODO(cmc): it'd be nice to centralize all the UI wake up logic somewhere.
            let rx = re_viewer::wake_up_ui_thread_on_each_msg(rx, cc.egui_ctx.clone());
            let startup_options = re_viewer::StartupOptions::default();
            Box::new(re_viewer::App::from_receiver(
                startup_options,
                re_ui,
                cc.storage,
                rx,
            ))
        }))
    }
}

enum Sender {
    Remote(re_sdk_comms::Client),

    #[allow(unused)] // only used with `#[cfg(feature = "re_viewer")]`
    Buffered(Vec<LogMsg>),

    #[cfg(feature = "re_viewer")]
    NativeViewer(re_smart_channel::Sender<LogMsg>),

    /// Send it to the web viewer over WebSockets
    #[cfg(feature = "web")]
    WebViewer(
        tokio::task::JoinHandle<()>,
        re_smart_channel::Sender<LogMsg>,
    ),
}

impl Default for Sender {
    fn default() -> Self {
        Sender::Buffered(vec![])
    }
}

impl Sender {
    pub fn send(&mut self, msg: LogMsg) {
        match self {
            Self::Remote(client) => client.send(msg),
            Self::Buffered(buffer) => buffer.push(msg),

            #[cfg(feature = "re_viewer")]
            Self::NativeViewer(sender) => {
                if let Err(err) = sender.send(msg) {
                    re_log::error!("Failed to send log message to viewer: {err}");
                }
            }

            #[cfg(feature = "web")]
            Self::WebViewer(_, sender) => {
                if let Err(err) = sender.send(msg) {
                    re_log::error!("Failed to send log message to web server: {err}");
                }
            }
        }
    }
}<|MERGE_RESOLUTION|>--- conflicted
+++ resolved
@@ -297,11 +297,6 @@
     // methods in re_log_types at some point...
     #[cfg(not(target_arch = "wasm32"))]
     pub fn save(&mut self, path: impl Into<std::path::PathBuf>) -> anyhow::Result<()> {
-<<<<<<< HEAD
-        let path = path.into();
-
-        re_log::trace!("Saving file to {path:?}…");
-=======
         if !self.enabled {
             re_log::debug!("Rerun disabled - call to save() ignored");
             return Ok(());
@@ -310,7 +305,6 @@
         let path = path.into();
 
         re_log::debug!("Saving file to {path:?}…");
->>>>>>> 6509bb27
 
         if self.is_streaming_over_tcp() {
             anyhow::bail!(

--- conflicted
+++ resolved
@@ -1,10 +1,6 @@
 use re_log_types::{component_types::InstanceKey, DataRow, DataTableError, RowId};
 
 use crate::{
-<<<<<<< HEAD
-    components::Transform3D,
-=======
->>>>>>> bd8a0729
     log::DataCell,
     time::{Time, TimeInt, TimePoint, Timeline},
     Component, EntityPath, RecordingStream, SerializableComponent,
@@ -271,37 +267,7 @@
         // clear current timepoint if marked as timeless
         let timepoint = if timeless { [].into() } else { timepoint };
 
-<<<<<<< HEAD
-        // separate transforms from the rest
-        // TODO(cmc): just use `Vec::drain_filter` once it goes stable...
-        let mut all_cells: Vec<_> = instanced.into_iter().map(Some).collect();
-        let standard_cells: Vec<_> = all_cells
-            .iter_mut()
-            .filter(|cell| cell.as_ref().unwrap().component_name() != Transform3D::name())
-            .map(|cell| cell.take().unwrap())
-            .collect();
-        let transform_cells: Vec<_> = all_cells
-            .iter_mut()
-            .filter(|cell| {
-                cell.as_ref()
-                    .map_or(false, |cell| cell.component_name() == Transform3D::name())
-            })
-            .map(|cell| cell.take().unwrap())
-            .collect();
-        debug_assert!(all_cells.into_iter().all(|cell| cell.is_none()));
-
-        // sanity check: transforms can't handle multiple instances
-        let num_transform_instances = transform_cells
-            .get(0)
-            .map_or(0, |cell| cell.num_instances());
-        if num_transform_instances > 1 {
-            re_log::warn!("detected Transform component with multiple instances");
-        }
-
-        let mut rows = [(); 3].map(|_| None);
-=======
         let mut rows = [(); 2].map(|_| None);
->>>>>>> bd8a0729
 
         // Standard
         rows[0] = (!instanced.is_empty()).then(|| {
@@ -361,18 +327,10 @@
         }
 
         {
-<<<<<<< HEAD
-            let transforms = transforms.unwrap();
-            let idx = transforms
-                .find_cell(&components::Transform3D::name())
-                .unwrap();
-            let cell = &transforms.cells[idx];
-=======
             let splats = splats.unwrap();
 
-            let idx = splats.find_cell(&components::Transform::name()).unwrap();
+            let idx = splats.find_cell(&components::Transform3D::name()).unwrap();
             let cell = &splats.cells[idx];
->>>>>>> bd8a0729
             assert!(cell.num_instances() == 1);
 
             let idx = splats.find_cell(&components::ColorRGBA::name()).unwrap();

//! The Rerun SDK
//!
//! ## Feature flags
#![doc = document_features::document_features!()]
//!

#![warn(missing_docs)] // Let's keep the this crate well-documented!

// ----------------
// Private modules:

mod global;
mod log_sink;
mod recording_stream;

// -------------
// Public items:

pub use self::recording_stream::{RecordingStream, RecordingStreamBuilder, RecordingStreamResult};

pub use re_sdk_comms::{default_flush_timeout, default_server_addr};

pub use re_log_types::{ApplicationId, EntityPath, LegacyComponent, StoreId, StoreKind};

pub use global::cleanup_if_forked_child;

#[cfg(not(target_arch = "wasm32"))]
impl crate::sink::LogSink for re_log_encoding::FileSink {
    fn send(&self, msg: re_log_types::LogMsg) {
        re_log_encoding::FileSink::send(self, msg);
    }

    #[inline]
    fn flush_blocking(&self) {}
}

// ---------------
// Public modules:

#[cfg(feature = "demo")]
pub mod demo_util;

/// Different destinations for log messages.
///
/// This is how you select whether the log stream ends up
/// sent over TCP, written to file, etc.
pub mod sink {
    pub use crate::log_sink::{BufferedSink, LogSink, MemorySink, MemorySinkStorage, TcpSink};

    #[cfg(not(target_arch = "wasm32"))]
    pub use re_log_encoding::{FileSink, FileSinkError};
}

/// Things directly related to logging.
pub mod log {
    pub use re_log_types::{
        DataCell, DataRow, DataTable, DataTableBatcher, DataTableBatcherConfig, LogMsg, PathOp,
        RowId, TableId,
    };
}

/// Time-related types.
pub mod time {
    pub use re_log_types::{Time, TimeInt, TimePoint, TimeType, Timeline};
}

/// These are the different _components_ you can log.
///
/// They all implement the [`Component`][`re_types::Component`] trait,
/// and can be used in [`RecordingStream::log_component_lists`].
pub mod components {
    pub use re_components::{
        Box3D, EncodedMesh3D, Mesh3D, MeshFormat, Pinhole, Quaternion, RawMesh3D, Rect2D, Scalar,
        ScalarPlotProps, TextEntry, ViewCoordinates,
    };
    pub use re_types::components::{
        AnnotationContext, ClassId, Color, DisconnectedSpace, DrawOrder, InstanceKey, KeypointId,
<<<<<<< HEAD
        Label, LineStrip2D, LineStrip3D, Origin3D, Point2D, Point3D, Radius, TensorData,
        Transform3D, Vector3D,
=======
        LineStrip2D, LineStrip3D, Origin3D, Point2D, Point3D, Radius, Text, Transform3D, Vector3D,
>>>>>>> 0d6ada37
    };
}

/// Transform helpers, for use with [`components::Transform3D`].
pub mod transform {
    pub use re_types::datatypes::{
        Angle, Rotation3D, RotationAxisAngle, Scale3D, Transform3D, TranslationAndMat3x3,
        TranslationRotationScale3D,
    };
}

/// Coordinate system helpers, for use with [`components::ViewCoordinates`].
pub mod coordinates {
    pub use re_components::coordinates::{Axis3, Handedness, Sign, SignedAxis3};
}

pub use re_types::{
    archetypes, datatypes, Archetype, ArchetypeName, Component, ComponentList, ComponentName,
    Datatype, DatatypeList, DatatypeName, Loggable,
};

/// Methods for spawning the web viewer and streaming the SDK log stream to it.
#[cfg(feature = "web_viewer")]
pub mod web_viewer;

/// Re-exports of other crates.
pub mod external {
    pub use re_log;
    pub use re_log_types;
    pub use re_memory;
    pub use re_sdk_comms;
    pub use re_types;

    pub use re_log::external::*;
    pub use re_log_types::external::*;
    pub use re_types::external::*;

    #[cfg(feature = "glam")]
    pub use re_components::external::glam;

    #[cfg(feature = "image")]
    pub use re_components::external::image;
}

// -----
// Misc:

/// The version of the Rerun SDK.
pub fn build_info() -> re_build_info::BuildInfo {
    re_build_info::build_info!()
}

const RERUN_ENV_VAR: &str = "RERUN";

/// Helper to get the value of the `RERUN` environment variable.
fn get_rerun_env() -> Option<bool> {
    std::env::var(RERUN_ENV_VAR)
        .ok()
        .and_then(|s| match s.to_lowercase().as_str() {
            "0" | "false" | "off" => Some(false),
            "1" | "true" | "on" => Some(true),
            _ => {
                re_log::warn!(
                    "Invalid value for environment variable {RERUN_ENV_VAR}={s:?}. Expected 'on' or 'off'. It will be ignored"
                );
                None
            }
        })
}

/// Checks the `RERUN` environment variable. If not found, returns the argument.
///
/// Also adds some helpful logging.
pub fn decide_logging_enabled(default_enabled: bool) -> bool {
    // We use `info_once` so that we can call this function
    // multiple times without spamming the log.
    match get_rerun_env() {
        Some(true) => {
            re_log::info_once!(
                "Rerun Logging is enabled by the '{RERUN_ENV_VAR}' environment variable."
            );
            true
        }
        Some(false) => {
            re_log::info_once!(
                "Rerun Logging is disabled by the '{RERUN_ENV_VAR}' environment variable."
            );
            false
        }
        None => {
            if !default_enabled {
                re_log::info_once!(
                    "Rerun Logging has been disabled. Turn it on with the '{RERUN_ENV_VAR}' environment variable."
                );
            }
            default_enabled
        }
    }
}

// ----------------------------------------------------------------------------

/// Creates a new [`re_log_types::StoreInfo`] which can be used with [`RecordingStream::new`].
#[track_caller] // track_caller so that we can see if we are being called from an official example.
pub fn new_store_info(
    application_id: impl Into<re_log_types::ApplicationId>,
) -> re_log_types::StoreInfo {
    re_log_types::StoreInfo {
        application_id: application_id.into(),
        store_id: StoreId::random(StoreKind::Recording),
        is_official_example: called_from_official_rust_example(),
        started: re_log_types::Time::now(),
        store_source: re_log_types::StoreSource::RustSdk {
            rustc_version: env!("RE_BUILD_RUSTC_VERSION").into(),
            llvm_version: env!("RE_BUILD_LLVM_VERSION").into(),
        },
        store_kind: re_log_types::StoreKind::Recording,
    }
}

#[track_caller]
fn called_from_official_rust_example() -> bool {
    // The sentinel file we use to identify the official examples directory.
    const SENTINEL_FILENAME: &str = ".rerun_examples";
    let caller = core::panic::Location::caller();
    let mut path = std::path::PathBuf::from(caller.file());
    let mut is_official_example = false;
    for _ in 0..4 {
        path.pop(); // first iteration is always a file path in our examples
        if path.join(SENTINEL_FILENAME).exists() {
            is_official_example = true;
        }
    }
    is_official_example
}<|MERGE_RESOLUTION|>--- conflicted
+++ resolved
@@ -75,12 +75,8 @@
     };
     pub use re_types::components::{
         AnnotationContext, ClassId, Color, DisconnectedSpace, DrawOrder, InstanceKey, KeypointId,
-<<<<<<< HEAD
-        Label, LineStrip2D, LineStrip3D, Origin3D, Point2D, Point3D, Radius, TensorData,
+        LineStrip2D, LineStrip3D, Origin3D, Point2D, Point3D, Radius, TensorData, Text,
         Transform3D, Vector3D,
-=======
-        LineStrip2D, LineStrip3D, Origin3D, Point2D, Point3D, Radius, Text, Transform3D, Vector3D,
->>>>>>> 0d6ada37
     };
 }
 

//! The Rerun SDK
//!
//! ## Feature flags
#![doc = document_features::document_features!()]
//!

#![warn(missing_docs)] // Let's keep the this crate well-documented!

// ----------------
// Private modules:

mod global;
mod log_sink;
mod msg_sender;
mod recording_stream;

// -------------
// Public items:

pub use self::msg_sender::{MsgSender, MsgSenderError};
pub use self::recording_stream::{RecordingStream, RecordingStreamBuilder};

pub use re_sdk_comms::{default_flush_timeout, default_server_addr};

pub use re_log_types::{ApplicationId, EntityPath, LegacyComponent, StoreId, StoreKind};

pub use global::cleanup_if_forked_child;

#[cfg(not(target_arch = "wasm32"))]
impl crate::sink::LogSink for re_log_encoding::FileSink {
    fn send(&self, msg: re_log_types::LogMsg) {
        re_log_encoding::FileSink::send(self, msg);
    }

    #[inline]
    fn flush_blocking(&self) {}
}

// ---------------
// Public modules:

#[cfg(feature = "demo")]
pub mod demo_util;

/// Different destinations for log messages.
///
/// This is how you select whether the log stream ends up
/// sent over TCP, written to file, etc.
pub mod sink {
    pub use crate::log_sink::{BufferedSink, LogSink, MemorySink, MemorySinkStorage, TcpSink};

    #[cfg(not(target_arch = "wasm32"))]
    pub use re_log_encoding::{FileSink, FileSinkError};
}

/// Things directly related to logging.
pub mod log {
    pub use re_log_types::{
        DataCell, DataRow, DataTable, DataTableBatcher, DataTableBatcherConfig, LogMsg, PathOp,
        RowId, TableId,
    };
}

/// Time-related types.
pub mod time {
    pub use re_log_types::{Time, TimeInt, TimePoint, TimeType, Timeline};
}

/// These are the different _components_ you can log.
///
/// They all implement the [`Component`][`re_types::Component`] trait,
/// and can be used in [`MsgSender::with_component`].
pub mod components {
    pub use re_components::{
<<<<<<< HEAD
        Arrow3D, Box3D, EncodedMesh3D, LineStrip2D, LineStrip3D, Mesh3D, MeshFormat, MeshId,
        Pinhole, Quaternion, RawMesh3D, Rect2D, Scalar, ScalarPlotProps, Tensor, TensorData,
        TensorDataMeaning, TensorDimension, TensorId, TextEntry, ViewCoordinates,
    };
    pub use re_types::components::{
        AnnotationContext, ClassId, Color, DisconnectedSpace, DrawOrder, InstanceKey, KeypointId,
        Label, Point2D, Point3D, Radius, Transform3D,
=======
        AnnotationContext, AnnotationInfo, Box3D, ClassDescription, EncodedMesh3D, LineStrip2D,
        LineStrip3D, Mesh3D, MeshFormat, MeshId, Pinhole, Quaternion, RawMesh3D, Rect2D, Scalar,
        ScalarPlotProps, Tensor, TensorData, TensorDataMeaning, TensorDimension, TensorId,
        TextEntry, ViewCoordinates,
    };
    pub use re_types::components::{
        Arrow3D, ClassId, Color, DisconnectedSpace, DrawOrder, InstanceKey, KeypointId, Label,
        Point2D, Point3D, Radius, Transform3D,
>>>>>>> 8d8bc6c6
    };
}

/// Transform helpers, for use with [`components::Transform3D`].
pub mod transform {
    pub use re_types::datatypes::{
        Angle, Rotation3D, RotationAxisAngle, Scale3D, Transform3D, TranslationAndMat3x3,
        TranslationRotationScale3D,
    };
}

/// Coordinate system helpers, for use with [`components::ViewCoordinates`].
pub mod coordinates {
    pub use re_components::coordinates::{Axis3, Handedness, Sign, SignedAxis3};
}

pub use re_types::{
    archetypes, datatypes, Archetype, Component, ComponentName, Datatype, Loggable,
};

/// Methods for spawning the web viewer and streaming the SDK log stream to it.
#[cfg(feature = "web_viewer")]
pub mod web_viewer;

/// Re-exports of other crates.
pub mod external {
    pub use re_log;
    pub use re_log_types;
    pub use re_memory;
    pub use re_sdk_comms;
    pub use re_types;

    #[cfg(feature = "glam")]
    pub use re_components::external::glam;

    #[cfg(feature = "image")]
    pub use re_components::external::image;
}

// -----
// Misc:

/// The version of the Rerun SDK.
pub fn build_info() -> re_build_info::BuildInfo {
    re_build_info::build_info!()
}

const RERUN_ENV_VAR: &str = "RERUN";

/// Helper to get the value of the `RERUN` environment variable.
fn get_rerun_env() -> Option<bool> {
    std::env::var(RERUN_ENV_VAR)
        .ok()
        .and_then(|s| match s.to_lowercase().as_str() {
            "0" | "false" | "off" => Some(false),
            "1" | "true" | "on" => Some(true),
            _ => {
                re_log::warn!(
                    "Invalid value for environment variable {RERUN_ENV_VAR}={s:?}. Expected 'on' or 'off'. It will be ignored"
                );
                None
            }
        })
}

/// Checks the `RERUN` environment variable. If not found, returns the argument.
///
/// Also adds some helpful logging.
pub fn decide_logging_enabled(default_enabled: bool) -> bool {
    // We use `info_once` so that we can call this function
    // multiple times without spamming the log.
    match get_rerun_env() {
        Some(true) => {
            re_log::info_once!(
                "Rerun Logging is enabled by the '{RERUN_ENV_VAR}' environment variable."
            );
            true
        }
        Some(false) => {
            re_log::info_once!(
                "Rerun Logging is disabled by the '{RERUN_ENV_VAR}' environment variable."
            );
            false
        }
        None => {
            if !default_enabled {
                re_log::info_once!(
                    "Rerun Logging has been disabled. Turn it on with the '{RERUN_ENV_VAR}' environment variable."
                );
            }
            default_enabled
        }
    }
}

// ----------------------------------------------------------------------------

/// Creates a new [`re_log_types::StoreInfo`] which can be used with [`RecordingStream::new`].
#[track_caller] // track_caller so that we can see if we are being called from an official example.
pub fn new_store_info(
    application_id: impl Into<re_log_types::ApplicationId>,
) -> re_log_types::StoreInfo {
    re_log_types::StoreInfo {
        application_id: application_id.into(),
        store_id: StoreId::random(StoreKind::Recording),
        is_official_example: called_from_official_rust_example(),
        started: re_log_types::Time::now(),
        store_source: re_log_types::StoreSource::RustSdk {
            rustc_version: env!("RE_BUILD_RUSTC_VERSION").into(),
            llvm_version: env!("RE_BUILD_LLVM_VERSION").into(),
        },
        store_kind: re_log_types::StoreKind::Recording,
    }
}

#[track_caller]
fn called_from_official_rust_example() -> bool {
    // The sentinel file we use to identify the official examples directory.
    const SENTINEL_FILENAME: &str = ".rerun_examples";
    let caller = core::panic::Location::caller();
    let mut path = std::path::PathBuf::from(caller.file());
    let mut is_official_example = false;
    for _ in 0..4 {
        path.pop(); // first iteration is always a file path in our examples
        if path.join(SENTINEL_FILENAME).exists() {
            is_official_example = true;
        }
    }
    is_official_example
}

// ---------------------------------------------------------------------------

/// Wrapper around puffin profiler on native, no-op on weasm
#[doc(hidden)]
#[macro_export]
macro_rules! profile_function {
    ($($arg: tt)*) => {
        #[cfg(not(target_arch = "wasm32"))]
        puffin::profile_function!($($arg)*);
    };
}

/// Wrapper around puffin profiler on native, no-op on weasm
#[doc(hidden)]
#[macro_export]
macro_rules! profile_scope {
    ($($arg: tt)*) => {
        #[cfg(not(target_arch = "wasm32"))]
        puffin::profile_scope!($($arg)*);
    };
}<|MERGE_RESOLUTION|>--- conflicted
+++ resolved
@@ -72,24 +72,17 @@
 /// and can be used in [`MsgSender::with_component`].
 pub mod components {
     pub use re_components::{
-<<<<<<< HEAD
-        Arrow3D, Box3D, EncodedMesh3D, LineStrip2D, LineStrip3D, Mesh3D, MeshFormat, MeshId,
-        Pinhole, Quaternion, RawMesh3D, Rect2D, Scalar, ScalarPlotProps, Tensor, TensorData,
-        TensorDataMeaning, TensorDimension, TensorId, TextEntry, ViewCoordinates,
-    };
-    pub use re_types::components::{
-        AnnotationContext, ClassId, Color, DisconnectedSpace, DrawOrder, InstanceKey, KeypointId,
-        Label, Point2D, Point3D, Radius, Transform3D,
-=======
-        AnnotationContext, AnnotationInfo, Box3D, ClassDescription, EncodedMesh3D, LineStrip2D,
-        LineStrip3D, Mesh3D, MeshFormat, MeshId, Pinhole, Quaternion, RawMesh3D, Rect2D, Scalar,
-        ScalarPlotProps, Tensor, TensorData, TensorDataMeaning, TensorDimension, TensorId,
-        TextEntry, ViewCoordinates,
+        AnnotationContext, AnnotationInfo, Arrow3D, Box3D, Box3D, ClassDescription, EncodedMesh3D,
+        EncodedMesh3D, LineStrip2D, LineStrip2D, LineStrip3D, LineStrip3D, Mesh3D, Mesh3D,
+        MeshFormat, MeshFormat, MeshId, MeshId, Pinhole, Pinhole, Quaternion, Quaternion,
+        RawMesh3D, RawMesh3D, Rect2D, Rect2D, Scalar, Scalar, ScalarPlotProps, ScalarPlotProps,
+        Tensor, Tensor, TensorData, TensorData, TensorDataMeaning, TensorDataMeaning,
+        TensorDimension, TensorDimension, TensorId, TensorId, TextEntry, TextEntry,
+        ViewCoordinates, ViewCoordinates,
     };
     pub use re_types::components::{
         Arrow3D, ClassId, Color, DisconnectedSpace, DrawOrder, InstanceKey, KeypointId, Label,
         Point2D, Point3D, Radius, Transform3D,
->>>>>>> 8d8bc6c6
     };
 }
 

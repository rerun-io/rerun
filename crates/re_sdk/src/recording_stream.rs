--- conflicted
+++ resolved
@@ -5,11 +5,7 @@
 use re_log_types::{
     ApplicationId, DataRow, DataTable, DataTableBatcher, DataTableBatcherConfig,
     DataTableBatcherError, LogMsg, RecordingId, RecordingInfo, RecordingSource, RecordingType,
-<<<<<<< HEAD
-    Time, TimeInt, TimePoint, TimeType, Timeline, TimelineName,
-=======
     RowId, Time, TimeInt, TimePoint, TimeType, Timeline, TimelineName,
->>>>>>> ad4c38cf
 };
 
 use crate::sink::{LogSink, MemorySinkStorage};
@@ -58,7 +54,6 @@
     batcher_config: Option<DataTableBatcherConfig>,
 
     is_official_example: bool,
-    recording_type: RecordingType,
 }
 
 impl RecordingStreamBuilder {
@@ -89,7 +84,6 @@
 
             batcher_config: None,
             is_official_example,
-            recording_type: RecordingType::Data, // Default to data recording
         }
     }
 
@@ -267,7 +261,6 @@
             enabled,
             batcher_config,
             is_official_example,
-            recording_type,
         } = self;
 
         let enabled = enabled.unwrap_or_else(|| crate::decide_logging_enabled(default_enabled));

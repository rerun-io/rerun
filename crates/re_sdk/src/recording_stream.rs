use std::fmt;
use std::sync::{atomic::AtomicI64, Arc};

use ahash::HashMap;
use crossbeam::channel::{Receiver, Sender};

use re_log_types::{
    ApplicationId, DataCell, DataCellError, DataRow, DataTable, DataTableBatcher,
    DataTableBatcherConfig, DataTableBatcherError, EntityPath, LogMsg, RowId, StoreId, StoreInfo,
    StoreKind, StoreSource, Time, TimeInt, TimePoint, TimeType, Timeline, TimelineName,
};
use re_types::{components::InstanceKey, Archetype, ComponentBatch, SerializationError};

#[cfg(feature = "web_viewer")]
use re_web_viewer_server::WebViewerServerPort;
#[cfg(feature = "web_viewer")]
use re_ws_comms::RerunServerPort;

use crate::sink::{LogSink, MemorySinkStorage};

// ---

/// Private environment variable meant for tests.
///
/// When set, all recording streams will write to disk at the path indicated by the env-var rather
/// than doing what they were asked to do - `connect()`, `buffered()`, even `save()` will re-use the same sink.
const ENV_FORCE_SAVE: &str = "_RERUN_TEST_FORCE_SAVE";

/// Returns path for force sink if private environment variable `_RERUN_TEST_FORCE_SAVE` is set
///
/// Newly created created [`RecordingStream`]s should use a [`crate::sink::FileSink`] pointing to this path.
/// Furthermore, [`RecordingStream::set_sink`] calls after this should not swap out to a new sink but re-use the existing one.
/// Note that creating a new [`crate::sink::FileSink`] to the same file path (even temporarily) can cause
/// a race between file creation (and thus clearing) and pending file writes.
fn forced_sink_path() -> Option<String> {
    std::env::var(ENV_FORCE_SAVE).ok()
}

/// Errors that can occur when creating/manipulating a [`RecordingStream`].
#[derive(thiserror::Error, Debug)]
pub enum RecordingStreamError {
    /// Error within the underlying file sink.
    #[error("Failed to create the underlying file sink: {0}")]
    FileSink(#[from] re_log_encoding::FileSinkError),

    /// Error within the underlying table batcher.
    #[error("Failed to spawn the underlying batcher: {0}")]
    DataTableBatcher(#[from] DataTableBatcherError),

    /// Error within the underlying data cell.
    #[error("Failed to instantiate data cell: {0}")]
    DataCell(#[from] DataCellError),

    /// Error within the underlying serializer.
    #[error("Failed to serialize component data: {0}")]
    Serialization(#[from] SerializationError),

    /// Error spawning one of the background threads.
    #[error("Failed to spawn background thread '{name}': {err}")]
    SpawnThread {
        name: &'static str,
        err: Box<dyn std::error::Error + Send + Sync>,
    },

    #[cfg(feature = "web_viewer")]
    #[error(transparent)]
    WebSink(anyhow::Error),

    #[error(transparent)]
    DataReadError(#[from] re_log_types::DataReadError),
}

/// Results that can occur when creating/manipulating a [`RecordingStream`].
pub type RecordingStreamResult<T> = Result<T, RecordingStreamError>;

// ---

/// Construct a [`RecordingStream`].
///
/// ``` no_run
/// # use re_sdk::RecordingStreamBuilder;
/// let rec = RecordingStreamBuilder::new("rerun_example_app").save("my_recording.rrd")?;
/// # Ok::<(), Box<dyn std::error::Error>>(())
/// ```
#[derive(Debug)]
pub struct RecordingStreamBuilder {
    application_id: ApplicationId,
    store_kind: StoreKind,
    store_id: Option<StoreId>,
    store_source: Option<StoreSource>,

    default_enabled: bool,
    enabled: Option<bool>,

    batcher_config: Option<DataTableBatcherConfig>,

    is_official_example: bool,
}

impl RecordingStreamBuilder {
    /// Create a new [`RecordingStreamBuilder`] with the given [`ApplicationId`].
    ///
    /// The [`ApplicationId`] is usually the name of your app.
    ///
    /// ```no_run
    /// # use re_sdk::RecordingStreamBuilder;
    /// let rec = RecordingStreamBuilder::new("rerun_example_app").save("my_recording.rrd")?;
    /// # Ok::<(), Box<dyn std::error::Error>>(())
    /// ```
    //
    // NOTE: track_caller so that we can see if we are being called from an official example.
    #[track_caller]
    pub fn new(application_id: impl Into<ApplicationId>) -> Self {
        let application_id = application_id.into();
        let is_official_example = crate::called_from_official_rust_example();

        Self {
            application_id,
            store_kind: StoreKind::Recording,
            store_id: None,
            store_source: None,

            default_enabled: true,
            enabled: None,

            batcher_config: None,
            is_official_example,
        }
    }

    /// Set whether or not Rerun is enabled by default.
    ///
    /// If the `RERUN` environment variable is set, it will override this.
    ///
    /// Set also: [`Self::enabled`].
    pub fn default_enabled(mut self, default_enabled: bool) -> Self {
        self.default_enabled = default_enabled;
        self
    }

    /// Set whether or not Rerun is enabled.
    ///
    /// Setting this will ignore the `RERUN` environment variable.
    ///
    /// Set also: [`Self::default_enabled`].
    pub fn enabled(mut self, enabled: bool) -> Self {
        self.enabled = Some(enabled);
        self
    }

    /// Set the [`StoreId`] for this context.
    ///
    /// If you're logging from multiple processes and want all the messages to end up as the same
    /// store, you must make sure they all set the same [`StoreId`] using this function.
    ///
    /// Note that many stores can share the same [`ApplicationId`], but they all have
    /// unique [`StoreId`]s.
    ///
    /// The default is to use a random [`StoreId`].
    pub fn store_id(mut self, store_id: StoreId) -> Self {
        self.store_id = Some(store_id);
        self
    }

    /// Specifies the configuration of the internal data batching mechanism.
    ///
    /// See [`DataTableBatcher`] & [`DataTableBatcherConfig`] for more information.
    pub fn batcher_config(mut self, config: DataTableBatcherConfig) -> Self {
        self.batcher_config = Some(config);
        self
    }

    #[doc(hidden)]
    pub fn store_source(mut self, store_source: StoreSource) -> Self {
        self.store_source = Some(store_source);
        self
    }

    #[allow(clippy::wrong_self_convention)]
    #[doc(hidden)]
    pub fn is_official_example(mut self, is_official_example: bool) -> Self {
        self.is_official_example = is_official_example;
        self
    }

    #[doc(hidden)]
    pub fn blueprint(mut self) -> Self {
        self.store_kind = StoreKind::Blueprint;
        self
    }

    /// Creates a new [`RecordingStream`] that starts in a buffering state (RAM).
    ///
    /// ## Example
    ///
    /// ```
    /// let rec = re_sdk::RecordingStreamBuilder::new("rerun_example_app").buffered()?;
    /// # Ok::<(), Box<dyn std::error::Error>>(())
    /// ```
    pub fn buffered(self) -> RecordingStreamResult<RecordingStream> {
        let (enabled, store_info, batcher_config) = self.into_args();
        if enabled {
            RecordingStream::new(
                store_info,
                batcher_config,
                Box::new(crate::log_sink::BufferedSink::new()),
            )
        } else {
            re_log::debug!("Rerun disabled - call to buffered() ignored");
            Ok(RecordingStream::disabled())
        }
    }

    /// Creates a new [`RecordingStream`] that is pre-configured to stream the data through to a
    /// [`crate::log_sink::MemorySink`].
    ///
    /// ## Example
    ///
    /// ```
    /// # fn log_data(_: &re_sdk::RecordingStream) { }
    ///
    /// let (rec, storage) = re_sdk::RecordingStreamBuilder::new("rerun_example_app").memory()?;
    ///
    /// log_data(&rec);
    ///
    /// let data = storage.take();
    ///
    /// # Ok::<(), Box<dyn std::error::Error>>(())
    /// ```
    pub fn memory(
        self,
    ) -> RecordingStreamResult<(RecordingStream, crate::log_sink::MemorySinkStorage)> {
        let sink = crate::log_sink::MemorySink::default();
        let mut storage = sink.buffer();

        let (enabled, store_info, batcher_config) = self.into_args();
        if enabled {
            RecordingStream::new(store_info, batcher_config, Box::new(sink)).map(|rec| {
                storage.rec = Some(rec.clone());
                (rec, storage)
            })
        } else {
            re_log::debug!("Rerun disabled - call to memory() ignored");
            Ok((RecordingStream::disabled(), Default::default()))
        }
    }

    /// Creates a new [`RecordingStream`] that is pre-configured to stream the data through to a
    /// remote Rerun instance.
    ///
    /// `flush_timeout` is the minimum time the [`TcpSink`][`crate::log_sink::TcpSink`] will
    /// wait during a flush before potentially dropping data.  Note: Passing `None` here can cause a
    /// call to `flush` to block indefinitely if a connection cannot be established.
    ///
    /// ## Example
    ///
    /// ```no_run
    /// let rec = re_sdk::RecordingStreamBuilder::new("rerun_example_app")
    ///     .connect(re_sdk::default_server_addr(), re_sdk::default_flush_timeout())?;
    /// # Ok::<(), Box<dyn std::error::Error>>(())
    /// ```
    pub fn connect(
        self,
        addr: std::net::SocketAddr,
        flush_timeout: Option<std::time::Duration>,
    ) -> RecordingStreamResult<RecordingStream> {
        let (enabled, store_info, batcher_config) = self.into_args();
        if enabled {
            RecordingStream::new(
                store_info,
                batcher_config,
                Box::new(crate::log_sink::TcpSink::new(addr, flush_timeout)),
            )
        } else {
            re_log::debug!("Rerun disabled - call to connect() ignored");
            Ok(RecordingStream::disabled())
        }
    }

    /// Creates a new [`RecordingStream`] that is pre-configured to stream the data through to an
    /// RRD file on disk.
    ///
    /// ## Example
    ///
    /// ```no_run
    /// let rec = re_sdk::RecordingStreamBuilder::new("rerun_example_app").save("my_recording.rrd")?;
    /// # Ok::<(), Box<dyn std::error::Error>>(())
    /// ```
    #[cfg(not(target_arch = "wasm32"))]
    pub fn save(
        self,
        path: impl Into<std::path::PathBuf>,
    ) -> RecordingStreamResult<RecordingStream> {
        let (enabled, store_info, batcher_config) = self.into_args();

        if enabled {
            RecordingStream::new(
                store_info,
                batcher_config,
                Box::new(crate::sink::FileSink::new(path)?),
            )
        } else {
            re_log::debug!("Rerun disabled - call to save() ignored");
            Ok(RecordingStream::disabled())
        }
    }

    /// Creates a new [`RecordingStream`] that is pre-configured to stream the data through to a
    /// web-based Rerun viewer via WebSockets.
    ///
    /// This method needs to be called in a context where a Tokio runtime is already running (see
    /// example below).
    ///
    /// If the `open_browser` argument is `true`, your default browser will be opened with a
    /// connected web-viewer.
    ///
    /// If not, you can connect to this server using the `rerun` binary (`cargo install rerun-cli`).
    ///
    /// ## Example
    ///
    /// ```ignore
    /// // Ensure we have a running tokio runtime.
    /// let mut tokio_runtime = None;
    /// let tokio_runtime_handle = if let Ok(handle) = tokio::runtime::Handle::try_current() {
    ///     handle
    /// } else {
    ///     let rt = tokio::runtime::Runtime::new().expect("Failed to create tokio runtime");
    ///     tokio_runtime.get_or_insert(rt).handle().clone()
    /// };
    /// let _tokio_runtime_guard = tokio_runtime_handle.enter();
    ///
    /// let rec = re_sdk::RecordingStreamBuilder::new("rerun_example_app")
    ///     .serve("0.0.0.0", Default::default(), Default::default(), true)?;
    /// # Ok::<(), Box<dyn std::error::Error>>(())
    /// ```
    #[cfg(feature = "web_viewer")]
    pub fn serve(
        self,
        bind_ip: &str,
        web_port: WebViewerServerPort,
        ws_port: RerunServerPort,
        open_browser: bool,
    ) -> RecordingStreamResult<RecordingStream> {
        let (enabled, store_info, batcher_config) = self.into_args();
        if enabled {
            let sink = crate::web_viewer::new_sink(open_browser, bind_ip, web_port, ws_port)
                .map_err(RecordingStreamError::WebSink)?;
            RecordingStream::new(store_info, batcher_config, sink)
        } else {
            re_log::debug!("Rerun disabled - call to serve() ignored");
            Ok(RecordingStream::disabled())
        }
    }

    /// Returns whether or not logging is enabled, a [`StoreInfo`] and the associated batcher
    /// configuration.
    ///
    /// This can be used to then construct a [`RecordingStream`] manually using
    /// [`RecordingStream::new`].
    pub fn into_args(self) -> (bool, StoreInfo, DataTableBatcherConfig) {
        let Self {
            application_id,
            store_kind,
            store_id,
            store_source,
            default_enabled,
            enabled,
            batcher_config,
            is_official_example,
        } = self;

        let enabled = enabled.unwrap_or_else(|| crate::decide_logging_enabled(default_enabled));
        let store_id = store_id.unwrap_or(StoreId::random(store_kind));
        let store_source = store_source.unwrap_or_else(|| StoreSource::RustSdk {
            rustc_version: env!("RE_BUILD_RUSTC_VERSION").into(),
            llvm_version: env!("RE_BUILD_LLVM_VERSION").into(),
        });

        let store_info = StoreInfo {
            application_id,
            store_id,
            is_official_example,
            started: Time::now(),
            store_source,
            store_kind,
        };

        let batcher_config = batcher_config
            .unwrap_or_else(|| DataTableBatcherConfig::from_env().unwrap_or_default());

        (enabled, store_info, batcher_config)
    }
}

// ----------------------------------------------------------------------------

/// A [`RecordingStream`] handles everything related to logging data into Rerun.
///
/// You can construct a new [`RecordingStream`] using [`RecordingStreamBuilder`] or
/// [`RecordingStream::new`].
///
/// ## Sinks
///
/// Data is logged into Rerun via [`LogSink`]s.
///
/// The underlying [`LogSink`] of a [`RecordingStream`] can be changed at any point during its
/// lifetime by calling [`RecordingStream::set_sink`] or one of the higher level helpers
/// ([`RecordingStream::connect`], [`RecordingStream::memory`],
/// [`RecordingStream::save`], [`RecordingStream::disconnect`]).
///
/// See [`RecordingStream::set_sink`] for more information.
///
/// ## Multithreading and ordering
///
/// [`RecordingStream`] can be cheaply cloned and used freely across any number of threads.
///
/// Internally, all operations are linearized into a pipeline:
/// - All operations sent by a given thread will take effect in the same exact order as that
///   thread originally sent them in, from its point of view.
/// - There isn't any well defined global order across multiple threads.
///
/// This means that e.g. flushing the pipeline ([`Self::flush_blocking`]) guarantees that all
/// previous data sent by the calling thread has been recorded; no more, no less.
/// (e.g. it does not mean that all file caches are flushed)
///
/// ## Shutdown
///
/// The [`RecordingStream`] can only be shutdown by dropping all instances of it, at which point
/// it will automatically take care of flushing any pending data that might remain in the pipeline.
///
/// Shutting down cannot ever block.
#[derive(Clone)]
pub struct RecordingStream {
    inner: Arc<Option<RecordingStreamInner>>,
}

struct RecordingStreamInner {
    info: StoreInfo,
    tick: AtomicI64,

    /// The one and only entrypoint into the pipeline: this is _never_ cloned nor publicly exposed,
    /// therefore the `Drop` implementation is guaranteed that no more data can come in while it's
    /// running.
    cmds_tx: Sender<Command>,

    batcher: DataTableBatcher,
    batcher_to_sink_handle: Option<std::thread::JoinHandle<()>>,

    pid_at_creation: u32,
}

impl Drop for RecordingStreamInner {
    fn drop(&mut self) {
        if self.is_forked_child() {
            re_log::error_once!("Fork detected while dropping RecordingStreamInner. cleanup_if_forked() should always be called after forking. This is likely a bug in the SDK.");
            return;
        }

        // NOTE: The command channel is private, if we're here, nothing is currently capable of
        // sending data down the pipeline.
        self.batcher.flush_blocking();
        self.cmds_tx.send(Command::PopPendingTables).ok();
        self.cmds_tx.send(Command::Shutdown).ok();
        if let Some(handle) = self.batcher_to_sink_handle.take() {
            handle.join().ok();
        }
    }
}

impl RecordingStreamInner {
    fn new(
        info: StoreInfo,
        batcher_config: DataTableBatcherConfig,
        sink: Box<dyn LogSink>,
    ) -> RecordingStreamResult<Self> {
        let batcher = DataTableBatcher::new(batcher_config)?;

        {
            re_log::debug!(
                app_id = %info.application_id,
                rec_id = %info.store_id,
                "setting recording info",
            );
            sink.send(
                re_log_types::SetStoreInfo {
                    row_id: re_log_types::RowId::random(),
                    info: info.clone(),
                }
                .into(),
            );
        }

        let (cmds_tx, cmds_rx) = crossbeam::channel::unbounded();

        let batcher_to_sink_handle = {
            const NAME: &str = "RecordingStream::batcher_to_sink";
            std::thread::Builder::new()
                .name(NAME.into())
                .spawn({
                    let info = info.clone();
                    let batcher = batcher.clone();
                    move || forwarding_thread(info, sink, cmds_rx, batcher.tables())
                })
                .map_err(|err| RecordingStreamError::SpawnThread {
                    name: NAME,
                    err: Box::new(err),
                })?
        };

        Ok(RecordingStreamInner {
            info,
            tick: AtomicI64::new(0),
            cmds_tx,
            batcher,
            batcher_to_sink_handle: Some(batcher_to_sink_handle),
            pid_at_creation: std::process::id(),
        })
    }

    #[inline]
    pub fn is_forked_child(&self) -> bool {
        self.pid_at_creation != std::process::id()
    }
}

enum Command {
    RecordMsg(LogMsg),
    SwapSink(Box<dyn LogSink>),
    Flush(Sender<()>),
    PopPendingTables,
    Shutdown,
}

impl Command {
    fn flush() -> (Self, Receiver<()>) {
        let (tx, rx) = crossbeam::channel::bounded(0); // oneshot
        (Self::Flush(tx), rx)
    }
}

impl RecordingStream {
    /// Creates a new [`RecordingStream`] with a given [`StoreInfo`] and [`LogSink`].
    ///
    /// You can create a [`StoreInfo`] with [`crate::new_store_info`];
    ///
    /// The [`StoreInfo`] is immediately sent to the sink in the form of a
    /// [`re_log_types::SetStoreInfo`].
    ///
    /// You can find sinks in [`crate::sink`].
    ///
    /// See also: [`RecordingStreamBuilder`].
    #[must_use = "Recording will get closed automatically once all instances of this object have been dropped"]
    pub fn new(
        info: StoreInfo,
        batcher_config: DataTableBatcherConfig,
        sink: Box<dyn LogSink>,
    ) -> RecordingStreamResult<Self> {
        let sink = forced_sink_path().map_or(sink, |path| {
            re_log::info!("Forcing FileSink because of env-var {ENV_FORCE_SAVE}={path:?}");
            // `unwrap` is ok since this force sinks are only used in tests.
            Box::new(crate::sink::FileSink::new(path).unwrap()) as Box<dyn LogSink>
        });
        RecordingStreamInner::new(info, batcher_config, sink).map(|inner| Self {
            inner: Arc::new(Some(inner)),
        })
    }

    /// Creates a new no-op [`RecordingStream`] that drops all logging messages, doesn't allocate
    /// any memory and doesn't spawn any threads.
    ///
    /// [`Self::is_enabled`] will return `false`.
    pub fn disabled() -> Self {
        Self {
            inner: Arc::new(None),
        }
    }
}

impl RecordingStream {
    /// Logs the contents of an [`Archetype`] into Rerun.
    ///
    /// The data will be timestamped automatically based on the [`RecordingStream`]'s internal clock.
    /// See `RecordingStream::set_time_*` family of methods for more information.
    ///
    /// Internally, the stream will automatically micro-batch multiple log calls to optimize
    /// transport.
    /// See [SDK Micro Batching] for more information.
    ///
    /// [SDK Micro Batching]: https://www.rerun.io/docs/reference/sdk-micro-batching
    #[inline]
    pub fn log(
        &self,
        ent_path: impl Into<EntityPath>,
        arch: &impl Archetype,
    ) -> RecordingStreamResult<()> {
        self.log_timeless(ent_path, false, arch)
    }

    /// Logs the contents of an [`Archetype`] into Rerun.
    ///
    /// If `timeless` is set to `true`, all timestamp data associated with this message will be
    /// dropped right before sending it to Rerun.
    /// Timeless data is present on all timelines and behaves as if it was recorded infinitely far
    /// into the past.
    ///
    /// Otherwise, the data will be timestamped automatically based on the [`RecordingStream`]'s
    /// internal clock.
    /// See `RecordingStream::set_time_*` family of methods for more information.
    ///
    /// Internally, the stream will automatically micro-batch multiple log calls to optimize
    /// transport.
    /// See [SDK Micro Batching] for more information.
    ///
    /// [SDK Micro Batching]: https://www.rerun.io/docs/reference/sdk-micro-batching
    #[inline]
    pub fn log_timeless(
        &self,
        ent_path: impl Into<EntityPath>,
        timeless: bool,
        arch: &impl Archetype,
    ) -> RecordingStreamResult<()> {
        self.log_component_batches(
            ent_path,
            timeless,
            arch.num_instances() as u32,
            arch.as_component_batches()
                .iter()
                .map(|any_comp_batch| any_comp_batch.as_ref()),
        )
    }

    /// Logs a set of [`ComponentBatch`]es into Rerun.
    ///
    /// If `timeless` is set to `false`, all timestamp data associated with this message will be
    /// dropped right before sending it to Rerun.
    /// Timeless data is present on all timelines and behaves as if it was recorded infinitely far
    /// into the past.
    ///
    /// Otherwise, the data will be timestamped automatically based on the [`RecordingStream`]'s
    /// internal clock.
    /// See `RecordingStream::set_time_*` family of methods for more information.
    ///
    /// `num_instances` specify the expected number of component instances present in each list.
    /// Each can have either:
    /// - exactly `num_instances` instances,
    /// - a single instance (splat),
    /// - or zero instance (clear).
    ///
    /// Internally, the stream will automatically micro-batch multiple log calls to optimize
    /// transport.
    /// See [SDK Micro Batching] for more information.
    ///
    /// [SDK Micro Batching]: https://www.rerun.io/docs/reference/sdk-micro-batching
    pub fn log_component_batches<'a>(
        &self,
        ent_path: impl Into<EntityPath>,
        timeless: bool,
        num_instances: u32,
        comp_batches: impl IntoIterator<Item = &'a dyn ComponentBatch>,
    ) -> RecordingStreamResult<()> {
        if !self.is_enabled() {
            return Ok(()); // silently drop the message
        }

        let ent_path = ent_path.into();

        let comp_batches: Result<Vec<_>, _> = comp_batches
            .into_iter()
            .map(|comp_batch| {
                comp_batch
                    .try_to_arrow()
                    .map(|array| (comp_batch.arrow_field(), array))
            })
            .collect();
        let comp_batches = comp_batches?;

        let cells: Result<Vec<_>, _> = comp_batches
            .into_iter()
            .map(|(field, array)| {
                // NOTE: Unreachable, a top-level Field will always be a component, and thus an
                // extension.
                use re_log_types::external::arrow2::datatypes::DataType;
                let DataType::Extension(fqname, _, _) = field.data_type else {
                    return Err(SerializationError::missing_extension_metadata(field.name))
                        .map_err(Into::into);
                };
                DataCell::try_from_arrow(fqname.into(), array)
            })
            .collect();
        let cells = cells?;

        let mut instanced: Vec<DataCell> = Vec::new();
        let mut splatted: Vec<DataCell> = Vec::new();

        for cell in cells {
            if num_instances > 1 && cell.num_instances() == 1 {
                splatted.push(cell);
            } else {
                instanced.push(cell);
            }
        }

        // NOTE: The timepoint is irrelevant, the `RecordingStream` will overwrite it using its
        // internal clock.
        let timepoint = TimePoint::timeless();

        let instanced = if instanced.is_empty() {
            None
        } else {
            Some(DataRow::try_from_cells(
                RowId::random(),
                timepoint.clone(),
                ent_path.clone(),
                num_instances,
                instanced,
            )?)
        };

<<<<<<< HEAD
        // TODO(#1629): unsplit splats once new data cells are in
        let splatted = if splatted.is_empty() {
            None
        } else {
=======
        // TODO(#1893): unsplit splats once new data cells are in
        let splatted = (!splatted.is_empty()).then(|| {
>>>>>>> 7b58035d
            splatted.push(DataCell::from_native([InstanceKey::SPLAT]));
            Some(DataRow::try_from_cells(
                RowId::random(),
                timepoint,
                ent_path,
                1,
                splatted,
            )?)
        };

        if let Some(splatted) = splatted {
            self.record_row(splatted, !timeless);
        }

        // Always the primary component last so range-based queries will include the other data.
        // Since the primary component can't be splatted it must be in here, see(#1215).
        if let Some(instanced) = instanced {
            self.record_row(instanced, !timeless);
        }

        Ok(())
    }
}

#[allow(clippy::needless_pass_by_value)]
fn forwarding_thread(
    info: StoreInfo,
    mut sink: Box<dyn LogSink>,
    cmds_rx: Receiver<Command>,
    tables: Receiver<DataTable>,
) {
    /// Returns `true` to indicate that processing can continue; i.e. `false` means immediate
    /// shutdown.
    fn handle_cmd(info: &StoreInfo, cmd: Command, sink: &mut Box<dyn LogSink>) -> bool {
        match cmd {
            Command::RecordMsg(msg) => {
                sink.send(msg);
            }
            Command::SwapSink(new_sink) => {
                re_log::trace!("Swapping sink…");
                let backlog = {
                    // Capture the backlog if it exists.
                    let backlog = sink.drain_backlog();

                    // Flush the underlying sink if possible.
                    sink.drop_if_disconnected();
                    sink.flush_blocking();

                    backlog
                };

                // Send the recording info to the new sink. This is idempotent.
                {
                    re_log::debug!(
                        app_id = %info.application_id,
                        rec_id = %info.store_id,
                        "setting recording info",
                    );
                    new_sink.send(
                        re_log_types::SetStoreInfo {
                            row_id: re_log_types::RowId::random(),
                            info: info.clone(),
                        }
                        .into(),
                    );
                    new_sink.send_all(backlog);
                }

                *sink = new_sink;
            }
            Command::Flush(oneshot) => {
                re_log::trace!("Flushing…");
                // Flush the underlying sink if possible.
                sink.drop_if_disconnected();
                sink.flush_blocking();
                drop(oneshot); // signals the oneshot
            }
            Command::PopPendingTables => {
                // Wake up and skip the current iteration so that we can drain all pending tables
                // before handling the next command.
            }
            Command::Shutdown => return false,
        }

        true
    }

    use crossbeam::select;
    loop {
        // NOTE: Always pop tables first, this is what makes `Command::PopPendingTables` possible,
        // which in turns makes `RecordingStream::flush_blocking` well defined.
        while let Ok(table) = tables.try_recv() {
            let table = match table.to_arrow_msg() {
                Ok(table) => table,
                Err(err) => {
                    re_log::error!(%err,
                        "couldn't serialize table; data dropped (this is a bug in Rerun!)");
                    continue;
                }
            };
            sink.send(LogMsg::ArrowMsg(info.store_id.clone(), table));
        }

        select! {
            recv(tables) -> res => {
                let Ok(table) = res else {
                    // The batcher is gone, which can only happen if the `RecordingStream` itself
                    // has been dropped.
                    re_log::trace!("Shutting down forwarding_thread: batcher is gone");
                    break;
                };
                let table = match table.to_arrow_msg() {
                    Ok(table) => table,
                    Err(err) => {
                        re_log::error!(%err,
                            "couldn't serialize table; data dropped (this is a bug in Rerun!)");
                        continue;
                    }
                };
                sink.send(LogMsg::ArrowMsg(info.store_id.clone(), table));
            }
            recv(cmds_rx) -> res => {
                let Ok(cmd) = res else {
                    // All command senders are gone, which can only happen if the
                    // `RecordingStream` itself has been dropped.
                    re_log::trace!("Shutting down forwarding_thread: all command senders are gone");
                    break;
                };
                if !handle_cmd(&info, cmd, &mut sink) {
                    break; // shutdown
                }
            }
        }

        // NOTE: The receiving end of the command stream is owned solely by this thread.
        // Past this point, all command writes will return `ErrDisconnected`.
    }
}

impl RecordingStream {
    /// Check if logging is enabled on this `RecordingStream`.
    ///
    /// If not, all recording calls will be ignored.
    #[inline]
    pub fn is_enabled(&self) -> bool {
        self.inner.is_some()
    }

    /// The [`StoreInfo`] associated with this `RecordingStream`.
    #[inline]
    pub fn store_info(&self) -> Option<&StoreInfo> {
        (*self.inner).as_ref().map(|inner| &inner.info)
    }

    /// Determine whether a fork has happened since creating this `RecordingStream`. In general, this means our
    /// batcher/sink threads are gone and all data logged since the fork has been dropped.
    ///
    /// It is essential that [`crate::cleanup_if_forked_child`] be called after forking the process. SDK-implementations
    /// should do this during their initialization phase.
    #[inline]
    pub fn is_forked_child(&self) -> bool {
        (*self.inner)
            .as_ref()
            .map_or(false, |inner| inner.is_forked_child())
    }
}

impl RecordingStream {
    /// Records an arbitrary [`LogMsg`].
    #[inline]
    pub fn record_msg(&self, msg: LogMsg) {
        let Some(this) = &*self.inner else {
            re_log::warn_once!("Recording disabled - call to record_msg() ignored");
            return;
        };

        // NOTE: Internal channels can never be closed outside of the `Drop` impl, this send cannot
        // fail.

        this.cmds_tx.send(Command::RecordMsg(msg)).ok();
        this.tick.fetch_add(1, std::sync::atomic::Ordering::Relaxed);
    }

    /// Records a single [`DataRow`].
    ///
    /// If `inject_time` is set to `true`, the row's timestamp data will be overridden using the
    /// [`RecordingStream`]'s internal clock.
    ///
    /// Internally, incoming [`DataRow`]s are automatically coalesced into larger [`DataTable`]s to
    /// optimize for transport.
    #[inline]
    pub fn record_row(&self, mut row: DataRow, inject_time: bool) {
        let Some(this) = &*self.inner else {
            re_log::warn_once!("Recording disabled - call to record_row() ignored");
            return;
        };

        // TODO(#2074): Adding a timeline to something timeless would suddenly make it not
        // timeless… so for now it cannot even have a tick :/
        //
        // NOTE: We're incrementing the current tick still.
        let tick = this.tick.fetch_add(1, std::sync::atomic::Ordering::Relaxed);
        if inject_time {
            // Get the current time on all timelines, for the current recording, on the current
            // thread...
            let mut now = self.now();
            // ...and then also inject the current recording tick into it.
            now.insert(Timeline::log_tick(), tick.into());

            // Inject all these times into the row, overriding conflicting times, if any.
            for (timeline, time) in now {
                row.timepoint.insert(timeline, time);
            }
        }

        this.batcher.push_row(row);
    }

    /// Swaps the underlying sink for a new one.
    ///
    /// This guarantees that:
    /// 1. all pending rows and tables are batched, collected and sent down the current sink,
    /// 2. the current sink is flushed if it has pending data in its buffers,
    /// 3. the current sink's backlog, if there's any, is forwarded to the new sink.
    ///
    /// When this function returns, the calling thread is guaranteed that all future record calls
    /// will end up in the new sink.
    ///
    /// ## Data loss
    ///
    /// If the current sink is in a broken state (e.g. a TCP sink with a broken connection that
    /// cannot be repaired), all pending data in its buffers will be dropped.
    pub fn set_sink(&self, sink: Box<dyn LogSink>) {
        let Some(this) = &*self.inner else {
            re_log::warn_once!("Recording disabled - call to set_sink() ignored");
            return;
        };

        // NOTE: Internal channels can never be closed outside of the `Drop` impl, all these sends
        // are safe.

        // 1. Flush the batcher down the table channel
        this.batcher.flush_blocking();

        // 2. Receive pending tables from the batcher's channel
        this.cmds_tx.send(Command::PopPendingTables).ok();

        // 3. Swap the sink, which will internally make sure to re-ingest the backlog if needed
        this.cmds_tx.send(Command::SwapSink(sink)).ok();

        // 4. Before we give control back to the caller, we need to make sure that the swap has
        //    taken place: we don't want the user to send data to the old sink!
        re_log::trace!("Waiting for sink swap to complete…");
        let (cmd, oneshot) = Command::flush();
        this.cmds_tx.send(cmd).ok();
        oneshot.recv().ok();
        re_log::trace!("Sink swap completed.");
    }

    /// Initiates a flush of the pipeline and returns immediately.
    ///
    /// This does **not** wait for the flush to propagate (see [`Self::flush_blocking`]).
    /// See [`RecordingStream`] docs for ordering semantics and multithreading guarantees.
    pub fn flush_async(&self) {
        let Some(this) = &*self.inner else {
            re_log::warn_once!("Recording disabled - call to flush_async() ignored");
            return;
        };

        // NOTE: Internal channels can never be closed outside of the `Drop` impl, all these sends
        // are safe.

        // 1. Synchronously flush the batcher down the table channel
        //
        // NOTE: This _has_ to be done synchronously as we need to be guaranteed that all tables
        // are ready to be drained by the time this call returns.
        // It cannot block indefinitely and is fairly fast as it only requires compute (no I/O).
        this.batcher.flush_blocking();

        // 2. Drain all pending tables from the batcher's channel _before_ any other future command
        this.cmds_tx.send(Command::PopPendingTables).ok();

        // 3. Asynchronously flush everything down the sink
        let (cmd, _) = Command::flush();
        this.cmds_tx.send(cmd).ok();
    }

    /// Initiates a flush the batching pipeline and waits for it to propagate.
    ///
    /// See [`RecordingStream`] docs for ordering semantics and multithreading guarantees.
    pub fn flush_blocking(&self) {
        if self.is_forked_child() {
            re_log::error_once!("Fork detected during flush. cleanup_if_forked() should always be called after forking. This is likely a bug in the SDK.");
            return;
        }

        let Some(this) = &*self.inner else {
            re_log::warn_once!("Recording disabled - call to flush_blocking() ignored");
            return;
        };

        // NOTE: Internal channels can never be closed outside of the `Drop` impl, all these sends
        // are safe.

        // 1. Flush the batcher down the table channel
        this.batcher.flush_blocking();

        // 2. Drain all pending tables from the batcher's channel _before_ any other future command
        this.cmds_tx.send(Command::PopPendingTables).ok();

        // 3. Wait for all tables to have been forwarded down the sink
        let (cmd, oneshot) = Command::flush();
        this.cmds_tx.send(cmd).ok();
        oneshot.recv().ok();
    }
}

impl RecordingStream {
    /// Swaps the underlying sink for a [`crate::log_sink::TcpSink`] sink pre-configured to use
    /// the specified address.
    ///
    /// `flush_timeout` is the minimum time the [`TcpSink`][`crate::log_sink::TcpSink`] will
    /// wait during a flush before potentially dropping data.  Note: Passing `None` here can cause a
    /// call to `flush` to block indefinitely if a connection cannot be established.
    ///
    /// This is a convenience wrapper for [`Self::set_sink`] that upholds the same guarantees in
    /// terms of data durability and ordering.
    /// See [`Self::set_sink`] for more information.
    pub fn connect(&self, addr: std::net::SocketAddr, flush_timeout: Option<std::time::Duration>) {
        if forced_sink_path().is_some() {
            re_log::debug!("Ignored setting new TcpSink since _RERUN_FORCE_SINK is set");
            return;
        }

        self.set_sink(Box::new(crate::log_sink::TcpSink::new(addr, flush_timeout)));
    }

    /// Swaps the underlying sink for a [`crate::sink::MemorySink`] sink and returns the associated
    /// [`MemorySinkStorage`].
    ///
    /// This is a convenience wrapper for [`Self::set_sink`] that upholds the same guarantees in
    /// terms of data durability and ordering.
    /// See [`Self::set_sink`] for more information.
    pub fn memory(&self) -> MemorySinkStorage {
        let sink = crate::sink::MemorySink::default();
        let buffer = sink.buffer();

        if forced_sink_path().is_some() {
            re_log::debug!("Ignored setting new memory sink since _RERUN_FORCE_SINK is set");
            return buffer;
        }

        self.set_sink(Box::new(sink));

        buffer
    }

    /// Swaps the underlying sink for a [`crate::sink::FileSink`] at the specified `path`.
    ///
    /// This is a convenience wrapper for [`Self::set_sink`] that upholds the same guarantees in
    /// terms of data durability and ordering.
    /// See [`Self::set_sink`] for more information.
    pub fn save(
        &self,
        path: impl Into<std::path::PathBuf>,
    ) -> Result<(), crate::sink::FileSinkError> {
        if forced_sink_path().is_some() {
            re_log::debug!("Ignored setting new file since _RERUN_FORCE_SINK is set");
            return Ok(());
        }

        let sink = crate::sink::FileSink::new(path)?;
        self.set_sink(Box::new(sink));

        Ok(())
    }

    /// Swaps the underlying sink for a [`crate::sink::BufferedSink`].
    ///
    /// This is a convenience wrapper for [`Self::set_sink`] that upholds the same guarantees in
    /// terms of data durability and ordering.
    /// See [`Self::set_sink`] for more information.
    pub fn disconnect(&self) {
        self.set_sink(Box::new(crate::sink::BufferedSink::new()));
    }
}

impl fmt::Debug for RecordingStream {
    fn fmt(&self, f: &mut fmt::Formatter<'_>) -> fmt::Result {
        match &*self.inner {
            Some(RecordingStreamInner {
                // This pattern match prevents _accidentally_ omitting data from the debug output
                // when new fields are added.
                info,
                tick,
                cmds_tx: _,
                batcher: _,
                batcher_to_sink_handle: _,
                pid_at_creation,
            }) => f
                .debug_struct("RecordingStream")
                .field("info", &info)
                .field("tick", &tick)
                .field("pid_at_creation", &pid_at_creation)
                .finish_non_exhaustive(),
            None => write!(f, "RecordingStream {{ disabled }}"),
        }
    }
}

// --- Stateful time ---

/// Thread-local data.
#[derive(Default)]
struct ThreadInfo {
    /// The current time per-thread per-recording, which can be set by users.
    timepoints: HashMap<StoreId, TimePoint>,
}

impl ThreadInfo {
    fn thread_now(rid: &StoreId) -> TimePoint {
        Self::with(|ti| ti.now(rid))
    }

    fn set_thread_time(rid: &StoreId, timeline: Timeline, time_int: Option<TimeInt>) {
        Self::with(|ti| ti.set_time(rid, timeline, time_int));
    }

    fn reset_thread_time(rid: &StoreId) {
        Self::with(|ti| ti.reset_time(rid));
    }

    /// Get access to the thread-local [`ThreadInfo`].
    fn with<R>(f: impl FnOnce(&mut ThreadInfo) -> R) -> R {
        use std::cell::RefCell;
        thread_local! {
            static THREAD_INFO: RefCell<Option<ThreadInfo>> = RefCell::new(None);
        }

        THREAD_INFO.with(|thread_info| {
            let mut thread_info = thread_info.borrow_mut();
            let thread_info = thread_info.get_or_insert_with(ThreadInfo::default);
            f(thread_info)
        })
    }

    fn now(&self, rid: &StoreId) -> TimePoint {
        let mut timepoint = self.timepoints.get(rid).cloned().unwrap_or_default();
        timepoint.insert(Timeline::log_time(), Time::now().into());
        timepoint
    }

    fn set_time(&mut self, rid: &StoreId, timeline: Timeline, time_int: Option<TimeInt>) {
        if let Some(time_int) = time_int {
            self.timepoints
                .entry(rid.clone())
                .or_default()
                .insert(timeline, time_int);
        } else if let Some(timepoint) = self.timepoints.get_mut(rid) {
            timepoint.remove(&timeline);
        }
    }

    fn reset_time(&mut self, rid: &StoreId) {
        if let Some(timepoint) = self.timepoints.get_mut(rid) {
            *timepoint = TimePoint::default();
        }
    }
}

impl RecordingStream {
    /// Returns the current time of the recording on the current thread.
    pub fn now(&self) -> TimePoint {
        let Some(this) = &*self.inner else {
            re_log::warn_once!("Recording disabled - call to now() ignored");
            return TimePoint::default();
        };

        ThreadInfo::thread_now(&this.info.store_id)
    }

    /// Set the current time of the recording, for the current calling thread.
    ///
    /// Used for all subsequent logging performed from this same thread, until the next call
    /// to one of the time setting methods.
    ///
    /// See also:
    /// - [`Self::set_time_sequence`]
    /// - [`Self::set_time_seconds`]
    /// - [`Self::set_time_nanos`]
    /// - [`Self::reset_time`]
    pub fn set_timepoint(&self, timepoint: impl Into<TimePoint>) {
        let Some(this) = &*self.inner else {
            re_log::warn_once!("Recording disabled - call to set_time_sequence() ignored");
            return;
        };

        let timepoint = timepoint.into();

        for (timeline, time) in timepoint {
            ThreadInfo::set_thread_time(&this.info.store_id, timeline, Some(time));
        }
    }

    /// Set the current time of the recording, for the current calling thread.
    ///
    /// Used for all subsequent logging performed from this same thread, until the next call
    /// to one of the time setting methods.
    ///
    /// For example: `rec.set_time_sequence("frame_nr", frame_nr)`.
    ///
    /// You can remove a timeline again using `set_time_sequence("frame_nr", None)`.
    ///
    /// See also:
    /// - [`Self::set_timepoint`]
    /// - [`Self::set_time_seconds`]
    /// - [`Self::set_time_nanos`]
    /// - [`Self::reset_time`]
    pub fn set_time_sequence(
        &self,
        timeline: impl Into<TimelineName>,
        sequence: impl Into<Option<i64>>,
    ) {
        let Some(this) = &*self.inner else {
            re_log::warn_once!("Recording disabled - call to set_time_sequence() ignored");
            return;
        };

        ThreadInfo::set_thread_time(
            &this.info.store_id,
            Timeline::new(timeline, TimeType::Sequence),
            sequence.into().map(TimeInt::from),
        );
    }

    /// Set the current time of the recording, for the current calling thread.
    ///
    /// Used for all subsequent logging performed from this same thread, until the next call
    /// to one of the time setting methods.
    ///
    /// For example: `rec.set_time_seconds("sim_time", sim_time_secs)`.
    ///
    /// You can remove a timeline again using `rec.set_time_seconds("sim_time", None)`.
    ///
    /// See also:
    /// - [`Self::set_timepoint`]
    /// - [`Self::set_time_sequence`]
    /// - [`Self::set_time_nanos`]
    /// - [`Self::reset_time`]
    pub fn set_time_seconds(&self, timeline: &str, seconds: impl Into<Option<f64>>) {
        let Some(this) = &*self.inner else {
            re_log::warn_once!("Recording disabled - call to set_time_seconds() ignored");
            return;
        };

        ThreadInfo::set_thread_time(
            &this.info.store_id,
            Timeline::new(timeline, TimeType::Time),
            seconds
                .into()
                .map(|secs| Time::from_seconds_since_epoch(secs).into()),
        );
    }

    /// Set the current time of the recording, for the current calling thread.
    ///
    /// Used for all subsequent logging performed from this same thread, until the next call
    /// to one of the time setting methods.
    ///
    /// For example: `rec.set_time_seconds("sim_time", sim_time_nanos)`.
    ///
    /// You can remove a timeline again using `rec.set_time_seconds("sim_time", None)`.
    ///
    /// See also:
    /// - [`Self::set_timepoint`]
    /// - [`Self::set_time_sequence`]
    /// - [`Self::set_time_seconds`]
    /// - [`Self::reset_time`]
    pub fn set_time_nanos(&self, timeline: &str, ns: impl Into<Option<i64>>) {
        let Some(this) = &*self.inner else {
            re_log::warn_once!("Recording disabled - call to set_time_nanos() ignored");
            return;
        };

        ThreadInfo::set_thread_time(
            &this.info.store_id,
            Timeline::new(timeline, TimeType::Time),
            ns.into().map(|ns| Time::from_ns_since_epoch(ns).into()),
        );
    }

    /// Clears out the current time of the recording, for the current calling thread.
    ///
    /// Used for all subsequent logging performed from this same thread, until the next call
    /// to one of the time setting methods.
    ///
    /// For example: `rec.reset_time()`.
    ///
    /// See also:
    /// - [`Self::set_timepoint`]
    /// - [`Self::set_time_sequence`]
    /// - [`Self::set_time_seconds`]
    /// - [`Self::set_time_nanos`]
    pub fn reset_time(&self) {
        let Some(this) = &*self.inner else {
            re_log::warn_once!("Recording disabled - call to reset_time() ignored");
            return;
        };

        ThreadInfo::reset_thread_time(&this.info.store_id);
    }
}

// ---

#[cfg(test)]
mod tests {
    use re_components::datagen::data_table_example;
    use re_log_types::RowId;

    use super::*;

    #[test]
    fn impl_send_sync() {
        fn assert_send_sync<T: Send + Sync>() {}
        assert_send_sync::<RecordingStream>();
    }

    #[test]
    fn never_flush() {
        let rec = RecordingStreamBuilder::new("rerun_example_never_flush")
            .enabled(true)
            .batcher_config(DataTableBatcherConfig::NEVER)
            .buffered()
            .unwrap();

        let store_info = rec.store_info().cloned().unwrap();

        let mut table = data_table_example(false);
        table.compute_all_size_bytes();
        for row in table.try_to_rows() {
            rec.record_row(row.unwrap(), false);
        }

        let storage = rec.memory();
        let mut msgs = {
            let mut msgs = storage.take();
            msgs.reverse();
            msgs
        };

        // First message should be a set_store_info resulting from the original sink swap to
        // buffered mode.
        match msgs.pop().unwrap() {
            LogMsg::SetStoreInfo(msg) => {
                assert!(msg.row_id != RowId::ZERO);
                similar_asserts::assert_eq!(store_info, msg.info);
            }
            _ => panic!("expected SetStoreInfo"),
        }

        // Second message should be a set_store_info resulting from the later sink swap from
        // buffered mode into in-memory mode.
        // This arrives _before_ the data itself since we're using manual flushing.
        match msgs.pop().unwrap() {
            LogMsg::SetStoreInfo(msg) => {
                assert!(msg.row_id != RowId::ZERO);
                similar_asserts::assert_eq!(store_info, msg.info);
            }
            _ => panic!("expected SetStoreInfo"),
        }

        // Third message is the batched table itself, which was sent as a result of the implicit
        // flush when swapping the underlying sink from buffered to in-memory.
        match msgs.pop().unwrap() {
            LogMsg::ArrowMsg(rid, msg) => {
                assert_eq!(store_info.store_id, rid);

                let mut got = DataTable::from_arrow_msg(&msg).unwrap();
                // TODO(#1760): we shouldn't have to (re)do this!
                got.compute_all_size_bytes();
                // NOTE: Override the resulting table's ID so they can be compared.
                got.table_id = table.table_id;

                similar_asserts::assert_eq!(table, got);
            }
            _ => panic!("expected ArrowMsg"),
        }

        // That's all.
        assert!(msgs.pop().is_none());
    }

    #[test]
    fn always_flush() {
        use itertools::Itertools as _;

        let rec = RecordingStreamBuilder::new("rerun_example_always_flush")
            .enabled(true)
            .batcher_config(DataTableBatcherConfig::ALWAYS)
            .buffered()
            .unwrap();

        let store_info = rec.store_info().cloned().unwrap();

        let mut table = data_table_example(false);
        table.compute_all_size_bytes();
        for row in table.try_to_rows() {
            rec.record_row(row.unwrap(), false);
        }

        let storage = rec.memory();
        let mut msgs = {
            let mut msgs = storage.take();
            msgs.reverse();
            msgs
        };

        // First message should be a set_store_info resulting from the original sink swap to
        // buffered mode.
        match msgs.pop().unwrap() {
            LogMsg::SetStoreInfo(msg) => {
                assert!(msg.row_id != RowId::ZERO);
                similar_asserts::assert_eq!(store_info, msg.info);
            }
            _ => panic!("expected SetStoreInfo"),
        }

        // Second message should be a set_store_info resulting from the later sink swap from
        // buffered mode into in-memory mode.
        // This arrives _before_ the data itself since we're using manual flushing.
        match msgs.pop().unwrap() {
            LogMsg::SetStoreInfo(msg) => {
                assert!(msg.row_id != RowId::ZERO);
                similar_asserts::assert_eq!(store_info, msg.info);
            }
            _ => panic!("expected SetStoreInfo"),
        }

        let mut rows = {
            let mut rows: Vec<_> = table.try_to_rows().try_collect().unwrap();
            rows.reverse();
            rows
        };

        let mut assert_next_row = || {
            match msgs.pop().unwrap() {
                LogMsg::ArrowMsg(rid, msg) => {
                    assert_eq!(store_info.store_id, rid);

                    let mut got = DataTable::from_arrow_msg(&msg).unwrap();
                    // TODO(#1760): we shouldn't have to (re)do this!
                    got.compute_all_size_bytes();
                    // NOTE: Override the resulting table's ID so they can be compared.
                    got.table_id = table.table_id;

                    let expected = DataTable::from_rows(got.table_id, [rows.pop().unwrap()]);

                    similar_asserts::assert_eq!(expected, got);
                }
                _ => panic!("expected ArrowMsg"),
            }
        };

        // 3rd, 4th and 5th messages are all the single-row batched tables themselves, which were
        // sent as a result of the implicit flush when swapping the underlying sink from buffered
        // to in-memory.
        assert_next_row();
        assert_next_row();
        assert_next_row();

        // That's all.
        assert!(msgs.pop().is_none());
    }

    #[test]
    fn flush_hierarchy() {
        let (rec, storage) = RecordingStreamBuilder::new("rerun_example_flush_hierarchy")
            .enabled(true)
            .batcher_config(DataTableBatcherConfig::NEVER)
            .memory()
            .unwrap();

        let store_info = rec.store_info().cloned().unwrap();

        let mut table = data_table_example(false);
        table.compute_all_size_bytes();
        for row in table.try_to_rows() {
            rec.record_row(row.unwrap(), false);
        }

        {
            let mut msgs = {
                let mut msgs = storage.take();
                msgs.reverse();
                msgs
            };

            // First message should be a set_store_info resulting from the original sink swap
            // to in-memory mode.
            match msgs.pop().unwrap() {
                LogMsg::SetStoreInfo(msg) => {
                    assert!(msg.row_id != RowId::ZERO);
                    similar_asserts::assert_eq!(store_info, msg.info);
                }
                _ => panic!("expected SetStoreInfo"),
            }

            // MemorySinkStorage transparently handles flushing during `take()`!

            // The batched table itself, which was sent as a result of the explicit flush above.
            match msgs.pop().unwrap() {
                LogMsg::ArrowMsg(rid, msg) => {
                    assert_eq!(store_info.store_id, rid);

                    let mut got = DataTable::from_arrow_msg(&msg).unwrap();
                    // TODO(#1760): we shouldn't have to (re)do this!
                    got.compute_all_size_bytes();
                    // NOTE: Override the resulting table's ID so they can be compared.
                    got.table_id = table.table_id;

                    similar_asserts::assert_eq!(table, got);
                }
                _ => panic!("expected ArrowMsg"),
            }

            // That's all.
            assert!(msgs.pop().is_none());
        }
    }

    #[test]
    fn disabled() {
        let (rec, storage) = RecordingStreamBuilder::new("rerun_example_disabled")
            .enabled(false)
            .batcher_config(DataTableBatcherConfig::ALWAYS)
            .memory()
            .unwrap();

        let mut table = data_table_example(false);
        table.compute_all_size_bytes();
        for row in table.try_to_rows() {
            rec.record_row(row.unwrap(), false);
        }

        let mut msgs = {
            let mut msgs = storage.take();
            msgs.reverse();
            msgs
        };

        // That's all.
        assert!(msgs.pop().is_none());
    }
}<|MERGE_RESOLUTION|>--- conflicted
+++ resolved
@@ -716,15 +716,10 @@
             )?)
         };
 
-<<<<<<< HEAD
-        // TODO(#1629): unsplit splats once new data cells are in
+        // TODO(#1893): unsplit splats once new data cells are in
         let splatted = if splatted.is_empty() {
             None
         } else {
-=======
-        // TODO(#1893): unsplit splats once new data cells are in
-        let splatted = (!splatted.is_empty()).then(|| {
->>>>>>> 7b58035d
             splatted.push(DataCell::from_native([InstanceKey::SPLAT]));
             Some(DataRow::try_from_cells(
                 RowId::random(),

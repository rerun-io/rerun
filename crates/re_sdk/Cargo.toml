--- conflicted
+++ resolved
@@ -17,11 +17,7 @@
 
 
 [features]
-<<<<<<< HEAD
-default = ["demo", "glam", "re_viewer"]
-=======
-default = ["demo", "image", "re_viewer"]
->>>>>>> 431614b5
+default = ["demo", "glam", "image", "re_viewer"]
 
 ## Enable the `demo` module (helpers for Rerun examples).
 demo = []

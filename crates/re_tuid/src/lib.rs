//! TUID: Time-based Unique Identifiers.
//!
//! Time-ordered unique 128-bit identifiers.
//!
//! ## Feature flags
#![doc = document_features::document_features!()]
//!

<<<<<<< HEAD
#[derive(Clone, Copy, PartialEq, Eq, PartialOrd, Ord, Hash)]
#[cfg_attr(
    feature = "arrow2_convert",
    derive(
        arrow2_convert::ArrowField,
        arrow2_convert::ArrowSerialize,
        arrow2_convert::ArrowDeserialize
    )
)]
=======
use arrow2::datatypes::DataType;
use arrow2_convert::{ArrowDeserialize, ArrowSerialize};

#[derive(Clone, Copy, PartialEq, Eq, PartialOrd, Ord, Hash, ArrowSerialize, ArrowDeserialize)]
>>>>>>> 3be747cf
#[cfg_attr(feature = "serde", derive(serde::Deserialize, serde::Serialize))]
pub struct Tuid {
    /// Approximate nanoseconds since epoch.
    time_ns: u64,

    /// Initialized to something random on each thread,
    /// then incremented for each new [`Tuid`] being allocated.
    inc: u64,
}

arrow2_convert::arrow_enable_vec_for_type!(Tuid);

// TODO(#1774): shouldn't have to write this manually
impl arrow2_convert::field::ArrowField for Tuid {
    type Type = Self;

    fn data_type() -> arrow2::datatypes::DataType {
        let datatype = arrow2::datatypes::DataType::Struct(<[_]>::into_vec(Box::new([
            <u64 as arrow2_convert::field::ArrowField>::field("time_ns"),
            <u64 as arrow2_convert::field::ArrowField>::field("inc"),
        ])));
        DataType::Extension("rerun.tuid".into(), Box::new(datatype), None)
    }
}

impl std::fmt::Display for Tuid {
    fn fmt(&self, f: &mut std::fmt::Formatter<'_>) -> std::fmt::Result {
        write!(f, "{:032X}", self.as_u128())
    }
}

impl std::fmt::Debug for Tuid {
    fn fmt(&self, f: &mut std::fmt::Formatter<'_>) -> std::fmt::Result {
        write!(f, "{:032X}", self.as_u128())
    }
}

impl Tuid {
    /// All zeroes.
    pub const ZERO: Self = Self { time_ns: 0, inc: 0 };

    /// All ones.
    pub const MAX: Self = Self {
        time_ns: u64::MAX,
        inc: u64::MAX,
    };

    #[inline]
    #[cfg(not(target_arch = "wasm32"))] // TODO(emilk): implement for wasm32 (needs ms since epoch).
    pub fn random() -> Self {
        use std::cell::RefCell;

        thread_local! {
            pub static LATEST_TUID: RefCell<Tuid> = RefCell::new(Tuid{
                time_ns: monotonic_nanos_since_epoch(),

                // Leave top bit at zero so we have plenty of room to grow.
                inc: random_u64() & !(1_u64 << 63),
            });
        }

        LATEST_TUID.with(|latest_tuid| {
            let mut latest = latest_tuid.borrow_mut();

            let new = Tuid {
                time_ns: monotonic_nanos_since_epoch(),
                inc: latest.inc + 1,
            };

            debug_assert!(
                latest.time_ns <= new.time_ns,
                "Time should be monotonically increasing"
            );

            *latest = new;

            new
        })
    }

    #[inline]
    pub fn as_u128(&self) -> u128 {
        ((self.time_ns as u128) << 64) | (self.inc as u128)
    }

    #[inline]
    pub fn nanoseconds_since_epoch(&self) -> u64 {
        self.time_ns
    }
}

/// Returns a high-precision, monotonically increasing count that approximates nanoseconds since unix epoch.
#[inline]
#[cfg(not(target_arch = "wasm32"))]
fn monotonic_nanos_since_epoch() -> u64 {
    // This can maybe be optimized
    use once_cell::sync::Lazy;
    use std::time::Instant;

    fn epoch_offset_and_start() -> (u64, Instant) {
        if let Ok(duration_since_epoch) = std::time::UNIX_EPOCH.elapsed() {
            let nanos_since_epoch = duration_since_epoch.as_nanos() as u64;
            (nanos_since_epoch, Instant::now())
        } else {
            // system time is set before 1970. this should be quite rare.
            (0, Instant::now())
        }
    }

    static START_TIME: Lazy<(u64, Instant)> = Lazy::new(epoch_offset_and_start);
    START_TIME.0 + START_TIME.1.elapsed().as_nanos() as u64
}

#[inline]
#[cfg(not(target_arch = "wasm32"))]
fn random_u64() -> u64 {
    let mut bytes = [0_u8; 8];
    getrandom::getrandom(&mut bytes).expect("Couldn't get inc");
    u64::from_le_bytes(bytes)
}

#[cfg(not(target_arch = "wasm32"))]
#[test]
fn test_tuid() {
    use std::collections::{BTreeSet, HashSet};

    fn is_sorted<T>(data: &[T]) -> bool
    where
        T: Ord,
    {
        data.windows(2).all(|w| w[0] <= w[1])
    }

    let num = 100_000;
    let ids: Vec<Tuid> = (0..num).map(|_| Tuid::random()).collect();
    assert!(is_sorted(&ids));
    assert_eq!(ids.iter().cloned().collect::<HashSet::<Tuid>>().len(), num);
    assert_eq!(ids.iter().cloned().collect::<BTreeSet::<Tuid>>().len(), num);
}<|MERGE_RESOLUTION|>--- conflicted
+++ resolved
@@ -6,22 +6,11 @@
 #![doc = document_features::document_features!()]
 //!
 
-<<<<<<< HEAD
 #[derive(Clone, Copy, PartialEq, Eq, PartialOrd, Ord, Hash)]
 #[cfg_attr(
     feature = "arrow2_convert",
-    derive(
-        arrow2_convert::ArrowField,
-        arrow2_convert::ArrowSerialize,
-        arrow2_convert::ArrowDeserialize
-    )
+    derive(arrow2_convert::ArrowSerialize, arrow2_convert::ArrowDeserialize)
 )]
-=======
-use arrow2::datatypes::DataType;
-use arrow2_convert::{ArrowDeserialize, ArrowSerialize};
-
-#[derive(Clone, Copy, PartialEq, Eq, PartialOrd, Ord, Hash, ArrowSerialize, ArrowDeserialize)]
->>>>>>> 3be747cf
 #[cfg_attr(feature = "serde", derive(serde::Deserialize, serde::Serialize))]
 pub struct Tuid {
     /// Approximate nanoseconds since epoch.
@@ -32,9 +21,11 @@
     inc: u64,
 }
 
+#[cfg(feature = "arrow2_convert")]
 arrow2_convert::arrow_enable_vec_for_type!(Tuid);
 
 // TODO(#1774): shouldn't have to write this manually
+#[cfg(feature = "arrow2_convert")]
 impl arrow2_convert::field::ArrowField for Tuid {
     type Type = Self;
 
@@ -43,7 +34,7 @@
             <u64 as arrow2_convert::field::ArrowField>::field("time_ns"),
             <u64 as arrow2_convert::field::ArrowField>::field("inc"),
         ])));
-        DataType::Extension("rerun.tuid".into(), Box::new(datatype), None)
+        arrow2::datatypes::DataType::Extension("rerun.tuid".into(), Box::new(datatype), None)
     }
 }
 

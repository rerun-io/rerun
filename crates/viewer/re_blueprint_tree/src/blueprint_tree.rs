use egui::{Response, Ui};
use smallvec::SmallVec;

use re_context_menu::{context_menu_ui_for_item_with_context, SelectionUpdateBehavior};
use re_data_ui::item_ui::guess_instance_path_icon;
use re_entity_db::InstancePath;
use re_log_types::{ApplicationId, EntityPath};
use re_ui::filter_widget::format_matching_text;
use re_ui::{
    drag_and_drop::DropTarget, filter_widget, list_item, ContextExt as _, DesignTokens, UiExt as _,
};
use re_viewer_context::{
    contents_name_style, icon_for_container_kind, CollapseScope, ContainerId, Contents,
    DragAndDropFeedback, DragAndDropPayload, HoverHighlight, Item, ItemContext,
    SystemCommandSender as _, ViewId, ViewerContext, VisitorControlFlow,
};
use re_viewport_blueprint::{ui::show_add_view_or_container_modal, ViewportBlueprint};

use crate::data::{
    BlueprintTreeData, ContainerData, ContentsData, DataResultData, DataResultKind, ViewData,
};

/// Holds the state of the blueprint tree UI.
#[derive(Default)]
pub struct BlueprintTree {
    /// The item that should be focused on in the blueprint tree.
    ///
    /// Set at each frame by [`Self::tree_ui`]. This is similar to
    /// [`ViewerContext::focused_item`] but account for how specifically the blueprint tree should
    /// handle the focused item.
    blueprint_tree_scroll_to_item: Option<Item>,

    /// Current candidate parent container for the ongoing drop. Should be drawn with special
    /// highlight.
    ///
    /// See [`Self::is_candidate_drop_parent_container`] for details.
    candidate_drop_parent_container_id: Option<ContainerId>,

    /// Candidate parent container to be drawn on the next frame.
    ///
    /// We double-buffer this value to deal with ordering constraints.
    next_candidate_drop_parent_container_id: Option<ContainerId>,

    /// State of the entity filter widget.
    filter_state: filter_widget::FilterState,

    /// The store id the filter widget relates to.
    ///
    /// Used to invalidate the filter state (aka deactivate it) when the user switches to a
    /// recording with a different application id.
    filter_state_app_id: Option<ApplicationId>,

    /// Range selection anchor item.
    ///
    /// This is the item we used as a starting point for range selection. It is set and remembered
    /// everytime the user clicks on an item _without_ holding shift.
    range_selection_anchor_item: Option<Item>,
}

impl BlueprintTree {
    /// Activates the search filter (for e.g. test purposes).
    pub fn activate_filter(&mut self, query: &str) {
        self.filter_state.activate(query);
    }

    /// Show the Blueprint section of the left panel based on the current [`ViewportBlueprint`]
    pub fn show(
        &mut self,
        ctx: &ViewerContext<'_>,
        viewport_blueprint: &ViewportBlueprint,
        ui: &mut egui::Ui,
    ) {
        re_tracing::profile_function!();

        // Invalidate the filter widget if the store id has changed.
        if self.filter_state_app_id.as_ref() != Some(&ctx.store_context.app_id) {
            self.filter_state = Default::default();
            self.filter_state_app_id = Some(ctx.store_context.app_id.clone());
        }

        ui.panel_content(|ui| {
            ui.full_span_separator();
            ui.add_space(-1.);

            ui.list_item_scope("blueprint_section_title", |ui| {
                ui.list_item().interactive(false).show_flat(
                    ui,
                    list_item::CustomContent::new(|ui, _| {
                        let title_response = self
                            .filter_state
                            .section_title_ui(ui, egui::RichText::new("Blueprint").strong());

                        if let Some(title_response) = title_response {
                            title_response.on_hover_text(
                                "The blueprint is where you can configure the Rerun Viewer",
                            );
                        }
                    })
                    .menu_button(&re_ui::icons::MORE, |ui| {
                        add_new_view_or_container_menu_button(ctx, viewport_blueprint, ui);
                        set_blueprint_to_default_menu_buttons(ctx, ui);
                        set_blueprint_to_auto_menu_button(ctx, ui);
                    }),
                );
            });

            ui.full_span_separator();
        });

        // This call is excluded from `panel_content` because it has a ScrollArea, which should not be
        // inset. Instead, it calls panel_content itself inside the ScrollArea.
        self.tree_ui(ctx, viewport_blueprint, ui);
    }

    /// Show the blueprint panel tree view.
    fn tree_ui(
        &mut self,
        ctx: &ViewerContext<'_>,
        viewport_blueprint: &ViewportBlueprint,
        ui: &mut egui::Ui,
    ) {
        re_tracing::profile_function!();

        // The candidate drop parent container is double-buffered, so here we have the buffer swap.
        self.candidate_drop_parent_container_id = self.next_candidate_drop_parent_container_id;
        self.next_candidate_drop_parent_container_id = None;

        let blueprint_tree_data = BlueprintTreeData::from_blueprint_and_filter(
            ctx,
            viewport_blueprint,
            &self.filter_state.filter(),
        );

        egui::ScrollArea::both()
            .id_salt("blueprint_tree_scroll_area")
            .auto_shrink([true, false])
            .show(ui, |ui| {
                ui.panel_content(|ui| {
                    self.blueprint_tree_scroll_to_item =
                        ctx.focused_item.as_ref().and_then(|item| {
                            self.handle_focused_item(ctx, viewport_blueprint, ui, item)
                        });

                    list_item::list_item_scope(ui, "blueprint tree", |ui| {
                        if let Some(root_container) = &blueprint_tree_data.root_container {
                            self.root_container_ui(
                                ctx,
                                viewport_blueprint,
                                &blueprint_tree_data,
                                ui,
                                root_container,
                            );
                        }
                    });

                    let empty_space_response =
                        ui.allocate_response(ui.available_size(), egui::Sense::click());

                    // clear selection upon clicking on empty space
                    if empty_space_response.clicked() {
                        ctx.selection_state().clear_selection();
                    }

                    // handle drag and drop interaction on empty space
                    self.handle_empty_space_drag_and_drop_interaction(
                        ctx,
                        viewport_blueprint,
                        ui,
                        empty_space_response.rect,
                    );
                });
            });
    }

    /// Display the root container.
    ///
    /// The root container is different from other containers in that it cannot be removed or dragged, and it cannot be
    /// collapsed, so it's drawn without a collapsing triangle.
    fn root_container_ui(
        &mut self,
        ctx: &ViewerContext<'_>,
        viewport_blueprint: &ViewportBlueprint,
        blueprint_tree_data: &BlueprintTreeData,
        ui: &mut egui::Ui,
        container_data: &ContainerData,
    ) {
        let item = Item::Container(container_data.id);

        let item_response = ui
            .list_item()
            .render_offscreen(false)
            .selected(ctx.selection().contains_item(&item))
            .draggable(true) // allowed for consistency but results in an invalid drag
            .drop_target_style(self.is_candidate_drop_parent_container(&container_data.id))
            .show_flat(
                ui,
                list_item::LabelContent::new(format!(
                    "Viewport ({})",
                    container_data.name.as_ref()
                ))
                .label_style(contents_name_style(&container_data.name))
                .with_icon(icon_for_container_kind(&container_data.kind)),
            );

        for child in &container_data.children {
            self.contents_ui(
                ctx,
                viewport_blueprint,
                blueprint_tree_data,
                ui,
                child,
                true,
            );
        }

        self.handle_interactions_for_item(
            ctx,
            viewport_blueprint,
            blueprint_tree_data,
            ui,
            item,
            &item_response,
        );

        self.handle_root_container_drag_and_drop_interaction(
            ctx,
            viewport_blueprint,
            ui,
            Contents::Container(container_data.id),
            &item_response,
        );
    }

    fn contents_ui(
        &mut self,
        ctx: &ViewerContext<'_>,
        viewport_blueprint: &ViewportBlueprint,
        blueprint_tree_data: &BlueprintTreeData,
        ui: &mut egui::Ui,
        contents_data: &ContentsData,
        parent_visible: bool,
    ) {
        match contents_data {
            ContentsData::Container(container_data) => {
                self.container_ui(
                    ctx,
                    viewport_blueprint,
                    blueprint_tree_data,
                    ui,
                    container_data,
                    parent_visible,
                );
            }
            ContentsData::View(view_data) => {
                self.view_ui(
                    ctx,
                    viewport_blueprint,
                    blueprint_tree_data,
                    ui,
                    view_data,
                    parent_visible,
                );
            }
        };
    }

    fn container_ui(
        &mut self,
        ctx: &ViewerContext<'_>,
        viewport_blueprint: &ViewportBlueprint,
        blueprint_tree_data: &BlueprintTreeData,
        ui: &mut egui::Ui,
        container_data: &ContainerData,
        parent_visible: bool,
    ) {
        let item = Item::Container(container_data.id);
        let content = Contents::Container(container_data.id);

        let mut visible = container_data.visible;
        let container_visible = visible && parent_visible;

        let item_content = list_item::LabelContent::new(container_data.name.as_ref())
            .subdued(!container_visible)
            .label_style(contents_name_style(&container_data.name))
            .with_icon(icon_for_container_kind(&container_data.kind))
            .with_buttons(|ui| {
                let vis_response = visibility_button_ui(ui, parent_visible, &mut visible);

                let remove_response = remove_button_ui(ui, "Remove container");
                if remove_response.clicked() {
                    viewport_blueprint.mark_user_interaction(ctx);
                    viewport_blueprint.remove_contents(content);
                }

                remove_response | vis_response
            });

        // Globally unique id - should only be one of these in view at one time.
        // We do this so that we can support "collapse/expand all" command.
        let id = egui::Id::new(self.collapse_scope().container(container_data.id));

        let list_item::ShowCollapsingResponse {
            item_response: response,
            body_response,
            ..
        } = ui
            .list_item()
            .render_offscreen(false)
            .selected(ctx.selection().contains_item(&item))
            .draggable(true)
            .drop_target_style(self.is_candidate_drop_parent_container(&container_data.id))
            .show_hierarchical_with_children(
                ui,
                id,
                container_data.default_open,
                item_content,
                |ui| {
                    for child in &container_data.children {
                        self.contents_ui(
                            ctx,
                            viewport_blueprint,
                            blueprint_tree_data,
                            ui,
                            child,
                            container_visible,
                        );
                    }
                },
            );

        viewport_blueprint.set_content_visibility(ctx, &content, visible);
        let response = response.on_hover_text(format!("{:?} container", container_data.kind));

        self.handle_interactions_for_item(
            ctx,
            viewport_blueprint,
            blueprint_tree_data,
            ui,
            item,
            &response,
        );

        self.handle_drag_and_drop_interaction(
            ctx,
            viewport_blueprint,
            ui,
            content,
            &response,
            body_response.as_ref().map(|r| &r.response),
        );
    }

    fn view_ui(
        &mut self,
        ctx: &ViewerContext<'_>,
        viewport_blueprint: &ViewportBlueprint,
        blueprint_tree_data: &BlueprintTreeData,
        ui: &mut egui::Ui,
        view_data: &ViewData,
        container_visible: bool,
    ) {
        let mut visible = view_data.visible;
        let view_visible = visible && container_visible;
        let item = Item::View(view_data.id);

        let class = ctx
            .view_class_registry()
            .get_class_or_log_error(view_data.class_identifier);

        let is_item_hovered =
            ctx.selection_state().highlight_for_ui_element(&item) == HoverHighlight::Hovered;

        let item_content = list_item::LabelContent::new(view_data.name.as_ref())
            .label_style(contents_name_style(&view_data.name))
            .with_icon(class.icon())
            .subdued(!view_visible)
            .with_buttons(|ui| {
                let vis_response = visibility_button_ui(ui, container_visible, &mut visible);

                let response = remove_button_ui(ui, "Remove view from the viewport");
                if response.clicked() {
                    viewport_blueprint.mark_user_interaction(ctx);
                    viewport_blueprint.remove_contents(Contents::View(view_data.id));
                }

                response | vis_response
            });

        // Globally unique id - should only be one of these in view at one time.
        // We do this so that we can support "collapse/expand all" command.
        let id = egui::Id::new(self.collapse_scope().view(view_data.id));

        let list_item::ShowCollapsingResponse {
            item_response: response,
            body_response,
            ..
        } = ui
            .list_item()
            .render_offscreen(false)
            .selected(ctx.selection().contains_item(&item))
            .draggable(true)
            .force_hovered(is_item_hovered)
            .show_hierarchical_with_children(ui, id, view_data.default_open, item_content, |ui| {
                if let Some(data_result_data) = &view_data.origin_tree {
                    self.data_result_ui(
                        ctx,
                        viewport_blueprint,
                        blueprint_tree_data,
                        ui,
                        data_result_data,
                        view_visible,
                    );
                }

                if !view_data.projection_trees.is_empty() {
                    ui.list_item()
                        .render_offscreen(false)
                        .interactive(false)
                        .show_flat(
                            ui,
                            list_item::LabelContent::new("Projections:").italics(true),
                        );

                    for projection in &view_data.projection_trees {
                        self.data_result_ui(
                            ctx,
                            viewport_blueprint,
                            blueprint_tree_data,
                            ui,
                            projection,
                            view_visible,
                        );
                    }
                }
            });

        let response = response.on_hover_text(format!("{} view", class.display_name()));

        if response.clicked() {
            viewport_blueprint.focus_tab(view_data.id);
        }

        let content = Contents::View(view_data.id);
        viewport_blueprint.set_content_visibility(ctx, &content, visible);

        self.handle_interactions_for_item(
            ctx,
            viewport_blueprint,
            blueprint_tree_data,
            ui,
            item,
            &response,
        );

        self.handle_drag_and_drop_interaction(
            ctx,
            viewport_blueprint,
            ui,
            content,
            &response,
            body_response.as_ref().map(|r| &r.response),
        );
    }

    #[allow(clippy::too_many_arguments)]
    fn data_result_ui(
        &mut self,
        ctx: &ViewerContext<'_>,
        viewport_blueprint: &ViewportBlueprint,
        blueprint_tree_data: &BlueprintTreeData,
        ui: &mut egui::Ui,
        data_result_data: &DataResultData,
        view_visible: bool,
    ) {
        let item = Item::DataResult(
            data_result_data.view_id,
            data_result_data.entity_path.clone().into(),
        );

        let item_content = match data_result_data.kind {
            DataResultKind::EmptyOriginPlaceholder | DataResultKind::EntityPart => {
                let is_empty_origin_placeholder = matches!(
                    data_result_data.kind,
                    DataResultKind::EmptyOriginPlaceholder
                );

                let item_content = list_item::LabelContent::new(format_matching_text(
                    ctx.egui_ctx(),
                    &data_result_data.label,
                    data_result_data.highlight_sections.iter().cloned(),
                    is_empty_origin_placeholder.then(|| ui.visuals().warn_fg_color),
                ))
                .with_icon(guess_instance_path_icon(
                    ctx,
                    &data_result_data.instance_path(),
                ));

                if is_empty_origin_placeholder {
                    item_content.subdued(true)
                } else {
                    item_content
                        .subdued(!view_visible || !data_result_data.visible)
                        .with_buttons(|ui: &mut egui::Ui| {
                            let mut visible_after = data_result_data.visible;
                            let vis_response =
                                visibility_button_ui(ui, view_visible, &mut visible_after);
                            if visible_after != data_result_data.visible {
                                data_result_data.update_visibility(ctx, visible_after);
                            }

                            let response = remove_button_ui(
                                ui,
                                "Remove this entity and all its children from the view",
                            );
                            if response.clicked() {
                                data_result_data
                                    .remove_data_result_from_view(ctx, viewport_blueprint);
                            }

                            response | vis_response
                        })
                }
            }

            DataResultKind::OriginProjectionPlaceholder => {
                if ui
                    .list_item()
                    .render_offscreen(false)
                    .show_hierarchical(
                        ui,
                        list_item::LabelContent::new("$origin")
                            .subdued(true)
                            .italics(true)
                            .with_icon(&re_ui::icons::INTERNAL_LINK),
                    )
                    .on_hover_text(
                        "This subtree corresponds to the view's origin, and is displayed above \
                        the 'Projections' section. Click to select it.",
                    )
                    .clicked()
                {
                    ctx.selection_state().set_selection(item);
                }

                return;
            }
        };

        let is_selected = ctx.selection().contains_item(&item);
        let is_item_hovered =
            ctx.selection_state().highlight_for_ui_element(&item) == HoverHighlight::Hovered;

        let list_item = ui
            .list_item()
            .render_offscreen(false)
            .draggable(true)
            .selected(is_selected)
            .force_hovered(is_item_hovered);

        // If there's any children on the data result nodes, show them, otherwise we're good with this list item as is.
        let has_children = !data_result_data.children.is_empty(); //data_result_node.is_some_and(|n| !n.children.is_empty());
        let response = if has_children {
            // Globally unique id - should only be one of these in view at one time.
            // We do this so that we can support "collapse/expand all" command.
            let id = egui::Id::new(self.collapse_scope().data_result(
                data_result_data.view_id,
                data_result_data.entity_path.clone(),
            ));

            list_item
                .show_hierarchical_with_children(
                    ui,
                    id,
                    data_result_data.default_open,
                    item_content,
                    |ui| {
                        for child in &data_result_data.children {
                            self.data_result_ui(
                                ctx,
                                viewport_blueprint,
                                blueprint_tree_data,
                                ui,
                                child,
                                view_visible,
                            );
                        }
                    },
                )
                .item_response
        } else {
            list_item.show_hierarchical(ui, item_content)
        };

        let response = response.on_hover_ui(|ui| {
            let query = ctx.current_query();
            let include_subtree = false;
            re_data_ui::item_ui::entity_hover_card_ui(
                ui,
                ctx,
                &query,
                ctx.recording(),
                &data_result_data.entity_path,
                include_subtree,
            );

            if matches!(
                data_result_data.kind,
                DataResultKind::EmptyOriginPlaceholder
            ) {
                ui.label(ui.ctx().warning_text(
                    "This view's query did not match any data under the space origin",
                ));
            }
        });

        self.handle_interactions_for_item(
            ctx,
            viewport_blueprint,
            blueprint_tree_data,
            ui,
            item,
            &response,
        );
    }

    // ----------------------------------------------------------------------------
    // item interactions

    fn handle_interactions_for_item(
        &mut self,
        ctx: &ViewerContext<'_>,
        viewport_blueprint: &ViewportBlueprint,
        blueprint_tree_data: &BlueprintTreeData,
        ui: &egui::Ui,
        item: Item,
        response: &Response,
    ) {
        context_menu_ui_for_item_with_context(
            ctx,
            viewport_blueprint,
            &item,
            // expand/collapse context menu actions need this information
            ItemContext::BlueprintTree {
                filter_session_id: self.filter_state.session_id(),
            },
            response,
            SelectionUpdateBehavior::UseSelection,
        );
        self.scroll_to_me_if_needed(ui, &item, response);
        ctx.handle_select_hover_drag_interactions(response, item.clone(), true);

        self.handle_range_selection(ctx, blueprint_tree_data, item, response);
    }

    /// Handle setting/extending the selection based on shift-clicking.
    fn handle_range_selection(
        &mut self,
        ctx: &ViewerContext<'_>,
        blueprint_tree_data: &BlueprintTreeData,
        item: Item,
        response: &Response,
    ) {
        // Early out if we're not being clicked.
        if !response.clicked() {
            return;
        }

        let modifiers = ctx.egui_ctx().input(|i| i.modifiers);

        if modifiers.shift {
            if let Some(anchor_item) = &self.range_selection_anchor_item {
                let items_in_range = Self::items_in_range(
                    ctx,
                    blueprint_tree_data,
                    self.collapse_scope(),
                    anchor_item,
                    &item,
                );

                if items_in_range.is_empty() {
                    // This can happen if the last clicked item became invisible due to collapsing, or if
                    // the user switched to another recording. In either case, we invalidate it.
                    self.range_selection_anchor_item = None;
                } else {
                    let items_iterator = items_in_range.into_iter().map(|item| {
                        (
                            item,
                            Some(ItemContext::BlueprintTree {
                                filter_session_id: self.filter_state.session_id(),
                            }),
                        )
                    });

                    if modifiers.command {
                        ctx.selection_state.extend_selection(items_iterator);
                    } else {
                        ctx.selection_state.set_selection(items_iterator);
                    }
                }
            }
        } else {
            self.range_selection_anchor_item = Some(item);
        }
    }

    /// Selects a range of items in the blueprint tree.
    ///
    /// This method selects all [`Item`]s displayed between the provided shift-clicked item and the
    /// existing last-clicked item (if any). It takes into account the collapsed state, so only
    /// actually visible items may be selected.
    fn items_in_range(
        ctx: &ViewerContext<'_>,
        blueprint_tree_data: &BlueprintTreeData,
        collapse_scope: CollapseScope,
        anchor_item: &Item,
        shift_clicked_item: &Item,
    ) -> Vec<Item> {
        let mut items_in_range = vec![];
        let mut found_anchor_item = false;
        let mut found_shift_clicked_items = false;

        blueprint_tree_data.visit(|blueprint_tree_item| {
            let item = blueprint_tree_item.item();

            if &item == anchor_item {
                found_anchor_item = true;
            }

            if &item == shift_clicked_item {
                found_shift_clicked_items = true;
            }

            if found_anchor_item || found_shift_clicked_items {
                items_in_range.push(item);
            }

            if found_anchor_item && found_shift_clicked_items {
                return VisitorControlFlow::Break(());
            }

            let is_expanded = blueprint_tree_item
                .is_open(ctx.egui_ctx(), collapse_scope)
                .unwrap_or(false);

            if is_expanded {
                VisitorControlFlow::Continue
            } else {
                VisitorControlFlow::SkipBranch
            }
        });

        if !found_anchor_item || !found_shift_clicked_items {
            vec![]
        } else {
            items_in_range
        }
    }

    /// Check if the provided item should be scrolled to.
    fn scroll_to_me_if_needed(&self, ui: &egui::Ui, item: &Item, response: &egui::Response) {
        if Some(item) == self.blueprint_tree_scroll_to_item.as_ref() {
            // Scroll only if the entity isn't already visible. This is important because that's what
            // happens when double-clicking an entity _in the blueprint tree_. In such case, it would be
            // annoying to induce a scroll motion.
            if !ui.clip_rect().contains_rect(response.rect) {
                response.scroll_to_me(Some(egui::Align::Center));
            }
        }
    }

    // ----------------------------------------------------------------------------
    // view/container drag and drop support

    fn handle_root_container_drag_and_drop_interaction(
        &mut self,
        ctx: &ViewerContext<'_>,
        viewport: &ViewportBlueprint,
        ui: &egui::Ui,
        contents: Contents,
        response: &egui::Response,
    ) {
        //
        // check if a drag with acceptable content is in progress
        //

        let Some(dragged_payload) = egui::DragAndDrop::payload::<DragAndDropPayload>(ui.ctx())
        else {
            return;
        };

        let DragAndDropPayload::Contents {
            contents: dragged_contents,
        } = dragged_payload.as_ref()
        else {
            // nothing we care about is being dragged
            return;
        };

        //
        // find the drop target
        //

        // Prepare the item description structure needed by `find_drop_target`. Here, we use
        // `Contents` for the "ItemId" generic type parameter.
        let item_desc = re_ui::drag_and_drop::ItemContext {
            id: contents,
            item_kind: re_ui::drag_and_drop::ItemKind::RootContainer,
            previous_container_id: None,
        };

        let drop_target = re_ui::drag_and_drop::find_drop_target(
            ui,
            &item_desc,
            response.rect,
            None,
            DesignTokens::list_item_height(),
        );

        if let Some(drop_target) = drop_target {
            self.handle_contents_drop_target(ctx, viewport, ui, dragged_contents, &drop_target);
        }
    }

    fn handle_drag_and_drop_interaction(
        &mut self,
        ctx: &ViewerContext<'_>,
        viewport: &ViewportBlueprint,
        ui: &egui::Ui,
        contents: Contents,
        response: &egui::Response,
        body_response: Option<&egui::Response>,
    ) {
        //
        // check if a drag with acceptable content is in progress
        //

        let Some(dragged_payload) = egui::DragAndDrop::payload::<DragAndDropPayload>(ui.ctx())
        else {
            return;
        };

        let DragAndDropPayload::Contents {
            contents: dragged_contents,
        } = dragged_payload.as_ref()
        else {
            // nothing we care about is being dragged
            return;
        };

        //
        // find our parent, our position within parent, and the previous container (if any)
        //

        let Some((parent_container_id, position_index_in_parent)) =
            viewport.find_parent_and_position_index(&contents)
        else {
            return;
        };

        let previous_container = if position_index_in_parent > 0 {
            viewport
                .container(&parent_container_id)
                .map(|container| container.contents[position_index_in_parent - 1])
                .filter(|contents| matches!(contents, Contents::Container(_)))
        } else {
            None
        };

        //
        // find the drop target
        //

        // Prepare the item description structure needed by `find_drop_target`. Here, we use
        // `Contents` for the "ItemId" generic type parameter.

        let item_desc = re_ui::drag_and_drop::ItemContext {
            id: contents,
            item_kind: match contents {
                Contents::Container(_) => re_ui::drag_and_drop::ItemKind::Container {
                    parent_id: Contents::Container(parent_container_id),
                    position_index_in_parent,
                },
                Contents::View(_) => re_ui::drag_and_drop::ItemKind::Leaf {
                    parent_id: Contents::Container(parent_container_id),
                    position_index_in_parent,
                },
            },
            previous_container_id: previous_container,
        };

        let drop_target = re_ui::drag_and_drop::find_drop_target(
            ui,
            &item_desc,
            response.rect,
            body_response.map(|r| r.rect),
            DesignTokens::list_item_height(),
        );

        if let Some(drop_target) = drop_target {
            self.handle_contents_drop_target(ctx, viewport, ui, dragged_contents, &drop_target);
        }
    }

    fn handle_empty_space_drag_and_drop_interaction(
        &mut self,
        ctx: &ViewerContext<'_>,
        viewport: &ViewportBlueprint,
        ui: &egui::Ui,
        empty_space: egui::Rect,
    ) {
        //
        // check if a drag with acceptable content is in progress
        //

        let Some(dragged_payload) = egui::DragAndDrop::payload::<DragAndDropPayload>(ui.ctx())
        else {
            return;
        };

        let DragAndDropPayload::Contents {
            contents: dragged_contents,
        } = dragged_payload.as_ref()
        else {
            // nothing we care about is being dragged
            return;
        };

        //
        // prepare a drop target corresponding to "insert last in root container"
        //
        // TODO(ab): this is a rather primitive behavior. Ideally we should allow dropping in the last container based
        //           on the horizontal position of the cursor.

        if ui.rect_contains_pointer(empty_space) {
            let drop_target = re_ui::drag_and_drop::DropTarget::new(
                empty_space.x_range(),
                empty_space.top(),
                Contents::Container(viewport.root_container),
                usize::MAX,
            );

            self.handle_contents_drop_target(ctx, viewport, ui, dragged_contents, &drop_target);
        }
    }

    fn handle_contents_drop_target(
        &mut self,
        ctx: &ViewerContext<'_>,
        viewport: &ViewportBlueprint,
        ui: &Ui,
        dragged_contents: &[Contents],
        drop_target: &DropTarget<Contents>,
    ) {
        // We cannot allow the target location to be "inside" any of the dragged items, because that
        // would amount to moving myself inside of me.
        let parent_contains_dragged_content = |content: &Contents| {
            if let Contents::Container(dragged_container_id) = content {
                if viewport
                    .is_contents_in_container(&drop_target.target_parent_id, dragged_container_id)
                {
                    return true;
                }
            }
            false
        };
        if dragged_contents.iter().any(parent_contains_dragged_content) {
            ctx.drag_and_drop_manager
                .set_feedback(DragAndDropFeedback::Reject);
            return;
        }

        ui.painter().hline(
            drop_target.indicator_span_x,
            drop_target.indicator_position_y,
            (2.0, egui::Color32::WHITE),
        );

        let Contents::Container(target_container_id) = drop_target.target_parent_id else {
            // this shouldn't happen
            ctx.drag_and_drop_manager
                .set_feedback(DragAndDropFeedback::Reject);
            return;
        };

        if ui.input(|i| i.pointer.any_released()) {
            viewport.move_contents(
                dragged_contents.to_vec(),
                target_container_id,
                drop_target.target_position_index,
            );

            egui::DragAndDrop::clear_payload(ui.ctx());
        } else {
            ctx.drag_and_drop_manager
                .set_feedback(DragAndDropFeedback::Accept);
            self.next_candidate_drop_parent_container_id = Some(target_container_id);
        }
    }

    /// Is the provided container the current candidate parent container for the ongoing drag?
    ///
    /// When a drag is in progress, the candidate parent container for the dragged item should be highlighted. Note that
    /// this can happen when hovering said container, its direct children, or even the item just after it.
    fn is_candidate_drop_parent_container(&self, container_id: &ContainerId) -> bool {
        self.candidate_drop_parent_container_id.as_ref() == Some(container_id)
    }

    pub fn collapse_scope(&self) -> CollapseScope {
        match self.filter_state.session_id() {
            None => CollapseScope::BlueprintTree,
            Some(session_id) => CollapseScope::BlueprintTreeFiltered { session_id },
        }
    }

    // ---

    /// Expand all required items and compute which item we should scroll to.
    fn handle_focused_item(
        &self,
        ctx: &ViewerContext<'_>,
        viewport: &ViewportBlueprint,
        ui: &egui::Ui,
        focused_item: &Item,
    ) -> Option<Item> {
        match focused_item {
<<<<<<< HEAD
            Item::AppId(_)
            | Item::DataSource(_)
            | Item::StoreId(_)
            | Item::RedapEntry(_)
            | Item::RedapServer(_) => None,
=======
            Item::AppId(_) | Item::TableId(_) | Item::DataSource(_) | Item::StoreId(_) => None,
>>>>>>> 99af8979

            Item::Container(container_id) => {
                self.expand_all_contents_until(
                    viewport,
                    ui.ctx(),
                    &Contents::Container(*container_id),
                );
                Some(focused_item.clone())
            }
            Item::View(view_id) => {
                self.expand_all_contents_until(viewport, ui.ctx(), &Contents::View(*view_id));
                ctx.focused_item.clone()
            }
            Item::DataResult(view_id, instance_path) => {
                self.expand_all_contents_until(viewport, ui.ctx(), &Contents::View(*view_id));
                self.expand_all_data_results_until(
                    ctx,
                    ui.ctx(),
                    view_id,
                    &instance_path.entity_path,
                );

                ctx.focused_item.clone()
            }
            Item::InstancePath(instance_path) => {
                let view_ids = list_views_with_entity(ctx, viewport, &instance_path.entity_path);

                // focus on the first matching data result
                let res = view_ids
                    .first()
                    .map(|id| Item::DataResult(*id, instance_path.clone()));

                for view_id in view_ids {
                    self.expand_all_contents_until(viewport, ui.ctx(), &Contents::View(view_id));
                    self.expand_all_data_results_until(
                        ctx,
                        ui.ctx(),
                        &view_id,
                        &instance_path.entity_path,
                    );
                }

                res
            }
            Item::ComponentPath(component_path) => self.handle_focused_item(
                ctx,
                viewport,
                ui,
                &Item::InstancePath(InstancePath::entity_all(component_path.entity_path.clone())),
            ),
        }
    }

    /// Expand all containers until reaching the provided content.
    fn expand_all_contents_until(
        &self,
        viewport: &ViewportBlueprint,
        egui_ctx: &egui::Context,
        focused_contents: &Contents,
    ) {
        viewport.visit_contents(&mut |contents, hierarchy| {
            if contents == focused_contents {
                self.collapse_scope()
                    .contents(*contents)
                    .set_open(egui_ctx, true);

                for parent in hierarchy {
                    self.collapse_scope()
                        .container(*parent)
                        .set_open(egui_ctx, true);
                }

                VisitorControlFlow::Break(())
            } else {
                VisitorControlFlow::Continue
            }
        });
    }

    /// Expand data results of the provided view all the way to the provided entity.
    fn expand_all_data_results_until(
        &self,
        ctx: &ViewerContext<'_>,
        egui_ctx: &egui::Context,
        view_id: &ViewId,
        entity_path: &EntityPath,
    ) {
        let result_tree = &ctx.lookup_query_result(*view_id).tree;
        if result_tree.lookup_node_by_path(entity_path).is_some() {
            if let Some(root_node) = result_tree.root_node() {
                EntityPath::incremental_walk(Some(&root_node.data_result.entity_path), entity_path)
                    .chain(std::iter::once(root_node.data_result.entity_path.clone()))
                    .for_each(|entity_path| {
                        self.collapse_scope()
                            .data_result(*view_id, entity_path)
                            .set_open(egui_ctx, true);
                    });
            }
        }
    }
}

// ----------------------------------------------------------------------------

/// Add a button to trigger the addition of a new view or container.
fn add_new_view_or_container_menu_button(
    ctx: &ViewerContext<'_>,
    viewport: &ViewportBlueprint,
    ui: &mut egui::Ui,
) {
    if ui
        .add(egui::Button::image_and_text(
            &re_ui::icons::ADD,
            "Add view or container…",
        ))
        .clicked()
    {
        ui.close_menu();

        // If a single container is selected, we use it as target. Otherwise, we target the
        // root container.
        let target_container_id =
            if let Some(Item::Container(container_id)) = ctx.selection().single_item() {
                *container_id
            } else {
                viewport.root_container
            };

        show_add_view_or_container_modal(target_container_id);
    }
}

fn set_blueprint_to_default_menu_buttons(ctx: &ViewerContext<'_>, ui: &mut egui::Ui) {
    let default_blueprint_id = ctx
        .storage_context
        .hub
        .default_blueprint_id_for_app(&ctx.store_context.app_id);

    let default_blueprint = default_blueprint_id.and_then(|id| ctx.storage_context.bundle.get(id));

    let disabled_reason = match default_blueprint {
        None => Some("No default blueprint is set for this app"),
        Some(default_blueprint) => {
            let active_is_clone_of_default = Some(default_blueprint.store_id()).as_ref()
                == ctx.store_context.blueprint.cloned_from();
            let last_modified_at_the_same_time =
                default_blueprint.latest_row_id() == ctx.store_context.blueprint.latest_row_id();
            if active_is_clone_of_default && last_modified_at_the_same_time {
                Some("No modifications have been made")
            } else {
                None // it is valid to reset to default
            }
        }
    };

    let enabled = disabled_reason.is_none();
    let mut response = ui
        .add_enabled(
            enabled,
            egui::Button::image_and_text(&re_ui::icons::RESET, "Reset to default blueprint"),
        )
        .on_hover_text("Reset to the default blueprint for this app");

    if let Some(disabled_reason) = disabled_reason {
        response = response.on_disabled_hover_text(disabled_reason);
    };

    if response.clicked() {
        ui.close_menu();
        ctx.command_sender()
            .send_system(re_viewer_context::SystemCommand::ClearActiveBlueprint);
    }
}

fn set_blueprint_to_auto_menu_button(ctx: &ViewerContext<'_>, ui: &mut egui::Ui) {
    // Figuring out when resetting to heuristic blueprint is not changing anything is actually quite hard.
    // There's a wide variety of things to consider that aren't easily caught:
    // * does running view-generation/layout-generation change anything?
    //    * these heuristics run incrementally, does rerunning them in bulk change anything?
    // * any changes in overrides/defaults/view-property means that a reset would change something
    let enabled = true;

    if ui
        .add_enabled(
            enabled,
            egui::Button::image_and_text(&re_ui::icons::RESET, "Reset to heuristic blueprint"),
        )
        .on_hover_text("Re-populate viewport with automatically chosen views")
        .clicked()
    {
        ui.close_menu();
        ctx.command_sender()
            .send_system(re_viewer_context::SystemCommand::ClearActiveBlueprintAndEnableHeuristics);
    }
}

/// List all views that have the provided entity as data result.
#[inline]
fn list_views_with_entity(
    ctx: &ViewerContext<'_>,
    viewport: &ViewportBlueprint,
    entity_path: &EntityPath,
) -> SmallVec<[ViewId; 4]> {
    let mut view_ids = SmallVec::new();
    viewport.visit_contents::<()>(&mut |contents, _| {
        if let Contents::View(view_id) = contents {
            let result_tree = &ctx.lookup_query_result(*view_id).tree;
            if result_tree.lookup_node_by_path(entity_path).is_some() {
                view_ids.push(*view_id);
            }
        }

        VisitorControlFlow::Continue
    });
    view_ids
}

fn remove_button_ui(ui: &mut Ui, tooltip: &str) -> Response {
    ui.small_icon_button(&re_ui::icons::REMOVE)
        .on_hover_text(tooltip)
}

fn visibility_button_ui(ui: &mut egui::Ui, enabled: bool, visible: &mut bool) -> egui::Response {
    ui.add_enabled_ui(enabled, |ui| {
        ui.visibility_toggle_button(visible)
            .on_hover_text("Toggle visibility")
            .on_disabled_hover_text("A parent is invisible")
    })
    .inner
}<|MERGE_RESOLUTION|>--- conflicted
+++ resolved
@@ -1023,15 +1023,11 @@
         focused_item: &Item,
     ) -> Option<Item> {
         match focused_item {
-<<<<<<< HEAD
             Item::AppId(_)
-            | Item::DataSource(_)
+            | Item::TableId(_) | Item::DataSource(_)
             | Item::StoreId(_)
             | Item::RedapEntry(_)
             | Item::RedapServer(_) => None,
-=======
-            Item::AppId(_) | Item::TableId(_) | Item::DataSource(_) | Item::StoreId(_) => None,
->>>>>>> 99af8979
 
             Item::Container(container_id) => {
                 self.expand_all_contents_until(

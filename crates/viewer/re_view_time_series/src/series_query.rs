--- conflicted
+++ resolved
@@ -5,14 +5,9 @@
 use re_chunk_store::RangeQuery;
 use re_log_types::{EntityPath, TimeInt};
 use re_types::external::arrow::datatypes::DataType as ArrowDatatype;
-use re_types::{ComponentDescriptor, Loggable as _, RowId, components};
-<<<<<<< HEAD
+use re_types::{ComponentDescriptor, ComponentIdentifier, Loggable as _, RowId, components};
 use re_view::{ChunksWithComponent, HybridRangeResults, RangeResultsExt as _, clamped_or_nothing};
-use re_viewer_context::{QueryContext, TypedComponentFallbackProvider, auto_color_egui};
-=======
-use re_view::{ChunksWithDescriptor, HybridRangeResults, RangeResultsExt as _, clamped_or_nothing};
 use re_viewer_context::{QueryContext, auto_color_egui, typed_fallback_for};
->>>>>>> 1647cd94
 
 use crate::{PlotPoint, PlotSeriesKind};
 
@@ -39,14 +34,14 @@
     bootstrapped_results: &re_view::HybridLatestAtResults<'_>,
     results: &HybridRangeResults<'_>,
     num_series: usize,
-    visibility_descriptor: ComponentDescriptor,
+    visibility_component: ComponentIdentifier,
 ) -> Vec<bool> {
     bootstrapped_results
-        .iter_as(*query.timeline(), visibility_descriptor.component)
+        .iter_as(*query.timeline(), visibility_component)
         .slice::<bool>()
         .chain(
             results
-                .iter_as(*query.timeline(), visibility_descriptor.component)
+                .iter_as(*query.timeline(), visibility_component)
                 .slice::<bool>(),
         )
         .next()
@@ -245,7 +240,11 @@
     let mut series_names: Vec<String> = bootstrapped_results
         .get_optional_chunks(name_descriptor.component)
         .iter()
-        .chain(results.get_optional_chunks(name_descriptor.component).iter())
+        .chain(
+            results
+                .get_optional_chunks(name_descriptor.component)
+                .iter(),
+        )
         .find(|chunk| !chunk.is_empty())
         .and_then(|chunk| {
             chunk

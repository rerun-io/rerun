use std::sync::Arc;

use arrow::datatypes::Fields;
use datafusion::catalog::TableReference;
use datafusion::prelude::SessionContext;
use egui::{Frame, Id, Margin, RichText};
use egui_table::{CellInfo, HeaderCellInfo};
use nohash_hasher::IntMap;

use re_log_types::{EntryId, TimelineName};
use re_sorbet::{BatchType, ColumnDescriptorRef, SorbetSchema};
use re_ui::UiExt as _;
use re_ui::list_item::ItemButton;
use re_viewer_context::{AsyncRuntimeHandle, ViewerContext};

use crate::DisplayRecordBatch;
use crate::datafusion_adapter::DataFusionAdapter;
use crate::table_blueprint::{PartitionLinksSpec, SortBy, SortDirection, TableBlueprint};
use crate::table_utils::{
    CELL_MARGIN, ColumnConfig, TableConfig, apply_table_style_fixes, cell_ui, header_ui,
};

/// Keep track of the columns in a sorbet batch, indexed by id.
//TODO(ab): merge this into `TableConfig` when table config is no longer used elsewhere.
struct Columns<'a> {
    /// Column index and descriptor from id
    inner: IntMap<egui::Id, (usize, ColumnDescriptorRef<'a>)>,
}

impl<'a> Columns<'a> {
    fn from(sorbet_schema: &'a SorbetSchema) -> Self {
        let inner = sorbet_schema
            .columns
            .iter()
            .enumerate()
            .map(|(index, desc)| (egui::Id::new(desc), (index, desc.into())))
            .collect::<IntMap<_, _>>();

        Self { inner }
    }
}

impl Columns<'_> {
    fn index_from_id(&self, id: Option<egui::Id>) -> Option<usize> {
        id.and_then(|id| self.inner.get(&id).map(|(index, _)| *index))
    }

    fn index_and_descriptor_from_id(
        &self,
        id: Option<egui::Id>,
    ) -> Option<(usize, &ColumnDescriptorRef<'_>)> {
        id.and_then(|id| self.inner.get(&id).map(|(index, desc)| (*index, desc)))
    }
}

type ColumnNameFn<'a> = Option<Box<dyn Fn(&ColumnDescriptorRef<'_>) -> String + 'a>>;

type ColumnVisibilityFn<'a> = Option<Box<dyn Fn(&ColumnDescriptorRef<'_>) -> bool + 'a>>;

pub struct DataFusionTableWidget<'a> {
    session_ctx: Arc<SessionContext>,
    table_ref: TableReference,

    /// If provided, add a title UI on top of the table.
    //TODO(ab): for now, this is the only way to have the column visibility/order menu
    title: Option<String>,

    /// If provided and if `title` is set, add a button next to the title.
    title_button: Option<Box<dyn ItemButton + 'a>>,

    /// Closure used to determine the display name of the column.
    ///
<<<<<<< HEAD
    /// Defaults to using [`ColumnDescriptorRef::column_name`].
    column_renamer: ColumnRenamerFn<'a>,
=======
    /// Defaults to using [`ColumnDescriptorRef::name`].
    column_name_fn: ColumnNameFn<'a>,

    /// Closure used to determine the default visibility of the column
    default_column_visibility_fn: ColumnVisibilityFn<'a>,
>>>>>>> a3ddd268

    /// The blueprint used the first time the table is queried.
    initial_blueprint: TableBlueprint,
}

impl<'a> DataFusionTableWidget<'a> {
    /// Clears all caches related to this session context and table reference.
    pub fn clear_state(
        egui_ctx: &egui::Context,
        session_ctx: &SessionContext,
        table_ref: impl Into<TableReference>,
    ) {
        let id = id_from_session_context_and_table(session_ctx, &table_ref.into());

        TableConfig::clear_state(egui_ctx, id);
        DataFusionAdapter::clear_state(egui_ctx, id);
    }

    pub fn new(session_ctx: Arc<SessionContext>, table_ref: impl Into<TableReference>) -> Self {
        Self {
            session_ctx,
            table_ref: table_ref.into(),

            title: None,
            title_button: None,
            column_name_fn: None,
            default_column_visibility_fn: None,
            initial_blueprint: Default::default(),
        }
    }

    pub fn title(mut self, title: impl Into<String>) -> Self {
        self.title = Some(title.into());

        self
    }

    pub fn title_button(mut self, button: impl ItemButton + 'a) -> Self {
        self.title_button = Some(Box::new(button));

        self
    }

    pub fn column_name(
        mut self,
        column_name_fn: impl Fn(&ColumnDescriptorRef<'_>) -> String + 'a,
    ) -> Self {
        self.column_name_fn = Some(Box::new(column_name_fn));

        self
    }

    // TODO(ab): this should best be expressed as part of the `TableBlueprint`, but we need better
    // column selector first.
    pub fn default_column_visibility(
        mut self,
        column_visibility_fn: impl Fn(&ColumnDescriptorRef<'_>) -> bool + 'a,
    ) -> Self {
        self.default_column_visibility_fn = Some(Box::new(column_visibility_fn));

        self
    }

    pub fn generate_partition_links(
        mut self,
        column_name: impl Into<String>,
        partition_id_column_name: impl Into<String>,
        origin: re_uri::Origin,
        dataset_id: EntryId,
    ) -> Self {
        self.initial_blueprint.partition_links = Some(PartitionLinksSpec {
            column_name: column_name.into(),
            partition_id_column_name: partition_id_column_name.into(),
            origin,
            dataset_id,
        });

        self
    }

    pub fn show(
        self,
        viewer_ctx: &ViewerContext<'_>,
        runtime: &AsyncRuntimeHandle,
        ui: &mut egui::Ui,
    ) {
        let Self {
            session_ctx,
            table_ref,
            title,
            title_button,
            column_name_fn,
            default_column_visibility_fn,
            initial_blueprint,
        } = self;

        if !session_ctx
            .table_exist(table_ref.clone())
            .unwrap_or_default()
        {
            // Let's not be too intrusive here, as this can often happen temporarily while the table
            // providers are being registered to the session context after refreshing.
            ui.label(format!(
                "Loading table… (table `{}` not found in session context)",
                &table_ref
            ));
            return;
        }

        let id = id_from_session_context_and_table(&session_ctx, &table_ref);

        let table_state = DataFusionAdapter::get(
            runtime,
            ui,
            &session_ctx,
            table_ref.clone(),
            id,
            initial_blueprint,
        );

        let requested_sorbet_batches = table_state.requested_sorbet_batches.lock();

        let sorbet_batches = match (
            requested_sorbet_batches.try_as_ref(),
            &table_state.last_sorbet_batches,
        ) {
            (Some(Ok(dataframe)), _) => dataframe,

            (Some(Err(err)), _) => {
                let error = format!("Could not load table: {err}");
                drop(requested_sorbet_batches);

                ui.horizontal(|ui| {
                    ui.error_label(error);

                    if ui.small_icon_button(&re_ui::icons::RESET).clicked() {
                        // This will trigger a fresh query on the next frame.
                        Self::clear_state(ui.ctx(), &session_ctx, table_ref);
                    }
                });
                return;
            }

            (None, Some(last_dataframe)) => {
                // The new dataframe is still processing, but we have the previous one to display for now.
                //TODO(ab): add a progress indicator
                last_dataframe
            }

            (None, None) => {
                // still processing, nothing yet to show
                ui.label("Loading table…");
                return;
            }
        };

        let (fields, sorbet_schema) = {
            let Some(sorbet_batch) = sorbet_batches.first() else {
                ui.label(egui::RichText::new("This dataset is empty").italics());
                return;
            };

            (sorbet_batch.fields(), sorbet_batch.sorbet_schema())
        };

        let num_rows = sorbet_batches
            .iter()
            .map(|record_batch| record_batch.num_rows() as u64)
            .sum();

        let columns = Columns::from(sorbet_schema);

        let display_record_batches = sorbet_batches
            .iter()
            .map(|sorbet_batch| {
                DisplayRecordBatch::try_new(
                    sorbet_batch
                        .all_columns_ref()
                        .map(|(desc, array)| (desc, array.clone())),
                )
            })
            .collect::<Result<Vec<_>, _>>();

        let display_record_batches = match display_record_batches {
            Ok(display_record_batches) => display_record_batches,
            Err(err) => {
                //TODO(ab): better error handling?
                ui.error_label(err.to_string());
                return;
            }
        };

        let mut table_config = TableConfig::get_with_columns(
            ui.ctx(),
            id,
            sorbet_schema.columns.iter_ref().map(|c| {
                let name = if let Some(column_name_fn) = &column_name_fn {
                    column_name_fn(&c)
                } else {
                    c.column_name(BatchType::Dataframe)
                };

                let visible = if let Some(column_visibility_fn) = &default_column_visibility_fn {
                    column_visibility_fn(&c)
                } else {
                    true
                };

                ColumnConfig::new_with_visible(Id::new(c), name, visible)
            }),
        );

        if let Some(title) = title {
            title_ui(ui, &mut table_config, &title, title_button);
        }

        apply_table_style_fixes(ui.style_mut());

        let mut new_blueprint = table_state.blueprint().clone();

        let mut table_delegate = DataFusionTableDelegate {
            ctx: viewer_ctx,
            fields,
            display_record_batches: &display_record_batches,
            columns: &columns,
            column_name_fn: &column_name_fn,
            blueprint: table_state.blueprint(),
            new_blueprint: &mut new_blueprint,
            table_config,
        };

        egui_table::Table::new()
            .id_salt(id)
            .columns(
                table_delegate
                    .table_config
                    .visible_column_ids()
                    .map(|id| egui_table::Column::new(200.0).resizable(true).id(id))
                    .collect::<Vec<_>>(),
            )
            .headers(vec![egui_table::HeaderRow::new(
                re_ui::DesignTokens::table_header_height() + CELL_MARGIN.sum().y,
            )])
            .num_rows(num_rows)
            .show(ui, &mut table_delegate);

        table_delegate.table_config.store(ui.ctx());
        drop(requested_sorbet_batches);
        table_state.update_query(runtime, ui, new_blueprint);
    }
}

fn id_from_session_context_and_table(
    session_ctx: &SessionContext,
    table_ref: &TableReference,
) -> Id {
    egui::Id::new((session_ctx.session_id(), table_ref))
}

fn title_ui<'a>(
    ui: &mut egui::Ui,
    table_config: &mut TableConfig,
    title: &str,
    title_button: Option<Box<dyn ItemButton + 'a>>,
) {
    Frame::new()
        .inner_margin(Margin {
            top: 16,
            bottom: 12,
            left: 16,
            right: 16,
        })
        .show(ui, |ui| {
            egui::Sides::new().show(
                ui,
                |ui| {
                    ui.heading(RichText::new(title).strong());
                    if let Some(title_button) = title_button {
                        title_button.ui(ui);
                    }
                },
                |ui| {
                    table_config.button_ui(ui);
                },
            );
        });
}

struct DataFusionTableDelegate<'a> {
    ctx: &'a ViewerContext<'a>,
    fields: &'a Fields,
    display_record_batches: &'a Vec<DisplayRecordBatch>,
    columns: &'a Columns<'a>,
    column_name_fn: &'a ColumnNameFn<'a>,
    blueprint: &'a TableBlueprint,
    new_blueprint: &'a mut TableBlueprint,
    table_config: TableConfig,
}

impl egui_table::TableDelegate for DataFusionTableDelegate<'_> {
    fn header_cell_ui(&mut self, ui: &mut egui::Ui, cell: &HeaderCellInfo) {
        ui.set_truncate_style();

        let id = self.table_config.visible_column_ids().nth(cell.group_index);

        if let Some((index, desc)) = self.columns.index_and_descriptor_from_id(id) {
            let column_name = self.fields[index].name();
            let name = if let Some(renamer) = self.column_name_fn {
                renamer(desc)
            } else {
                desc.column_name(BatchType::Dataframe)
            };

            let current_sort_direction = self.blueprint.sort_by.as_ref().and_then(|sort_by| {
                (sort_by.column.as_str() == column_name).then_some(&sort_by.direction)
            });

            header_ui(ui, |ui| {
                egui::Sides::new().show(
                    ui,
                    |ui| {
                        ui.label(egui::RichText::new(name).strong().monospace());

                        if let Some(dir_icon) = current_sort_direction.map(SortDirection::icon) {
                            ui.add_space(-5.0);
                            ui.small_icon(
                                dir_icon,
                                Some(
                                    ui.design_tokens()
                                        .color(re_ui::ColorToken::blue(re_ui::Scale::S450)),
                                ),
                            );
                        }
                    },
                    |ui| {
                        egui::containers::menu::MenuButton::from_button(
                            ui.small_icon_button_widget(&re_ui::icons::MORE),
                        )
                        .ui(ui, |ui| {
                            for sort_direction in SortDirection::iter() {
                                let already_sorted =
                                    Some(&sort_direction) == current_sort_direction;

                                if ui
                                    .add_enabled_ui(!already_sorted, |ui| {
                                        sort_direction.menu_button(ui)
                                    })
                                    .inner
                                    .clicked()
                                {
                                    self.new_blueprint.sort_by = Some(SortBy {
                                        column: column_name.to_owned(),
                                        direction: sort_direction,
                                    });
                                    ui.close();
                                }
                            }
                        });
                    },
                );
            });
        }
    }

    fn cell_ui(&mut self, ui: &mut egui::Ui, cell: &CellInfo) {
        cell_ui(ui, |ui| {
            // find record batch
            let mut row_index = cell.row_nr as usize;

            ui.set_truncate_style();

            let id = self.table_config.visible_column_ids().nth(cell.col_nr);

            if let Some(col_idx) = self.columns.index_from_id(id) {
                //TODO(ab): make an utility for that
                for display_record_batch in self.display_record_batches {
                    let row_count = display_record_batch.num_rows();
                    if row_index < row_count {
                        // this is the one
                        let column = &display_record_batch.columns()[col_idx];

                        // TODO(#9029): it is _very_ unfortunate that we must provide a fake timeline, but
                        // avoiding doing so needs significant refactoring work.
                        column.data_ui(
                            self.ctx,
                            ui,
                            &re_viewer_context::external::re_chunk_store::LatestAtQuery::latest(
                                TimelineName::new("unknown"),
                            ),
                            row_index,
                            None,
                        );

                        break;
                    } else {
                        row_index -= row_count;
                    }
                }
            }
        });
    }

    fn default_row_height(&self) -> f32 {
        re_ui::DesignTokens::table_line_height() + CELL_MARGIN.sum().y
    }
}<|MERGE_RESOLUTION|>--- conflicted
+++ resolved
@@ -70,16 +70,11 @@
 
     /// Closure used to determine the display name of the column.
     ///
-<<<<<<< HEAD
     /// Defaults to using [`ColumnDescriptorRef::column_name`].
-    column_renamer: ColumnRenamerFn<'a>,
-=======
-    /// Defaults to using [`ColumnDescriptorRef::name`].
     column_name_fn: ColumnNameFn<'a>,
 
     /// Closure used to determine the default visibility of the column
     default_column_visibility_fn: ColumnVisibilityFn<'a>,
->>>>>>> a3ddd268
 
     /// The blueprint used the first time the table is queried.
     initial_blueprint: TableBlueprint,

--- conflicted
+++ resolved
@@ -392,26 +392,6 @@
                     |ui| {
                         egui::containers::menu::MenuButton::from_button(
                             ui.small_icon_button_widget(&re_ui::icons::MORE),
-<<<<<<< HEAD
-                            |ui| {
-                                for sort_direction in SortDirection::iter() {
-                                    let already_sorted =
-                                        Some(&sort_direction) == current_sort_direction;
-
-                                    if ui
-                                        .add_enabled_ui(!already_sorted, |ui| {
-                                            sort_direction.menu_button(ui)
-                                        })
-                                        .inner
-                                        .clicked()
-                                    {
-                                        self.new_blueprint.sort_by = Some(SortBy {
-                                            column: column_name.clone(),
-                                            direction: sort_direction,
-                                        });
-                                        ui.close_menu();
-                                    }
-=======
                         )
                         .ui(ui, |ui| {
                             for sort_direction in SortDirection::iter() {
@@ -430,7 +410,6 @@
                                         direction: sort_direction,
                                     });
                                     ui.close();
->>>>>>> cf33041b
                                 }
                             }
                         });

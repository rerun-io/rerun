--- conflicted
+++ resolved
@@ -1,13 +1,7 @@
 use egui::{Frame, Margin, TextFormat, TextStyle};
 
-<<<<<<< HEAD
-use re_ui::{
-    HasDesignTokens as _, SyntaxHighlighting, UiExt as _,
-    syntax_highlighting::SyntaxHighlightedBuilder,
-};
-=======
-use re_ui::{SyntaxHighlighting, UiExt as _, syntax_highlighting::SyntaxHighlightedBuilder};
->>>>>>> d3188dad
+use re_ui::{HasDesignTokens as _, SyntaxHighlighting, UiExt as _,
+    syntax_highlighting::SyntaxHighlightedBuilder};
 
 use crate::TableBlueprint;
 use crate::filters::{Filter, FilterOperation};
@@ -254,30 +248,6 @@
 }
 
 impl SyntaxHighlighting for FilterOperation {
-<<<<<<< HEAD
-    fn syntax_highlight_into(&self, builder: &mut SyntaxHighlightedBuilder) {
-        let monospace_with_color = |style: &egui::Style, color| TextFormat {
-            font_id: TextStyle::Monospace.resolve(style),
-            color: style.visuals.override_text_color.unwrap_or(color),
-            ..Default::default()
-        };
-
-        builder
-            .append_with_format_closure(self.operator_text(), move |style| {
-                monospace_with_color(style, style.tokens().table_filter_operator_text_color)
-            })
-            .append_body(" ");
-
-        let rhs_text = self.rhs_text();
-        builder.append_with_format_closure(
-            if rhs_text.is_empty() {
-                "…"
-            } else {
-                &rhs_text
-            },
-            move |style| monospace_with_color(style, style.tokens().table_filter_rhs_text_color),
-        );
-=======
     fn syntax_highlight_into(&self, builder: &mut SyntaxHighlightedBuilder<'_>) {
         builder.append_filter_operator(self.operator_text());
         builder.append(&" ");
@@ -287,7 +257,6 @@
 
             Self::BooleanEquals(query) => builder.append_primitive(&format!("{query}")),
         };
->>>>>>> d3188dad
     }
 }
 

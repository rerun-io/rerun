use std::mem;

use egui::{Atom, AtomLayout, Atoms, Frame, Margin, Sense};

use re_ui::{SyntaxHighlighting, UiExt as _, syntax_highlighting::SyntaxHighlightedBuilder};

use super::{ComparisonOperator, Filter, FilterOperation};
use crate::TableBlueprint;

/// Action to take based on the user interaction.
#[derive(Debug, Clone, Copy, Default, PartialEq, Eq)]
pub enum FilterUiAction {
    #[default]
    None,

    /// The user as closed the filter popup using enter or clicking outside. The updated filter
    /// state should be committed to the table blueprint.
    CommitStateToBlueprint,

    /// The user closed the filter popup using escape, so the edit should be cancelled by resetting
    /// the filter state from the table blueprint.
    CancelStateEdit,
}

impl FilterUiAction {
    fn merge(self, other: Self) -> Self {
        // We only consider the first non-noop action. There should never be more than one in a
        // frame anyway.
        match (self, other) {
            (Self::None, other) => other,
            (Self::CommitStateToBlueprint | Self::CancelStateEdit, _) => self,
        }
    }
}

/// Current state of the filter bar.
///
/// Since this is dynamically changed, e.g. as the user types a query, the content of [`Self`] can
/// differ from the content of [`TableBlueprint::filters`]. [`Self::filter_bar_ui`] returns a flag
/// to indicate when this content should be committed to the blueprint.
#[derive(Clone, Debug)]
pub struct FilterState {
    pub filters: Vec<Filter>,
    pub active_filter: Option<usize>,
}

impl FilterState {
    /// Restore the saved state, initializing it from the blueprint if needed.
    ///
    /// Call this at the beginning of the frame.
    pub fn load_or_init_from_blueprint(
        ctx: &egui::Context,
        persisted_id: egui::Id,
        table_blueprint: &TableBlueprint,
    ) -> Self {
        ctx.data_mut(|data| {
            data.get_temp_mut_or_insert_with(persisted_id, || Self {
                filters: table_blueprint.filters.clone(),
                active_filter: None,
            })
            .clone()
        })
    }

    /// Store the state to the temporary memory.
    ///
    /// Call this at the end of the frame.
    pub fn store(self, ctx: &egui::Context, persisted_id: egui::Id) {
        ctx.data_mut(|data| {
            data.insert_temp(persisted_id, self);
        });
    }

    /// Add a new filter to the filter bar.
    pub fn push_new_filter(&mut self, filter: Filter) {
        self.filters.push(filter);
        self.active_filter = Some(self.filters.len() - 1);
    }

    /// Display the filter bar UI.
    ///
    /// This handles committing and/or restoring the state from the blueprint.
    pub fn filter_bar_ui(&mut self, ui: &mut egui::Ui, table_blueprint: &mut TableBlueprint) {
        let action = self.filter_bar_ui_impl(ui);

        match action {
            FilterUiAction::None => {}

            FilterUiAction::CommitStateToBlueprint => {
                table_blueprint.filters = self.filters.clone();
            }

            FilterUiAction::CancelStateEdit => {
                self.filters = table_blueprint.filters.clone();
                self.active_filter = None;
            }
        }
    }

    #[must_use]
    fn filter_bar_ui_impl(&mut self, ui: &mut egui::Ui) -> FilterUiAction {
        if self.filters.is_empty() {
            return Default::default();
        }

        let mut should_commit = false;
        let mut action = FilterUiAction::None;

        Frame::new()
            .inner_margin(Margin {
                top: 16,
                bottom: 12,
                left: 16,
                right: 16,
            })
            .show(ui, |ui| {
                let active_index = self.active_filter.take();
                let mut remove_idx = None;

                ui.horizontal_wrapped(|ui| {
                    for (index, filter) in self.filters.iter_mut().enumerate() {
                        // egui uses this id to store the popup openness and size information,
                        // so we must invalidate if the filter at a given index changes its
                        // nature
                        let filter_id = ui.make_persistent_id(egui::Id::new(index).with(
                            match filter.operation {
                                FilterOperation::IntCompares { .. } => "int",
                                FilterOperation::FloatCompares { .. } => "float",
                                FilterOperation::StringContains(_) => "string",
                                FilterOperation::Boolean(_) => "bool",
                            },
                        ));

                        let result = filter.ui(ui, filter_id, Some(index) == active_index);

                        action = action.merge(result.filter_action);

                        if result.should_delete_filter {
                            remove_idx = Some(index);
                        }
                    }

                    if let Some(remove_idx) = remove_idx {
                        self.active_filter = None;
                        self.filters.remove(remove_idx);
                        should_commit = true;
                    }
                });
            });

        action
    }
}

/// Output of the `DisplayFilter::ui` method.
struct DisplayFilterUiResult {
    filter_action: FilterUiAction,
    should_delete_filter: bool,
}

impl Filter {
<<<<<<< HEAD
    /// Prepare the UI for this filter
    fn prepare_ui(&self, ui: &egui::Ui) -> FilterPreparedUi {
        let layout_job = SyntaxHighlightedBuilder::new()
            .with_body(&self.column_name)
            .with_keyword(" ")
            .with(&self.operation)
            .into_job(ui.style());

        let galley = ui.fonts_mut(|f| f.layout_job(layout_job));

        let frame = Frame::new()
            .inner_margin(Margin::symmetric(4, 4))
            .stroke(ui.tokens().table_filter_frame_stroke)
            .corner_radius(2.0);

        let desired_width = galley.size().x
            + ui.style().spacing.item_spacing.x
            + ui.tokens().small_icon_size.x
            + frame.total_margin().sum().x;

        FilterPreparedUi {
            frame,
            galley,
            desired_width,
        }
=======
    pub fn close_button_id() -> egui::Id {
        egui::Id::new("filter_close_button")
>>>>>>> 2ae00893
    }

    /// UI for a single filter.
    #[must_use]
    fn ui(
        &mut self,
        ui: &mut egui::Ui,
        filter_id: egui::Id,
        activate_filter: bool,
    ) -> DisplayFilterUiResult {
        let mut should_delete_filter = false;
        let mut action_due_to_filter_deletion = FilterUiAction::None;

        let mut atoms = Atoms::default();

        let layout_job = SyntaxHighlightedBuilder::new()
            .with_body_default(&self.column_name)
            .with_keyword(" ")
            .with(&self.operation)
            .into_job(ui.style());

        atoms.push_right(layout_job);

        atoms.push_right(Atom::custom(
            Self::close_button_id(),
            ui.tokens().small_icon_size,
        ));

        let frame = Frame::new()
            .inner_margin(Margin::symmetric(4, 4))
            .stroke(ui.tokens().table_filter_frame_stroke)
            .corner_radius(2.0);

        let atom_layout = AtomLayout::new(atoms).sense(Sense::click()).frame(frame);

        let atom_response = atom_layout.show(ui);

        if let Some(rect) = atom_response.rect(Self::close_button_id()) {
            // The default padding is (1.0, 0.0), making the button look weird
            let button_padding = mem::take(&mut ui.style_mut().spacing.button_padding);
            if ui
                .place(
                    rect,
                    ui.small_icon_button_widget(&re_ui::icons::CLOSE_SMALL, "Remove filter")
                        // Without small the button would grow to interact_size and be off-center
                        .small(),
                )
                .clicked()
            {
                should_delete_filter = true;
                action_due_to_filter_deletion = FilterUiAction::CommitStateToBlueprint;
            }
            ui.style_mut().spacing.button_padding = button_padding;
        }

        let response = atom_response.response;

        // Should the popup be open?
        //
        // Note: we currently manually handle the popup state to allow popup-in-popup UIs.
        //TODO(emilk/egui#7451): let egui handle that when popup-in-popup is supported.
        let mut popup_open: bool = ui.data(|data| data.get_temp(filter_id)).unwrap_or_default();
        let popup_was_closed = !popup_open;
        if activate_filter || response.clicked() {
            popup_open = true;
        }
        let any_popup_open = egui::Popup::is_any_open(ui.ctx());

        let popup = egui::Popup::menu(&response)
            .id(filter_id)
            .gap(3.0)
            .close_behavior(if any_popup_open {
                egui::PopupCloseBehavior::IgnoreClicks
            } else {
                egui::PopupCloseBehavior::CloseOnClickOutside
            })
            .open_bool(&mut popup_open);

        let popup_response = popup.show(|ui| {
            let action = self
                .operation
                .popup_ui(ui, self.column_name.as_ref(), popup_was_closed);

            // Ensure we close the popup if the popup ui decided on an action.
            if action != FilterUiAction::None {
                ui.close();
            }

            action
        });

        ui.data_mut(|data| data.insert_temp(filter_id, popup_open));

        // Handle the logic of committing or cancelling the filter edit. This can happen in three
        // ways:
        //
        // 1) A filter was deleted. This triggers a commit.
        // 2) The popup is closed by "normal" means (e.g. clicking outside, etc.). This triggers a
        //    commit, unless it happened with Esc, in which case we cancel the edit.
        // 3) The `FilterOperation::popup_ui` itself triggers a commit/cancel action (typically
        //    when interacting with a text field and detecting either Enter or Esc). When that
        //    happens, we close the popup and propagate the action.

        let (action_due_to_closed_popup, action_from_popup_ui) = popup_response
            .map(|inner_response| {
                let action_due_to_closed_popup = if inner_response.response.should_close() {
                    if ui.input(|i| i.key_pressed(egui::Key::Escape)) {
                        FilterUiAction::CancelStateEdit
                    } else {
                        FilterUiAction::CommitStateToBlueprint
                    }
                } else {
                    FilterUiAction::None
                };

                (action_due_to_closed_popup, inner_response.inner)
            })
            .unwrap_or_default();

        let filter_action = action_due_to_filter_deletion
            .merge(action_due_to_closed_popup)
            .merge(action_from_popup_ui);

        DisplayFilterUiResult {
            filter_action,
            should_delete_filter,
        }
    }
}

impl SyntaxHighlighting for FilterOperation {
    fn syntax_highlight_into(&self, builder: &mut SyntaxHighlightedBuilder) {
        builder.append_keyword(&self.operator_text());
        builder.append_keyword(" ");

        match self {
            Self::IntCompares { value, operator: _ } => {
                if let Some(value) = value {
                    builder.append_primitive(&re_format::format_int(*value));
                } else {
                    builder.append_primitive("…");
                }
            }

            Self::FloatCompares { value, operator: _ } => {
                if let Some(value) = value {
                    builder.append_primitive(&re_format::format_f64(*value));
                } else {
                    builder.append_primitive("…");
                }
            }

            Self::StringContains(query) => {
                builder.append_string_value(query);
            }

            Self::Boolean(boolean_filter) => {
                builder.append_primitive(&boolean_filter.operand_text());
            }
        }
    }
}

fn numerical_comparison_operator_ui(
    ui: &mut egui::Ui,
    column_name: &str,
    operator_text: &str,
    op: &mut ComparisonOperator,
) {
    ui.horizontal(|ui| {
        ui.label(SyntaxHighlightedBuilder::body_default(column_name).into_widget_text(ui.style()));

        egui::ComboBox::new("comp_op", "")
            .selected_text(
                SyntaxHighlightedBuilder::keyword(operator_text).into_widget_text(ui.style()),
            )
            .show_ui(ui, |ui| {
                for possible_op in crate::filters::ComparisonOperator::ALL {
                    if ui
                        .button(
                            SyntaxHighlightedBuilder::keyword(&possible_op.to_string())
                                .into_widget_text(ui.style()),
                        )
                        .clicked()
                    {
                        *op = *possible_op;
                    }
                }
            });
    });
}

pub fn basic_operation_ui(ui: &mut egui::Ui, column_name: &str, operator_text: &str) {
    ui.label(
        SyntaxHighlightedBuilder::body_default(column_name)
            .with_keyword(" ")
            .with_keyword(operator_text)
            .into_widget_text(ui.style()),
    );
}

impl FilterOperation {
    /// Returns true if the filter must be committed.
    fn popup_ui(
        &mut self,
        ui: &mut egui::Ui,
        column_name: &str,
        popup_just_opened: bool,
    ) -> FilterUiAction {
        let mut action = FilterUiAction::None;

        let mut process_text_edit_response = |ui: &egui::Ui, response: &egui::Response| {
            if popup_just_opened {
                response.request_focus();
            }

            if response.lost_focus() {
                action = ui.input(|i| {
                    if i.key_pressed(egui::Key::Enter) {
                        FilterUiAction::CommitStateToBlueprint
                    } else if i.key_pressed(egui::Key::Escape) {
                        FilterUiAction::CancelStateEdit
                    } else {
                        FilterUiAction::None
                    }
                });
            }
        };

        let operator_text = self.operator_text();

        // Reduce the default width unnecessarily expands the popup width (queries as usually vers
        // small).
        ui.spacing_mut().text_edit_width = 150.0;

        // TODO(ab): this is getting unwieldy. All arms should have an independent inner struct,
        // which all handle their own UI.
        match self {
            Self::IntCompares { operator, value } => {
                numerical_comparison_operator_ui(ui, column_name, &operator_text, operator);

                let mut value_str = value.map(|v| v.to_string()).unwrap_or_default();
                let response = ui.text_edit_singleline(&mut value_str);
                if response.changed() {
                    if value_str.is_empty() {
                        *value = None;
                    } else if let Ok(parsed) = value_str.parse() {
                        *value = Some(parsed);
                    }
                }

                process_text_edit_response(ui, &response);
            }

            Self::FloatCompares { operator, value } => {
                numerical_comparison_operator_ui(ui, column_name, &operator_text, operator);

                let mut value_str = value.map(|v| v.to_string()).unwrap_or_default();
                let response = ui.text_edit_singleline(&mut value_str);
                if response.changed() {
                    if value_str.is_empty() {
                        *value = None;
                    } else if let Ok(parsed) = value_str.parse() {
                        *value = Some(parsed);
                    }
                }

                process_text_edit_response(ui, &response);
            }

            Self::StringContains(query) => {
                basic_operation_ui(ui, column_name, &operator_text);

                let response = ui.text_edit_singleline(query);

                process_text_edit_response(ui, &response);
            }

            Self::Boolean(boolean_filter) => {
                boolean_filter.popup_ui(ui, column_name, &mut action);
            }
        }

        action
    }

    /// Display text of the operator.
    fn operator_text(&self) -> String {
        match self {
            Self::IntCompares { operator, .. } | Self::FloatCompares { operator, .. } => {
                operator.to_string()
            }
            Self::StringContains(_) => "contains".to_owned(),
            Self::Boolean(_) => "is".to_owned(),
        }
    }
}

#[cfg(test)]
mod tests {
    use super::*;
    use crate::filters::BooleanFilter;

    fn test_cases() -> Vec<(FilterOperation, &'static str)> {
        // Let's remember to update this test when adding new filter operations.
        #[cfg(debug_assertions)]
        let _: () = {
            use FilterOperation::*;
            let _op = StringContains(String::new());
            match _op {
                IntCompares { .. } | FloatCompares { .. } | StringContains(_) | Boolean(_) => {}
            }
        };

        [
            (
                FilterOperation::IntCompares {
                    operator: ComparisonOperator::Eq,
                    value: Some(100),
                },
                "int_compare",
            ),
            (
                FilterOperation::IntCompares {
                    operator: ComparisonOperator::Eq,
                    value: None,
                },
                "int_compare_none",
            ),
            (
                FilterOperation::FloatCompares {
                    operator: ComparisonOperator::Ge,
                    value: Some(10.5),
                },
                "float_compares",
            ),
            (
                FilterOperation::FloatCompares {
                    operator: ComparisonOperator::Ge,
                    value: None,
                },
                "float_compares_none",
            ),
            (
                FilterOperation::StringContains("query".to_owned()),
                "string_contains",
            ),
            (
                FilterOperation::StringContains(String::new()),
                "string_contains_empty",
            ),
            (
                FilterOperation::Boolean(BooleanFilter::NonNullable(true)),
                "boolean_equals_true",
            ),
            (
                FilterOperation::Boolean(BooleanFilter::NonNullable(false)),
                "boolean_equals_false",
            ),
            (
                FilterOperation::Boolean(BooleanFilter::Nullable(Some(true))),
                "nullable_boolean_equals_true",
            ),
            (
                FilterOperation::Boolean(BooleanFilter::Nullable(Some(false))),
                "nullable_boolean_equals_false",
            ),
            (
                FilterOperation::Boolean(BooleanFilter::Nullable(None)),
                "nullable_boolean_equals_null",
            ),
        ]
        .into_iter()
        .collect()
    }

    #[test]
    fn test_filter_ui() {
        for (filter_op, test_name) in test_cases() {
            let mut harness = egui_kittest::Harness::builder()
                .with_size(egui::Vec2::new(500.0, 80.0))
                .build_ui(|ui| {
                    re_ui::apply_style_and_install_loaders(ui.ctx());

                    let mut filter_state = FilterState {
                        filters: vec![Filter::new("column:name".to_owned(), filter_op.clone())],
                        active_filter: None,
                    };

                    let _res = filter_state.filter_bar_ui_impl(ui);
                });

            harness.run();

            harness.snapshot(format!("filter_ui_{test_name}"));
        }
    }

    #[test]
    fn test_popup_ui() {
        for (mut filter_op, test_name) in test_cases() {
            let mut harness = egui_kittest::Harness::builder()
                .with_size(egui::Vec2::new(700.0, 500.0))
                .build_ui(|ui| {
                    re_ui::apply_style_and_install_loaders(ui.ctx());

                    let _res = filter_op.popup_ui(ui, "column:name", true);
                });

            harness.run();

            harness.snapshot(format!("popup_ui_{test_name}"));
        }
    }

    #[test]
    fn test_filter_wrapping() {
        let filters = vec![
            Filter::new(
                "some:column:name",
                FilterOperation::StringContains("some query string".to_owned()),
            ),
            Filter::new(
                "other:column:name",
                FilterOperation::StringContains("hello".to_owned()),
            ),
            Filter::new(
                "short:name",
                FilterOperation::StringContains("world".to_owned()),
            ),
            Filter::new(
                "looooog:name",
                FilterOperation::StringContains("some more querying text here".to_owned()),
            ),
            Filter::new(
                "world",
                FilterOperation::StringContains(":wave:".to_owned()),
            ),
        ];

        let mut filters = FilterState {
            filters,
            active_filter: None,
        };

        let mut harness = egui_kittest::Harness::builder()
            .with_size(egui::Vec2::new(700.0, 500.0))
            .build_ui(|ui| {
                re_ui::apply_style_and_install_loaders(ui.ctx());

                filters.filter_bar_ui(ui, &mut TableBlueprint::default());
            });

        harness.run();

        harness.snapshot("filter_wrapping");
    }
}<|MERGE_RESOLUTION|>--- conflicted
+++ resolved
@@ -159,36 +159,8 @@
 }
 
 impl Filter {
-<<<<<<< HEAD
-    /// Prepare the UI for this filter
-    fn prepare_ui(&self, ui: &egui::Ui) -> FilterPreparedUi {
-        let layout_job = SyntaxHighlightedBuilder::new()
-            .with_body(&self.column_name)
-            .with_keyword(" ")
-            .with(&self.operation)
-            .into_job(ui.style());
-
-        let galley = ui.fonts_mut(|f| f.layout_job(layout_job));
-
-        let frame = Frame::new()
-            .inner_margin(Margin::symmetric(4, 4))
-            .stroke(ui.tokens().table_filter_frame_stroke)
-            .corner_radius(2.0);
-
-        let desired_width = galley.size().x
-            + ui.style().spacing.item_spacing.x
-            + ui.tokens().small_icon_size.x
-            + frame.total_margin().sum().x;
-
-        FilterPreparedUi {
-            frame,
-            galley,
-            desired_width,
-        }
-=======
     pub fn close_button_id() -> egui::Id {
         egui::Id::new("filter_close_button")
->>>>>>> 2ae00893
     }
 
     /// UI for a single filter.

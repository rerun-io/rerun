--- conflicted
+++ resolved
@@ -28,11 +28,7 @@
 use crate::{
     graph::Graph,
     layout::{ForceLayoutParams, LayoutRequest},
-<<<<<<< HEAD
-    ui::{draw_graph, view_property_force_ui, GraphViewState},
-=======
-    ui::{draw_debug, draw_graph, view_property_force_ui, GraphViewState, LevelOfDetail},
->>>>>>> a7acf152
+    ui::{draw_graph, view_property_force_ui, GraphViewState, LevelOfDetail},
     visualizers::{merge, EdgesVisualizer, NodeVisualizer},
 };
 

// TODO(#7298): decode on native

#![allow(dead_code, unused_variables, clippy::unnecessary_wraps)]

use std::sync::Arc;

use crate::{
    resource_managers::GpuTexture2D,
<<<<<<< HEAD
    video::{DecodeHardwareAcceleration, DecodingError, VideoFrameTexture},
=======
    video::{DecodingError, FrameDecodingResult},
    RenderContext,
>>>>>>> 60ce5dca
};
use crate::{video::FrameDecodingResult, RenderContext};

// TODO(#7298): remove `allow` once we have native video decoding
#[allow(unused_imports)]
use super::latest_at_idx;

<<<<<<< HEAD
use parking_lot::Mutex;
use re_video::{Frame, Time};

use super::alloc_video_frame_texture;

/// Native AV1 decoder
pub struct VideoDecoder {
=======
use super::{alloc_video_frame_texture, VideoDecoder};

/// A [`VideoDecoder`] that always fails.
pub struct NoNativeVideoDecoder {
>>>>>>> 60ce5dca
    data: Arc<re_video::VideoData>,
    queue: Arc<wgpu::Queue>,
    texture: GpuTexture2D,
    zeroed_texture: GpuTexture2D,
    decoder: re_video::av1::Decoder,

    frames: Arc<Mutex<Vec<Frame>>>,
    last_used_frame_timestamp: Time,
    current_segment_idx: usize,
    current_sample_idx: usize,
}

impl NoNativeVideoDecoder {
    pub fn new(
        render_context: &RenderContext,
        data: Arc<re_video::VideoData>,
    ) -> Result<Self, DecodingError> {
        re_tracing::profile_function!();

        re_log::debug!("Initializing native video decoder…");
        let frames = Arc::new(Mutex::new(Vec::new()));

        // TODO: check that data is av1, and return error elsewise
        // TEMP: assuming `av1`, because `re_video` demuxer will panic if it's not
        let decoder = re_video::av1::Decoder::new({
            let frames = frames.clone();
            move |frame: re_video::Frame| {
                re_log::debug!("Decoded frame at {:?}", frame.timestamp);
                frames.lock().push(frame);
            }
        });

        let queue = render_context.queue.clone();

        let texture = super::alloc_video_frame_texture(
            &render_context.device,
            &render_context.gpu_resources.textures,
            data.config.coded_width as u32,
            data.config.coded_height as u32,
        );
        let zeroed_texture = alloc_video_frame_texture(
            &render_context.device,
            &render_context.gpu_resources.textures,
            data.config.coded_width as u32,
            data.config.coded_height as u32,
        );

        Ok(Self {
            data,
            queue,
            texture,
            zeroed_texture,
            decoder,

            frames,
            last_used_frame_timestamp: Time::MAX,
            current_segment_idx: usize::MAX,
            current_sample_idx: usize::MAX,
        })
    }
}

<<<<<<< HEAD
    pub fn duration_ms(&self) -> f64 {
        self.data.duration_sec()
    }

    pub fn width(&self) -> u32 {
        self.data.config.coded_width as u32
    }

    pub fn height(&self) -> u32 {
        self.data.config.coded_height as u32
    }

    pub fn frame_at(
=======
impl VideoDecoder for NoNativeVideoDecoder {
    #[allow(clippy::unused_self)]
    fn frame_at(
>>>>>>> 60ce5dca
        &mut self,
        render_ctx: &RenderContext,
        presentation_timestamp_s: f64,
    ) -> FrameDecodingResult {
        re_tracing::profile_function!();

        if presentation_timestamp_s < 0.0 {
            return Err(DecodingError::NegativeTimestamp);
        }
        let presentation_timestamp = Time::from_secs(presentation_timestamp_s, self.data.timescale);

        let Some(requested_segment_idx) = latest_at_idx(
            &self.data.segments,
            |segment| segment.start,
            &presentation_timestamp,
        ) else {
            return Err(DecodingError::EmptyVideo);
        };

        let Some(requested_sample_idx) = latest_at_idx(
            &self.data.samples,
            |sample| sample.decode_timestamp,
            &presentation_timestamp,
        ) else {
            return Err(DecodingError::EmptyVideo);
        };

        // Enqueue segments as needed. We maintain a buffer of 2 segments, so we can
        // always smoothly transition to the next segment.
        // We can always start decoding from any segment, because segments always begin
        // with a keyframe.
        // Backward seeks or seeks across many segments trigger a reset of the decoder,
        // because decoding all the samples between the previous sample and the requested
        // one would mean decoding and immediately discarding more frames than we otherwise
        // need to.
        if requested_segment_idx != self.current_segment_idx {
            let segment_distance =
                requested_segment_idx as isize - self.current_segment_idx as isize;
            if segment_distance == 1 {
                // forward seek to next segment - queue up the one _after_ requested
                self.enqueue_segment(requested_segment_idx + 1)?;
            } else {
                // forward seek by N>1 OR backward seek across segments - reset
                self.reset();
                self.enqueue_segment(requested_segment_idx)?;
                self.enqueue_segment(requested_segment_idx + 1)?;
            }
        } else if requested_sample_idx != self.current_sample_idx {
            // special case: handle seeking backwards within a single segment
            // this is super inefficient, but it's the only way to handle it
            // while maintaining a buffer of 2 segments
            let sample_distance = requested_sample_idx as isize - self.current_sample_idx as isize;
            if sample_distance < 0 {
                self.reset();
                self.enqueue_segment(requested_segment_idx)?;
                self.enqueue_segment(requested_segment_idx + 1)?;
            }
        }

        self.current_segment_idx = requested_segment_idx;
        self.current_sample_idx = requested_sample_idx;

        let mut frames = self.frames.lock();

        if !frames.is_empty() {
            re_log::debug_once!(
                "Looking for frame timestamp {presentation_timestamp:?} among frames {:?} - {:?}",
                frames.first().unwrap().timestamp,
                frames.last().unwrap().timestamp
            );
        }

        let Some(frame_idx) =
            latest_at_idx(&frames, |frame| frame.timestamp, &presentation_timestamp)
        else {
            // No buffered frames - texture will be blank.

            // Don't return a zeroed texture, because we may just be behind on decoding
            // and showing an old frame is better than showing a blank frame,
            // because it causes "black flashes" to appear
            return Ok(VideoFrameTexture::Pending(self.texture.clone()));
        };

        // drain up-to (but not including) the frame idx, clearing out any frames
        // before it. this lets the video decoder output more frames.
        drop(frames.drain(0..frame_idx));

        // after draining all old frames, the next frame will be at index 0
        let frame_idx = 0;
        let frame = &frames[frame_idx];

        // This handles the case when we have a buffered frame that's older than the requested timestamp.
        // We don't want to show this frame to the user, because it's not actually the one they requested,
        // so instead return the last decoded frame.
        if presentation_timestamp - frame.timestamp > frame.duration {
            return Ok(VideoFrameTexture::Pending(self.texture.clone()));
        }

        if self.last_used_frame_timestamp != frame.timestamp {
            self.last_used_frame_timestamp = frame.timestamp;
            copy_video_frame_to_texture(&self.queue, frame, &self.texture.texture)?;
        }

        Ok(VideoFrameTexture::Ready(self.texture.clone()))
    }

    /// Enqueue all samples in the given segment.
    ///
    /// Does nothing if the index is out of bounds.
    fn enqueue_segment(&self, segment_idx: usize) -> Result<(), DecodingError> {
        let Some(segment) = self.data.segments.get(segment_idx) else {
            return Ok(());
        };

        let samples = &self.data.samples[segment.range()];

        // The first sample in a segment is always a key frame:
        self.enqueue_sample(&samples[0], true)?;
        for sample in &samples[1..] {
            self.enqueue_sample(sample, false)?;
        }

        Ok(())
    }

    /// Enqueue the given sample.
    fn enqueue_sample(&self, sample: &re_video::Sample, is_key: bool) -> Result<(), DecodingError> {
        let byte_offset = sample.byte_offset as usize;
        let byte_length = sample.byte_length as usize;

        if self.data.data.len() < byte_offset + byte_length {
            return Err(DecodingError::BadData);
        }

        let data = &self.data.data[byte_offset..byte_offset + byte_length];

        let chunk = re_video::Chunk {
            data: data.to_vec(),
            timestamp: sample.decode_timestamp,
            duration: sample.duration,
        };

        self.decoder.decode(chunk);

        Ok(())
    }

    /// Reset the video decoder and discard all frames.
    fn reset(&mut self) {
        self.decoder.reset();

        let mut frames = self.frames.lock();
        drop(frames.drain(..));
    }
}

fn copy_video_frame_to_texture(
    queue: &wgpu::Queue,
    frame: &Frame,
    texture: &wgpu::Texture,
) -> Result<(), DecodingError> {
    let size = wgpu::Extent3d {
        width: frame.width,
        height: frame.height,
        depth_or_array_layers: 1,
    };

    let format = match frame.format {
        re_video::PixelFormat::Rgba8Unorm => wgpu::TextureFormat::Rgba8Unorm,
    };

    let width_blocks = frame.width / format.block_dimensions().0;
    let block_size = format
        .block_copy_size(Some(wgpu::TextureAspect::All))
        .unwrap(); // TODO
    let bytes_per_row_unaligned = width_blocks * block_size;

    re_tracing::profile_scope!("write_texture");
    queue.write_texture(
        wgpu::ImageCopyTexture {
            texture,
            mip_level: 0,
            origin: wgpu::Origin3d::ZERO,
            aspect: wgpu::TextureAspect::All,
        },
        &frame.data,
        wgpu::ImageDataLayout {
            offset: 0,
            bytes_per_row: Some(bytes_per_row_unaligned),
            rows_per_image: None,
        },
        size,
    );

    Ok(())
}<|MERGE_RESOLUTION|>--- conflicted
+++ resolved
@@ -6,33 +6,21 @@
 
 use crate::{
     resource_managers::GpuTexture2D,
-<<<<<<< HEAD
-    video::{DecodeHardwareAcceleration, DecodingError, VideoFrameTexture},
-=======
-    video::{DecodingError, FrameDecodingResult},
+    video::{DecodingError, FrameDecodingResult, VideoFrameTexture},
     RenderContext,
->>>>>>> 60ce5dca
 };
-use crate::{video::FrameDecodingResult, RenderContext};
 
 // TODO(#7298): remove `allow` once we have native video decoding
 #[allow(unused_imports)]
 use super::latest_at_idx;
 
-<<<<<<< HEAD
 use parking_lot::Mutex;
 use re_video::{Frame, Time};
 
-use super::alloc_video_frame_texture;
+use super::{alloc_video_frame_texture, VideoDecoder};
 
 /// Native AV1 decoder
-pub struct VideoDecoder {
-=======
-use super::{alloc_video_frame_texture, VideoDecoder};
-
-/// A [`VideoDecoder`] that always fails.
-pub struct NoNativeVideoDecoder {
->>>>>>> 60ce5dca
+pub struct Av1VideoDecoder {
     data: Arc<re_video::VideoData>,
     queue: Arc<wgpu::Queue>,
     texture: GpuTexture2D,
@@ -45,75 +33,8 @@
     current_sample_idx: usize,
 }
 
-impl NoNativeVideoDecoder {
-    pub fn new(
-        render_context: &RenderContext,
-        data: Arc<re_video::VideoData>,
-    ) -> Result<Self, DecodingError> {
-        re_tracing::profile_function!();
-
-        re_log::debug!("Initializing native video decoder…");
-        let frames = Arc::new(Mutex::new(Vec::new()));
-
-        // TODO: check that data is av1, and return error elsewise
-        // TEMP: assuming `av1`, because `re_video` demuxer will panic if it's not
-        let decoder = re_video::av1::Decoder::new({
-            let frames = frames.clone();
-            move |frame: re_video::Frame| {
-                re_log::debug!("Decoded frame at {:?}", frame.timestamp);
-                frames.lock().push(frame);
-            }
-        });
-
-        let queue = render_context.queue.clone();
-
-        let texture = super::alloc_video_frame_texture(
-            &render_context.device,
-            &render_context.gpu_resources.textures,
-            data.config.coded_width as u32,
-            data.config.coded_height as u32,
-        );
-        let zeroed_texture = alloc_video_frame_texture(
-            &render_context.device,
-            &render_context.gpu_resources.textures,
-            data.config.coded_width as u32,
-            data.config.coded_height as u32,
-        );
-
-        Ok(Self {
-            data,
-            queue,
-            texture,
-            zeroed_texture,
-            decoder,
-
-            frames,
-            last_used_frame_timestamp: Time::MAX,
-            current_segment_idx: usize::MAX,
-            current_sample_idx: usize::MAX,
-        })
-    }
-}
-
-<<<<<<< HEAD
-    pub fn duration_ms(&self) -> f64 {
-        self.data.duration_sec()
-    }
-
-    pub fn width(&self) -> u32 {
-        self.data.config.coded_width as u32
-    }
-
-    pub fn height(&self) -> u32 {
-        self.data.config.coded_height as u32
-    }
-
-    pub fn frame_at(
-=======
-impl VideoDecoder for NoNativeVideoDecoder {
-    #[allow(clippy::unused_self)]
+impl VideoDecoder for Av1VideoDecoder {
     fn frame_at(
->>>>>>> 60ce5dca
         &mut self,
         render_ctx: &RenderContext,
         presentation_timestamp_s: f64,
@@ -219,6 +140,68 @@
 
         Ok(VideoFrameTexture::Ready(self.texture.clone()))
     }
+}
+
+impl Av1VideoDecoder {
+    pub fn new(
+        render_context: &RenderContext,
+        data: Arc<re_video::VideoData>,
+    ) -> Result<Self, DecodingError> {
+        re_tracing::profile_function!();
+
+        re_log::debug!("Initializing native video decoder…");
+        let frames = Arc::new(Mutex::new(Vec::new()));
+
+        // TODO: check that data is av1, and return error elsewise
+        // TEMP: assuming `av1`, because `re_video` demuxer will panic if it's not
+        let decoder = re_video::av1::Decoder::new({
+            let frames = frames.clone();
+            move |frame: re_video::Frame| {
+                re_log::debug!("Decoded frame at {:?}", frame.timestamp);
+                frames.lock().push(frame);
+            }
+        });
+
+        let queue = render_context.queue.clone();
+
+        let texture = super::alloc_video_frame_texture(
+            &render_context.device,
+            &render_context.gpu_resources.textures,
+            data.config.coded_width as u32,
+            data.config.coded_height as u32,
+        );
+        let zeroed_texture = alloc_video_frame_texture(
+            &render_context.device,
+            &render_context.gpu_resources.textures,
+            data.config.coded_width as u32,
+            data.config.coded_height as u32,
+        );
+
+        Ok(Self {
+            data,
+            queue,
+            texture,
+            zeroed_texture,
+            decoder,
+
+            frames,
+            last_used_frame_timestamp: Time::MAX,
+            current_segment_idx: usize::MAX,
+            current_sample_idx: usize::MAX,
+        })
+    }
+
+    pub fn duration_ms(&self) -> f64 {
+        self.data.duration_sec()
+    }
+
+    pub fn width(&self) -> u32 {
+        self.data.config.coded_width as u32
+    }
+
+    pub fn height(&self) -> u32 {
+        self.data.config.coded_height as u32
+    }
 
     /// Enqueue all samples in the given segment.
     ///

--- conflicted
+++ resolved
@@ -9,49 +9,6 @@
     DebugLabel, RenderContext, Texture2DBufferInfo,
 };
 
-<<<<<<< HEAD
-/// Type of color primaries a given image is in.
-///
-/// This applies both to YUV and RGB formats, but if not specified otherwise
-/// we assume BT.709 primaries for all RGB(A) 8bits per channel content (details below on [`ColorPrimaries::Bt709`]).
-/// Since with YUV content the color space is often less clear, we always explicitly
-/// specify it.
-///
-/// Ffmpeg's documentation has a short & good overview of the relationship of YUV & color primaries:
-/// <https://trac.ffmpeg.org/wiki/colorspace#WhatiscolorspaceWhyshouldwecare/>
-///
-/// Values need to be kept in sync with `yuv_converter.wgsl`
-#[derive(Clone, Copy, Debug)]
-pub enum ColorPrimaries {
-    /// BT.601 (aka. SDTV, aka. Rec.601)
-    ///
-    /// Wiki: <https://en.wikipedia.org/wiki/YCbCr#ITU-R_BT.601_conversion/>
-    Bt601 = 0,
-
-    /// BT.709 (aka. HDTV, aka. Rec.709)
-    ///
-    /// Wiki: <https://en.wikipedia.org/wiki/YCbCr#ITU-R_BT.709_conversion/>
-    ///
-    /// These are the same primaries we usually assume and use for all our rendering
-    /// since they are the same primaries used by sRGB.
-    /// <https://en.wikipedia.org/wiki/Rec._709#Relationship_to_sRGB/>
-    /// The OETF/EOTF function (<https://en.wikipedia.org/wiki/Transfer_functions_in_imaging>) is different,
-    /// but for all other purposes they are the same.
-    /// (The only reason for us to convert to optical units ("linear" instead of "gamma") is for
-    /// lighting & tonemapping where we typically start out with an sRGB image!)
-    Bt709 = 1,
-    //
-    // Not yet supported. These vary a lot more from the other two!
-    //
-    // /// BT.2020 (aka. PQ, aka. Rec.2020)
-    // ///
-    // /// Wiki: <https://en.wikipedia.org/wiki/YCbCr#ITU-R_BT.2020_conversion/>
-    // BT2020_ConstantLuminance,
-    // BT2020_NonConstantLuminance,
-}
-
-=======
->>>>>>> e8451740
 /// Image data format that can be converted to a wgpu texture.
 // TODO(andreas): Right now this combines both color space and pixel format. Consider separating them similar to how we do on user facing APIs.
 #[allow(non_camel_case_types)]

use std::sync::Arc;

use re_log_types::EntityPath;
<<<<<<< HEAD
use re_log_types::hash::Hash64;
use re_types::components::{Blob, MediaType, VideoTimestamp};
=======
use re_types::{
    components::{Blob, MediaType, VideoTimestamp},
    ComponentDescriptor, RowId,
};
>>>>>>> 464980b6
use re_ui::{
    UiExt as _,
    list_item::{self, PropertyContent},
};
use re_viewer_context::{StoredBlobCacheKey, UiLayout, ViewerContext};

use crate::{
    EntityDataUi,
    image::image_preview_ui,
    video::{show_decoded_frame_info, video_result_ui},
};

impl EntityDataUi for Blob {
    fn entity_data_ui(
        &self,
        ctx: &ViewerContext<'_>,
        ui: &mut egui::Ui,
        ui_layout: UiLayout,
        entity_path: &EntityPath,
        component_descriptor: &ComponentDescriptor,
        row_id: Option<RowId>,
        query: &re_chunk_store::LatestAtQuery,
        _db: &re_entity_db::EntityDb,
    ) {
        let compact_size_string = re_format::format_bytes(self.len() as _);

        // We show the actual mime of the blob here instead of doing
        // a side-lookup of the sibling `MediaType` component.
        // This is part of "showing the data as it is".
        // If the user clicked on the blob, is because they want to see info about the blob,
        // not about a sibling component.
        // This can also help a user debug if they log the contents of `.png` file with a `image/jpeg` `MediaType`.
        let media_type = MediaType::guess_from_data(self);

        if ui_layout.is_single_line() {
            ui.horizontal(|ui| {
                blob_preview_and_save_ui(
                    ctx,
                    ui,
                    ui_layout,
                    query,
                    entity_path,
                    component_descriptor,
                    row_id,
                    self,
                    media_type.as_ref(),
                    None,
                );

                ui.label(compact_size_string);

                if let Some(media_type) = &media_type {
                    ui.label(media_type.to_string())
                        .on_hover_text("Media type (MIME) based on magic header bytes");
                }
            });
        } else {
            let all_digits_size_string = format!("{} B", re_format::format_uint(self.len()));
            let size_string = if self.len() < 1024 {
                all_digits_size_string
            } else {
                format!("{all_digits_size_string} ({compact_size_string})")
            };

            re_ui::list_item::list_item_scope(ui, "blob_info", |ui| {
                ui.list_item_flat_noninteractive(
                    PropertyContent::new("Size").value_text(size_string),
                );

                if let Some(media_type) = &media_type {
                    ui.list_item_flat_noninteractive(
                        PropertyContent::new("Media type").value_text(media_type.as_str()),
                    )
                    .on_hover_text("Media type (MIME) based on magic header bytes");
                } else {
                    ui.list_item_flat_noninteractive(
                        PropertyContent::new("Media type").value_text("?"),
                    )
                    .on_hover_text("Failed to detect media type (Mime) from magic header bytes");
                }

                blob_preview_and_save_ui(
                    ctx,
                    ui,
                    ui_layout,
                    query,
                    entity_path,
                    component_descriptor,
                    row_id,
                    self,
                    media_type.as_ref(),
                    None,
                );
            });
        }
    }
}

#[allow(clippy::too_many_arguments)]
pub fn blob_preview_and_save_ui(
    ctx: &re_viewer_context::ViewerContext<'_>,
    ui: &mut egui::Ui,
    ui_layout: UiLayout,
    query: &re_chunk_store::LatestAtQuery,
    entity_path: &re_log_types::EntityPath,
    blob_component_descriptor: &ComponentDescriptor,
    blob_row_id: Option<RowId>,
    blob: &re_types::datatypes::Blob,
    media_type: Option<&MediaType>,
    video_timestamp: Option<VideoTimestamp>,
) {
    #[allow(unused_assignments)] // Not used when targeting web.
    let mut image = None;
    let mut video_result_for_frame_preview = None;

    if let Some(blob_row_id) = blob_row_id {
        if !ui_layout.is_single_line() && ui_layout != UiLayout::Tooltip {
            exif_ui(
                ui,
                StoredBlobCacheKey::new(blob_row_id, blob_component_descriptor),
                blob,
            );
        }

        // Try to treat it as an image:
        image = ctx
            .store_context
            .caches
            .entry(|c: &mut re_viewer_context::ImageDecodeCache| {
                c.entry(blob_row_id, blob_component_descriptor, blob, media_type)
            })
            .ok();

        if let Some(image) = &image {
            if !ui_layout.is_single_line() {
                ui.list_item_flat_noninteractive(
                    PropertyContent::new("Image format").value_text(image.format.to_string()),
                );
            }

            let colormap = None; // TODO(andreas): Rely on default here for now.
            image_preview_ui(ctx, ui, ui_layout, query, entity_path, image, colormap);
        } else {
            // Try to treat it as a video.
            let video_result =
                ctx.store_context
                    .caches
                    .entry(|c: &mut re_viewer_context::VideoCache| {
                        let debug_name = entity_path.to_string();
                        c.entry(
                            debug_name,
                            blob_row_id,
                            blob_component_descriptor,
                            blob,
                            media_type,
                            ctx.app_options().video_decoder_settings(),
                        )
                    });
            video_result_ui(ui, ui_layout, &video_result);
            video_result_for_frame_preview = Some(video_result);
        }
    }

    if !ui_layout.is_single_line() && ui_layout != UiLayout::Tooltip {
        ui.horizontal(|ui| {
            let text = if cfg!(target_arch = "wasm32") {
                "Download blob…"
            } else {
                "Save blob…"
            };
            if ui.button(text).clicked() {
                let mut file_name = entity_path
                    .last()
                    .map_or("blob", |name| name.unescaped_str())
                    .to_owned();

                if let Some(file_extension) = media_type.as_ref().and_then(|mt| mt.file_extension())
                {
                    file_name.push('.');
                    file_name.push_str(file_extension);
                }

                ctx.command_sender().save_file_dialog(
                    re_capabilities::MainThreadToken::from_egui_ui(ui),
                    &file_name,
                    "Save blob".to_owned(),
                    blob.to_vec(),
                );
            }

            if let Some(image) = image {
                let image_stats = ctx
                    .store_context
                    .caches
                    .entry(|c: &mut re_viewer_context::ImageStatsCache| c.entry(&image));
                let data_range = re_viewer_context::gpu_bridge::image_data_range_heuristic(
                    &image_stats,
                    &image.format,
                );
                crate::image::copy_image_button_ui(ui, &image, data_range);
            }
        });

        // Show a mini video player for video blobs:
        if let Some(video_result) = &video_result_for_frame_preview {
            if let Ok(video) = video_result.as_ref() {
                ui.separator();

                show_decoded_frame_info(
                    ctx.render_ctx(),
                    ui,
                    ui_layout,
                    video,
                    video_timestamp,
                    blob,
                );
            }
        }
    }
}

/// Show EXIF data about the given blob (image), if possible.
fn exif_ui(ui: &mut egui::Ui, key: StoredBlobCacheKey, blob: &re_types::datatypes::Blob) {
    let exif_result = ui.ctx().memory_mut(|mem| {
        // Cache EXIF parsing to avoid re-parsing every frame.
        // The parsing is really fast, so this is not really needed.
        let cache = mem
            .caches
            .cache::<egui::cache::FramePublisher<StoredBlobCacheKey, Arc<rexif::ExifResult>>>();
        cache.get(&key).cloned().unwrap_or_else(|| {
            re_tracing::profile_scope!("exif-parse");
            let (result, _warnings) = rexif::parse_buffer_quiet(blob);
            let result = Arc::new(result);
            cache.set(key, result.clone());
            result
        })
    });

    if let Ok(exif) = &*exif_result {
        ui.list_item_collapsible_noninteractive_label("EXIF", false, |ui| {
            list_item::list_item_scope(ui, "exif", |ui| {
                for entry in &exif.entries {
                    let tag_string = if entry.tag == rexif::ExifTag::UnknownToMe {
                        "<Unknown tag>".to_owned()
                    } else {
                        entry.tag.to_string()
                    };
                    ui.list_item_flat_noninteractive(
                        list_item::PropertyContent::new(tag_string)
                            .value_text(entry.value_more_readable.to_string()),
                    );
                }
            });
        });
    }
}<|MERGE_RESOLUTION|>--- conflicted
+++ resolved
@@ -1,15 +1,10 @@
 use std::sync::Arc;
 
 use re_log_types::EntityPath;
-<<<<<<< HEAD
-use re_log_types::hash::Hash64;
-use re_types::components::{Blob, MediaType, VideoTimestamp};
-=======
 use re_types::{
+    ComponentDescriptor, RowId,
     components::{Blob, MediaType, VideoTimestamp},
-    ComponentDescriptor, RowId,
 };
->>>>>>> 464980b6
 use re_ui::{
     UiExt as _,
     list_item::{self, PropertyContent},

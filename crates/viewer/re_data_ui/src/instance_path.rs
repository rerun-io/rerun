--- conflicted
+++ resolved
@@ -2,21 +2,12 @@
 
 use re_chunk_store::UnitChunkShared;
 use re_entity_db::InstancePath;
-<<<<<<< HEAD
-use re_log_types::hash::Hash64;
-use re_log_types::{ComponentPath, debug_assert_archetype_has_components};
-use re_types::ComponentDescriptor;
-use re_types::{
-    Component as _, ComponentName, archetypes, components,
-=======
 use re_log_types::ComponentPath;
 use re_types::{
-    components,
->>>>>>> 464980b6
+    ArchetypeName, Component, ComponentDescriptor, components,
     datatypes::{ChannelDatatype, ColorModel},
     image::ImageKind,
 };
-use re_types::{ArchetypeName, Component, ComponentDescriptor};
 use re_ui::UiExt as _;
 use re_viewer_context::{
     ColormapWithRange, HoverHighlight, ImageInfo, ImageStatsCache, Item, UiLayout, ViewerContext,

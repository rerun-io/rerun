use egui::{Vec2, color_picker};
use itertools::Itertools as _;
use re_log_types::EntityPath;
use re_log_types::hash::Hash64;
use re_types::{
    Component as _,
    components::{self, AnnotationContext},
    datatypes::{
        AnnotationInfo, ClassDescription, ClassDescriptionMapElem, KeypointId, KeypointPair,
    },
<<<<<<< HEAD
=======
    Component as _, ComponentDescriptor, RowId,
>>>>>>> 464980b6
};
use re_ui::{DesignTokens, UiExt as _};
use re_viewer_context::{UiLayout, ViewerContext, auto_color_egui};

use super::DataUi;

impl crate::EntityDataUi for components::ClassId {
    fn entity_data_ui(
        &self,
        ctx: &ViewerContext<'_>,
        ui: &mut egui::Ui,
        ui_layout: UiLayout,
        entity_path: &EntityPath,
        _component_descriptor: &ComponentDescriptor,
        _row_id: Option<RowId>,
        query: &re_chunk_store::LatestAtQuery,
        _db: &re_entity_db::EntityDb,
    ) {
        let annotations = crate::annotations(ctx, query, entity_path);
        let class = annotations
            .resolved_class_description(Some(*self))
            .class_description;
        if let Some(class) = class {
            let response = ui.horizontal(|ui| {
                // Color first, to keep subsequent rows of the same things aligned
                small_color_ui(ui, &class.info);
                let mut text = format!("{}", self.0);
                if let Some(label) = &class.info.label {
                    text.push(' ');
                    text.push_str(label.as_str());
                }
                ui_layout.label(ui, text);
            });

            let id = self.0;

            if ui_layout.is_single_line() {
                if !class.keypoint_connections.is_empty() || !class.keypoint_annotations.is_empty()
                {
                    response.response.on_hover_ui(|ui| {
                        class_description_ui(ui, UiLayout::Tooltip, class, id);
                    });
                }
            } else {
                ui.separator();
                class_description_ui(ui, ui_layout, class, id);
            }
        } else {
            ui_layout.label(ui, format!("{}", self.0));
        }
    }
}

impl crate::EntityDataUi for components::KeypointId {
    fn entity_data_ui(
        &self,
        ctx: &ViewerContext<'_>,
        ui: &mut egui::Ui,
        ui_layout: UiLayout,
        entity_path: &EntityPath,
        _component_descriptor: &ComponentDescriptor,
        _row_id: Option<RowId>,
        query: &re_chunk_store::LatestAtQuery,
        _db: &re_entity_db::EntityDb,
    ) {
        if let Some(info) = annotation_info(ctx, entity_path, query, self.0) {
            ui.horizontal(|ui| {
                // Color first, to keep subsequent rows of the same things aligned
                small_color_ui(ui, &info);
                let mut text = format!("{}", self.0);
                if let Some(label) = &info.label {
                    text.push(' ');
                    text.push_str(label.as_str());
                }

                ui_layout.data_label(ui, text);
            });
        } else {
            ui_layout.data_label(ui, format!("{}", self.0));
        }
    }
}

fn annotation_info(
    ctx: &re_viewer_context::ViewerContext<'_>,
    entity_path: &re_log_types::EntityPath,
    query: &re_chunk_store::LatestAtQuery,
    keypoint_id: KeypointId,
) -> Option<AnnotationInfo> {
    // TODO(#3168): this needs to use the index of the keypoint to look up the correct
    // class_id. For now we use `latest_at_component_quiet` to avoid the warning spam.

    // TODO(#6889): If there's several class ids we have no idea which one to use.
    // This code uses the first one that shows up.
    // We should search instead for a class id that is likely a sibling of the keypoint id.
    let storage_engine = ctx.recording().storage_engine();
    let possible_class_id_descriptors = storage_engine
        .store()
        .entity_component_descriptors_with_name(entity_path, components::ClassId::name());
    let picked_class_id_descriptors = possible_class_id_descriptors.iter().next()?;

    let (_, class_id) = ctx
        .recording()
        .latest_at_component_quiet::<components::ClassId>(
            entity_path,
            query,
            picked_class_id_descriptors,
        )?;

    let annotations = crate::annotations(ctx, query, entity_path);
    let class = annotations.resolved_class_description(Some(class_id));
    class.keypoint_map?.get(&keypoint_id).cloned()
}

impl DataUi for AnnotationContext {
    fn data_ui(
        &self,
        _ctx: &ViewerContext<'_>,
        ui: &mut egui::Ui,
        ui_layout: UiLayout,
        _query: &re_chunk_store::LatestAtQuery,
        _db: &re_entity_db::EntityDb,
    ) {
        match ui_layout {
            UiLayout::List | UiLayout::Tooltip => {
                let text = if self.0.len() == 1 {
                    let descr = &self.0[0].class_description;

                    format!(
                        "One class containing {} keypoints and {} connections",
                        descr.keypoint_annotations.len(),
                        descr.keypoint_connections.len()
                    )
                } else {
                    format!("{} classes", self.0.len())
                };
                ui_layout.label(ui, text);
            }
            UiLayout::SelectionPanel => {
                ui.vertical(|ui| {
                    ui.maybe_collapsing_header(true, "Classes", true, |ui| {
                        let annotation_infos = self
                            .0
                            .iter()
                            .map(|class| &class.class_description.info)
                            .sorted_by_key(|info| info.id)
                            .collect_vec();
                        annotation_info_table_ui(ui, ui_layout, &annotation_infos);
                    });

                    for ClassDescriptionMapElem {
                        class_id,
                        class_description,
                    } in &self.0
                    {
                        class_description_ui(ui, ui_layout, class_description, *class_id);
                    }
                });
            }
        }
    }
}

fn class_description_ui(
    ui: &mut egui::Ui,
    ui_layout: UiLayout,
    class: &ClassDescription,
    id: re_types::datatypes::ClassId,
) {
    if class.keypoint_connections.is_empty() && class.keypoint_annotations.is_empty() {
        return;
    }

    re_tracing::profile_function!();

    let use_collapsible = ui_layout == UiLayout::SelectionPanel;

    let row_height = DesignTokens::table_line_height();
    if !class.keypoint_annotations.is_empty() {
        ui.maybe_collapsing_header(
            use_collapsible,
            &format!("Keypoints Annotation for Class {}", id.0),
            true,
            |ui| {
                let annotation_infos = class
                    .keypoint_annotations
                    .iter()
                    .sorted_by_key(|annotation| annotation.id)
                    .collect_vec();
                ui.push_id(format!("keypoint_annotations_{}", id.0), |ui| {
                    annotation_info_table_ui(ui, ui_layout, &annotation_infos);
                });
            },
        );
    }

    if !class.keypoint_connections.is_empty() {
        ui.maybe_collapsing_header(
            use_collapsible,
            &format!("Keypoint Connections for Class {}", id.0),
            true,
            |ui| {
                use egui_extras::Column;

                let table = ui_layout
                    .table(ui)
                    .id_salt(("keypoints_connections", id))
                    .cell_layout(egui::Layout::left_to_right(egui::Align::Center))
                    .column(Column::auto().clip(true).at_least(40.0))
                    .column(Column::auto().clip(true).at_least(40.0));
                table
                    .header(DesignTokens::table_header_height(), |mut header| {
                        DesignTokens::setup_table_header(&mut header);
                        header.col(|ui| {
                            ui.strong("From");
                        });
                        header.col(|ui| {
                            ui.strong("To");
                        });
                    })
                    .body(|mut body| {
                        DesignTokens::setup_table_body(&mut body);

                        // TODO(jleibs): Helper to do this with caching somewhere
                        let keypoint_map: ahash::HashMap<KeypointId, AnnotationInfo> = {
                            re_tracing::profile_scope!("build_annotation_map");
                            class
                                .keypoint_annotations
                                .iter()
                                .map(|kp| (kp.id.into(), kp.clone()))
                                .collect()
                        };

                        body.rows(row_height, class.keypoint_connections.len(), |mut row| {
                            let pair = &class.keypoint_connections[row.index()];
                            let KeypointPair {
                                keypoint0,
                                keypoint1,
                            } = pair;

                            for id in [keypoint0, keypoint1] {
                                row.col(|ui| {
                                    ui.label(
                                        keypoint_map
                                            .get(id)
                                            .and_then(|info| info.label.as_ref())
                                            .map_or_else(
                                                || format!("id {}", id.0),
                                                |label| label.to_string(),
                                            ),
                                    );
                                });
                            }
                        });
                    });
            },
        );
    }
}

fn annotation_info_table_ui(
    ui: &mut egui::Ui,
    ui_layout: UiLayout,
    annotation_infos: &[&AnnotationInfo],
) {
    re_tracing::profile_function!();

    let row_height = DesignTokens::table_line_height();

    ui.spacing_mut().item_spacing.x = 20.0; // column spacing.

    use egui_extras::Column;

    let table = ui_layout
        .table(ui)
        .cell_layout(egui::Layout::left_to_right(egui::Align::Center))
        .column(Column::auto()) // id
        .column(Column::auto().clip(true).at_least(40.0)) // label
        .column(Column::auto()); // color

    table
        .header(DesignTokens::table_header_height(), |mut header| {
            DesignTokens::setup_table_header(&mut header);
            header.col(|ui| {
                ui.strong("Class Id");
            });
            header.col(|ui| {
                ui.strong("Label");
            });
            header.col(|ui| {
                ui.strong("Color");
            });
        })
        .body(|mut body| {
            DesignTokens::setup_table_body(&mut body);

            body.rows(row_height, annotation_infos.len(), |mut row| {
                let info = &annotation_infos[row.index()];
                row.col(|ui| {
                    ui.label(info.id.to_string());
                });
                row.col(|ui| {
                    let label = if let Some(label) = &info.label {
                        label.as_str()
                    } else {
                        ""
                    };
                    ui.label(label);
                });
                row.col(|ui| {
                    color_ui(ui, info, Vec2::new(64.0, row_height));
                });
            });
        });
}

fn color_ui(ui: &mut egui::Ui, info: &AnnotationInfo, size: Vec2) {
    ui.horizontal(|ui| {
        ui.spacing_mut().item_spacing.x = 8.0;
        let color = info
            .color
            .map_or_else(|| auto_color_egui(info.id), |color| color.into());
        color_picker::show_color(ui, color, size);
        if info.color.is_none() {
            ui.weak("(auto)")
                .on_hover_text("Color chosen automatically, since it was not logged");
        }
    });
}

fn small_color_ui(ui: &mut egui::Ui, info: &AnnotationInfo) {
    let size = egui::Vec2::splat(DesignTokens::table_line_height());

    let color = info
        .color
        .map_or_else(|| auto_color_egui(info.id), |color| color.into());

    let response = color_picker::show_color(ui, color, size);

    if info.color.is_none() {
        response.on_hover_text("Color chosen automatically, since it was not logged");
    }
}<|MERGE_RESOLUTION|>--- conflicted
+++ resolved
@@ -1,17 +1,12 @@
 use egui::{Vec2, color_picker};
 use itertools::Itertools as _;
 use re_log_types::EntityPath;
-use re_log_types::hash::Hash64;
 use re_types::{
-    Component as _,
+    Component as _, ComponentDescriptor, RowId,
     components::{self, AnnotationContext},
     datatypes::{
         AnnotationInfo, ClassDescription, ClassDescriptionMapElem, KeypointId, KeypointPair,
     },
-<<<<<<< HEAD
-=======
-    Component as _, ComponentDescriptor, RowId,
->>>>>>> 464980b6
 };
 use re_ui::{DesignTokens, UiExt as _};
 use re_viewer_context::{UiLayout, ViewerContext, auto_color_egui};

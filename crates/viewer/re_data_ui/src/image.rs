use egui::{Color32, Vec2};
use itertools::Itertools as _;

use re_renderer::renderer::ColormappedTexture;
use re_types::{
<<<<<<< HEAD
    components::{ClassId, ColorModel},
=======
    components::ClassId,
    datatypes::ColorModel,
    datatypes::{TensorData, TensorDimension},
>>>>>>> 0a132383
    image::ImageKind,
    tensor_data::TensorElement,
};
use re_viewer_context::{gpu_bridge, Annotations, ImageInfo, ImageStats};

/// Shows preview of an image.
///
/// Displays the image at the desired size, without overshooting it, and preserving aspect ration.
///
/// Extremely small images will be stretched on their thin axis to make them visible.
/// This does not preserve aspect ratio, but we only stretch it to a very thin size, so it is fine.
///
/// Returns error if the image could not be rendered.
#[allow(dead_code)] // TODO(#6891): use again when we can view image archetypes in the selection view
fn show_image_preview(
    render_ctx: &re_renderer::RenderContext,
    ui: &mut egui::Ui,
    colormapped_texture: ColormappedTexture,
    debug_name: &str,
    desired_size: egui::Vec2,
) -> Result<egui::Response, (egui::Response, anyhow::Error)> {
    fn texture_size(colormapped_texture: &ColormappedTexture) -> Vec2 {
        let [w, h] = colormapped_texture.width_height();
        egui::vec2(w as f32, h as f32)
    }

    const MIN_SIZE: f32 = 2.0;

    let texture_size = texture_size(&colormapped_texture);

    let scaled_size = largest_size_that_fits_in(texture_size.x / texture_size.y, desired_size);

    // Don't allow images so thin that we cannot see them:
    let scaled_size = scaled_size.max(Vec2::splat(MIN_SIZE));

    let (response, painter) = ui.allocate_painter(scaled_size, egui::Sense::hover());

    // Place it in the center:
    let texture_rect_on_screen = egui::Rect::from_center_size(response.rect.center(), scaled_size);

    if let Err(err) = gpu_bridge::render_image(
        render_ctx,
        &painter,
        texture_rect_on_screen,
        colormapped_texture,
        egui::TextureOptions::LINEAR,
        debug_name,
    ) {
        let color = ui.visuals().error_fg_color;
        painter.text(
            response.rect.left_top(),
            egui::Align2::LEFT_TOP,
            "🚫",
            egui::FontId::default(),
            color,
        );
        Err((response, err))
    } else {
        Ok(response)
    }
}

fn largest_size_that_fits_in(aspect_ratio: f32, max_size: Vec2) -> Vec2 {
    if aspect_ratio < max_size.x / max_size.y {
        // A thin image in a landscape frame
        egui::vec2(aspect_ratio * max_size.y, max_size.y)
    } else {
        // A wide image in a portrait frame
        egui::vec2(max_size.x, max_size.x / aspect_ratio)
    }
}

// Show the surrounding pixels:
const ZOOMED_IMAGE_TEXEL_RADIUS: isize = 10;

pub fn show_zoomed_image_region_area_outline(
    egui_ctx: &egui::Context,
    ui_clip_rect: egui::Rect,
    image_resolution: egui::Vec2,
    [center_x, center_y]: [isize; 2],
    image_rect: egui::Rect,
) {
    use egui::{pos2, remap, Rect};

    let width = image_resolution.x;
    let height = image_resolution.y;

    // Show where on the original image the zoomed-in region is at:
    // The area shown is ZOOMED_IMAGE_TEXEL_RADIUS _surrounding_ the center.
    // Since the center is the top-left/rounded-down, coordinate, we need to add 1 to right/bottom.
    let left = (center_x - ZOOMED_IMAGE_TEXEL_RADIUS) as f32;
    let right = (center_x + ZOOMED_IMAGE_TEXEL_RADIUS + 1) as f32;
    let top = (center_y - ZOOMED_IMAGE_TEXEL_RADIUS) as f32;
    let bottom = (center_y + ZOOMED_IMAGE_TEXEL_RADIUS + 1) as f32;

    let left = remap(left, 0.0..=width, image_rect.x_range());
    let right = remap(right, 0.0..=width, image_rect.x_range());
    let top = remap(top, 0.0..=height, image_rect.y_range());
    let bottom = remap(bottom, 0.0..=height, image_rect.y_range());

    let sample_rect = Rect::from_min_max(pos2(left, top), pos2(right, bottom));
    // TODO(emilk): use `parent_ui.painter()` and put it in a high Z layer, when https://github.com/emilk/egui/issues/1516 is done
    let painter = egui_ctx.debug_painter().with_clip_rect(ui_clip_rect);
    painter.rect_stroke(sample_rect, 0.0, (2.0, Color32::BLACK));
    painter.rect_stroke(sample_rect, 0.0, (1.0, Color32::WHITE));
}

/// `meter`: iff this is a depth map, how long is one meter?
#[allow(clippy::too_many_arguments)]
pub fn show_zoomed_image_region(
    render_ctx: &re_renderer::RenderContext,
    ui: &mut egui::Ui,
    image: &ImageInfo,
    image_stats: &ImageStats,
    annotations: &Annotations,
    meter: Option<f32>,
    debug_name: &str,
    center_texel: [isize; 2],
) {
    let texture =
        match gpu_bridge::image_to_gpu(render_ctx, debug_name, image, image_stats, annotations) {
            Ok(texture) => texture,
            Err(err) => {
                ui.label(format!("Error: {err}"));
                return;
            }
        };

    if let Err(err) = try_show_zoomed_image_region(
        render_ctx,
        ui,
        image,
        texture,
        annotations,
        meter,
        debug_name,
        center_texel,
    ) {
        ui.label(format!("Error: {err}"));
    }
}

/// `meter`: iff this is a depth map, how long is one meter?
#[allow(clippy::too_many_arguments)]
fn try_show_zoomed_image_region(
    render_ctx: &re_renderer::RenderContext,
    ui: &mut egui::Ui,
    image: &ImageInfo,
    texture: ColormappedTexture,
    annotations: &Annotations,
    meter: Option<f32>,
    debug_name: &str,
    center_texel: [isize; 2],
) -> anyhow::Result<()> {
    let (width, height) = (image.width(), image.height());

    const POINTS_PER_TEXEL: f32 = 5.0;
    let size = Vec2::splat(((ZOOMED_IMAGE_TEXEL_RADIUS * 2 + 1) as f32) * POINTS_PER_TEXEL);

    let (_id, zoom_rect) = ui.allocate_space(size);
    let painter = ui.painter();

    painter.rect_filled(zoom_rect, 0.0, ui.visuals().extreme_bg_color);

    let center_of_center_texel = egui::vec2(
        (center_texel[0] as f32) + 0.5,
        (center_texel[1] as f32) + 0.5,
    );

    // Paint the zoomed in region:
    {
        let image_rect_on_screen = egui::Rect::from_min_size(
            zoom_rect.center() - POINTS_PER_TEXEL * center_of_center_texel,
            POINTS_PER_TEXEL * egui::vec2(width as f32, height as f32),
        );

        gpu_bridge::render_image(
            render_ctx,
            &painter.with_clip_rect(zoom_rect),
            image_rect_on_screen,
            texture.clone(),
            egui::TextureOptions::NEAREST,
            debug_name,
        )?;
    }

    // Outline the center texel, to indicate which texel we're printing the values of:
    {
        let center_texel_rect =
            egui::Rect::from_center_size(zoom_rect.center(), Vec2::splat(POINTS_PER_TEXEL));
        painter.rect_stroke(center_texel_rect.expand(1.0), 0.0, (1.0, Color32::BLACK));
        painter.rect_stroke(center_texel_rect, 0.0, (1.0, Color32::WHITE));
    }

    let [x, y] = center_texel;
    if 0 <= x && (x as u32) < width && 0 <= y && (y as u32) < height {
        ui.separator();

        ui.vertical(|ui| {
            ui.style_mut().wrap_mode = Some(egui::TextWrapMode::Extend);

            image_pixel_value_ui(ui, image, annotations, [x as _, y as _], meter);

            // Show a big sample of the color of the middle texel:
            let (rect, _) =
                ui.allocate_exact_size(Vec2::splat(ui.available_height()), egui::Sense::hover());
            // Position texture so that the center texel is at the center of the rect:
            let zoom = rect.width();
            let image_rect_on_screen = egui::Rect::from_min_size(
                rect.center() - zoom * center_of_center_texel,
                zoom * egui::vec2(width as f32, height as f32),
            );
            gpu_bridge::render_image(
                render_ctx,
                &ui.painter().with_clip_rect(rect),
                image_rect_on_screen,
                texture,
                egui::TextureOptions::NEAREST,
                debug_name,
            )
        })
        .inner?;
    }
    Ok(())
}

fn image_pixel_value_ui(
    ui: &mut egui::Ui,
    image: &ImageInfo,
    annotations: &Annotations,
    [x, y]: [u32; 2],
    meter: Option<f32>,
) {
    egui::Grid::new("hovered pixel properties").show(ui, |ui| {
        ui.label("Position:");
        ui.label(format!("{x}, {y}"));
        ui.end_row();

        // Check for annotations on any single-channel image
        if image.kind == ImageKind::Segmentation {
            if let Some(raw_value) = image.get_xyc(x, y, 0) {
                if let (ImageKind::Segmentation, Some(u16_val)) =
                    (image.kind, raw_value.try_as_u16())
                {
                    ui.label("Label:");
                    ui.label(
                        annotations
                            .resolved_class_description(Some(ClassId::from(u16_val)))
                            .annotation_info()
                            .label(None)
                            .unwrap_or_else(|| u16_val.to_string()),
                    );
                    ui.end_row();
                };
            }
        }
        if let Some(meter) = meter {
            // This is a depth map
            if let Some(raw_value) = image.get_xyc(x, y, 0) {
                let raw_value = raw_value.as_f64();
                let meters = raw_value / (meter as f64);
                ui.label("Depth:");
                if meters < 1.0 {
                    ui.monospace(format!("{:.1} mm", meters * 1e3));
                } else {
                    ui.monospace(format!("{meters:.3} m"));
                }
            }
        }
    });

    let text = match image.kind {
        ImageKind::Segmentation | ImageKind::Depth => {
            image.get_xyc(x, y, 0).map(|v| format!("Val: {v}"))
        }

        ImageKind::Color => match image.color_model() {
            ColorModel::L => image.get_xyc(x, y, 0).map(|v| format!("L: {v}")),

            ColorModel::RGB => {
                if let Some([r, g, b]) = {
                    if let [Some(r), Some(g), Some(b)] = [
                        image.get_xyc(x, y, 0),
                        image.get_xyc(x, y, 1),
                        image.get_xyc(x, y, 2),
                    ] {
                        Some([r, g, b])
                    } else {
                        None
                    }
                } {
                    match (r, g, b) {
                        (TensorElement::U8(r), TensorElement::U8(g), TensorElement::U8(b)) => {
                            Some(format!("R: {r}, G: {g}, B: {b}, #{r:02X}{g:02X}{b:02X}"))
                        }
                        _ => Some(format!("R: {r}, G: {g}, B: {b}")),
                    }
                } else {
                    None
                }
            }

            ColorModel::RGBA => {
                if let (Some(r), Some(g), Some(b), Some(a)) = (
                    image.get_xyc(x, y, 0),
                    image.get_xyc(x, y, 1),
                    image.get_xyc(x, y, 2),
                    image.get_xyc(x, y, 3),
                ) {
                    match (r, g, b, a) {
                        (
                            TensorElement::U8(r),
                            TensorElement::U8(g),
                            TensorElement::U8(b),
                            TensorElement::U8(a),
                        ) => Some(format!(
                            "R: {r}, G: {g}, B: {b}, A: {a}, #{r:02X}{g:02X}{b:02X}{a:02X}"
                        )),
                        _ => Some(format!("R: {r}, G: {g}, B: {b}, A: {a}")),
                    }
                } else {
                    None
                }
            }
        },
    };

    if let Some(text) = text {
        ui.label(text);
    } else {
        ui.label("No Value");
    }
}

#[allow(dead_code)] // TODO(#6891): use again when we can view image archetypes in the selection view
fn rgb8_histogram_ui(ui: &mut egui::Ui, rgb: &[u8]) -> egui::Response {
    re_tracing::profile_function!();

    let mut histograms = [[0_u64; 256]; 3];
    {
        // TODO(emilk): this is slow, so cache the results!
        re_tracing::profile_scope!("build");
        for pixel in rgb.chunks_exact(3) {
            for c in 0..3 {
                histograms[c][pixel[c] as usize] += 1;
            }
        }
    }

    use egui_plot::{Bar, BarChart, Legend, Plot};

    let names = ["R", "G", "B"];
    let colors = [Color32::RED, Color32::GREEN, Color32::BLUE];

    let charts = histograms
        .into_iter()
        .enumerate()
        .map(|(component, histogram)| {
            let fill = colors[component].linear_multiply(0.5);

            BarChart::new(
                histogram
                    .into_iter()
                    .enumerate()
                    .map(|(i, count)| {
                        Bar::new(i as _, count as _)
                            .width(0.9)
                            .fill(fill)
                            .vertical()
                            .stroke(egui::Stroke::NONE)
                    })
                    .collect(),
            )
            .color(colors[component])
            .name(names[component])
        })
        .collect_vec();

    re_tracing::profile_scope!("show");
    Plot::new("rgb_histogram")
        .legend(Legend::default())
        .height(200.0)
        .show_axes([false; 2])
        .show(ui, |plot_ui| {
            for chart in charts {
                plot_ui.bar_chart(chart);
            }
        })
        .response
}

#[allow(dead_code)] // TODO(#6891): use again when we can view image archetypes in the selection view
#[cfg(not(target_arch = "wasm32"))]
fn copy_and_save_image_ui(ui: &mut egui::Ui, tensor: &re_types::datatypes::TensorData) {
    ui.horizontal(|ui| {
        if tensor.could_be_dynamic_image() && ui.button("Click to copy image").clicked() {
            match tensor.to_dynamic_image() {
                Ok(dynamic_image) => {
                    let rgba = dynamic_image.to_rgba8();
                    re_viewer_context::Clipboard::with(|clipboard| {
                        clipboard.set_image(
                            [rgba.width() as _, rgba.height() as _],
                            bytemuck::cast_slice(rgba.as_raw()),
                        );
                    });
                }
                Err(err) => {
                    re_log::error!("Failed to convert tensor to image: {err}");
                }
            }
        }

        if ui.button("Save image…").clicked() {
            match tensor.to_dynamic_image() {
                Ok(dynamic_image) => {
                    save_image(&dynamic_image);
                }
                Err(err) => {
                    re_log::error!("Failed to convert tensor to image: {err}");
                }
            }
        }
    });
}

#[allow(dead_code)] // TODO(#6891): use again when we can view image archetypes in the selection view
#[cfg(not(target_arch = "wasm32"))]
fn save_image(dynamic_image: &image::DynamicImage) {
    if let Some(path) = rfd::FileDialog::new()
        .set_file_name("image.png")
        .save_file()
    {
        match dynamic_image.save(&path) {
            Ok(()) => {
                re_log::info!("Image saved to {path:?}");
            }
            Err(err) => {
                re_log::error!("Failed saving image to {path:?}: {err}");
            }
        }
    }
}<|MERGE_RESOLUTION|>--- conflicted
+++ resolved
@@ -3,15 +3,7 @@
 
 use re_renderer::renderer::ColormappedTexture;
 use re_types::{
-<<<<<<< HEAD
-    components::{ClassId, ColorModel},
-=======
-    components::ClassId,
-    datatypes::ColorModel,
-    datatypes::{TensorData, TensorDimension},
->>>>>>> 0a132383
-    image::ImageKind,
-    tensor_data::TensorElement,
+    components::ClassId, datatypes::ColorModel, image::ImageKind, tensor_data::TensorElement,
 };
 use re_viewer_context::{gpu_bridge, Annotations, ImageInfo, ImageStats};
 

use jiff::SignedDuration;
use jiff::fmt::friendly::{FractionalUnit, SpanPrinter};

use re_byte_size::SizeBytes as _;
use re_chunk_store::ChunkStoreConfig;
use re_entity_db::EntityDb;
use re_log_channel::LogSource;
use re_log_types::StoreKind;
use re_ui::UiExt as _;
use re_viewer_context::{UiLayout, ViewerContext};

use crate::item_ui::{app_id_button_ui, data_source_button_ui};

impl crate::DataUi for EntityDb {
    fn data_ui(
        &self,
        ctx: &ViewerContext<'_>,
        ui: &mut egui::Ui,
        ui_layout: UiLayout,
        _query: &re_chunk_store::LatestAtQuery,
        _db: &re_entity_db::EntityDb,
    ) {
        if ui_layout.is_single_line() {
            // TODO(emilk): standardize this formatting with that in `entity_db_button_ui` (this is
            // probably dead code, as `entity_db_button_ui` is actually used in all single line
            // contexts).
            let mut string = self.store_id().recording_id().to_string();
            if let Some(data_source) = &self.data_source {
                string += &format!(", {data_source}");
            }
            string += &format!(", {}", self.store_id().application_id());

            ui.label(string);
            return;
        }

        egui::Grid::new("entity_db").num_columns(2).show(ui, |ui| {
            {
                ui.grid_left_hand_label(&format!("{} ID", self.store_id().kind()));
                ui.label(self.store_id().recording_id().to_string());
                ui.end_row();
            }

<<<<<<< HEAD
            if let Some(LogSource::RedapGrpcStream { uri: re_uri::DatasetPartitionUri { partition_id, .. }, .. }) = &self.data_source {
                ui.grid_left_hand_label("Partition ID");
                ui.label(partition_id);
=======
            if let Some(SmartChannelSource::RedapGrpcStream { uri: re_uri::DatasetSegmentUri { segment_id, .. }, .. }) = &self.data_source {
                ui.grid_left_hand_label("Segment ID");
                ui.label(segment_id);
>>>>>>> 4f632429
                ui.end_row();
            }

            if let Some(store_info) = self.store_info() && ui_layout.is_selection_panel() {
                let re_log_types::StoreInfo {
                    store_id,
                    cloned_from,
                    store_source,
                    store_version,
                    is_partial,
                } = store_info;

                if let Some(cloned_from) = cloned_from {
                    ui.grid_left_hand_label("Clone of");
                    crate::item_ui::store_id_button_ui(ctx, ui, cloned_from, ui_layout);
                    ui.end_row();
                }

                ui.grid_left_hand_label("Application ID");
                app_id_button_ui(ctx, ui, store_id.application_id());
                ui.end_row();

                ui.grid_left_hand_label("Source");
                ui.label(store_source.to_string());
                ui.end_row();

                if let Some(store_version) = store_version {
                    ui.grid_left_hand_label("Source RRD version");
                    ui.label(store_version.to_string());
                    ui.end_row();
                } else {
                    re_log::debug_once!(
                        "store version is undefined for this recording, this is a bug"
                    );
                }

                // TODO(#11315): In the future we will want to reduce this to a mere highlighting feature and no longer need this at the store level
                // as all data will be pulled on-demand from a server.
                ui.grid_left_hand_label("Partial store");
                ui.monospace(format!("{is_partial:?}"))
                .on_hover_text(
                    "If true, only a subset of the recording is presented in the viewer.",
                );
                ui.end_row();

                ui.grid_left_hand_label("Kind");
                ui.label(store_id.kind().to_string());
                ui.end_row();
            }

            let show_last_modified_time = !ctx.global_context.is_test; // Hide in tests because it is non-deterministic (it's based on `RowId`).
            if show_last_modified_time
                && let Some(latest_row_id) = self.latest_row_id()
                && let Ok(nanos_since_epoch) =
                    i64::try_from(latest_row_id.nanos_since_epoch())
            {
                let time = re_log_types::Timestamp::from_nanos_since_epoch(nanos_since_epoch);
                ui.grid_left_hand_label("Modified");
                ui.label(time.format(ctx.app_options().timestamp_format));
                ui.end_row();
            }

            if let Some(tl_name) = self.timelines().keys()
                .find(|k| **k == re_log_types::TimelineName::log_time())
                && let Some(range) = self.time_range_for(tl_name)
                && let delta_ns = (range.max() - range.min()).as_i64()
                && delta_ns > 0
            {
                let duration = SignedDuration::from_nanos(delta_ns);

                let printer = SpanPrinter::new()
                    .fractional(Some(FractionalUnit::Second))
                    .precision(Some(2));

                let pretty = printer.duration_to_string(&duration);

                ui.grid_left_hand_label("Duration");
                ui.label(pretty)
                    .on_hover_text("Duration between earliest and latest log_time.");
                ui.end_row();
            }


            {
                ui.grid_left_hand_label("Size");
                ui.label(re_format::format_bytes(self.total_size_bytes() as _))
                    .on_hover_text(
                        "Approximate size in RAM (decompressed).\n\
                         If you hover an entity in the streams view (bottom panel) you can see the \
                         size of individual entities.",
                    );
                ui.end_row();
            }

            if ui_layout.is_selection_panel() {
                let &ChunkStoreConfig {
                    enable_changelog: _,
                    chunk_max_bytes,
                    chunk_max_rows,
                    chunk_max_rows_if_unsorted,
                } = self.storage_engine().store().config();

                ui.grid_left_hand_label("Compaction");
                ui.label(format!(
                    "{} rows ({} if unsorted) or {}",
                    re_format::format_uint(chunk_max_rows),
                    re_format::format_uint(chunk_max_rows_if_unsorted),
                    re_format::format_bytes(chunk_max_bytes as _),
                ))
                    .on_hover_text(
                        unindent::unindent(&format!("\
                        The current compaction configuration for this recording is to merge chunks until they \
                        reach either a maximum of {} rows ({} if unsorted) or {}, whichever comes first.

                        The viewer compacts chunks together as they come in, in order to find the right \
                        balance between space and compute overhead.
                        This is not to be confused with the SDK's batcher, which does a similar job, with \
                        different goals and constraints, on the logging side (SDK).
                        These two functions (SDK batcher & viewer compactor) complement each other.

                        Higher thresholds generally translate to better space overhead, but require more compute \
                        for both ingestion and queries.
                        Lower thresholds generally translate to worse space overhead, but faster ingestion times
                        and more responsive queries.
                        This is a broad oversimplification -- use the defaults if unsure, they fit most workfloads well.

                        To modify the current configuration, set these environment variables before starting the viewer:
                        * {}
                        * {}
                        * {}

                        This compaction process is an ephemeral, in-memory optimization of the Rerun viewer.\
                        It will not modify the recording itself: use the `Save` command of the viewer, or the \
                        `rerun rrd compact` CLI tool if you wish to persist the compacted results, which will \
                        make future runs cheaper.
                        ",
                                                    re_format::format_uint(chunk_max_rows),
                                                    re_format::format_uint(chunk_max_rows_if_unsorted),
                                                    re_format::format_bytes(chunk_max_bytes as _),
                                                    ChunkStoreConfig::ENV_CHUNK_MAX_ROWS,
                                                    ChunkStoreConfig::ENV_CHUNK_MAX_ROWS_IF_UNSORTED,
                                                    ChunkStoreConfig::ENV_CHUNK_MAX_BYTES,
                        )),
                    );
                ui.end_row();
            }

            if let Some(data_source) = &self.data_source && ui_layout.is_selection_panel() {
                ui.grid_left_hand_label("Data source");
                data_source_button_ui(ctx, ui, data_source);
                ui.end_row();
            }
        });

        let hub = ctx.storage_context.hub;
        let store_id = Some(self.store_id());

        match self.store_kind() {
            StoreKind::Recording => {
                if false {
                    // Just confusing and unnecessary to show this.
                    if store_id == hub.active_store_id() {
                        ui.add_space(8.0);
                        ui.label("This is the active recording.");
                    }
                }
            }
            StoreKind::Blueprint => {
                let active_app_id = ctx.store_context.application_id();
                let is_active_app_id = self.application_id() == active_app_id;

                if is_active_app_id {
                    let is_default = hub.default_blueprint_id_for_app(active_app_id) == store_id;
                    let is_active = hub.active_blueprint_id_for_app(active_app_id) == store_id;

                    match (is_default, is_active) {
                        (false, false) => {}
                        (true, false) => {
                            ui.add_space(8.0);
                            ui.label("This is the default blueprint for the current application.");

                            if let Some(active_blueprint) =
                                hub.active_blueprint_for_app(active_app_id)
                                && active_blueprint.cloned_from() == Some(self.store_id())
                            {
                                // The active blueprint is a clone of the selected blueprint.
                                if self.latest_row_id() == active_blueprint.latest_row_id() {
                                    ui.label("The active blueprint is a clone of this blueprint.");
                                } else {
                                    ui.label("The active blueprint is a modified clone of this blueprint.");
                                }
                            }
                        }
                        (false, true) => {
                            ui.add_space(8.0);
                            ui.label(format!("This is the active blueprint for the current application, '{active_app_id}'"));
                        }
                        (true, true) => {
                            ui.add_space(8.0);
                            ui.label(format!("This is both the active and default blueprint for the current application, '{active_app_id}'"));
                        }
                    }
                } else {
                    ui.add_space(8.0);
                    ui.label("This blueprint is not for the active application");
                }
            }
        }
    }
}<|MERGE_RESOLUTION|>--- conflicted
+++ resolved
@@ -41,15 +41,9 @@
                 ui.end_row();
             }
 
-<<<<<<< HEAD
-            if let Some(LogSource::RedapGrpcStream { uri: re_uri::DatasetPartitionUri { partition_id, .. }, .. }) = &self.data_source {
-                ui.grid_left_hand_label("Partition ID");
-                ui.label(partition_id);
-=======
-            if let Some(SmartChannelSource::RedapGrpcStream { uri: re_uri::DatasetSegmentUri { segment_id, .. }, .. }) = &self.data_source {
+            if let Some(LogSource::RedapGrpcStream { uri: re_uri::DatasetSegmentUri { segment_id, .. }, .. }) = &self.data_source {
                 ui.grid_left_hand_label("Segment ID");
                 ui.label(segment_id);
->>>>>>> 4f632429
                 ui.end_row();
             }
 

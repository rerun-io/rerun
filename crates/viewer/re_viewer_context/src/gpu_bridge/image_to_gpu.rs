--- conflicted
+++ resolved
@@ -16,14 +16,7 @@
 use re_types::datatypes::{ChannelDatatype, ColorModel, ImageFormat, PixelFormat};
 use re_types::image::ImageKind;
 
-<<<<<<< HEAD
-use crate::{
-    gpu_bridge::colormap::colormap_to_re_renderer, image_info::ImageFormat, Annotations, ImageInfo,
-    ImageStats,
-};
-=======
-use crate::{gpu_bridge::colormap::colormap_to_re_renderer, Annotations, ImageInfo, TensorStats};
->>>>>>> 0a132383
+use crate::{gpu_bridge::colormap::colormap_to_re_renderer, Annotations, ImageInfo, ImageStats};
 
 use super::{get_or_create_texture, RangeError};
 
@@ -198,34 +191,13 @@
     if let Some(pixel_format) = image_format.pixel_format {
         match pixel_format {
             PixelFormat::NV12 | PixelFormat::YUY2 => Ok(true),
-<<<<<<< HEAD
-        },
-        ImageFormat::ColorModel {
-            color_model,
-            datatype,
-        } => {
-            match color_model {
-                ColorModel::L | ColorModel::RGB | ColorModel::RGBA => {
-                    let (min, max) = image_stats.finite_range.ok_or(RangeError::MissingRange)?;
-
-                    #[allow(clippy::if_same_then_else)]
-                    if 0.0 <= min && max <= 255.0 {
-                        // If the range is suspiciously reminding us of a "regular image", assume sRGB.
-                        Ok(true)
-                    } else if datatype.is_float() && 0.0 <= min && max <= 1.0 {
-                        // Floating point images between 0 and 1 are often sRGB as well.
-                        Ok(true)
-                    } else {
-                        Ok(false)
-                    }
-=======
         }
     } else {
         let color_model = image_format.color_model();
         let datatype = image_format.datatype();
         match color_model {
             ColorModel::L | ColorModel::RGB | ColorModel::RGBA => {
-                let (min, max) = tensor_stats.finite_range.ok_or(RangeError::MissingRange)?;
+                let (min, max) = image_stats.finite_range.ok_or(RangeError::MissingRange)?;
 
                 #[allow(clippy::if_same_then_else)]
                 if 0.0 <= min && max <= 255.0 {
@@ -236,7 +208,6 @@
                     Ok(true)
                 } else {
                     Ok(false)
->>>>>>> 0a132383
                 }
             }
         }

--- conflicted
+++ resolved
@@ -34,11 +34,7 @@
     AddRedapServer(re_uri::Origin),
 
     /// Open a modal to edit this redap server.
-<<<<<<< HEAD
     EditRedapServerModal(EditRedapServerModalCommand),
-=======
-    EditRedapServerModal(re_uri::Origin),
->>>>>>> 862ca16a
 
     ChangeDisplayMode(crate::DisplayMode),
 

--- conflicted
+++ resolved
@@ -49,12 +49,9 @@
             | Item::DataSource(_)
             | Item::StoreId(_)
             | Item::ComponentPath(_)
-<<<<<<< HEAD
             | Item::RedapServer(_)
-            | Item::RedapEntry(_) => None,
-=======
+            | Item::RedapEntry(_)
             | Item::TableId(_) => None,
->>>>>>> 99af8979
         }
     }
 

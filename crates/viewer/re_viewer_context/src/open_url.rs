use std::sync::LazyLock;

use re_data_source::LogDataSource;
use re_log_channel::LogSource;
use re_uri::{
    Scheme,
    external::url::{self, Url},
};
use vec1::{Vec1, vec1};

use crate::{
    CommandSender, DisplayMode, Item, ItemCollection, StoreHub, SystemCommand,
    SystemCommandSender as _, ViewerContext,
};

/// A URL that points to a selection (typically an entity) within the currently active recording.
pub const INTRA_RECORDING_URL_SCHEME: &str = "recording://";

pub const SETTINGS_URL: &str = "about:settings";

pub const CHUNK_STORE_BROWSER_URL: &str = "about:chunk_store";

/// An eventListener for rrd posted from containing html
pub const WEB_EVENT_LISTENER_SCHEME: &str = "web_event:";

/// Origin used to show the examples ui in the redap browser.
///
/// Not actually a valid origin.
pub static EXAMPLES_ORIGIN: LazyLock<re_uri::Origin> = LazyLock::new(|| re_uri::Origin {
    scheme: Scheme::RerunHttps,
    host: url::Host::Domain(String::from("_examples.rerun.io")),
    port: 443,
});

/// Types of URLs that can be opened directly in the viewer.
///
/// This is the highest level way of handling arbitrary URLs inside the viewer.
/// The only higher level way of opening URLs is `ui.ctx().open_url(...)` which will
/// open the URL in a browser if it's not a content URL that we can open inside the viewer.
#[derive(Clone, PartialEq)]
pub enum ViewerOpenUrl {
    /// A URL that points to a selection (typically an entity) within the currently active recording.
    // TODO(andreas): Not all item types are supported right now. Many of them aren't intra recording, so we probably want a new schema for this
    // that we can re-use in any fragment.
    IntraRecordingSelection(Item),

    /// A remote RRD file, served over http.
    ///
    /// Could be either an `.rrd` recording or a `.rbl` blueprint.
    /// See also [`LogDataSource::RrdHttpUrl`].
    RrdHttpUrl(Url),

    /// A path to a local file.
    ///
    /// See also [`LogDataSource::FilePath`].
    #[cfg(not(target_arch = "wasm32"))]
    FilePath(std::path::PathBuf),

    /// A `rerun://` URI pointing to a recording.
    ///
    /// See also [`LogDataSource::RedapDatasetSegment`].
    RedapDatasetSegment(re_uri::DatasetSegmentUri),

    /// A `rerun+http://` URI pointing to a proxy.
    ///
    /// See also [`LogDataSource::RedapProxy`].
    RedapProxy(re_uri::ProxyUri),

    /// A URL that points to a redap server.
    RedapCatalog(re_uri::CatalogUri),

    /// A URL that points to a redap entry.
    RedapEntry(re_uri::EntryUri),

    /// A URL that points to a web event listener.
    ///
    /// This is used only for legacy notebooks.
    WebEventListener,

    /// A web viewer URL with one or more url parameters which all individually can be opened.
    WebViewerUrl {
        /// The base URL of the web viewer (this no longer includes any queries and fragments).
        base_url: Url,

        /// The url parameter(s) that can be opened individually.
        ///
        /// Several can be present by providing multiple `url` parameters,
        /// but it's guaranteed to at least one if we hit this enum variant.
        url_parameters: vec1::Vec1<ViewerOpenUrl>,
    },

    /// The url to the settings screen.
    Settings,

    /// A url to the chunk store browser.
    ChunkStoreBrowser,
}

impl std::fmt::Debug for ViewerOpenUrl {
    fn fmt(&self, f: &mut std::fmt::Formatter<'_>) -> std::fmt::Result {
        match self {
            Self::IntraRecordingSelection(item) => write!(f, "IntraRecordingSelection{item:?}"),
            Self::RrdHttpUrl(url) => write!(f, "RrdHttpUrl{url}"),
            #[cfg(not(target_arch = "wasm32"))]
            Self::FilePath(path) => write!(f, "FilePath({path:?})"),
            Self::RedapDatasetSegment(uri) => write!(f, "RedapDatasetSegment({uri})"),
            Self::RedapProxy(uri) => write!(f, "RedapProxy({uri})"),
            Self::RedapCatalog(uri) => write!(f, "RedapCatalog({uri})"),
            Self::RedapEntry(uri) => write!(f, "RedapEntry({uri})"),
            Self::WebEventListener => write!(f, "WebEventListener"),
            Self::WebViewerUrl {
                base_url,
                url_parameters,
            } => f
                .debug_struct("WebViewerUrl")
                .field("base_url", base_url)
                .field("url_parameters", url_parameters)
                .finish(),
            Self::Settings => write!(f, "Settings"),
            Self::ChunkStoreBrowser => write!(f, "ChunkStoreBrowser"),
        }
    }
}

impl From<re_uri::RedapUri> for ViewerOpenUrl {
    fn from(value: re_uri::RedapUri) -> Self {
        match value {
            re_uri::RedapUri::Catalog(uri) => Self::RedapCatalog(uri),
            re_uri::RedapUri::Entry(uri) => Self::RedapEntry(uri),
            re_uri::RedapUri::DatasetData(uri) => Self::RedapDatasetSegment(uri),
            re_uri::RedapUri::Proxy(uri) => Self::RedapProxy(uri),
        }
    }
}

impl std::str::FromStr for ViewerOpenUrl {
    type Err = anyhow::Error;

    /// Tries to parse a content URL or file inside the viewer.
    ///
    /// This is for handling opening arbitrary URLs inside the viewer
    /// (as opposed to opening them in a new tab) for both native and web.
    /// Supported are:
    /// * any URL or file path that can be interpreted as a [`LogDataSource`]
    /// * intra-recording links (typically links to an entity)
    /// * web event listeners
    fn from_str(url: &str) -> Result<Self, Self::Err> {
        if url == SETTINGS_URL {
            Ok(Self::Settings)
        } else if url == CHUNK_STORE_BROWSER_URL {
            Ok(Self::ChunkStoreBrowser)
        } else if let Ok(uri) = url.parse::<re_uri::CatalogUri>() {
            Ok(Self::RedapCatalog(uri))
        } else if let Ok(uri) = url.parse::<re_uri::EntryUri>() {
            Ok(Self::RedapEntry(uri))
        } else if let Some(selection) = url.strip_prefix(INTRA_RECORDING_URL_SCHEME) {
            match selection.parse::<Item>() {
                Ok(item) => Ok(Self::IntraRecordingSelection(item)),
                Err(err) => {
                    anyhow::bail!("Failed to parse selection path {selection:?}: {err}")
                }
            }
        } else if url.starts_with(WEB_EVENT_LISTENER_SCHEME) {
            // Web event listener (legacy notebooks).
            Ok(Self::WebEventListener)
        } else if let Some(data_source) =
            LogDataSource::from_uri(re_log_types::FileSource::Uri, url)
        {
            match data_source {
                LogDataSource::RrdHttpUrl { url, follow: _ } => Ok(Self::RrdHttpUrl(url)),

                #[cfg(not(target_arch = "wasm32"))]
                LogDataSource::FilePath(_file_source, path_buf) => Ok(Self::FilePath(path_buf)),

                LogDataSource::FileContents(..) => {
                    unreachable!("FileContents can not be shared as a URL");
                }

                #[cfg(not(target_arch = "wasm32"))]
                LogDataSource::Stdin => Err(anyhow::anyhow!("`-` is not a valid URL.")),

                LogDataSource::RedapDatasetSegment {
                    uri,
                    select_when_loaded: _,
                } => Ok(Self::RedapDatasetSegment(uri)),

                LogDataSource::RedapProxy(proxy_uri) => Ok(Self::RedapProxy(proxy_uri)),
            }
        } else if let Ok(url) = parse_webviewer_url(url) {
            // Web viewer URL with `url` parameters.
            Ok(url)
        } else {
            anyhow::bail!("Failed to parse URL: {url}")
        }
    }
}

fn parse_webviewer_url(url: &str) -> anyhow::Result<ViewerOpenUrl> {
    use std::str::FromStr as _;

    let url = Url::parse(url)?;

    // It's rare, but there might be *several* `url` parameters.
    let url_params = vec1::Vec1::try_from_vec(
        url.query_pairs()
            .filter_map(|(key, value)| (key == "url").then(|| ViewerOpenUrl::from_str(&value)))
            .collect::<anyhow::Result<Vec<_>>>()?,
    )?;

    Ok(ViewerOpenUrl::WebViewerUrl {
        base_url: base_url(&url),
        url_parameters: url_params,
    })
}

/// URL stripped of query and fragment.
pub fn base_url(url: &Url) -> Url {
    let mut base_url = url.clone();
    base_url.set_query(None);
    base_url.set_fragment(None);
    base_url
}

#[derive(Debug, Clone, Copy, Default)]
pub struct OpenUrlOptions {
    pub follow_if_http: bool,
    pub select_redap_source_when_loaded: bool,

    /// Shows the loading screen.
    pub show_loader: bool,
}

impl ViewerOpenUrl {
    pub fn from_context(ctx: &ViewerContext<'_>) -> anyhow::Result<Self> {
        Self::from_context_expanded(
            ctx.storage_context.hub,
            ctx.display_mode(),
            Some(ctx.time_ctrl),
            ctx.selection(),
        )
    }

    pub fn from_context_expanded(
        store_hub: &StoreHub,
        display_mode: &DisplayMode,
        time_ctrl: Option<&crate::TimeControl>,
        selection: &ItemCollection,
    ) -> anyhow::Result<Self> {
        let mut this = Self::from_display_mode(store_hub, display_mode)?;

        if let Some(fragment) = this.fragment_mut() {
            fragment.selection = selection.first_item().and_then(|item| item.to_data_path());
            fragment.when = time_ctrl.and_then(|time_ctrl| {
                let time = time_ctrl.time_int()?;
                Some((
                    *time_ctrl.timeline().name(),
                    re_log_types::TimeCell {
                        typ: time_ctrl.time_type(),
                        value: time.into(),
                    },
                ))
            });
        }

        if let Some(time_range) = this.time_range_mut()
            && let Some(time_ctrl) = time_ctrl
            && let Some(loop_selection) = time_ctrl.loop_selection()
        {
            *time_range = Some(re_uri::TimeSelection {
                timeline: *time_ctrl.timeline(),
                range: loop_selection.to_int(),
            });
        }

        Ok(this)
    }

    /// Create a link for a channel source.
    ///
    /// Refer to [`Self::from_display_mode`] for more information.
    pub fn from_data_source(data_source: &LogSource) -> anyhow::Result<Self> {
        // Note that some of these data sources aren't actually sharable URLs.
        // But since we have to handles this for `open_url` and `sharable_url` anyways,
        // we just preserve as much as possible here.
        match data_source {
            LogSource::RrdHttpStream { url, follow: _ } => {
                Ok(Self::RrdHttpUrl(url.parse::<Url>()?))
            }

            LogSource::File(path_buf) => {
                #[cfg(not(target_arch = "wasm32"))]
                {
                    Ok(Self::FilePath(path_buf.clone()))
                }
                #[cfg(target_arch = "wasm32")]
                {
                    _ = path_buf;
                    Err(anyhow::anyhow!(
                        "Can't share links to local files on the web."
                    ))
                }
            }

            LogSource::RrdWebEvent => Ok(Self::WebEventListener),

            LogSource::JsChannel { .. } => Err(anyhow::anyhow!(
                "Can't share links to recordings streamed from the web."
            )),

            LogSource::Sdk => Err(anyhow::anyhow!(
                "Can't share links to recordings streamed from the SDKs."
            )),

            LogSource::Stdin => Err(anyhow::anyhow!(
                "Can't share links to recordings streamed from stdin."
            )),

            LogSource::RedapGrpcStream {
                uri,
                select_when_loaded: _,
            } => Ok(Self::RedapDatasetSegment(uri.clone())),

            LogSource::MessageProxy(proxy_uri) => Ok(Self::RedapProxy(proxy_uri.clone())),
        }
    }

    /// Tries to create a viewer import URL for a [`DisplayMode`] (typically for sharing purposes).
    ///
    /// Conceptually, this is the inverse of [`Self::open`]. However, some import URLs like
    /// intra-recording links aren't stand-alone enough to be returned by this function.
    ///
    /// To produce a sharable url, from this result, call [`Self::sharable_url`].
    ///
    /// Returns Err(reason) if the current state can't be shared with a url.
    pub fn from_display_mode(
        store_hub: &StoreHub,
        display_mode: &DisplayMode,
    ) -> anyhow::Result<Self> {
        match display_mode {
            DisplayMode::Settings(_) => Ok(Self::Settings),

            DisplayMode::Loading(source) => Self::from_data_source(source),

            DisplayMode::LocalRecordings(store_id) => {
                // Local recordings includes those downloaded from rrd urls
                // (as of writing this includes the sample recordings!)
                // If it's one of those we want to update the address bar accordingly.

                let recording = store_hub
                    .store_bundle()
                    .get(store_id)
                    .ok_or(anyhow::anyhow!("No data for active recording"))?;
                let data_source = recording
                    .data_source
                    .as_ref()
                    .ok_or(anyhow::anyhow!("No data source"))?;

                Self::from_data_source(data_source)
            }

            DisplayMode::LocalTable(_table_id) => {
                // We can't share links to local tables, so can't update the url.
                Err(anyhow::anyhow!("Can't share links to local tables."))
            }

            DisplayMode::RedapEntry(entry) => Ok(Self::RedapEntry(entry.clone())),

            DisplayMode::RedapServer(origin) => {
                // `as_url` on the origin gives us an http link.
                // We want a rerun link here instead.
                Ok(Self::RedapCatalog(re_uri::CatalogUri::new(origin.clone())))
            }

            DisplayMode::ChunkStoreBrowser(_) => Ok(Self::ChunkStoreBrowser),
        }
    }

    /// Returns a URL for sharing purposes.
    ///
    /// Whenever possible you should provide a web viewer base URL so that the URL can be opened
    /// in the browser (this does *not* exclude native, web viewer URLs can still be opened there as well!)
    ///
    /// This is roughly the inverse of `Self::from_str`.
    pub fn sharable_url(&self, web_viewer_base_url: Option<&Url>) -> anyhow::Result<String> {
        let urls = match self {
            Self::IntraRecordingSelection(item) => {
                let data_path = item.to_data_path().ok_or_else(|| {
                    // See also `Item::from_str`
                    anyhow::anyhow!("Can only share links to entities & components")
                })?;
                let data_path_str = data_path.to_string();
                vec1![format!(
                    "{INTRA_RECORDING_URL_SCHEME}{}",
                    data_path_str.trim_start_matches('/')
                )]
            }

            Self::RrdHttpUrl(url) => vec1![url.to_string()],

            #[cfg(not(target_arch = "wasm32"))]
            Self::FilePath(path_buf) => vec1![(*path_buf.to_string_lossy()).to_owned()],

            Self::RedapDatasetSegment(dataset_segment_uri) => {
                vec1![dataset_segment_uri.to_string()]
            }

            Self::RedapProxy(proxy_uri) => {
                vec1![proxy_uri.to_string()]
            }

            Self::RedapCatalog(catalog_uri) => {
                // The welcome page is a fake catalog right now.
                // If we dont'have a base url we'll just roll with it. It looks ugly but it's sharable.
                if catalog_uri.origin == *EXAMPLES_ORIGIN
                    && let Some(base_url) = web_viewer_base_url
                {
                    return Ok(base_url.to_string());
                }

                vec1![catalog_uri.to_string()]
            }

            Self::RedapEntry(entry) => vec1![entry.to_string()],

            Self::WebEventListener => vec1![WEB_EVENT_LISTENER_SCHEME.to_owned()],

            Self::WebViewerUrl {
                base_url: _,
                url_parameters,
            } => {
                // Already a sharable URL to a web viewer.
                // Typically we don't end up here, but if we do and have a mismatching web viewer base URL
                // things might get weird. We could warn about it, but if we intentionally overwrote it
                // that's not helping either!
                //
                // Either way we definitely want to use the web viewer base URL that got passed in, since
                // this one defines the user's intention
                Vec1::try_from_vec(
                    url_parameters
                        .iter()
                        .map(|url| url.sharable_url(None))
                        .collect::<anyhow::Result<Vec<_>>>()?,
                )
                .expect("converted from a vec1")
            }

            Self::Settings => {
                vec1![SETTINGS_URL.to_owned()]
            }
            Self::ChunkStoreBrowser => {
                vec1![CHUNK_STORE_BROWSER_URL.to_owned()]
            }
        };

        combine_with_base_url(web_viewer_base_url, urls)
    }

    /// Try to create a system command for copying this URL.
    ///
    /// This command ([`SystemCommand::CopyViewerUrl`]) makes sure
    /// that if this is in a web-viewer the web-viewer base url is
    /// also correctly copied.
    pub fn copy_url_command(&self) -> anyhow::Result<SystemCommand> {
        self.sharable_url(None).map(SystemCommand::CopyViewerUrl)
    }

    /// Get the data source related to this link, if any.
    pub fn get_data_source(&self) -> Option<LogSource> {
        match &self {
            Self::RedapCatalog(_)
            | Self::RedapEntry(_)
            | Self::IntraRecordingSelection(_)
            | Self::Settings
            | Self::ChunkStoreBrowser => None,

            Self::RrdHttpUrl(url) => Some(LogSource::RrdHttpStream {
                url: url.to_string(),
                follow: false,
            }),
            #[cfg(not(target_arch = "wasm32"))]
<<<<<<< HEAD
            Self::FilePath(path_buf) => Some(LogSource::File(path_buf.clone())),
            Self::RedapDatasetPartition(uri) => Some(LogSource::RedapGrpcStream {
=======
            Self::FilePath(path_buf) => Some(SmartChannelSource::File(path_buf.clone())),
            Self::RedapDatasetSegment(uri) => Some(SmartChannelSource::RedapGrpcStream {
>>>>>>> 4f632429
                uri: uri.clone(),
                select_when_loaded: false,
            }),
            Self::RedapProxy(uri) => Some(LogSource::MessageProxy(uri.clone())),
            Self::WebEventListener => Some(LogSource::RrdWebEvent),
            Self::WebViewerUrl { url_parameters, .. } => (url_parameters.len() == 1)
                .then(|| url_parameters.first().get_data_source())
                .flatten(),
        }
    }

    /// Opens a content URL or file inside the viewer.
    ///
    /// This is for handling opening arbitrary URLs inside the viewer
    /// (as opposed to opening them in a new tab) for both native and web.
    /// Supported are:
    /// * any URL or file path that can be interpreted as a [`LogDataSource`]
    /// * intra-recording links (typically links to an entity)
    /// * web event listeners
    ///
    /// This is the highest level way of opening arbitrary URLs inside the viewer.
    /// The only higher level way of opening URLs is `ui.ctx().open_url(...)` which will
    /// open the URL in a browser if it's not a content URL that we can open inside the viewer.
    pub fn open(
        self,
        egui_ctx: &egui::Context,
        options: &OpenUrlOptions,
        command_sender: &CommandSender,
    ) {
        re_log::debug!("Opening URL: {self:?}");

        if options.show_loader
            && let Some(data_source) = self.get_data_source()
        {
            // It doesn't matter if this is overridden by some command below, as that most likely
            // means we want to skip the loading screen anyway.
            command_sender.send_system(SystemCommand::ChangeDisplayMode(DisplayMode::Loading(
                Box::new(data_source),
            )));
        }

        match self {
            Self::IntraRecordingSelection(item) => {
                command_sender.send_system(SystemCommand::set_selection(item));
            }
            Self::RrdHttpUrl(url) => {
                command_sender.send_system(SystemCommand::LoadDataSource(
                    LogDataSource::RrdHttpUrl {
                        url,
                        // `follow` is not encoded in the url itself right now.
                        follow: options.follow_if_http,
                    },
                ));
            }
            #[cfg(not(target_arch = "wasm32"))]
            Self::FilePath(path_buf) => {
                command_sender.send_system(SystemCommand::LoadDataSource(LogDataSource::FilePath(
                    re_log_types::FileSource::Uri,
                    path_buf,
                )));
            }
            Self::RedapDatasetSegment(uri) => {
                command_sender.send_system(SystemCommand::LoadDataSource(
                    LogDataSource::RedapDatasetSegment {
                        uri,
                        // `select_when_loaded` is not encoded in the url itself right now.
                        select_when_loaded: options.select_redap_source_when_loaded,
                    },
                ));
            }
            Self::RedapProxy(proxy_uri) => {
                command_sender.send_system(SystemCommand::LoadDataSource(
                    LogDataSource::RedapProxy(proxy_uri.clone()),
                ));
                command_sender.send_system(SystemCommand::set_selection(Item::RedapServer(
                    proxy_uri.origin,
                )));
            }
            Self::RedapCatalog(uri) => {
                command_sender.send_system(SystemCommand::AddRedapServer(uri.origin.clone()));
                command_sender
                    .send_system(SystemCommand::set_selection(Item::RedapServer(uri.origin)));
            }
            Self::RedapEntry(uri) => {
                command_sender.send_system(SystemCommand::AddRedapServer(uri.origin.clone()));
                command_sender.send_system(SystemCommand::set_selection(Item::RedapEntry(uri)));
            }
            Self::WebEventListener => {
                handle_web_event_listener(egui_ctx, command_sender);
            }
            Self::WebViewerUrl {
                base_url: _base_url,
                url_parameters,
            } => {
                #[cfg(target_arch = "wasm32")]
                {
                    // We _are_ a web viewer.
                    // If the base URL doesn't match our own then that's reason for concern (==warn),
                    // because this URL was probably meant to be opened in a different Rerun version.
                    if let Some(window) = web_sys::window()
                        && let Ok(location) = window.location().href()
                        && let Ok(location) = Url::parse(&location)
                    {
                        let current_webpage_base_url = base_url(&location);

                        if _base_url != current_webpage_base_url {
                            re_log::warn!(
                                "The base URL of the web viewer ({:?}) does not match the URL being opened ({:?}). This URL may be intended for a different Rerun version.",
                                current_webpage_base_url.as_str(),
                                _base_url.as_str(),
                            );
                        }
                    }
                }

                for url in url_parameters {
                    url.open(
                        egui_ctx,
                        &OpenUrlOptions {
                            show_loader: false,
                            ..*options
                        },
                        command_sender,
                    );
                }
            }
            Self::Settings => {
                command_sender.send_system(SystemCommand::OpenSettings);
            }
            Self::ChunkStoreBrowser => {
                command_sender.send_system(SystemCommand::OpenChunkStoreBrowser);
            }
        }
    }

    pub fn without_fragment(self) -> Self {
        match self {
            Self::Settings
            | Self::ChunkStoreBrowser
            | Self::IntraRecordingSelection(..)
            | Self::RrdHttpUrl(..)
            | Self::RedapProxy(..)
            | Self::RedapCatalog(..)
            | Self::RedapEntry(..)
            | Self::WebEventListener => self,

            #[cfg(not(target_arch = "wasm32"))]
            Self::FilePath(..) => self,

            Self::RedapDatasetSegment(uri) => Self::RedapDatasetSegment(uri.without_fragment()),
            Self::WebViewerUrl {
                base_url,
                mut url_parameters,
            } => {
                for url in &mut url_parameters {
                    *url = url.clone().without_fragment();
                }

                Self::WebViewerUrl {
                    base_url,
                    url_parameters,
                }
            }
        }
    }

    /// Fragments of the URL if supported.
    pub fn fragment_mut(&mut self) -> Option<&mut re_uri::Fragment> {
        match self {
            Self::IntraRecordingSelection(..) => None,
            Self::RrdHttpUrl(..) => None,
            #[cfg(not(target_arch = "wasm32"))]
            Self::FilePath(..) => None,
            Self::RedapDatasetSegment(uri) => Some(&mut uri.fragment),
            Self::RedapProxy(..) => None,
            Self::RedapCatalog(..) => None,
            Self::RedapEntry(..) => None,
            Self::WebEventListener => None,
            Self::WebViewerUrl {
                base_url: _,
                url_parameters,
            } => {
                if url_parameters.len() == 1 {
                    url_parameters.first_mut().fragment_mut()
                } else {
                    None
                }
            }
            Self::Settings => None,
            Self::ChunkStoreBrowser => None,
        }
    }

    /// Time selection embedded in the URL if supported.
    pub fn time_range_mut(&mut self) -> Option<&mut Option<re_uri::TimeSelection>> {
        match self {
            Self::IntraRecordingSelection(..) => None,
            Self::RrdHttpUrl(..) => None,
            #[cfg(not(target_arch = "wasm32"))]
            Self::FilePath(..) => None,
            Self::RedapDatasetSegment(uri) => Some(&mut uri.time_range),
            Self::RedapProxy(..) => None,
            Self::RedapCatalog(..) => None,
            Self::RedapEntry(..) => None,
            Self::WebEventListener => None,
            Self::WebViewerUrl {
                base_url: _,
                url_parameters,
            } => {
                if url_parameters.len() == 1 {
                    url_parameters.first_mut().time_range_mut()
                } else {
                    None
                }
            }
            Self::Settings => None,
            Self::ChunkStoreBrowser => None,
        }
    }

    /// If there is a time range in this url, set it to none.
    pub fn clear_time_range(&mut self) {
        if let Some(time_range) = self.time_range_mut() {
            *time_range = None;
        }
    }
}

/// Combines a base url, for example a web viewer url
/// with a list of content urls to open.
pub fn combine_with_base_url(
    base_url: Option<&Url>,
    urls: impl IntoIterator<Item = String>,
) -> anyhow::Result<String> {
    let mut urls = urls.into_iter();
    // Combine the URL(s) with the web viewer base URL if provided.
    if let Some(base_url) = base_url {
        let mut share_url = base_url.clone();

        // Use the form_urlencoded::Serializer to build the query string with multiple "url" parameters.
        // It's important to not just append the strings, since we have to take care of correctly escaping.
        let mut serializer = url::form_urlencoded::Serializer::new(String::new());
        for url in urls {
            serializer.append_pair("url", &url);
        }
        share_url.set_query(Some(&serializer.finish()));

        Ok(share_url.to_string())
    } else if let Some(url) = urls.next()
        && urls.next().is_none()
    {
        Ok(url)
    } else {
        Err(anyhow::anyhow!(
            "Can't share more than one URL without a web viewer base URL"
        ))
    }
}

#[cfg(not(target_arch = "wasm32"))]
fn handle_web_event_listener(_egui_ctx: &egui::Context, _command_sender: &CommandSender) {
    re_log::warn!("{WEB_EVENT_LISTENER_SCHEME:?} urls are only available on the web viewer.");
}

#[cfg(target_arch = "wasm32")]
fn handle_web_event_listener(egui_ctx: &egui::Context, command_sender: &CommandSender) {
    use re_log::ResultExt as _;
    use re_log_encoding::rrd::stream_from_http::HttpMessage;
    use std::{ops::ControlFlow, sync::Arc};

    // Process an rrd when it's posted via `window.postMessage`
    let (tx, rx) = re_log_channel::log_channel(re_log_channel::LogSource::RrdWebEvent);
    let egui_ctx = egui_ctx.clone();
    re_log_encoding::rrd::stream_from_http::stream_rrd_from_event_listener(Arc::new({
        move |msg| {
            egui_ctx.request_repaint_after(std::time::Duration::from_millis(10));

            match msg {
                HttpMessage::LogMsg(msg) => {
                    if tx.send(msg.into()).is_ok() {
                        ControlFlow::Continue(())
                    } else {
                        re_log::info_once!(
                            "Failed to send log message to viewer - closing connection"
                        );
                        ControlFlow::Break(())
                    }
                }
                HttpMessage::Success => {
                    tx.quit(None).warn_on_err_once("Failed to send quit marker");
                    ControlFlow::Break(())
                }
                HttpMessage::Failure(err) => {
                    tx.quit(Some(err))
                        .warn_on_err_once("Failed to send quit marker");
                    ControlFlow::Break(())
                }
            }
        }
    }));

    command_sender.send_system(SystemCommand::AddReceiver(rx));
}

#[cfg(test)]
mod tests {
    use std::str::FromStr as _;

    use crate::{DisplayMode, Item, StoreHub};
    use re_entity_db::{EntityDb, EntityPath, InstancePath};
    use re_log_channel::LogSource;
    use re_log_types::{EntryId, StoreId, StoreKind, TableId};
    use re_uri::{
        CatalogUri, DatasetSegmentUri, Fragment,
        external::url::{self, Url},
    };

    use super::ViewerOpenUrl;

    #[test]
    fn test_viewer_open_url_from_str() {
        // RedapCatalog
        let url = "rerun://localhost:51234/catalog";
        assert_eq!(
            ViewerOpenUrl::from_str(url).unwrap(),
            ViewerOpenUrl::RedapCatalog(re_uri::CatalogUri::from_str(url).unwrap())
        );

        // RedapEntry
        let entry_id = EntryId::new();
        let url = format!("rerun://localhost:51234/entry/{entry_id}");
        assert_eq!(
            ViewerOpenUrl::from_str(&url).unwrap(),
            ViewerOpenUrl::RedapEntry(re_uri::EntryUri::from_str(&url).unwrap())
        );

        // DatasetSegmentUri
        let url = format!("rerun://127.0.0.1:1234/dataset/{entry_id}?segment_id=pid");
        assert_eq!(
            ViewerOpenUrl::from_str(&url).unwrap(),
            ViewerOpenUrl::RedapDatasetSegment(url.parse().unwrap())
        );

        // IntraRecordingSelection
        let entity_path = EntityPath::from("camera");
        let url = format!("recording://{entity_path}");
        assert_eq!(
            ViewerOpenUrl::from_str(&url).unwrap(),
            ViewerOpenUrl::IntraRecordingSelection(Item::InstancePath(InstancePath::entity_all(
                entity_path
            )))
        );

        // WebEventListener
        let url = "web_event:test_listener";
        assert_eq!(
            ViewerOpenUrl::from_str(url).unwrap(),
            ViewerOpenUrl::WebEventListener
        );

        // LogDataSource
        {
            // HTTP URL
            let url = "https://example.com/data.rrd";
            assert_eq!(
                ViewerOpenUrl::from_str(url).unwrap(),
                ViewerOpenUrl::RrdHttpUrl(Url::parse("https://example.com/data.rrd").unwrap())
            );

            // Test file path (native only)
            #[cfg(not(target_arch = "wasm32"))]
            {
                let url = "/path/to/file.rrd";
                assert_eq!(
                    ViewerOpenUrl::from_str(url).unwrap(),
                    ViewerOpenUrl::FilePath(std::path::PathBuf::from("/path/to/file.rrd"))
                );
            }

            // Other variants should be sufficiently covered by `LogDataSource::from_uri` tests.
        }
        // Test WebViewerUrl
        {
            // Simple - single URL parameter.
            let url = "https://foo.com/test?url=https://example.com/data.rrd";
            let expected = ViewerOpenUrl::WebViewerUrl {
                base_url: Url::parse("https://foo.com/test").unwrap(),
                url_parameters: vec1::vec1![ViewerOpenUrl::RrdHttpUrl(
                    Url::parse("https://example.com/data.rrd").unwrap()
                )],
            };
            assert_eq!(ViewerOpenUrl::from_str(url).unwrap(), expected);

            // Complex - multiple URL parameters of different typesl
            let url = "https://foo.com/?url=rerun://localhost:51234/catalog&url=recording://camera&url=https://example.com/data.rrd";
            let expected = ViewerOpenUrl::WebViewerUrl {
                base_url: Url::parse("https://foo.com/").unwrap(),
                url_parameters: vec1::vec1![
                    ViewerOpenUrl::RedapCatalog(
                        re_uri::CatalogUri::from_str("rerun://localhost:51234/catalog").unwrap()
                    ),
                    ViewerOpenUrl::IntraRecordingSelection(Item::InstancePath(
                        InstancePath::entity_all(EntityPath::from("camera"))
                    )),
                    ViewerOpenUrl::RrdHttpUrl(Url::parse("https://example.com/data.rrd").unwrap())
                ],
            };
            assert_eq!(ViewerOpenUrl::from_str(url).unwrap(), expected);
        }

        // Invalid URLs.
        let invalid_urls = vec![
            "invalid://url",
            "recording://camera%20with%20spaces",
            "https://foo.com/?url=invalid_url",
            "https://foo.com/test?url=invalid_url",
            "",
            "   ",
            "aaaaaaaaaaa",
        ];

        for url in invalid_urls {
            assert!(
                url.parse::<ViewerOpenUrl>().is_err(),
                "Expected error for {url}"
            );
        }
    }

    #[test]
    fn test_viewer_open_url_from_display_mode() {
        let store_hub = StoreHub::test_hub();

        // RedapServer
        assert_eq!(
            ViewerOpenUrl::from_display_mode(
                &store_hub,
                &DisplayMode::RedapServer("rerun://localhost:51234".parse().unwrap()),
            )
            .unwrap(),
            ViewerOpenUrl::RedapCatalog("rerun://localhost:51234".parse().unwrap())
        );

        // LocalTable
        assert!(
            ViewerOpenUrl::from_display_mode(
                &store_hub,
                &DisplayMode::LocalTable(TableId::new("test_table".to_owned())),
            )
            .is_err()
        );

        // RedapEntry
        let origin = "rerun://localhost:51234".parse().unwrap();
        let entry_uri = re_uri::EntryUri::new(origin, EntryId::new());
        assert_eq!(
            ViewerOpenUrl::from_display_mode(
                &store_hub,
                &DisplayMode::RedapEntry(entry_uri.clone()),
            )
            .unwrap(),
            ViewerOpenUrl::RedapEntry(entry_uri.clone())
        );

        let dummy_mode = DisplayMode::RedapEntry(entry_uri);

        assert_eq!(
            ViewerOpenUrl::from_display_mode(
                &store_hub,
                &DisplayMode::Settings(Box::new(dummy_mode.clone()))
            )
            .unwrap(),
            ViewerOpenUrl::Settings
        );

        assert_eq!(
            ViewerOpenUrl::from_display_mode(
                &store_hub,
                &DisplayMode::ChunkStoreBrowser(Box::new(dummy_mode))
            )
            .unwrap(),
            ViewerOpenUrl::ChunkStoreBrowser
        );

        // Local recordings is handled in `test_viewer_open_url_from_local_recordings_display_mode`
    }

    #[test]
    fn test_viewer_open_url_from_local_recordings_display_mode() {
        let mut store_hub = StoreHub::test_hub();

        fn add_store(store_hub: &mut StoreHub, data_source: Option<LogSource>) -> StoreId {
            let store_id = StoreId::random(StoreKind::Recording, "test");
            let mut entity_db = EntityDb::new(store_id.clone());
            entity_db.data_source = data_source;
            store_hub.insert_entity_db(entity_db);
            store_hub.set_active_recording(store_id.clone());
            store_id
        }

        // originating from a file.
        let id = add_store(
            &mut store_hub,
            Some(LogSource::File(std::path::PathBuf::from(
                "/path/to/test.rrd",
            ))),
        );
        assert_eq!(
            ViewerOpenUrl::from_display_mode(&store_hub, &DisplayMode::LocalRecordings(id))
                .unwrap(),
            ViewerOpenUrl::FilePath(std::path::PathBuf::from("/path/to/test.rrd"))
        );

        // originating from HTTP stream.
        let id = add_store(
            &mut store_hub,
            Some(LogSource::RrdHttpStream {
                url: "https://example.com/recording.rrd".to_owned(),
                follow: false,
            }),
        );
        assert_eq!(
            ViewerOpenUrl::from_display_mode(&store_hub, &DisplayMode::LocalRecordings(id))
                .unwrap(),
            ViewerOpenUrl::RrdHttpUrl("https://example.com/recording.rrd".parse().unwrap())
        );

        // originating from SDK (not possible).
        let id = add_store(&mut store_hub, Some(LogSource::Sdk));
        assert!(
            ViewerOpenUrl::from_display_mode(&store_hub, &DisplayMode::LocalRecordings(id))
                .is_err(),
        );

        // originating from stdin (not possible).
        let id = add_store(&mut store_hub, Some(LogSource::Stdin));
        assert!(
            ViewerOpenUrl::from_display_mode(&store_hub, &DisplayMode::LocalRecordings(id))
                .is_err(),
        );

        // originating from web event listener.
        let id = add_store(&mut store_hub, Some(LogSource::RrdWebEvent));
        assert_eq!(
            ViewerOpenUrl::from_display_mode(&store_hub, &DisplayMode::LocalRecordings(id))
                .unwrap(),
            ViewerOpenUrl::WebEventListener
        );

        // originating from JS channel (not possible).
        let id = add_store(
            &mut store_hub,
            Some(LogSource::JsChannel {
                channel_name: "test_channel".to_owned(),
            }),
        );
        assert!(
            ViewerOpenUrl::from_display_mode(&store_hub, &DisplayMode::LocalRecordings(id))
                .is_err(),
        );

        // originating from Redap gRPC stream.
        let entry_id = EntryId::new();
        let uri = format!("rerun://127.0.0.1:1234/dataset/{entry_id}?segment_id=pid");
        let id = add_store(
            &mut store_hub,
            Some(LogSource::RedapGrpcStream {
                uri: uri.parse().unwrap(),
                select_when_loaded: false,
            }),
        );

        let mut uri: re_uri::DatasetSegmentUri = uri.parse().unwrap();

        assert_eq!(
            ViewerOpenUrl::from_display_mode(&store_hub, &DisplayMode::LocalRecordings(id.clone()))
                .unwrap(),
            ViewerOpenUrl::RedapDatasetSegment(uri.clone())
        );

        let fragment = Fragment {
            selection: Some(re_log_types::DataPath {
                entity_path: EntityPath::from_single_string("test/entity"),
                instance: None,
                component: None,
            }),
            when: Some((
                re_chunk::TimelineName::new("test"),
                re_log_types::TimeCell {
                    typ: re_log_types::TimeType::DurationNs,
                    value: re_log_types::NonMinI64::ONE,
                },
            )),
        };

        uri.fragment = fragment.clone();

        let mut url =
            ViewerOpenUrl::from_display_mode(&store_hub, &DisplayMode::LocalRecordings(id))
                .unwrap();

        *url.fragment_mut().unwrap() = fragment;

        assert_eq!(url, ViewerOpenUrl::RedapDatasetSegment(uri),);

        // originating from message proxy.
        let uri = "rerun://localhost:51234/proxy";
        let id = add_store(
            &mut store_hub,
            Some(LogSource::MessageProxy(uri.parse().unwrap())),
        );
        assert_eq!(
            ViewerOpenUrl::from_display_mode(&store_hub, &DisplayMode::LocalRecordings(id))
                .unwrap(),
            ViewerOpenUrl::RedapProxy(uri.parse().unwrap())
        );

        // with no data source (not possible).
        let id = add_store(&mut store_hub, None);
        assert!(
            ViewerOpenUrl::from_display_mode(&store_hub, &DisplayMode::LocalRecordings(id))
                .is_err(),
        );
    }

    #[test]
    fn test_viewer_open_url_sharable_url_without_base_url() {
        assert_eq!(
            ViewerOpenUrl::IntraRecordingSelection("my/path".parse().unwrap())
                .sharable_url(None)
                .unwrap(),
            "recording://my/path"
        );

        assert_eq!(
            ViewerOpenUrl::RrdHttpUrl(Url::parse("https://example.com/data.rrd").unwrap())
                .sharable_url(None)
                .unwrap(),
            "https://example.com/data.rrd"
        );

        assert_eq!(
            ViewerOpenUrl::FilePath("/path/to/file.rrd".into())
                .sharable_url(None)
                .unwrap(),
            "/path/to/file.rrd"
        );

        let entry_id = EntryId::new();
        let uri = format!("rerun://127.0.0.1:1234/dataset/{entry_id}?segment_id=pid");
        assert_eq!(
            ViewerOpenUrl::RedapDatasetSegment(uri.parse().unwrap())
                .sharable_url(None)
                .unwrap(),
            uri
        );

        assert_eq!(
            ViewerOpenUrl::RedapProxy("rerun://localhost:51234/proxy".parse().unwrap())
                .sharable_url(None)
                .unwrap(),
            "rerun://localhost:51234/proxy"
        );

        assert_eq!(
            ViewerOpenUrl::RedapCatalog("rerun://localhost:51234/catalog".parse().unwrap())
                .sharable_url(None)
                .unwrap(),
            "rerun://localhost:51234/catalog"
        );

        let url = format!("rerun://localhost:51234/entry/{entry_id}");
        assert_eq!(
            ViewerOpenUrl::RedapEntry(url.parse().unwrap())
                .sharable_url(None)
                .unwrap(),
            url
        );

        assert_eq!(
            ViewerOpenUrl::WebEventListener.sharable_url(None).unwrap(),
            "web_event:"
        );

        assert_eq!(
            ViewerOpenUrl::WebViewerUrl {
                base_url: Url::parse("https://foo.com/test").unwrap(),
                url_parameters: vec1::vec1![ViewerOpenUrl::RrdHttpUrl(
                    Url::parse("https://example.com/data.rrd").unwrap()
                )],
            }
            .sharable_url(None)
            .unwrap(),
            "https://example.com/data.rrd",
        );
        assert!(
            ViewerOpenUrl::WebViewerUrl {
                base_url: Url::parse("https://foo.com/test").unwrap(),
                url_parameters: vec1::vec1![
                    ViewerOpenUrl::RrdHttpUrl(Url::parse("https://example.com/bar.rrd").unwrap()),
                    ViewerOpenUrl::RedapProxy("rerun://localhost:51234/proxy".parse().unwrap())
                ],
            }
            .sharable_url(None)
            .is_err() // We don't know how to share several URLs at once without a web viewer URL.
        );
    }

    #[test]
    fn test_viewer_open_url_sharable_url_with_base_url() {
        let base_url = Url::parse("https://foo.com/test").unwrap();
        let base_url_param = Some(&base_url);

        assert_eq!(
            ViewerOpenUrl::IntraRecordingSelection("my/path".parse().unwrap())
                .sharable_url(base_url_param)
                .unwrap(),
            "https://foo.com/test?url=recording%3A%2F%2Fmy%2Fpath"
        );

        assert_eq!(
            ViewerOpenUrl::RrdHttpUrl("https://example.com/data.rrd".parse().unwrap())
                .sharable_url(base_url_param)
                .unwrap(),
            "https://foo.com/test?url=https%3A%2F%2Fexample.com%2Fdata.rrd"
        );

        assert_eq!(
            ViewerOpenUrl::RedapDatasetSegment(
                "rerun://127.0.0.1:1234/dataset/1830B33B45B963E7774455beb91701ae?segment_id=pid"
                    .parse()
                    .unwrap()
            )
            .sharable_url(base_url_param)
            .unwrap(),
            format!(
                "https://foo.com/test?url=rerun%3A%2F%2F127.0.0.1%3A1234%2Fdataset%2F1830B33B45B963E7774455beb91701ae%3Fsegment_id%3Dpid"
            )
        );

        assert_eq!(
            ViewerOpenUrl::RedapProxy("rerun://localhost:51234/proxy".parse().unwrap())
                .sharable_url(base_url_param)
                .unwrap(),
            "https://foo.com/test?url=rerun%3A%2F%2Flocalhost%3A51234%2Fproxy"
        );

        assert_eq!(
            ViewerOpenUrl::RedapCatalog("rerun://localhost:51234/catalog".parse().unwrap())
                .sharable_url(base_url_param)
                .unwrap(),
            "https://foo.com/test?url=rerun%3A%2F%2Flocalhost%3A51234%2Fcatalog"
        );

        let entry_id = EntryId::new();
        let url = format!("rerun://localhost:51234/entry/{entry_id}");
        let encoded_url = url::form_urlencoded::byte_serialize(url.as_bytes()).collect::<String>();
        assert_eq!(
            ViewerOpenUrl::RedapEntry(url.parse().unwrap())
                .sharable_url(base_url_param)
                .unwrap(),
            format!("https://foo.com/test?url={encoded_url}")
        );

        assert_eq!(
            ViewerOpenUrl::WebEventListener
                .sharable_url(base_url_param)
                .unwrap(),
            "https://foo.com/test?url=web_event%3A"
        );

        assert_eq!(
            ViewerOpenUrl::WebViewerUrl {
                base_url: Url::parse("http://foo.com/doesn't-matter").unwrap(),
                url_parameters: vec1::vec1![ViewerOpenUrl::RrdHttpUrl(
                    Url::parse("https://example.com/data.rrd").unwrap()
                )],
            }
            .sharable_url(base_url_param)
            .unwrap(),
            "https://foo.com/test?url=https%3A%2F%2Fexample.com%2Fdata.rrd",
        );
        assert_eq!(
            ViewerOpenUrl::WebViewerUrl {
                base_url: Url::parse("http://foo.com/doesn't-matter").unwrap(),
                url_parameters: vec1::vec1![
                    ViewerOpenUrl::RrdHttpUrl(Url::parse("https://example.com/bar.rrd").unwrap()),
                    ViewerOpenUrl::RedapProxy("rerun://localhost:51234/proxy".parse().unwrap())
                ],
            }
            .sharable_url(base_url_param)
            .unwrap(),
            "https://foo.com/test?url=https%3A%2F%2Fexample.com%2Fbar.rrd&url=rerun%3A%2F%2Flocalhost%3A51234%2Fproxy",
        );
    }

    #[test]
    fn test_query_and_fragment_uri() {
        let uri_out = [
            (
                "rerun+http://localhost:51234/",
                ViewerOpenUrl::RedapCatalog(CatalogUri {
                    origin: "rerun+http://localhost:51234".parse().unwrap(),
                }),
            ),
            (
                "rerun+http://localhost:51234/dataset/187A3200CAE4DD795748a7ad187e21a3?segment_id=6977dcfd524a45b3b786c9a5a0bde4e1",
                ViewerOpenUrl::RedapDatasetSegment(DatasetSegmentUri {
                    origin: "rerun+http://localhost:51234".parse().unwrap(),
                    dataset_id: "187A3200CAE4DD795748a7ad187e21a3".parse().unwrap(),
                    segment_id: "6977dcfd524a45b3b786c9a5a0bde4e1".parse().unwrap(),
                    time_range: None,
                    fragment: Default::default(),
                }),
            ),
            (
                "rerun+http://localhost:51234/dataset/187A3200CAE4DD795748a7ad187e21a3?segment_id=6977dcfd524a45b3b786c9a5a0bde4e1&time_range=stable_time@+1.096s..+2.097s",
                ViewerOpenUrl::RedapDatasetSegment(DatasetSegmentUri {
                    origin: "rerun+http://localhost:51234".parse().unwrap(),
                    dataset_id: "187A3200CAE4DD795748a7ad187e21a3".parse().unwrap(),
                    segment_id: "6977dcfd524a45b3b786c9a5a0bde4e1".parse().unwrap(),
                    time_range: Some("stable_time@+1.096s..+2.097s".parse().unwrap()),
                    fragment: Default::default(),
                }),
            ),
            (
                "rerun+http://localhost:51234/dataset/187A3200CAE4DD795748a7ad187e21a3?segment_id=6977dcfd524a45b3b786c9a5a0bde4e1&time_range=stable_time@+1.096s..+2.097s#when=stable_time@+3.990s",
                ViewerOpenUrl::RedapDatasetSegment(DatasetSegmentUri {
                    origin: "rerun+http://localhost:51234".parse().unwrap(),
                    dataset_id: "187A3200CAE4DD795748a7ad187e21a3".parse().unwrap(),
                    segment_id: "6977dcfd524a45b3b786c9a5a0bde4e1".parse().unwrap(),
                    time_range: Some("stable_time@+1.096s..+2.097s".parse().unwrap()),
                    fragment: re_uri::Fragment {
                        when: Some((
                            "stable_time".into(),
                            re_log_types::TimeCell::from_str("+3.990s").unwrap(),
                        )),
                        ..Default::default()
                    },
                }),
            ),
            (
                // Test missing `+`, and percent-endoded `+` (%2B):
                "rerun+http://localhost:51234/dataset/187A3200CAE4DD795748a7ad187e21a3?segment_id=6977dcfd524a45b3b786c9a5a0bde4e1&time_range=stable_time@1.096s..%2B2.097s#when=stable_time@3.990s",
                ViewerOpenUrl::RedapDatasetSegment(DatasetSegmentUri {
                    origin: "rerun+http://localhost:51234".parse().unwrap(),
                    dataset_id: "187A3200CAE4DD795748a7ad187e21a3".parse().unwrap(),
                    segment_id: "6977dcfd524a45b3b786c9a5a0bde4e1".parse().unwrap(),
                    time_range: Some("stable_time@+1.096s..+2.097s".parse().unwrap()),
                    fragment: re_uri::Fragment {
                        when: Some((
                            "stable_time".into(),
                            re_log_types::TimeCell::from_str("+3.990s").unwrap(),
                        )),
                        ..Default::default()
                    },
                }),
            ),
        ];

        for (uri, expected) in uri_out {
            eprintln!("uri: {uri}");
            match ViewerOpenUrl::from_str(uri) {
                Ok(got) => {
                    assert_eq!(got, expected);
                }
                Err(err) => {
                    DatasetSegmentUri::from_str(uri).unwrap();
                    panic!("{err}");
                }
            }
        }
    }
}<|MERGE_RESOLUTION|>--- conflicted
+++ resolved
@@ -478,13 +478,8 @@
                 follow: false,
             }),
             #[cfg(not(target_arch = "wasm32"))]
-<<<<<<< HEAD
             Self::FilePath(path_buf) => Some(LogSource::File(path_buf.clone())),
-            Self::RedapDatasetPartition(uri) => Some(LogSource::RedapGrpcStream {
-=======
-            Self::FilePath(path_buf) => Some(SmartChannelSource::File(path_buf.clone())),
-            Self::RedapDatasetSegment(uri) => Some(SmartChannelSource::RedapGrpcStream {
->>>>>>> 4f632429
+            Self::RedapDatasetSegment(uri) => Some(LogSource::RedapGrpcStream {
                 uri: uri.clone(),
                 select_when_loaded: false,
             }),

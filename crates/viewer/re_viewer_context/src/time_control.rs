use std::collections::BTreeMap;

use re_chunk::{EntityPath, TimelineName};
use re_entity_db::{TimeHistogram, TimeHistogramPerTimeline};
use re_log_types::{
    AbsoluteTimeRange, AbsoluteTimeRangeF, Duration, TimeCell, TimeInt, TimeReal, TimeType,
    Timeline,
};
use re_sdk_types::blueprint::archetypes::TimePanelBlueprint;
use re_sdk_types::blueprint::components::{LoopMode, PlayState};

use crate::NeedsRepaint;
use crate::blueprint_helpers::BlueprintContext;

pub const TIME_PANEL_PATH: &str = "time_panel";

pub fn time_panel_blueprint_entity_path() -> EntityPath {
    TIME_PANEL_PATH.into()
}

/// Helper trait to write time panel related blueprint components.
trait TimeBlueprintExt {
    fn set_timeline(&self, timeline: TimelineName);

    fn timeline(&self) -> Option<TimelineName>;

    /// Replaces the current timeline with the automatic one.
    fn clear_timeline(&self);

    fn set_playback_speed(&self, playback_speed: f64);
    fn playback_speed(&self) -> Option<f64>;

    fn set_fps(&self, fps: f64);
    fn fps(&self) -> Option<f64>;

    fn set_play_state(&self, play_state: PlayState);
    fn play_state(&self) -> Option<PlayState>;

    fn set_loop_mode(&self, loop_mode: LoopMode);
    fn loop_mode(&self) -> Option<LoopMode>;

    fn set_time_selection(&self, time_range: AbsoluteTimeRange);
    fn time_selection(&self) -> Option<AbsoluteTimeRange>;
    fn clear_time_selection(&self);
}

impl<T: BlueprintContext> TimeBlueprintExt for T {
    fn set_timeline(&self, timeline: TimelineName) {
        self.save_blueprint_component(
            time_panel_blueprint_entity_path(),
            &TimePanelBlueprint::descriptor_timeline(),
            &re_sdk_types::blueprint::components::TimelineName::from(timeline.as_str()),
        );
    }

    fn timeline(&self) -> Option<TimelineName> {
        let (_, timeline) = self
            .current_blueprint()
            .latest_at_component_quiet::<re_sdk_types::blueprint::components::TimelineName>(
            &time_panel_blueprint_entity_path(),
            self.blueprint_query(),
            TimePanelBlueprint::descriptor_timeline().component,
        )?;

        Some(TimelineName::new(timeline.as_str()))
    }

    fn clear_timeline(&self) {
        self.clear_blueprint_component(
            time_panel_blueprint_entity_path(),
            TimePanelBlueprint::descriptor_timeline(),
        );
    }

    fn set_playback_speed(&self, playback_speed: f64) {
        self.save_blueprint_component(
            time_panel_blueprint_entity_path(),
            &TimePanelBlueprint::descriptor_playback_speed(),
            &re_sdk_types::blueprint::components::PlaybackSpeed(playback_speed.into()),
        );
    }

    fn playback_speed(&self) -> Option<f64> {
        let (_, playback_speed) = self
            .current_blueprint()
            .latest_at_component_quiet::<re_sdk_types::blueprint::components::PlaybackSpeed>(
            &time_panel_blueprint_entity_path(),
            self.blueprint_query(),
            TimePanelBlueprint::descriptor_playback_speed().component,
        )?;

        Some(**playback_speed)
    }

    fn set_fps(&self, fps: f64) {
        self.save_blueprint_component(
            time_panel_blueprint_entity_path(),
            &TimePanelBlueprint::descriptor_fps(),
            &re_sdk_types::blueprint::components::Fps(fps.into()),
        );
    }

    fn fps(&self) -> Option<f64> {
        let (_, fps) = self
            .current_blueprint()
            .latest_at_component_quiet::<re_sdk_types::blueprint::components::Fps>(
                &time_panel_blueprint_entity_path(),
                self.blueprint_query(),
                TimePanelBlueprint::descriptor_fps().component,
            )?;

        Some(**fps)
    }

    fn set_play_state(&self, play_state: PlayState) {
        self.save_static_blueprint_component(
            time_panel_blueprint_entity_path(),
            &TimePanelBlueprint::descriptor_play_state(),
            &play_state,
        );
    }

    fn play_state(&self) -> Option<PlayState> {
        let (_, play_state) = self
            .current_blueprint()
            .latest_at_component_quiet::<PlayState>(
                &time_panel_blueprint_entity_path(),
                self.blueprint_query(),
                TimePanelBlueprint::descriptor_play_state().component,
            )?;

        Some(play_state)
    }

    fn set_loop_mode(&self, loop_mode: LoopMode) {
        self.save_blueprint_component(
            time_panel_blueprint_entity_path(),
            &TimePanelBlueprint::descriptor_loop_mode(),
            &loop_mode,
        );
    }

    fn loop_mode(&self) -> Option<LoopMode> {
        let (_, loop_mode) = self
            .current_blueprint()
            .latest_at_component_quiet::<LoopMode>(
                &time_panel_blueprint_entity_path(),
                self.blueprint_query(),
                TimePanelBlueprint::descriptor_loop_mode().component,
            )?;

        Some(loop_mode)
    }

    fn set_time_selection(&self, time_range: AbsoluteTimeRange) {
        self.save_blueprint_component(
            time_panel_blueprint_entity_path(),
            &TimePanelBlueprint::descriptor_time_selection(),
            &re_sdk_types::blueprint::components::AbsoluteTimeRange(
                re_sdk_types::datatypes::AbsoluteTimeRange {
                    min: time_range.min.as_i64().into(),
                    max: time_range.max.as_i64().into(),
                },
            ),
        );
    }

    fn time_selection(&self) -> Option<AbsoluteTimeRange> {
        let (_, time_range) = self
            .current_blueprint()
            .latest_at_component_quiet::<re_sdk_types::blueprint::components::AbsoluteTimeRange>(
            &time_panel_blueprint_entity_path(),
            self.blueprint_query(),
            TimePanelBlueprint::descriptor_time_selection().component,
        )?;

        Some(AbsoluteTimeRange::new(time_range.min, time_range.max))
    }

    fn clear_time_selection(&self) {
        self.clear_blueprint_component(
            time_panel_blueprint_entity_path(),
            TimePanelBlueprint::descriptor_time_selection(),
        );
    }
}

/// The time range we are currently zoomed in on.
#[derive(Clone, Copy, Debug, serde::Deserialize, serde::Serialize, PartialEq)]
pub struct TimeView {
    /// Where start of the range.
    pub min: TimeReal,

    /// How much time the full view covers.
    ///
    /// The unit is either nanoseconds or sequence numbers.
    ///
    /// If there is gaps in the data, the actual amount of viewed time might be less.
    pub time_spanned: f64,
}

impl From<AbsoluteTimeRange> for TimeView {
    fn from(value: AbsoluteTimeRange) -> Self {
        Self {
            min: value.min().into(),
            time_spanned: value.abs_length() as f64,
        }
    }
}

/// A command used to mutate `TimeControl`.
///
/// Can be sent using [`crate::SystemCommand::TimeControlCommands`].
#[derive(Debug)]
pub enum TimeControlCommand {
    HighlightRange(AbsoluteTimeRange),
    ClearHighlightedRange,

    /// Reset the active timeline to instead be automatically assigned.
    ResetActiveTimeline,
    SetActiveTimeline(TimelineName),

    /// Set the current looping state.
    SetLoopMode(LoopMode),
    SetPlayState(PlayState),
    Pause,
    TogglePlayPause,
    StepTimeBack,
    StepTimeForward,
    MoveBySeconds(f64),
    MoveBeginning,
    MoveEnd,

    /// Restart the time cursor to the start.
    ///
    /// Stops any ongoing following.
    Restart,

    /// Set playback speed.
    SetSpeed(f32),

    /// Set playback fps.
    SetFps(f32),

    /// Set the current time selection without enabling looping.
    SetTimeSelection(AbsoluteTimeRange),

    /// Remove the current time selection.
    ///
    /// If the current loop mode is selection, turns off looping.
    RemoveTimeSelection,

    /// Sets the current time cursor.
    SetTime(TimeReal),

    /// Set the range of time we are currently zoomed in on.
    SetTimeView(TimeView),

    /// Reset the range of time we are currently zoomed in on.
    ///
    /// The view will instead fall back to the default which is
    /// showing all received data.
    ResetTimeView,
}

/// State per timeline.
#[derive(Clone, Copy, Debug, serde::Deserialize, serde::Serialize, PartialEq)]
struct TimeState {
    /// The current time (play marker).
    time: TimeReal,

    /// The last time this timeline was paused at.
    ///
    /// Used for the web url.
    #[serde(skip)]
    last_paused_time: Option<TimeReal>,

    /// Frames per second, when playing sequences (they are often video recordings).
    fps: f32,

    /// Selected time range, if any.
    #[serde(default)]
    time_selection: Option<AbsoluteTimeRangeF>,

    /// The time range we are currently zoomed in on.
    ///
    /// `None` means "everything", and is the default value.
    /// In this case, the view will expand while new data is added.
    /// Only when the user actually zooms or pans will this be set.
    #[serde(default)]
    view: Option<TimeView>,
}

impl TimeState {
    fn new(time: impl Into<TimeReal>) -> Self {
        Self {
            time: time.into(),
            last_paused_time: None,
            fps: 30.0, // TODO(emilk): estimate based on data
            time_selection: Default::default(),
            view: None,
        }
    }
}

// TODO(andreas): This should be a blueprint property and follow the usual rules of how we determine fallbacks.
#[derive(serde::Deserialize, serde::Serialize, Clone, PartialEq)]
enum ActiveTimeline {
    Auto(Timeline),
    UserEdited(Timeline),
    Pending(Timeline),
}

impl std::ops::Deref for ActiveTimeline {
    type Target = Timeline;

    #[inline]
    fn deref(&self) -> &Self::Target {
        match self {
            Self::Auto(t) | Self::UserEdited(t) | Self::Pending(t) => t,
        }
    }
}

/// Controls the global view and progress of the time.
///
/// Modifications to this can be done via sending [`TimeControlCommand`]s
/// which are handled at the end of frames.
///
/// The commands write both to this struct and to blueprints when
/// applicable.
#[derive(Clone, PartialEq)]
pub struct TimeControl {
    /// Name of the timeline (e.g. `log_time`).
    timeline: ActiveTimeline,

    states: BTreeMap<TimelineName, TimeState>,

    /// If true, we are either in [`PlayState::Playing`] or [`PlayState::Following`].
    playing: bool,

    /// If true, we are in "follow" mode (see [`PlayState::Following`]).
    /// Ignored when [`Self.playing`] is `false`.
    following: bool,

    speed: f32,

    loop_mode: LoopMode,

    /// Range with special highlight.
    ///
    /// This is used during UI interactions. E.g. to show visual history range that's highlighted.
    pub highlighted_range: Option<AbsoluteTimeRange>,
}

impl Default for TimeControl {
    fn default() -> Self {
        Self {
            timeline: ActiveTimeline::Auto(default_timeline([])),
            states: Default::default(),
            playing: true,
            following: true,
            speed: 1.0,
            loop_mode: LoopMode::Off,
            highlighted_range: None,
        }
    }
}

#[must_use]
pub struct TimeControlResponse {
    pub needs_repaint: NeedsRepaint,

    /// Set if play state changed.
    ///
    /// * `Some(true)` if playing changed to `true`
    /// * `Some(false)` if playing changed to `false`
    /// * `None` if playing did not change
    pub playing_change: Option<bool>,

    /// Set if timeline changed.
    ///
    /// Contains the timeline name and the current time.
    pub timeline_change: Option<(Timeline, TimeReal)>,

    /// Set if the time changed.
    pub time_change: Option<TimeReal>,
}

impl TimeControlResponse {
    fn no_repaint() -> Self {
        Self::new(NeedsRepaint::No)
    }

    fn new(needs_repaint: NeedsRepaint) -> Self {
        Self {
            needs_repaint,
            playing_change: None,
            timeline_change: None,
            time_change: None,
        }
    }
}

impl TimeControl {
    pub fn from_blueprint(blueprint_ctx: &impl BlueprintContext) -> Self {
        let mut this = Self::default();

        this.update_from_blueprint(blueprint_ctx, None);

        this
    }

    /// Read from the time panel blueprint and update the state from that.
    ///
    /// If `timeline_histograms` is some this will also make sure we are on
    /// a valid timeline.
    pub fn update_from_blueprint(
        &mut self,
        blueprint_ctx: &impl BlueprintContext,
        timeline_histograms: Option<&TimeHistogramPerTimeline>,
    ) {
        if let Some(timeline) = blueprint_ctx.timeline() {
            if matches!(self.timeline, ActiveTimeline::Auto(_))
                || timeline.as_str() != self.timeline().name().as_str()
            {
                self.timeline = ActiveTimeline::Pending(Timeline::new_sequence(timeline));
            }
        } else {
            self.timeline = ActiveTimeline::Auto(*self.timeline());
        }

        let old_timeline = *self.timeline().name();
        // Make sure we are on a valid timeline.
        if let Some(timeline_histograms) = timeline_histograms {
            self.select_valid_timeline(timeline_histograms);
        }
        // If we are on a new timeline insert that new state at the start. Or end if we're following.
<<<<<<< HEAD
        else if let Some(times_per_timeline) = times_per_timeline
            && let Some(full_valid_range) = self.full_range(times_per_timeline)
=======
        else if let Some(timeline_histograms) = timeline_histograms
            && let Some(full_valid_range) = self.full_valid_range(timeline_histograms)
>>>>>>> 7addce9a
        {
            self.states.insert(
                *self.timeline.name(),
                TimeState::new(if self.following {
                    full_valid_range.max
                } else {
                    full_valid_range.min
                }),
            );
        }

        if let Some(new_play_state) = blueprint_ctx.play_state()
            && new_play_state != self.play_state()
        {
            self.set_play_state(timeline_histograms, new_play_state, Some(blueprint_ctx));
        }

        if let Some(new_loop_mode) = blueprint_ctx.loop_mode() {
            self.loop_mode = new_loop_mode;

            if self.loop_mode != LoopMode::Off {
                if self.play_state() == PlayState::Following {
                    self.set_play_state(
                        timeline_histograms,
                        PlayState::Playing,
                        Some(blueprint_ctx),
                    );
                }

                // It makes no sense with looping and follow.
                self.following = false;
            }
        }

        if let Some(playback_speed) = blueprint_ctx.playback_speed() {
            self.speed = playback_speed as f32;
        }

        let play_state = self.play_state();

        // Update the last paused time if we are paused.
        let timeline = *self.timeline.name();
        if let Some(state) = self.states.get_mut(&timeline) {
            if let Some(fps) = blueprint_ctx.fps() {
                state.fps = fps as f32;
            }

            let bp_loop_section = blueprint_ctx.time_selection();
            // If we've switched timeline, use the new timeline's cached time selection.
            if old_timeline != timeline {
                match state.time_selection {
                    Some(selection) => blueprint_ctx.set_time_selection(selection.to_int()),
                    None => {
                        blueprint_ctx.clear_time_selection();
                    }
                }
            } else {
                state.time_selection = bp_loop_section.map(|r| r.into());
            }

            match play_state {
                PlayState::Paused => {
                    state.last_paused_time = Some(state.time);
                }
                PlayState::Playing | PlayState::Following => {}
            }
        }
    }

    /// Sets the current time.
    ///
    /// If `blueprint_ctx` is some, this will also update the time stored in
    /// the blueprint if `time_int` has changed.
    fn update_time(&mut self, time: TimeReal) {
        self.states
            .entry(*self.timeline.name())
            .or_insert_with(|| TimeState::new(time))
            .time = time;
    }

    /// Create [`TimeControlCommand`]s to move the time forward (if playing), and perhaps pause if
    /// we've reached the end.
    pub fn update(
        &mut self,
        timeline_histograms: &TimeHistogramPerTimeline,
        stable_dt: f32,
        more_data_is_coming: bool,
        should_diff_state: bool,
        blueprint_ctx: Option<&impl BlueprintContext>,
    ) -> TimeControlResponse {
        let (old_playing, old_timeline, old_state) = (
            self.playing,
            *self.timeline(),
            self.states.get(self.timeline.name()).copied(),
        );

        if let Some(blueprint_ctx) = blueprint_ctx {
            self.update_from_blueprint(blueprint_ctx, Some(timeline_histograms));
        } else {
            self.select_valid_timeline(timeline_histograms);
        }

<<<<<<< HEAD
        let Some(full_valid_range) = self.full_range(times_per_timeline) else {
=======
        let Some(full_valid_range) = self.full_valid_range(timeline_histograms) else {
>>>>>>> 7addce9a
            return TimeControlResponse::no_repaint(); // we have no data on this timeline yet, so bail
        };

        let needs_repaint = match self.play_state() {
            PlayState::Paused => {
                // It's possible that the playback is paused because e.g. it reached its end, but
                // then the user decides to switch timelines.
                // When they do so, it might be the case that they switch to a timeline they've
                // never interacted with before, in which case we don't even have a time state yet.
                let state = self.states.entry(*self.timeline.name()).or_insert_with(|| {
                    TimeState::new(if self.following {
                        full_valid_range.max()
                    } else {
                        full_valid_range.min()
                    })
                });

                state.last_paused_time = Some(state.time);
                NeedsRepaint::No
            }
            PlayState::Playing => {
                let dt = stable_dt.min(0.1) * self.speed;

                let state = self
                    .states
                    .entry(*self.timeline.name())
                    .or_insert_with(|| TimeState::new(full_valid_range.min()));

                if self.loop_mode == LoopMode::Off && full_valid_range.max() <= state.time {
                    // We've reached the end of the data
                    self.update_time(full_valid_range.max().into());

                    if more_data_is_coming {
                        // then let's wait for it without pausing!
                        return self.apply_state_diff_if_needed(
                            TimeControlResponse::no_repaint(), // ui will wake up when more data arrives
                            should_diff_state,
                            timeline_histograms,
                            old_timeline,
                            old_playing,
                            old_state,
                        );
                    } else {
                        self.pause(blueprint_ctx);
                        return TimeControlResponse::no_repaint();
                    }
                }

                let mut new_time = state.time;

                let loop_range = match self.loop_mode {
                    LoopMode::Off => None,
                    LoopMode::Selection => state.time_selection,
                    LoopMode::All => Some(full_valid_range.into()),
                };

                match self.timeline.typ() {
                    TimeType::Sequence => {
                        new_time += TimeReal::from(state.fps * dt);
                    }
                    TimeType::DurationNs | TimeType::TimestampNs => {
                        new_time += TimeReal::from(Duration::from_secs(dt));
                    }
                }

                if let Some(loop_range) = loop_range
                    && loop_range.max < new_time
                {
                    new_time = loop_range.min; // loop!
                }

                self.update_time(new_time);

                NeedsRepaint::Yes
            }
            PlayState::Following => {
                // Set the time to the max:
                self.update_time(full_valid_range.max().into());

                NeedsRepaint::No // no need for request_repaint - we already repaint when new data arrives
            }
        };

        self.apply_state_diff_if_needed(
            TimeControlResponse::new(needs_repaint),
            should_diff_state,
            timeline_histograms,
            old_timeline,
            old_playing,
            old_state,
        )
    }

    /// Apply state diff to response if needed.
    fn apply_state_diff_if_needed(
        &mut self,
        response: TimeControlResponse,
        should_diff_state: bool,
        timeline_histograms: &TimeHistogramPerTimeline,
        old_timeline: Timeline,
        old_playing: bool,
        old_state: Option<TimeState>,
    ) -> TimeControlResponse {
        let mut response = response;

        if should_diff_state
            && timeline_histograms
                .get(self.timeline.name())
                .is_some_and(|stats| !stats.is_empty())
        {
            self.diff_with(&mut response, old_timeline, old_playing, old_state);
        }

        response
    }

    /// Handle updating last frame state and trigger callbacks on changes.
    fn diff_with(
        &mut self,
        response: &mut TimeControlResponse,
        old_timeline: Timeline,
        old_playing: bool,
        old_state: Option<TimeState>,
    ) {
        if old_playing != self.playing {
            response.playing_change = Some(self.playing);
        }

        if old_timeline != *self.timeline {
            let time = self
                .time_for_timeline(*self.timeline.name())
                .unwrap_or(TimeReal::MIN);

            response.timeline_change = Some((*self.timeline, time));
        }

        if let Some(state) = self.states.get_mut(self.timeline.name()) {
            // TODO(jan): throttle?
            if old_state.is_none_or(|old_state| old_state.time != state.time) {
                response.time_change = Some(state.time);
            }
        }
    }

    pub fn play_state(&self) -> PlayState {
        if self.playing {
            if self.following {
                PlayState::Following
            } else {
                PlayState::Playing
            }
        } else {
            PlayState::Paused
        }
    }

    pub fn loop_mode(&self) -> LoopMode {
        if self.play_state() == PlayState::Following {
            LoopMode::Off
        } else {
            self.loop_mode
        }
    }

    pub fn handle_time_commands(
        &mut self,
        blueprint_ctx: Option<&impl BlueprintContext>,
        timeline_histograms: &TimeHistogramPerTimeline,
        commands: &[TimeControlCommand],
    ) -> TimeControlResponse {
        let mut response = TimeControlResponse {
            needs_repaint: NeedsRepaint::No,
            playing_change: None,
            timeline_change: None,
            time_change: None,
        };

        let (old_playing, old_timeline, old_state) = (
            self.playing,
            *self.timeline(),
            self.states.get(self.timeline.name()).copied(),
        );

        for command in commands {
            let needs_repaint =
                self.handle_time_command(blueprint_ctx, timeline_histograms, command);

            if needs_repaint == NeedsRepaint::Yes {
                response.needs_repaint = NeedsRepaint::Yes;
            }
        }

        self.diff_with(&mut response, old_timeline, old_playing, old_state);

        response
    }

    /// Applies a time command with respect to the current timeline.
    ///
    /// If `blueprint_ctx` is some, this also writes to that blueprint
    /// for applicable commands.
    ///
    /// Returns if the command should cause a repaint.
    fn handle_time_command(
        &mut self,
        blueprint_ctx: Option<&impl BlueprintContext>,
        timeline_histograms: &TimeHistogramPerTimeline,
        command: &TimeControlCommand,
    ) -> NeedsRepaint {
        match command {
            // TODO(isse): Changing the highlighted range should technically cause a repaint. But this causes issues
            // because right now the selection panel wants to clear the range if it's some each frame, and maybe set
            // it again at later point.
            //
            // This is (right now) always caused by hovering on something, so the mouse movement will cause repaints
            // in all current cases.
            //
            // A better fix for this would be to collect all time commands before handling them, and for highlight
            // ranges only keep the last one. And requesting a repaint here again.
            TimeControlCommand::HighlightRange(range) => {
                self.highlighted_range = Some(*range);
                NeedsRepaint::No
            }
            TimeControlCommand::ClearHighlightedRange => {
                self.highlighted_range = None;
                NeedsRepaint::No
            }
            TimeControlCommand::ResetActiveTimeline => {
                if let Some(blueprint_ctx) = blueprint_ctx {
                    blueprint_ctx.clear_timeline();
                }
                self.timeline = ActiveTimeline::Auto(*self.timeline());

                NeedsRepaint::Yes
            }
            TimeControlCommand::SetActiveTimeline(timeline_name) => {
                if let Some(blueprint_ctx) = blueprint_ctx {
                    blueprint_ctx.set_timeline(*timeline_name);
                }

                if let Some(stats) = timeline_histograms.get(timeline_name) {
                    self.timeline = ActiveTimeline::UserEdited(stats.timeline());
                } else {
                    self.timeline = ActiveTimeline::Pending(Timeline::new_sequence(*timeline_name));
                }

                if let Some(state) = self.states.get(timeline_name) {
                    // Use the new timeline's cached time selection.
                    if let Some(blueprint_ctx) = blueprint_ctx {
                        match state.time_selection {
                            Some(selection) => blueprint_ctx.set_time_selection(selection.to_int()),
                            None => blueprint_ctx.clear_time_selection(),
                        }
                    }
<<<<<<< HEAD
                } else if let Some(full_valid_range) = self.full_range(times_per_timeline) {
=======
                } else if let Some(full_valid_range) = self.full_valid_range(timeline_histograms) {
>>>>>>> 7addce9a
                    self.states
                        .insert(*timeline_name, TimeState::new(full_valid_range.min));
                }

                NeedsRepaint::Yes
            }
            TimeControlCommand::SetLoopMode(loop_mode) => {
                if self.loop_mode != *loop_mode {
                    if let Some(blueprint_ctx) = blueprint_ctx {
                        blueprint_ctx.set_loop_mode(*loop_mode);
                    }
                    self.loop_mode = *loop_mode;
                    if self.loop_mode != LoopMode::Off {
                        if self.play_state() == PlayState::Following {
                            self.set_play_state(
                                Some(timeline_histograms),
                                PlayState::Playing,
                                blueprint_ctx,
                            );
                        }

                        // It makes no sense with looping and follow.
                        self.following = false;
                    }

                    NeedsRepaint::Yes
                } else {
                    NeedsRepaint::No
                }
            }
            TimeControlCommand::SetPlayState(play_state) => {
                if self.play_state() != *play_state {
                    self.set_play_state(Some(timeline_histograms), *play_state, blueprint_ctx);

                    if self.following {
                        if let Some(blueprint_ctx) = blueprint_ctx {
                            blueprint_ctx.set_loop_mode(LoopMode::Off);
                        }
                        self.loop_mode = LoopMode::Off;
                    }

                    NeedsRepaint::Yes
                } else {
                    NeedsRepaint::No
                }
            }
            TimeControlCommand::Pause => {
                if self.playing {
                    self.pause(blueprint_ctx);
                    NeedsRepaint::Yes
                } else {
                    NeedsRepaint::No
                }
            }

            TimeControlCommand::TogglePlayPause => {
                self.toggle_play_pause(timeline_histograms, blueprint_ctx);

                NeedsRepaint::Yes
            }
            TimeControlCommand::StepTimeBack => {
                self.step_time_back(timeline_histograms, blueprint_ctx);

                NeedsRepaint::Yes
            }
            TimeControlCommand::StepTimeForward => {
                self.step_time_fwd(timeline_histograms, blueprint_ctx);

                NeedsRepaint::Yes
            }
            TimeControlCommand::MoveBySeconds(seconds) => {
                self.move_by_seconds(timeline_histograms, *seconds);

                NeedsRepaint::Yes
            }
            TimeControlCommand::MoveBeginning => {
<<<<<<< HEAD
                if let Some(full_valid_range) = self.full_range(times_per_timeline) {
=======
                if let Some(full_valid_range) = self.full_valid_range(timeline_histograms) {
>>>>>>> 7addce9a
                    self.states
                        .entry(*self.timeline.name())
                        .or_insert_with(|| TimeState::new(full_valid_range.min))
                        .time = full_valid_range.min.into();

                    NeedsRepaint::Yes
                } else {
                    NeedsRepaint::No
                }
            }
            TimeControlCommand::MoveEnd => {
<<<<<<< HEAD
                if let Some(full_valid_range) = self.full_range(times_per_timeline) {
=======
                if let Some(full_valid_range) = self.full_valid_range(timeline_histograms) {
>>>>>>> 7addce9a
                    self.states
                        .entry(*self.timeline.name())
                        .or_insert_with(|| TimeState::new(full_valid_range.max))
                        .time = full_valid_range.max.into();
                    NeedsRepaint::Yes
                } else {
                    NeedsRepaint::No
                }
            }
            TimeControlCommand::Restart => {
<<<<<<< HEAD
                if let Some(full_valid_range) = self.full_range(times_per_timeline) {
=======
                if let Some(full_valid_range) = self.full_valid_range(timeline_histograms) {
>>>>>>> 7addce9a
                    self.following = false;

                    if let Some(state) = self.states.get_mut(self.timeline.name()) {
                        state.time = full_valid_range.min.into();
                    }

                    NeedsRepaint::Yes
                } else {
                    NeedsRepaint::No
                }
            }
            TimeControlCommand::SetSpeed(speed) => {
                if *speed != self.speed {
                    self.speed = *speed;

                    if let Some(blueprint_ctx) = blueprint_ctx {
                        blueprint_ctx.set_playback_speed(*speed as f64);
                    }

                    NeedsRepaint::Yes
                } else {
                    NeedsRepaint::No
                }
            }
            TimeControlCommand::SetFps(fps) => {
                if let Some(state) = self.states.get_mut(self.timeline.name())
                    && state.fps != *fps
                {
                    state.fps = *fps;

                    if let Some(blueprint_ctx) = blueprint_ctx {
                        blueprint_ctx.set_fps(*fps as f64);
                    }

                    NeedsRepaint::Yes
                } else {
                    NeedsRepaint::No
                }
            }
            TimeControlCommand::SetTimeSelection(time_range) => {
                if let Some(state) = self.states.get_mut(self.timeline.name()) {
                    if let Some(blueprint_ctx) = blueprint_ctx {
                        blueprint_ctx.set_time_selection(*time_range);
                    }

                    state.time_selection = Some((*time_range).into());

                    NeedsRepaint::Yes
                } else {
                    NeedsRepaint::No
                }
            }
            TimeControlCommand::RemoveTimeSelection => {
                if let Some(state) = self.states.get_mut(self.timeline.name()) {
                    if let Some(blueprint_ctx) = blueprint_ctx {
                        blueprint_ctx.clear_time_selection();
                    }
                    state.time_selection = None;
                    if self.loop_mode == LoopMode::Selection {
                        self.loop_mode = LoopMode::Off;

                        if let Some(blueprint_ctx) = blueprint_ctx {
                            blueprint_ctx.set_loop_mode(self.loop_mode);
                        }
                    }

                    NeedsRepaint::Yes
                } else {
                    NeedsRepaint::No
                }
            }
            TimeControlCommand::SetTime(time) => {
                let time_int = time.floor();
                let repaint = self.time_int() != Some(time_int);
                self.states
                    .entry(*self.timeline.name())
                    .or_insert_with(|| TimeState::new(*time))
                    .time = *time;

                if repaint {
                    NeedsRepaint::Yes
                } else {
                    NeedsRepaint::No
                }
            }
            TimeControlCommand::SetTimeView(time_view) => {
                if let Some(state) = self.states.get_mut(self.timeline.name()) {
                    state.view = Some(*time_view);

                    NeedsRepaint::Yes
                } else {
                    NeedsRepaint::No
                }
            }
            TimeControlCommand::ResetTimeView => {
                if let Some(state) = self.states.get_mut(self.timeline.name()) {
                    state.view = None;

                    NeedsRepaint::Yes
                } else {
                    NeedsRepaint::No
                }
            }
        }
    }

    /// Updates the current play-state.
    ///
    /// If `blueprint_ctx` is specified this writes to the related
    /// blueprint.
    pub fn set_play_state(
        &mut self,
        timeline_histograms: Option<&TimeHistogramPerTimeline>,
        play_state: PlayState,
        blueprint_ctx: Option<&impl BlueprintContext>,
    ) {
        if let Some(blueprint_ctx) = blueprint_ctx
            && Some(play_state) != blueprint_ctx.play_state()
        {
            blueprint_ctx.set_play_state(play_state);
        }

        match play_state {
            PlayState::Paused => {
                self.playing = false;
            }
            PlayState::Playing => {
                self.playing = true;
                self.following = false;

                // Start from beginning if we are at the end:
                if let Some(timeline_histograms) = timeline_histograms
                    && let Some(histogram) = timeline_histograms.get(self.timeline.name())
                {
                    if let Some(state) = self.states.get_mut(self.timeline.name()) {
                        if histogram.max() <= state.time {
                            let new_time = histogram.min();
                            state.time = new_time.into();
                        }
                    } else {
                        let new_time = histogram.min();
                        self.states
                            .insert(*self.timeline.name(), TimeState::new(new_time));
                    }
                }
            }
            PlayState::Following => {
                self.playing = true;
                self.following = true;

                if let Some(timeline_histograms) = timeline_histograms
                    && let Some(histogram) = timeline_histograms.get(self.timeline.name())
                {
                    // Set the time to the max:
                    let new_time = histogram.max();
                    self.states
                        .entry(*self.timeline.name())
                        .or_insert_with(|| TimeState::new(new_time))
                        .time = new_time.into();
                }
            }
        }
    }

    fn step_time_back(
        &mut self,
        timeline_histograms: &TimeHistogramPerTimeline,
        blueprint_ctx: Option<&impl BlueprintContext>,
    ) {
        let Some(histogram) = timeline_histograms.get(self.timeline().name()) else {
            return;
        };

        self.pause(blueprint_ctx);

        if let Some(time) = self.time() {
            let new_time = if let Some(loop_range) = self.active_loop_selection() {
                histogram.step_back_time_looped(time, &loop_range)
            } else {
                histogram.step_back_time(time).into()
            };

            if let Some(state) = self.states.get_mut(self.timeline.name()) {
                state.time = new_time;
            }
        }
    }

    fn step_time_fwd(
        &mut self,
        timeline_histograms: &TimeHistogramPerTimeline,
        blueprint_ctx: Option<&impl BlueprintContext>,
    ) {
        let Some(stats) = timeline_histograms.get(self.timeline().name()) else {
            return;
        };

        self.pause(blueprint_ctx);

        if let Some(time) = self.time() {
            let new_time = if let Some(loop_range) = self.active_loop_selection() {
                stats.step_fwd_time_looped(time, &loop_range)
            } else {
                stats.step_fwd_time(time).into()
            };

            if let Some(state) = self.states.get_mut(self.timeline.name()) {
                state.time = new_time;
            }
        }
    }

    fn move_by_seconds(&mut self, timeline_histograms: &TimeHistogramPerTimeline, seconds: f64) {
        if let Some(time) = self.time() {
            let mut new_time = match self.time_type() {
                TimeType::Sequence => time + TimeReal::from(seconds as i64),
                TimeType::DurationNs | TimeType::TimestampNs => time + TimeReal::from_secs(seconds),
            };

            let range = self
<<<<<<< HEAD
                .time_selection()
                .or_else(|| self.full_range(times_per_timeline).map(|r| r.into()));
=======
                .loop_selection()
                .or_else(|| self.full_valid_range(timeline_histograms).map(|r| r.into()));
>>>>>>> 7addce9a
            if let Some(range) = range {
                if time == range.min && new_time < range.min {
                    // jump right to the end
                    new_time = range.max;
                } else if new_time < range.min {
                    // we are right at the end, wrap to the start
                    new_time = range.min;
                } else if time == range.max && new_time > range.max {
                    // jump right to the start
                    new_time = range.min;
                } else if new_time > range.max {
                    // we are right at the start, wrap to the end
                    new_time = range.max;
                }
            }

            if let Some(state) = self.states.get_mut(self.timeline.name()) {
                state.time = new_time;
            }
        }
    }

    fn pause(&mut self, blueprint_ctx: Option<&impl BlueprintContext>) {
        self.playing = false;
        if let Some(blueprint_ctx) = blueprint_ctx {
            blueprint_ctx.set_play_state(PlayState::Paused);
        }
        if let Some(state) = self.states.get_mut(self.timeline.name()) {
            state.last_paused_time = Some(state.time);
        }
    }

    fn toggle_play_pause(
        &mut self,
        timeline_histograms: &TimeHistogramPerTimeline,
        blueprint_ctx: Option<&impl BlueprintContext>,
    ) {
        if self.playing {
            self.pause(blueprint_ctx);
        } else {
            // If we are in follow-mode (but paused), what should toggling play/pause do?
            //
            // There are two cases to consider:
            // * We are looking at a file
            // * We are following a stream
            //
            // If we are watching a stream, it makes sense to keep following:
            // you paused to look at something, now you're done, so keep following.
            //
            // If you are watching a file: if the file has finished loading, then
            // it can still make sense to go to the end of it.
            // But if you're already at the end, then staying at "follow" makes little sense,
            // as repeated toggling will just go between paused and follow at the latest data.
            // This is made worse by Follow being our default mode (even for files).
            //
            // As of writing (2023-02) we don't know if we are watching a file or a stream
            // (after all, files are also streamed).
            //
            // So we use a heuristic:
            // If we are at the end of the file and unpause, we always start from
            // the beginning in play mode.

            // Start from beginning if we are at the end:
            if let Some(stats) = timeline_histograms.get(self.timeline.name())
                && let Some(state) = self.states.get_mut(self.timeline.name())
                && stats.max() <= state.time
            {
                let new_time = stats.min();
                state.time = new_time.into();
                self.playing = true;
                self.following = false;
                return;
            }

            if self.following {
                self.set_play_state(
                    Some(timeline_histograms),
                    PlayState::Following,
                    blueprint_ctx,
                );
            } else {
                self.set_play_state(Some(timeline_histograms), PlayState::Playing, blueprint_ctx);
            }
        }
    }

    /// playback speed
    pub fn speed(&self) -> f32 {
        self.speed
    }

    /// playback fps
    pub fn fps(&self) -> Option<f32> {
        self.states
            .get(self.timeline().name())
            .map(|state| state.fps)
    }

    /// Make sure the selected timeline is a valid one
    fn select_valid_timeline(&mut self, timeline_histograms: &TimeHistogramPerTimeline) {
        fn is_timeline_valid(
            selected: &Timeline,
            timeline_histograms: &TimeHistogramPerTimeline,
        ) -> bool {
            for timeline in timeline_histograms.timelines() {
                if selected == &timeline {
                    return true; // it's valid
                }
            }
            false
        }

        let reset_timeline = match &self.timeline {
            // If the timeline is auto refresh it every frame.
            ActiveTimeline::Auto(_) => true,
            // If it's user edited, refresh it if it's invalid.
            ActiveTimeline::UserEdited(timeline) => {
                !is_timeline_valid(timeline, timeline_histograms)
            }
            // If it's pending never automatically refresh it.
            ActiveTimeline::Pending(timeline) => {
                // If the pending timeline is valid, it shouldn't be pending anymore.
                if timeline_histograms.has_timeline(timeline.name()) {
                    self.timeline = ActiveTimeline::UserEdited(*timeline);
                }

                false
            }
        };

        if reset_timeline || matches!(self.timeline, ActiveTimeline::Auto(_)) {
            self.timeline =
                ActiveTimeline::Auto(default_timeline(timeline_histograms.histograms()));
        }
    }

    /// The currently selected timeline
    #[inline]
    pub fn timeline(&self) -> &Timeline {
        &self.timeline
    }

    /// The time type of the currently selected timeline
    pub fn time_type(&self) -> TimeType {
        self.timeline.typ()
    }

    /// The current time.
    pub fn time(&self) -> Option<TimeReal> {
        self.states
            .get(self.timeline().name())
            .map(|state| state.time)
    }

    pub fn last_paused_time(&self) -> Option<TimeReal> {
        if matches!(self.play_state(), PlayState::Paused) {
            self.time()
        } else {
            self.states
                .get(self.timeline().name())
                .and_then(|state| state.last_paused_time)
        }
    }

    /// The current time & timeline.
    pub fn time_cell(&self) -> Option<TimeCell> {
        self.time()
            .map(|t| TimeCell::new(self.timeline().typ(), t.floor().as_i64()))
    }

    /// The current time.
    pub fn time_int(&self) -> Option<TimeInt> {
        self.time().map(|t| t.floor())
    }

    /// The current time.
    pub fn time_i64(&self) -> Option<i64> {
        self.time().map(|t| t.floor().as_i64())
    }

    /// Query for latest value at the currently selected time on the currently selected timeline.
    pub fn current_query(&self) -> re_chunk_store::LatestAtQuery {
        re_chunk_store::LatestAtQuery::new(
            *self.timeline.name(),
            self.time().map_or(TimeInt::MAX, |t| t.floor()),
        )
    }

    /// The current loop range, if selection looping is turned on.
    pub fn active_loop_selection(&self) -> Option<AbsoluteTimeRangeF> {
        if self.loop_mode == LoopMode::Selection {
            self.states.get(self.timeline().name())?.time_selection
        } else {
            None
        }
    }

    /// The full range of times for the current timeline, skipping times outside of the valid data ranges
    /// at the start and end.
<<<<<<< HEAD
    fn full_range(&self, times_per_timeline: &TimesPerTimeline) -> Option<AbsoluteTimeRange> {
        times_per_timeline
            .get(self.timeline().name())
            .map(|stats| stats.range())
=======
    fn full_valid_range(
        &self,
        timeline_histograms: &TimeHistogramPerTimeline,
    ) -> Option<AbsoluteTimeRange> {
        timeline_histograms
            .get(self.timeline().name())
            .map(|stats| {
                let data_range = stats.full_range();
                let max_valid_range_for = self.max_valid_range_for(*self.timeline().name());
                AbsoluteTimeRange::new(
                    data_range.min.max(max_valid_range_for.min),
                    data_range.max.min(max_valid_range_for.max),
                )
            })
>>>>>>> 7addce9a
    }

    /// The selected slice of time that is called the "loop selection".
    ///
    /// This can still return `Some` even if looping is currently off.
    pub fn time_selection(&self) -> Option<AbsoluteTimeRangeF> {
        self.states.get(self.timeline().name())?.time_selection
    }

    /// Is the current time in the selection range (if any), or at the current time mark?
    pub fn is_time_selected(&self, timeline: &TimelineName, needle: TimeInt) -> bool {
        if timeline != self.timeline().name() {
            return false;
        }

        if let Some(state) = self.states.get(self.timeline().name()) {
            state.time.floor() == needle
        } else {
            false
        }
    }

    /// Is the active timeline pending?
    pub fn is_pending(&self) -> bool {
        matches!(self.timeline, ActiveTimeline::Pending(_))
    }

    pub fn time_for_timeline(&self, timeline: TimelineName) -> Option<TimeReal> {
        self.states.get(&timeline).map(|state| state.time)
    }

    /// The range of time we are currently zoomed in on.
    pub fn time_view(&self) -> Option<TimeView> {
        self.states
            .get(self.timeline().name())
            .and_then(|state| state.view)
    }
}

/// Pick the timeline that should be the default, by number of elements and prioritizing user-defined ones.
fn default_timeline<'a>(timelines: impl IntoIterator<Item = &'a TimeHistogram>) -> Timeline {
    re_tracing::profile_function!();

    // Helper function that acts as a tie-breaker.
    fn timeline_priority(timeline: &Timeline) -> u8 {
        match timeline {
            t if *t == Timeline::log_tick() => 0, // lowest priority
            t if *t == Timeline::log_time() => 1, // medium priority
            _ => 2,                               // user-defined, highest priority
        }
    }
    let most_events = timelines.into_iter().max_by(|a, b| {
        a.num_events()
            .cmp(&b.num_events())
            .then_with(|| timeline_priority(&a.timeline()).cmp(&timeline_priority(&b.timeline())))
    });

    if let Some(most_events) = most_events {
        most_events.timeline()
    } else {
        Timeline::log_time()
    }
}

#[cfg(test)]
mod tests {
    use super::*;

    fn with_events(timeline: Timeline, num: u64) -> TimeHistogram {
        let mut stats = TimeHistogram::new(timeline);
        stats.insert(TimeInt::ZERO, num);
        stats
    }

    #[test]
    fn test_default_timeline() {
        let log_time = with_events(Timeline::log_time(), 42);
        let log_tick = with_events(Timeline::log_tick(), 42);
        let custom_timeline0 = with_events(Timeline::new("my_timeline0", TimeType::DurationNs), 42);
        let custom_timeline1 = with_events(Timeline::new("my_timeline1", TimeType::DurationNs), 43);

        assert_eq!(default_timeline([]), log_time.timeline());
        assert_eq!(default_timeline([&log_tick]), log_tick.timeline());
        assert_eq!(default_timeline([&log_time]), log_time.timeline());
        assert_eq!(
            default_timeline([&log_time, &log_tick]),
            log_time.timeline()
        );
        assert_eq!(
            default_timeline([&log_time, &log_tick, &custom_timeline0]),
            custom_timeline0.timeline()
        );
        assert_eq!(
            default_timeline([&custom_timeline0, &log_time, &log_tick]),
            custom_timeline0.timeline()
        );
        assert_eq!(
            default_timeline([&log_time, &custom_timeline0, &log_tick]),
            custom_timeline0.timeline()
        );
        assert_eq!(
            default_timeline([&custom_timeline0, &log_time]),
            custom_timeline0.timeline()
        );
        assert_eq!(
            default_timeline([&custom_timeline0, &log_tick]),
            custom_timeline0.timeline()
        );
        assert_eq!(
            default_timeline([&log_time, &custom_timeline0]),
            custom_timeline0.timeline()
        );
        assert_eq!(
            default_timeline([&log_tick, &custom_timeline0]),
            custom_timeline0.timeline()
        );

        assert_eq!(
            default_timeline([&custom_timeline0, &custom_timeline1]),
            custom_timeline1.timeline()
        );
        assert_eq!(
            default_timeline([&custom_timeline0]),
            custom_timeline0.timeline()
        );
    }
}<|MERGE_RESOLUTION|>--- conflicted
+++ resolved
@@ -436,20 +436,15 @@
             self.select_valid_timeline(timeline_histograms);
         }
         // If we are on a new timeline insert that new state at the start. Or end if we're following.
-<<<<<<< HEAD
-        else if let Some(times_per_timeline) = times_per_timeline
-            && let Some(full_valid_range) = self.full_range(times_per_timeline)
-=======
         else if let Some(timeline_histograms) = timeline_histograms
-            && let Some(full_valid_range) = self.full_valid_range(timeline_histograms)
->>>>>>> 7addce9a
+            && let Some(full_range) = self.full_range(timeline_histograms)
         {
             self.states.insert(
                 *self.timeline.name(),
                 TimeState::new(if self.following {
-                    full_valid_range.max
+                    full_range.max
                 } else {
-                    full_valid_range.min
+                    full_range.min
                 }),
             );
         }
@@ -545,11 +540,7 @@
             self.select_valid_timeline(timeline_histograms);
         }
 
-<<<<<<< HEAD
-        let Some(full_valid_range) = self.full_range(times_per_timeline) else {
-=======
-        let Some(full_valid_range) = self.full_valid_range(timeline_histograms) else {
->>>>>>> 7addce9a
+        let Some(full_range) = self.full_range(timeline_histograms) else {
             return TimeControlResponse::no_repaint(); // we have no data on this timeline yet, so bail
         };
 
@@ -561,9 +552,9 @@
                 // never interacted with before, in which case we don't even have a time state yet.
                 let state = self.states.entry(*self.timeline.name()).or_insert_with(|| {
                     TimeState::new(if self.following {
-                        full_valid_range.max()
+                        full_range.max()
                     } else {
-                        full_valid_range.min()
+                        full_range.min()
                     })
                 });
 
@@ -576,11 +567,11 @@
                 let state = self
                     .states
                     .entry(*self.timeline.name())
-                    .or_insert_with(|| TimeState::new(full_valid_range.min()));
-
-                if self.loop_mode == LoopMode::Off && full_valid_range.max() <= state.time {
+                    .or_insert_with(|| TimeState::new(full_range.min()));
+
+                if self.loop_mode == LoopMode::Off && full_range.max() <= state.time {
                     // We've reached the end of the data
-                    self.update_time(full_valid_range.max().into());
+                    self.update_time(full_range.max().into());
 
                     if more_data_is_coming {
                         // then let's wait for it without pausing!
@@ -603,7 +594,7 @@
                 let loop_range = match self.loop_mode {
                     LoopMode::Off => None,
                     LoopMode::Selection => state.time_selection,
-                    LoopMode::All => Some(full_valid_range.into()),
+                    LoopMode::All => Some(full_range.into()),
                 };
 
                 match self.timeline.typ() {
@@ -627,7 +618,7 @@
             }
             PlayState::Following => {
                 // Set the time to the max:
-                self.update_time(full_valid_range.max().into());
+                self.update_time(full_range.max().into());
 
                 NeedsRepaint::No // no need for request_repaint - we already repaint when new data arrives
             }
@@ -804,13 +795,9 @@
                             None => blueprint_ctx.clear_time_selection(),
                         }
                     }
-<<<<<<< HEAD
-                } else if let Some(full_valid_range) = self.full_range(times_per_timeline) {
-=======
-                } else if let Some(full_valid_range) = self.full_valid_range(timeline_histograms) {
->>>>>>> 7addce9a
+                } else if let Some(full_range) = self.full_range(timeline_histograms) {
                     self.states
-                        .insert(*timeline_name, TimeState::new(full_valid_range.min));
+                        .insert(*timeline_name, TimeState::new(full_range.min));
                 }
 
                 NeedsRepaint::Yes
@@ -885,15 +872,11 @@
                 NeedsRepaint::Yes
             }
             TimeControlCommand::MoveBeginning => {
-<<<<<<< HEAD
-                if let Some(full_valid_range) = self.full_range(times_per_timeline) {
-=======
-                if let Some(full_valid_range) = self.full_valid_range(timeline_histograms) {
->>>>>>> 7addce9a
+                if let Some(full_range) = self.full_range(timeline_histograms) {
                     self.states
                         .entry(*self.timeline.name())
-                        .or_insert_with(|| TimeState::new(full_valid_range.min))
-                        .time = full_valid_range.min.into();
+                        .or_insert_with(|| TimeState::new(full_range.min))
+                        .time = full_range.min.into();
 
                     NeedsRepaint::Yes
                 } else {
@@ -901,30 +884,22 @@
                 }
             }
             TimeControlCommand::MoveEnd => {
-<<<<<<< HEAD
-                if let Some(full_valid_range) = self.full_range(times_per_timeline) {
-=======
-                if let Some(full_valid_range) = self.full_valid_range(timeline_histograms) {
->>>>>>> 7addce9a
+                if let Some(full_range) = self.full_range(timeline_histograms) {
                     self.states
                         .entry(*self.timeline.name())
-                        .or_insert_with(|| TimeState::new(full_valid_range.max))
-                        .time = full_valid_range.max.into();
+                        .or_insert_with(|| TimeState::new(full_range.max))
+                        .time = full_range.max.into();
                     NeedsRepaint::Yes
                 } else {
                     NeedsRepaint::No
                 }
             }
             TimeControlCommand::Restart => {
-<<<<<<< HEAD
-                if let Some(full_valid_range) = self.full_range(times_per_timeline) {
-=======
-                if let Some(full_valid_range) = self.full_valid_range(timeline_histograms) {
->>>>>>> 7addce9a
+                if let Some(full_range) = self.full_range(timeline_histograms) {
                     self.following = false;
 
                     if let Some(state) = self.states.get_mut(self.timeline.name()) {
-                        state.time = full_valid_range.min.into();
+                        state.time = full_range.min.into();
                     }
 
                     NeedsRepaint::Yes
@@ -1141,13 +1116,8 @@
             };
 
             let range = self
-<<<<<<< HEAD
                 .time_selection()
-                .or_else(|| self.full_range(times_per_timeline).map(|r| r.into()));
-=======
-                .loop_selection()
-                .or_else(|| self.full_valid_range(timeline_histograms).map(|r| r.into()));
->>>>>>> 7addce9a
+                .or_else(|| self.full_range(timeline_histograms).map(|r| r.into()));
             if let Some(range) = range {
                 if time == range.min && new_time < range.min {
                     // jump right to the end
@@ -1347,27 +1317,13 @@
 
     /// The full range of times for the current timeline, skipping times outside of the valid data ranges
     /// at the start and end.
-<<<<<<< HEAD
-    fn full_range(&self, times_per_timeline: &TimesPerTimeline) -> Option<AbsoluteTimeRange> {
-        times_per_timeline
-            .get(self.timeline().name())
-            .map(|stats| stats.range())
-=======
-    fn full_valid_range(
+    fn full_range(
         &self,
         timeline_histograms: &TimeHistogramPerTimeline,
     ) -> Option<AbsoluteTimeRange> {
         timeline_histograms
             .get(self.timeline().name())
-            .map(|stats| {
-                let data_range = stats.full_range();
-                let max_valid_range_for = self.max_valid_range_for(*self.timeline().name());
-                AbsoluteTimeRange::new(
-                    data_range.min.max(max_valid_range_for.min),
-                    data_range.max.min(max_valid_range_for.max),
-                )
-            })
->>>>>>> 7addce9a
+            .map(|stats| stats.full_range())
     }
 
     /// The selected slice of time that is called the "loop selection".

use std::collections::BTreeMap;

use nohash_hasher::IntMap;
use vec1::Vec1;

use re_chunk::TimelineName;
use re_entity_db::{TimeCounts, TimelineStats, TimesPerTimeline};
use re_log_types::{
    AbsoluteTimeRange, AbsoluteTimeRangeF, Duration, TimeCell, TimeInt, TimeReal, TimeType,
    Timeline,
};

use crate::NeedsRepaint;

/// The time range we are currently zoomed in on.
#[derive(Clone, Copy, Debug, serde::Deserialize, serde::Serialize, PartialEq)]
pub struct TimeView {
    /// Where start of the range.
    pub min: TimeReal,

    /// How much time the full view covers.
    ///
    /// The unit is either nanoseconds or sequence numbers.
    ///
    /// If there is gaps in the data, the actual amount of viewed time might be less.
    pub time_spanned: f64,
}

impl From<AbsoluteTimeRange> for TimeView {
    fn from(value: AbsoluteTimeRange) -> Self {
        Self {
            min: value.min().into(),
            time_spanned: value.abs_length() as f64,
        }
    }
}

/// State per timeline.
#[derive(Clone, Copy, Debug, serde::Deserialize, serde::Serialize, PartialEq)]
struct TimeState {
    /// The current time (play marker).
    time: TimeReal,

    /// The last time this timeline was paused at.
    ///
    /// Used for the web url.
    #[serde(skip)]
    last_paused_time: Option<TimeReal>,

    /// Frames per second, when playing sequences (they are often video recordings).
    fps: f32,

    /// Selected time range, if any.
    #[serde(default)]
    loop_selection: Option<AbsoluteTimeRangeF>,

    /// The time range we are currently zoomed in on.
    ///
    /// `None` means "everything", and is the default value.
    /// In this case, the view will expand while new data is added.
    /// Only when the user actually zooms or pans will this be set.
    #[serde(default)]
    view: Option<TimeView>,
}

impl TimeState {
    fn new(time: impl Into<TimeReal>) -> Self {
        Self {
            time: time.into(),
            last_paused_time: None,
            fps: 30.0, // TODO(emilk): estimate based on data
            loop_selection: Default::default(),
            view: None,
        }
    }
}

#[derive(Clone, Copy, Debug, PartialEq, Eq, Hash, serde::Deserialize, serde::Serialize)]
pub enum Looping {
    /// Looping is off.
    Off,

    /// We are looping within the current loop selection.
    Selection,

    /// We are looping the entire recording.
    ///
    /// The loop selection is ignored.
    All,
}

#[derive(Clone, Copy, Debug, PartialEq, Eq, Hash, serde::Deserialize, serde::Serialize)]
pub enum PlayState {
    /// Time doesn't move
    Paused,

    /// Time move steadily
    Playing,

    /// Follow the latest available data
    Following,
}

// TODO(andreas): This should be a blueprint property and follow the usual rules of how we determine fallbacks.
#[derive(serde::Deserialize, serde::Serialize, Clone, PartialEq)]
enum ActiveTimeline {
    Auto(Timeline),
    UserEdited(Timeline),
    Pending(Timeline),
}

impl std::ops::Deref for ActiveTimeline {
    type Target = Timeline;

    #[inline]
    fn deref(&self) -> &Self::Target {
        match self {
            Self::Auto(t) | Self::UserEdited(t) | Self::Pending(t) => t,
        }
    }
}

#[derive(Clone, PartialEq, serde::Deserialize, serde::Serialize)]
struct TimeStateEntry {
    prev: TimeState,
    current: TimeState,
}

impl TimeStateEntry {
    fn new(time: impl Into<TimeReal>) -> Self {
        let state = TimeState::new(time);
        Self {
            prev: state,
            current: state,
        }
    }
}

#[derive(serde::Deserialize, serde::Serialize, Clone, PartialEq)]
struct LastFrame {
    timeline: Option<Timeline>,
    playing: bool,
}

impl Default for LastFrame {
    fn default() -> Self {
        Self {
            timeline: None,
            playing: true,
        }
    }
}

/// Controls the global view and progress of the time.
#[derive(serde::Deserialize, serde::Serialize, Clone, PartialEq)]
#[serde(default)]
pub struct TimeControl {
    last_frame: LastFrame,

    /// Name of the timeline (e.g. `log_time`).
    timeline: ActiveTimeline,

    states: BTreeMap<TimelineName, TimeStateEntry>,

    /// Valid time ranges for each timeline.
    ///
    /// If a timeline is not in the map, all it's ranges are considered to be valid.
    valid_time_ranges: IntMap<TimelineName, Vec1<AbsoluteTimeRange>>,

    /// If true, we are either in [`PlayState::Playing`] or [`PlayState::Following`].
    playing: bool,

    /// If true, we are in "follow" mode (see [`PlayState::Following`]).
    /// Ignored when [`Self.playing`] is `false`.
    following: bool,

    speed: f32,

    looping: Looping,

    /// Range with special highlight.
    ///
    /// This is used during UI interactions. E.g. to show visual history range that's highlighted.
    #[serde(skip)]
    pub highlighted_range: Option<AbsoluteTimeRange>,
}

impl Default for TimeControl {
    fn default() -> Self {
        Self {
            last_frame: Default::default(),
            timeline: ActiveTimeline::Auto(default_timeline([])),
            states: Default::default(),
            valid_time_ranges: Default::default(),
            playing: true,
            following: true,
            speed: 1.0,
            looping: Looping::Off,
            highlighted_range: None,
        }
    }
}

pub struct TimeControlResponse {
    pub needs_repaint: NeedsRepaint,

    /// Set if play state changed.
    ///
    /// * `Some(true)` if playing changed to `true`
    /// * `Some(false)` if playing changed to `false`
    /// * `None` if playing did not change
    pub playing_change: Option<bool>,

    /// Set if timeline changed.
    ///
    /// Contains the timeline name and the current time.
    pub timeline_change: Option<(Timeline, TimeReal)>,

    /// Set if the time changed.
    pub time_change: Option<TimeReal>,
}

impl TimeControlResponse {
    fn no_repaint() -> Self {
        Self::new(NeedsRepaint::No)
    }

    fn new(needs_repaint: NeedsRepaint) -> Self {
        Self {
            needs_repaint,
            playing_change: None,
            timeline_change: None,
            time_change: None,
        }
    }
}

impl TimeControl {
    /// Move the time forward (if playing), and perhaps pause if we've reached the end.
    ///
    /// If `should_diff_state` is true, then the response also contains any changes in state
    /// between last frame and the current one.
    #[must_use]
    pub fn update(
        &mut self,
        times_per_timeline: &TimesPerTimeline,
        stable_dt: f32,
        more_data_is_coming: bool,
        should_diff_state: bool,
    ) -> TimeControlResponse {
        self.select_a_valid_timeline(times_per_timeline);

        let Some(full_range) = self.full_range(times_per_timeline) else {
            return TimeControlResponse::no_repaint(); // we have no data on this timeline yet, so bail
        };

        let needs_repaint = match self.play_state() {
            PlayState::Paused => {
                // It's possible that the playback is paused because e.g. it reached its end, but
                // then the user decides to switch timelines.
                // When they do so, it might be the case that they switch to a timeline they've
                // never interacted with before, in which case we don't even have a time state yet.
                let state = self.states.entry(*self.timeline.name()).or_insert_with(|| {
                    TimeStateEntry::new(if self.following {
                        full_range.max()
                    } else {
                        full_range.min()
                    })
                });

                state.current.last_paused_time = Some(state.current.time);
                NeedsRepaint::No
            }
            PlayState::Playing => {
                let dt = stable_dt.min(0.1) * self.speed;

                let state = self
                    .states
                    .entry(*self.timeline.name())
                    .or_insert_with(|| TimeStateEntry::new(full_range.min()));

                if self.looping == Looping::Off && full_range.max() <= state.current.time {
                    // We've reached the end of the data
                    state.current.time = full_range.max().into();

                    if more_data_is_coming {
                        // then let's wait for it without pausing!
                        return TimeControlResponse::no_repaint(); // ui will wake up when more data arrives
                    } else {
                        self.pause();
                        return TimeControlResponse::no_repaint();
                    }
                }

                let loop_range = match self.looping {
                    Looping::Off => None,
                    Looping::Selection => state.current.loop_selection,
                    Looping::All => Some(full_range.into()),
                };

                if let Some(loop_range) = loop_range {
                    state.current.time = state.current.time.max(loop_range.min);
                }

                match self.timeline.typ() {
                    TimeType::Sequence => {
                        state.current.time += TimeReal::from(state.current.fps * dt);
                    }
                    TimeType::DurationNs | TimeType::TimestampNs => {
                        state.current.time += TimeReal::from(Duration::from_secs(dt));
                    }
                }

                if let Some(loop_range) = loop_range
                    && loop_range.max < state.current.time
                {
                    state.current.time = loop_range.min; // loop!
                }

                NeedsRepaint::Yes
            }
            PlayState::Following => {
                // Set the time to the max:
                match self.states.entry(*self.timeline.name()) {
                    std::collections::btree_map::Entry::Vacant(entry) => {
                        entry.insert(TimeStateEntry::new(full_range.max()));
                    }
                    std::collections::btree_map::Entry::Occupied(mut entry) => {
                        entry.get_mut().current.time = full_range.max().into();
                    }
                }
                NeedsRepaint::No // no need for request_repaint - we already repaint when new data arrives
            }
        };

        let mut response = TimeControlResponse::new(needs_repaint);

        // Only diff if the caller asked for it, _and_ we have some times on the timeline.
        let should_diff_state = should_diff_state
            && times_per_timeline
                .get(self.timeline.name())
                .is_some_and(|stats| !stats.per_time.is_empty());
        if should_diff_state {
            self.diff_last_frame(&mut response);
        }

        response
    }

    /// Handle updating last frame state and trigger callbacks on changes.
    fn diff_last_frame(&mut self, response: &mut TimeControlResponse) {
        if self.last_frame.playing != self.playing {
            self.last_frame.playing = self.playing;

            if self.playing {
                response.playing_change = Some(true);
            } else {
                response.playing_change = Some(false);
            }
        }

        if self.last_frame.timeline != Some(*self.timeline) {
            self.last_frame.timeline = Some(*self.timeline);

            let time = self
                .time_for_timeline(*self.timeline.name())
                .unwrap_or(TimeReal::MIN);

            response.timeline_change = Some((*self.timeline, time));
        }

        if let Some(state) = self.states.get_mut(self.timeline.name()) {
            // TODO(jan): throttle?
            if state.prev.time != state.current.time {
                state.prev.time = state.current.time;

                response.time_change = Some(state.current.time);
            }
        }
    }

    pub fn play_state(&self) -> PlayState {
        if self.playing {
            if self.following {
                PlayState::Following
            } else {
                PlayState::Playing
            }
        } else {
            PlayState::Paused
        }
    }

    pub fn looping(&self) -> Looping {
        if self.play_state() == PlayState::Following {
            Looping::Off
        } else {
            self.looping
        }
    }

    pub fn set_looping(&mut self, looping: Looping) {
        self.looping = looping;
        if self.looping != Looping::Off {
            // It makes no sense with looping and follow.
            self.following = false;
        }
    }

    pub fn set_play_state(&mut self, times_per_timeline: &TimesPerTimeline, play_state: PlayState) {
        match play_state {
            PlayState::Paused => {
                self.playing = false;
            }
            PlayState::Playing => {
                self.playing = true;
                self.following = false;

                // Start from beginning if we are at the end:
                if let Some(timeline_stats) = times_per_timeline.get(self.timeline.name()) {
                    if let Some(state) = self.states.get_mut(self.timeline.name()) {
                        if max(&timeline_stats.per_time) <= state.current.time {
                            state.current.time = min(&timeline_stats.per_time).into();
                        }
                    } else {
                        self.states.insert(
                            *self.timeline.name(),
                            TimeStateEntry::new(min(&timeline_stats.per_time)),
                        );
                    }
                }
            }
            PlayState::Following => {
                self.playing = true;
                self.following = true;

                if let Some(timeline_stats) = times_per_timeline.get(self.timeline.name()) {
                    // Set the time to the max:
                    match self.states.entry(*self.timeline.name()) {
                        std::collections::btree_map::Entry::Vacant(entry) => {
                            entry.insert(TimeStateEntry::new(max(&timeline_stats.per_time)));
                        }
                        std::collections::btree_map::Entry::Occupied(mut entry) => {
                            entry.get_mut().current.time = max(&timeline_stats.per_time).into();
                        }
                    }
                }
            }
        }
    }

    pub fn pause(&mut self) {
        self.playing = false;
    }

    pub fn step_time_back(&mut self, times_per_timeline: &TimesPerTimeline) {
        let Some(timeline_stats) = times_per_timeline.get(self.timeline().name()) else {
            return;
        };

        self.pause();

        if let Some(time) = self.time() {
            #[allow(clippy::collapsible_else_if)]
            let new_time = if let Some(loop_range) = self.active_loop_selection() {
                step_back_time_looped(time, &timeline_stats.per_time, &loop_range)
            } else {
                step_back_time(time, &timeline_stats.per_time).into()
            };
            self.set_time(new_time);
        }
    }

    pub fn step_time_fwd(&mut self, times_per_timeline: &TimesPerTimeline) {
        let Some(stats) = times_per_timeline.get(self.timeline().name()) else {
            return;
        };

        self.pause();

        if let Some(time) = self.time() {
            #[allow(clippy::collapsible_else_if)]
            let new_time = if let Some(loop_range) = self.active_loop_selection() {
                step_fwd_time_looped(time, &stats.per_time, &loop_range)
            } else {
                step_fwd_time(time, &stats.per_time).into()
            };
            self.set_time(new_time);
        }
    }

    pub fn restart(&mut self, times_per_timeline: &TimesPerTimeline) {
        if let Some(stats) = times_per_timeline.get(self.timeline.name())
            && let Some(state) = self.states.get_mut(self.timeline.name())
        {
            state.current.time = min(&stats.per_time).into();
            self.following = false;
        }
    }

    pub fn toggle_play_pause(&mut self, times_per_timeline: &TimesPerTimeline) {
        #[allow(clippy::collapsible_else_if)]
        if self.playing {
            self.pause();
        } else {
            // If we are in follow-mode (but paused), what should toggling play/pause do?
            //
            // There are two cases to consider:
            // * We are looking at a file
            // * We are following a stream
            //
            // If we are watching a stream, it makes sense to keep following:
            // you paused to look at something, now you're done, so keep following.
            //
            // If you are watching a file: if the file has finished loading, then
            // it can still make sense to go to the end of it.
            // But if you're already at the end, then staying at "follow" makes little sense,
            // as repeated toggling will just go between paused and follow at the latest data.
            // This is made worse by Follow being our default mode (even for files).
            //
            // As of writing (2023-02) we don't know if we are watching a file or a stream
            // (after all, files are also streamed).
            //
            // So we use a heuristic:
            // If we are at the end of the file and unpause, we always start from
            // the beginning in play mode.

            // Start from beginning if we are at the end:
            if let Some(stats) = times_per_timeline.get(self.timeline.name())
                && let Some(state) = self.states.get_mut(self.timeline.name())
                && max(&stats.per_time) <= state.current.time
            {
                state.current.time = min(&stats.per_time).into();
                self.playing = true;
                self.following = false;
                return;
            }

            if self.following {
                self.set_play_state(times_per_timeline, PlayState::Following);
            } else {
                self.set_play_state(times_per_timeline, PlayState::Playing);
            }
        }
    }

    /// playback speed
    pub fn speed(&self) -> f32 {
        self.speed
    }

    /// playback speed
    pub fn set_speed(&mut self, speed: f32) {
        self.speed = speed;
    }

    /// playback fps
    pub fn fps(&self) -> Option<f32> {
        self.states
            .get(self.timeline().name())
            .map(|state| state.current.fps)
    }

    /// playback fps
    pub fn set_fps(&mut self, fps: f32) {
        if let Some(state) = self.states.get_mut(self.timeline.name()) {
            state.current.fps = fps;
        }
    }

    /// Make sure the selected timeline is a valid one
    pub fn select_a_valid_timeline(&mut self, times_per_timeline: &TimesPerTimeline) {
        fn is_timeline_valid(selected: &Timeline, times_per_timeline: &TimesPerTimeline) -> bool {
            for timeline in times_per_timeline.timelines() {
                if selected == timeline {
                    return true; // it's valid
                }
            }
            false
        }

        let reset_timeline = match &self.timeline {
            // If the timeline is auto refresh it every frame.
            ActiveTimeline::Auto(_) => true,
            // If it's user edited, refresh it if it's invalid.
            ActiveTimeline::UserEdited(timeline) => {
                !is_timeline_valid(timeline, times_per_timeline)
            }
            // If it's pending never automatically refresh it.
            ActiveTimeline::Pending(timeline) => {
                // If the pending timeline is valid, it shouldn't be pending anymore.
                if is_timeline_valid(timeline, times_per_timeline) {
                    self.set_timeline(*timeline);
                }

                false
            }
        };

        if reset_timeline {
            self.timeline =
                ActiveTimeline::Auto(default_timeline(times_per_timeline.timelines_with_stats()));
        }
    }

    /// The currently selected timeline
    #[inline]
    pub fn timeline(&self) -> &Timeline {
        &self.timeline
    }

    /// The time type of the currently selected timeline
    pub fn time_type(&self) -> TimeType {
        self.timeline.typ()
    }

    pub fn set_timeline(&mut self, timeline: Timeline) {
        self.timeline = ActiveTimeline::UserEdited(timeline);
    }

<<<<<<< HEAD
    /// Mark up a time range as valid.
    ///
    /// Everything outside can still be navigated to, but will be considered potentially lacking some data and therefore "invalid".
    /// Visually, it is outside of the normal time range and shown greyed out.
    ///
    /// If timeline is `None`, this signals that all timelines are considered to be valid entirely.
    //
    // TODO(andreas): The source of truth for this should probably in recording properties as it is just that,
    // a property of the data!
    // However, as of writing it's hard to inject _additional_ properties upon recording loading.
    // For an attempt of modelling this as a serialized recordign property see `andreas/valid-ranges-rec-props` branch.
    pub fn mark_time_range_valid(
        &mut self,
        timeline: Option<TimelineName>,
        time_range: AbsoluteTimeRange,
    ) {
        if let Some(timeline) = timeline {
            match self.valid_time_ranges.entry(timeline) {
                std::collections::hash_map::Entry::Vacant(entry) => {
                    entry.insert(Vec1::new(time_range));
                }
                std::collections::hash_map::Entry::Occupied(mut entry) => {
                    let ranges = entry.get_mut();

                    ranges.push(time_range);
                    ranges.sort_by_key(|r| r.min);

                    // Remove overlapping ranges by merging them
                    let mut merged = Vec1::new(*ranges.first());
                    for range in ranges.iter().skip(1) {
                        let last = merged.last_mut();
                        if last.max >= range.min {
                            // Extend existing range instead of adding a new one.
                            *last = AbsoluteTimeRange::new(last.min, last.max.max(range.max));
                        } else {
                            merged.push(*range);
                        }
                    }
                    *ranges = merged;
                }
            }
        } else {
            self.valid_time_ranges.clear();
        }
    }

    /// Returns the valid time ranges for a given timeline.
    ///
    /// Ranges are guaranteed to be non-overlapping and sorted by their min.
    ///
    /// If everything is valid, returns a single `AbsoluteTimeRange::EVERYTHING)`.
    pub fn valid_time_ranges_for(&self, timeline: TimelineName) -> Vec1<AbsoluteTimeRange> {
        self.valid_time_ranges
            .get(&timeline)
            .cloned()
            .unwrap_or_else(|| Vec1::new(AbsoluteTimeRange::EVERYTHING))
=======
    pub fn set_pending_timeline(&mut self, timeline: Timeline) {
        self.timeline = ActiveTimeline::Pending(timeline);
>>>>>>> 9869eaec
    }

    /// The current time.
    pub fn time(&self) -> Option<TimeReal> {
        self.states
            .get(self.timeline().name())
            .map(|state| state.current.time)
    }

    pub fn last_paused_time(&self) -> Option<TimeReal> {
        if matches!(self.play_state(), PlayState::Paused) {
            self.time()
        } else {
            self.states
                .get(self.timeline().name())
                .and_then(|state| state.current.last_paused_time)
        }
    }

    /// The current time & timeline.
    pub fn time_cell(&self) -> Option<TimeCell> {
        self.time()
            .map(|t| TimeCell::new(self.timeline().typ(), t.floor().as_i64()))
    }

    /// The current time.
    pub fn time_int(&self) -> Option<TimeInt> {
        self.time().map(|t| t.floor())
    }

    /// The current time.
    pub fn time_i64(&self) -> Option<i64> {
        self.time().map(|t| t.floor().as_i64())
    }

    /// Query for latest value at the currently selected time on the currently selected timeline.
    pub fn current_query(&self) -> re_chunk_store::LatestAtQuery {
        re_chunk_store::LatestAtQuery::new(
            *self.timeline.name(),
            self.time().map_or(TimeInt::MAX, |t| t.floor()),
        )
    }

    /// The current loop range, if selection looping is turned on.
    pub fn active_loop_selection(&self) -> Option<AbsoluteTimeRangeF> {
        if self.looping == Looping::Selection {
            self.states
                .get(self.timeline().name())?
                .current
                .loop_selection
        } else {
            None
        }
    }

    /// The full range of times for the current timeline
    pub fn full_range(&self, times_per_timeline: &TimesPerTimeline) -> Option<AbsoluteTimeRange> {
        times_per_timeline
            .get(self.timeline().name())
            .map(|stats| range(&stats.per_time))
    }

    /// The selected slice of time that is called the "loop selection".
    ///
    /// This can still return `Some` even if looping is currently off.
    pub fn loop_selection(&self) -> Option<AbsoluteTimeRangeF> {
        self.states
            .get(self.timeline().name())?
            .current
            .loop_selection
    }

    /// Set the current loop selection without enabling looping.
    pub fn set_loop_selection(&mut self, selection: AbsoluteTimeRangeF) {
        self.states
            .entry(*self.timeline.name())
            .or_insert_with(|| TimeStateEntry::new(selection.min))
            .current
            .loop_selection = Some(selection);
    }

    /// Remove the current loop selection.
    pub fn remove_loop_selection(&mut self) {
        if let Some(state) = self.states.get_mut(self.timeline.name()) {
            state.current.loop_selection = None;
        }
        if self.looping() == Looping::Selection {
            self.set_looping(Looping::Off);
        }
    }

    /// Is the current time in the selection range (if any), or at the current time mark?
    pub fn is_time_selected(&self, timeline: &TimelineName, needle: TimeInt) -> bool {
        if timeline != self.timeline().name() {
            return false;
        }

        if let Some(state) = self.states.get(self.timeline().name()) {
            state.current.time.floor() == needle
        } else {
            false
        }
    }

    /// Is the active timeline pending?
    pub fn is_pending(&self) -> bool {
        matches!(self.timeline, ActiveTimeline::Pending(_))
    }

    pub fn set_timeline_and_time(&mut self, timeline: Timeline, time: impl Into<TimeReal>) {
        self.timeline = ActiveTimeline::UserEdited(timeline);
        self.set_time(time);
    }

    pub fn time_for_timeline(&self, timeline: TimelineName) -> Option<TimeReal> {
        self.states.get(&timeline).map(|state| state.current.time)
    }

    pub fn set_time_for_timeline(&mut self, timeline: Timeline, time: impl Into<TimeReal>) {
        let time = time.into();

        self.states
            .entry(*timeline.name())
            .or_insert_with(|| TimeStateEntry::new(time))
            .current
            .time = time;
    }

    pub fn set_time(&mut self, time: impl Into<TimeReal>) {
        let time = time.into();

        self.states
            .entry(*self.timeline.name())
            .or_insert_with(|| TimeStateEntry::new(time))
            .current
            .time = time;
    }

    /// The range of time we are currently zoomed in on.
    pub fn time_view(&self) -> Option<TimeView> {
        self.states
            .get(self.timeline().name())
            .and_then(|state| state.current.view)
    }

    /// The range of time we are currently zoomed in on.
    pub fn set_time_view(&mut self, view: TimeView) {
        self.states
            .entry(*self.timeline.name())
            .or_insert_with(|| TimeStateEntry::new(view.min))
            .current
            .view = Some(view);
    }

    /// The range of time we are currently zoomed in on.
    pub fn reset_time_view(&mut self) {
        if let Some(state) = self.states.get_mut(self.timeline.name()) {
            state.current.view = None;
        }
    }
}

fn min(values: &TimeCounts) -> TimeInt {
    *values.keys().next().unwrap_or(&TimeInt::MIN)
}

fn max(values: &TimeCounts) -> TimeInt {
    *values.keys().next_back().unwrap_or(&TimeInt::MIN)
}

fn range(values: &TimeCounts) -> AbsoluteTimeRange {
    AbsoluteTimeRange::new(min(values), max(values))
}

/// Pick the timeline that should be the default, by number of elements and prioritizing user-defined ones.
fn default_timeline<'a>(timelines: impl IntoIterator<Item = &'a TimelineStats>) -> Timeline {
    re_tracing::profile_function!();

    // Helper function that acts as a tie-breaker.
    fn timeline_priority(timeline: &Timeline) -> u8 {
        match timeline {
            t if *t == Timeline::log_tick() => 0, // lowest priority
            t if *t == Timeline::log_time() => 1, // medium priority
            _ => 2,                               // user-defined, highest priority
        }
    }
    let most_events = timelines.into_iter().max_by(|a, b| {
        a.num_events()
            .cmp(&b.num_events())
            .then_with(|| timeline_priority(&a.timeline).cmp(&timeline_priority(&b.timeline)))
    });

    if let Some(most_events) = most_events {
        most_events.timeline
    } else {
        Timeline::log_time()
    }
}

fn step_fwd_time(time: TimeReal, values: &TimeCounts) -> TimeInt {
    if let Some((next, _)) = values
        .range((
            std::ops::Bound::Excluded(time.floor()),
            std::ops::Bound::Unbounded,
        ))
        .next()
    {
        *next
    } else {
        min(values)
    }
}

fn step_back_time(time: TimeReal, values: &TimeCounts) -> TimeInt {
    if let Some((previous, _)) = values.range(..time.ceil()).next_back() {
        *previous
    } else {
        max(values)
    }
}

fn step_fwd_time_looped(
    time: TimeReal,
    values: &TimeCounts,
    loop_range: &AbsoluteTimeRangeF,
) -> TimeReal {
    if time < loop_range.min || loop_range.max <= time {
        loop_range.min
    } else if let Some((next, _)) = values
        .range((
            std::ops::Bound::Excluded(time.floor()),
            std::ops::Bound::Included(loop_range.max.floor()),
        ))
        .next()
    {
        TimeReal::from(*next)
    } else {
        step_fwd_time(time, values).into()
    }
}

fn step_back_time_looped(
    time: TimeReal,
    values: &TimeCounts,
    loop_range: &AbsoluteTimeRangeF,
) -> TimeReal {
    if time <= loop_range.min || loop_range.max < time {
        loop_range.max
    } else if let Some((previous, _)) = values.range(loop_range.min.ceil()..time.ceil()).next_back()
    {
        TimeReal::from(*previous)
    } else {
        step_back_time(time, values).into()
    }
}

#[cfg(test)]
mod tests {
    use super::*;

    fn with_events(timeline: Timeline, num: u64) -> TimelineStats {
        TimelineStats {
            timeline,
            // Dummy `TimeInt` because were only interested in the counts.
            per_time: std::iter::once((TimeInt::ZERO, num)).collect(),
            total_count: num,
        }
    }

    #[test]
    fn test_default_timeline() {
        let log_time = with_events(Timeline::log_time(), 42);
        let log_tick = with_events(Timeline::log_tick(), 42);
        let custom_timeline0 = with_events(Timeline::new("my_timeline0", TimeType::DurationNs), 42);
        let custom_timeline1 = with_events(Timeline::new("my_timeline1", TimeType::DurationNs), 43);

        assert_eq!(default_timeline([]), log_time.timeline);
        assert_eq!(default_timeline([&log_tick]), log_tick.timeline);
        assert_eq!(default_timeline([&log_time]), log_time.timeline);
        assert_eq!(default_timeline([&log_time, &log_tick]), log_time.timeline);
        assert_eq!(
            default_timeline([&log_time, &log_tick, &custom_timeline0]),
            custom_timeline0.timeline
        );
        assert_eq!(
            default_timeline([&custom_timeline0, &log_time, &log_tick]),
            custom_timeline0.timeline
        );
        assert_eq!(
            default_timeline([&log_time, &custom_timeline0, &log_tick]),
            custom_timeline0.timeline
        );
        assert_eq!(
            default_timeline([&custom_timeline0, &log_time]),
            custom_timeline0.timeline
        );
        assert_eq!(
            default_timeline([&custom_timeline0, &log_tick]),
            custom_timeline0.timeline
        );
        assert_eq!(
            default_timeline([&log_time, &custom_timeline0]),
            custom_timeline0.timeline
        );
        assert_eq!(
            default_timeline([&log_tick, &custom_timeline0]),
            custom_timeline0.timeline
        );

        assert_eq!(
            default_timeline([&custom_timeline0, &custom_timeline1]),
            custom_timeline1.timeline
        );
        assert_eq!(
            default_timeline([&custom_timeline0]),
            custom_timeline0.timeline
        );
    }

    #[test]
    fn test_valid_ranges() {
        let mut time_control = TimeControl::default();
        let timeline = TimelineName::new("test");

        // Test default behavior - everything should be valid
        assert_eq!(
            time_control.valid_time_ranges_for(timeline),
            vec1::vec1![AbsoluteTimeRange::EVERYTHING]
        );

        // Test adding a single range
        let range1 = AbsoluteTimeRange::new(TimeInt::new_temporal(100), TimeInt::new_temporal(200));
        time_control.mark_time_range_valid(Some(timeline), range1);
        assert_eq!(
            time_control.valid_time_ranges_for(timeline),
            vec1::vec1![range1]
        );

        // Test adding a non-overlapping range (should remain separate)
        let range2 = AbsoluteTimeRange::new(TimeInt::new_temporal(300), TimeInt::new_temporal(400));
        time_control.mark_time_range_valid(Some(timeline), range2);
        assert_eq!(
            time_control.valid_time_ranges_for(timeline),
            vec1::vec1![range1, range2]
        );

        // Test adding a range extending an existing range (should merge)
        let range3 = AbsoluteTimeRange::new(TimeInt::new_temporal(150), TimeInt::new_temporal(250));
        let range1_extended = AbsoluteTimeRange::new(range1.min, range3.max);
        time_control.mark_time_range_valid(Some(timeline), range3);
        assert_eq!(
            time_control.valid_time_ranges_for(timeline),
            vec1::vec1![range1_extended, range2]
        );

        // Test adding a range that connects two existing ranges
        let range4 = AbsoluteTimeRange::new(TimeInt::new_temporal(150), TimeInt::new_temporal(300));
        let new_combined_range = AbsoluteTimeRange::new(range1_extended.min, range2.max);
        time_control.mark_time_range_valid(Some(timeline), range4);
        assert_eq!(
            time_control.valid_time_ranges_for(timeline),
            vec1::vec1![new_combined_range]
        );

        // Clear everything. back to default behavior.
        time_control.mark_time_range_valid(None, AbsoluteTimeRange::EVERYTHING);
        assert_eq!(
            time_control.valid_time_ranges_for(timeline),
            vec1::vec1![AbsoluteTimeRange::EVERYTHING]
        );
    }
}<|MERGE_RESOLUTION|>--- conflicted
+++ resolved
@@ -618,7 +618,10 @@
         self.timeline = ActiveTimeline::UserEdited(timeline);
     }
 
-<<<<<<< HEAD
+    pub fn set_pending_timeline(&mut self, timeline: Timeline) {
+        self.timeline = ActiveTimeline::Pending(timeline);
+    }
+
     /// Mark up a time range as valid.
     ///
     /// Everything outside can still be navigated to, but will be considered potentially lacking some data and therefore "invalid".
@@ -675,10 +678,6 @@
             .get(&timeline)
             .cloned()
             .unwrap_or_else(|| Vec1::new(AbsoluteTimeRange::EVERYTHING))
-=======
-    pub fn set_pending_timeline(&mut self, timeline: Timeline) {
-        self.timeline = ActiveTimeline::Pending(timeline);
->>>>>>> 9869eaec
     }
 
     /// The current time.

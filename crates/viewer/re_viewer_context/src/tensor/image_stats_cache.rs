use egui::util::hash;

use crate::{Cache, ImageInfo};

use super::ImageStats;

// Caches image stats using a [`RowId`]
#[derive(Default)]
pub struct ImageStatsCache(ahash::HashMap<u64, ImageStats>);

impl ImageStatsCache {
<<<<<<< HEAD
    pub fn entry(&mut self, image: &ImageInfo) -> ImageStats {
        let key = hash((image.blob_row_id, image.format));
=======
    pub fn entry(&mut self, image: &ImageInfo) -> TensorStats {
        let key = hash((image.buffer_row_id, image.format));
>>>>>>> 0a132383
        *self
            .0
            .entry(key)
            .or_insert_with(|| ImageStats::from_image(image))
    }
}

impl Cache for ImageStatsCache {
    fn begin_frame(&mut self) {}

    fn purge_memory(&mut self) {
        // Purging the image stats is not worth it - these are very small objects!
    }

    fn as_any_mut(&mut self) -> &mut dyn std::any::Any {
        self
    }
}<|MERGE_RESOLUTION|>--- conflicted
+++ resolved
@@ -9,13 +9,8 @@
 pub struct ImageStatsCache(ahash::HashMap<u64, ImageStats>);
 
 impl ImageStatsCache {
-<<<<<<< HEAD
     pub fn entry(&mut self, image: &ImageInfo) -> ImageStats {
-        let key = hash((image.blob_row_id, image.format));
-=======
-    pub fn entry(&mut self, image: &ImageInfo) -> TensorStats {
         let key = hash((image.buffer_row_id, image.format));
->>>>>>> 0a132383
         *self
             .0
             .entry(key)

--- conflicted
+++ resolved
@@ -200,17 +200,9 @@
             };
 
             egui::DragAndDrop::set_payload(&response.ctx, payload);
-<<<<<<< HEAD
-        } else if response.double_clicked() {
-            if let Some(item) = interacted_items.first_item() {
-                self.command_sender
-                    .send_system(crate::SystemCommand::SetFocus(item.clone()));
-            }
-=======
->>>>>>> 947d708e
         } else if response.clicked() {
             if response.double_clicked() {
-                if let Some(item) = selection.first_item() {
+                if let Some(item) = interacted_items.first_item() {
                     self.command_sender
                         .send_system(crate::SystemCommand::SetFocus(item.clone()));
                 }

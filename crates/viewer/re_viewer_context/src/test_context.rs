use std::sync::atomic::AtomicBool;
use std::sync::Arc;

use ahash::HashMap;
use egui::Context;
use once_cell::sync::Lazy;
use parking_lot::Mutex;

use crate::{
    blueprint_timeline, command_channel, store_hub::StorageContext, ApplicationSelectionState,
    CommandReceiver, CommandSender, ComponentUiRegistry, DataQueryResult, GlobalContext,
    ItemCollection, RecordingConfig, StoreContext, SystemCommand, ViewClass, ViewClassRegistry,
    ViewId, ViewStates, ViewerContext,
};
use re_chunk::{Chunk, ChunkBuilder};
use re_chunk_store::LatestAtQuery;
use re_entity_db::EntityDb;
use re_log_types::{EntityPath, StoreId, StoreKind, Timeline};
use re_types_core::reflection::Reflection;
use re_ui::Help;

pub trait HarnessExt {
    /// Fails the test iff more than `broken_percent_threshold`% pixels are broken.
    //
    // TODO(emilk/egui#5683): this should be natively supported by kittest
    fn snapshot_with_broken_pixels_threshold(
        &mut self,
        name: &str,
        num_pixels: u64,
        broken_percent_threshold: f64,
    );
}

impl HarnessExt for egui_kittest::Harness<'_> {
    fn snapshot_with_broken_pixels_threshold(
        &mut self,
        name: &str,
        num_pixels: u64,
        broken_percent_threshold: f64,
    ) {
        match self.try_snapshot(name) {
            Ok(_) => {}

            Err(err) => match err {
                egui_kittest::SnapshotError::Diff {
                    name,
                    diff: num_broken_pixels,
                    diff_path,
                } => {
                    let broken_percent = num_broken_pixels as f64 / num_pixels as f64;
                    re_log::debug!(num_pixels, num_broken_pixels, broken_percent);
                    assert!(
                        broken_percent <= broken_percent_threshold,
                        "{name} failed because {broken_percent} > {broken_percent_threshold}\n{diff_path:?}"
                    );
                }

                _ => panic!("{name} failed: {err}"),
            },
        }
    }
}

/// Harness to execute code that rely on [`crate::ViewerContext`].
///
/// Example:
/// ```rust
/// use re_viewer_context::test_context::TestContext;
/// use re_viewer_context::ViewerContext;
///
/// let mut test_context = TestContext::default();
/// test_context.run_in_egui_central_panel(|ctx: &ViewerContext, _| {
///     /* do something with ctx */
/// });
/// ```
pub struct TestContext {
    pub recording_store: EntityDb,
    pub blueprint_store: EntityDb,
    pub view_class_registry: ViewClassRegistry,

    // Mutex is needed, so we can update these from the `run` method
    pub selection_state: Mutex<ApplicationSelectionState>,
    pub focused_item: Mutex<Option<crate::Item>>,

    // Arc to make it easy to modify the time cursor at runtime (i.e. while the harness is running).
    pub recording_config: Arc<RecordingConfig>,
    pub view_states: Mutex<ViewStates>,

    // Populating this in `run` would pull in too many dependencies into the test harness for now.
    pub query_results: HashMap<ViewId, DataQueryResult>,

    pub blueprint_query: LatestAtQuery,
    pub component_ui_registry: ComponentUiRegistry,
    pub reflection: Reflection,

    command_sender: CommandSender,
    command_receiver: CommandReceiver,

    egui_render_state: Mutex<Option<egui_wgpu::RenderState>>,
    called_setup_kittest_for_rendering: AtomicBool,
}

impl Default for TestContext {
    fn default() -> Self {
        re_log::setup_logging();

        let recording_store = EntityDb::new(StoreId::random(StoreKind::Recording));
        let blueprint_store = EntityDb::new(StoreId::random(StoreKind::Blueprint));

        let (command_sender, command_receiver) = command_channel();

        let recording_config = RecordingConfig::default();

        let blueprint_query = LatestAtQuery::latest(blueprint_timeline());

        let component_ui_registry = ComponentUiRegistry::new(Box::new(
            |_ctx, _ui, _ui_layout, _query, _db, _entity_path, _row_id, _component| {},
        ));

        let reflection =
            re_types::reflection::generate_reflection().expect("Failed to generate reflection");

        recording_config
            .time_ctrl
            .write()
            .set_timeline(Timeline::log_tick());

        Self {
            recording_store,
            blueprint_store,
            view_class_registry: Default::default(),
            selection_state: Default::default(),
            focused_item: Default::default(),
            recording_config: Arc::new(recording_config),
            view_states: Default::default(),
            blueprint_query,
            query_results: Default::default(),
            component_ui_registry,
            reflection,
            command_sender,
            command_receiver,

            // Created lazily since each egui_kittest harness needs a new one.
            egui_render_state: Mutex::new(None),
            called_setup_kittest_for_rendering: AtomicBool::new(false),
        }
    }
}

/// Create an `egui_wgpu::RenderState` for tests.
fn create_egui_renderstate() -> egui_wgpu::RenderState {
    re_tracing::profile_function!();

    let shared_wgpu_setup = &*SHARED_WGPU_RENDERER_SETUP;

    let config = egui_wgpu::WgpuConfiguration {
        wgpu_setup: egui_wgpu::WgpuSetupExisting {
            instance: shared_wgpu_setup.instance.clone(),
            adapter: shared_wgpu_setup.adapter.clone(),
            device: shared_wgpu_setup.device.clone(),
            queue: shared_wgpu_setup.queue.clone(),
        }
        .into(),

        // None of these matter for tests as we're not going to draw to a surfaces.
        present_mode: wgpu::PresentMode::Immediate,
        desired_maximum_frame_latency: None,
        on_surface_error: Arc::new(|_| {
            unreachable!("tests aren't expected to draw to surfaces");
        }),
    };

    let compatible_surface = None;
    // `re_renderer`'s individual views (managed each by a `ViewBuilder`) have MSAA,
    // but egui's final target doesn't - re_renderer resolves and copies into egui in `ViewBuilder::composite`.
    let msaa_samples = 1;
    // Similarly, depth is handled by re_renderer.
    let depth_format = None;
    // Disable dithering in order to not unnecessarily add a source of noise & variance between renderers.
    let dithering = false;

    let render_state = pollster::block_on(egui_wgpu::RenderState::create(
        &config,
        &shared_wgpu_setup.instance,
        compatible_surface,
        depth_format,
        msaa_samples,
        dithering,
    ))
    .expect("Failed to set up egui_wgpu::RenderState");

    // Put re_renderer::RenderContext into the callback resources so that render callbacks can access it.
    render_state.renderer.write().callback_resources.insert(
        re_renderer::RenderContext::new(
            &shared_wgpu_setup.adapter,
            shared_wgpu_setup.device.clone(),
            shared_wgpu_setup.queue.clone(),
            wgpu::TextureFormat::Rgba8Unorm,
            |_| re_renderer::RenderConfig::testing(),
        )
        .expect("Failed to initialize re_renderer"),
    );

    render_state
}

/// Instance & adapter
struct SharedWgpuResources {
    instance: wgpu::Instance,
    adapter: wgpu::Adapter,
    device: wgpu::Device,

    // Sharing the queue across parallel running tests should work fine in theory - it's obviously threadsafe.
    // Note though that this becomes an odd sync point that is shared with all tests that put in work here.
    queue: wgpu::Queue,
}

static SHARED_WGPU_RENDERER_SETUP: Lazy<SharedWgpuResources> =
    Lazy::new(init_shared_renderer_setup);

fn init_shared_renderer_setup() -> SharedWgpuResources {
    let instance = wgpu::Instance::new(&re_renderer::device_caps::testing_instance_descriptor());
    let adapter = re_renderer::device_caps::select_testing_adapter(&instance);
    let device_caps = re_renderer::device_caps::DeviceCaps::from_adapter(&adapter)
        .expect("Failed to determine device capabilities");
    let (device, queue) =
        pollster::block_on(adapter.request_device(&device_caps.device_descriptor(), None))
            .expect("Failed to request device.");

    SharedWgpuResources {
        instance,
        adapter,
        device,
        queue,
    }
}

impl TestContext {
    pub fn setup_kittest_for_rendering(&self) -> egui_kittest::HarnessBuilder<()> {
        // Egui kittests insists on having a fresh render state for each test.
        let new_render_state = create_egui_renderstate();
        let builder = egui_kittest::Harness::builder().renderer(
            // Note that render state clone is mostly cloning of inner `Arc`.
            // This does _not_ duplicate re_renderer's context contained within.
            egui_kittest::wgpu::WgpuTestRenderer::from_render_state(new_render_state.clone()),
        );
        self.egui_render_state.lock().replace(new_render_state);

        self.called_setup_kittest_for_rendering
            .store(true, std::sync::atomic::Ordering::Relaxed);

        builder
    }

    /// Timeline the recording config is using by default.
    pub fn active_timeline(&self) -> re_chunk::Timeline {
        *self.recording_config.time_ctrl.read().timeline()
    }

    pub fn set_active_timeline(&self, timeline: Timeline) {
        self.recording_config
            .time_ctrl
            .write()
            .set_timeline(timeline);
    }

    pub fn edit_selection(&self, edit_fn: impl FnOnce(&mut ApplicationSelectionState)) {
        let mut selection_state = self.selection_state.lock();
        edit_fn(&mut selection_state);

        // the selection state is double-buffered, so let's ensure it's updated
        selection_state.on_frame_start(|_| true, None);
    }

    /// Log an entity to the recording store.
    ///
    /// The provided closure should add content using the [`ChunkBuilder`] passed as argument.
    pub fn log_entity(
        &mut self,
        entity_path: EntityPath,
        build_chunk: impl FnOnce(ChunkBuilder) -> ChunkBuilder,
    ) {
        let builder = build_chunk(Chunk::builder(entity_path));
        self.recording_store
            .add_chunk(&Arc::new(
                builder.build().expect("chunk should be successfully built"),
            ))
            .expect("chunk should be successfully added");
    }

    /// Register a view class.
    pub fn register_view_class<T: ViewClass + Default + 'static>(&mut self) {
        self.view_class_registry
            .add_class::<T>()
            .expect("registering a class should succeed");
    }

    /// Run the provided closure with a [`ViewerContext`] produced by the [`Self`].
    ///
    /// IMPORTANT: call [`Self::handle_system_commands`] after calling this function if your test
    /// relies on system commands.
    pub fn run(&self, egui_ctx: &egui::Context, func: impl FnOnce(&ViewerContext<'_>)) {
        re_log::PanicOnWarnScope::new(); // TODO(andreas): There should be a way to opt-out of this.
        re_ui::apply_style_and_install_loaders(egui_ctx);

        let store_context = StoreContext {
            app_id: "rerun_test".into(),
            blueprint: &self.blueprint_store,
            default_blueprint: None,
            recording: &self.recording_store,
            caches: &Default::default(),
            should_enable_heuristics: false,
        };
        // let table_context = TableContext {
        //     table_id: TableId::new("test_table".to_string()),
        //     table_stores: &Default::default(),
        // };

        let indicated_entities_per_visualizer = self
            .view_class_registry
            .indicated_entities_per_visualizer(&store_context.recording.store_id());
        let maybe_visualizable_entities_per_visualizer = self
            .view_class_registry
            .maybe_visualizable_entities_for_visualizer_systems(&self.recording_store.store_id());

        let drag_and_drop_manager = crate::DragAndDropManager::new(ItemCollection::default());

        let mut context_render_state = self.egui_render_state.lock();
        let render_state = context_render_state.get_or_insert_with(create_egui_renderstate);
        let mut egui_renderer = render_state.renderer.write();
        let render_ctx = egui_renderer
            .callback_resources
            .get_mut::<re_renderer::RenderContext>()
            .expect("No re_renderer::RenderContext in egui_render_state");
        render_ctx.begin_frame();

        let mut selection_state = self.selection_state.lock();
        let mut focused_item = self.focused_item.lock();

        let ctx = ViewerContext {
            global_context: GlobalContext {
                app_options: &Default::default(),
                reflection: &self.reflection,
                component_ui_registry: &self.component_ui_registry,
                view_class_registry: &self.view_class_registry,
                egui_ctx,
                command_sender: &self.command_sender,
                render_ctx,
            },
            store_context: &store_context,
<<<<<<< HEAD
            storage_context: &StorageContext {
                hub: &Default::default(),
                bundle: &Default::default(),
                tables: &Default::default(),
            },
            active_table: None,
            maybe_visualizable_entities_per_visualizer: &Default::default(),
=======
            maybe_visualizable_entities_per_visualizer: &maybe_visualizable_entities_per_visualizer,
>>>>>>> fb855661
            indicated_entities_per_visualizer: &indicated_entities_per_visualizer,
            query_results: &self.query_results,
            rec_cfg: &self.recording_config,
            blueprint_cfg: &Default::default(),
            selection_state: &selection_state,
            blueprint_query: &self.blueprint_query,
            focused_item: &focused_item,
            drag_and_drop_manager: &drag_and_drop_manager,
        };

        func(&ctx);

        // If re_renderer was used, `setup_kittest_for_rendering` should have been called.
        let num_view_builders_created = render_ctx.active_frame.num_view_builders_created();
        let called_setup_kittest_for_rendering = self
            .called_setup_kittest_for_rendering
            .load(std::sync::atomic::Ordering::Relaxed);
        assert!(num_view_builders_created == 0 || called_setup_kittest_for_rendering,
                "Rendering with `re_renderer` requires setting up kittest with `TestContext::setup_kittest_for_rendering`
                to ensure that kittest & re_renderer use the same graphics device.");

        render_ctx.before_submit();

        selection_state.on_frame_start(|_| true, None);
        *focused_item = None;
    }

    /// Run the given function with a [`ViewerContext`] produced by the [`Self`], in the context of
    /// an [`egui::CentralPanel`].
    ///
    /// IMPORTANT: call [`Self::handle_system_commands`] after calling this function if your test
    /// relies on system commands.
    ///
    /// Notes:
    /// - Uses [`egui::__run_test_ctx`].
    /// - There is a possibility that the closure will be called more than once, see
    ///   [`egui::Context::run`]. Use [`Self::run_once_in_egui_central_panel`] if you want to ensure
    ///   that the closure is called exactly once.
    //TODO(ab): should this be removed entirely in favor of `run_once_in_egui_central_panel`?
    pub fn run_in_egui_central_panel(
        &self,
        mut func: impl FnMut(&ViewerContext<'_>, &mut egui::Ui),
    ) {
        egui::__run_test_ctx(|ctx| {
            egui::CentralPanel::default().show(ctx, |ui| {
                let egui_ctx = ui.ctx().clone();

                self.run(&egui_ctx, |ctx| {
                    func(ctx, ui);
                });
            });
        });
    }

    /// Run the given function once with a [`ViewerContext`] produced by the [`Self`], in the
    /// context of an [`egui::CentralPanel`].
    ///
    /// IMPORTANT: call [`Self::handle_system_commands`] after calling this function if your test
    /// relies on system commands.
    ///
    /// Notes:
    /// - Uses [`egui::__run_test_ctx`].
    pub fn run_once_in_egui_central_panel<R>(
        &self,
        func: impl FnOnce(&ViewerContext<'_>, &mut egui::Ui) -> R,
    ) -> R {
        let mut func = Some(func);
        let mut result = None;

        egui::__run_test_ctx(|ctx| {
            egui::CentralPanel::default().show(ctx, |ui| {
                let egui_ctx = ui.ctx().clone();

                self.run(&egui_ctx, |ctx| {
                    if let Some(func) = func.take() {
                        result = Some(func(ctx, ui));
                    }
                });
            });
        });

        result.expect("Function should have been called at least once")
    }

    /// Best-effort attempt to meaningfully handle some of the system commands.
    pub fn handle_system_commands(&mut self) {
        while let Some(command) = self.command_receiver.recv_system() {
            let mut handled = true;
            let command_name = format!("{command:?}");
            match command {
                SystemCommand::UpdateBlueprint(store_id, chunks) => {
                    assert_eq!(store_id, self.blueprint_store.store_id());

                    for chunk in chunks {
                        self.blueprint_store
                            .add_chunk(&Arc::new(chunk))
                            .expect("Updating the blueprint chunk store failed");
                    }
                }

                SystemCommand::DropEntity(store_id, entity_path) => {
                    assert_eq!(store_id, self.blueprint_store.store_id());
                    self.blueprint_store
                        .drop_entity_path_recursive(&entity_path);
                }

                SystemCommand::SetSelection(item) => {
                    self.selection_state.lock().set_selection(item);
                }

                SystemCommand::SetFocus(item) => {
                    *self.focused_item.lock() = Some(item);
                }

                SystemCommand::SetActiveTimeline { rec_id, timeline } => {
                    assert_eq!(rec_id, self.recording_store.store_id());
                    self.recording_config
                        .time_ctrl
                        .write()
                        .set_timeline(timeline);
                }

                // not implemented
                SystemCommand::ActivateApp(_)
                | SystemCommand::ActivateEntry(_)
                | SystemCommand::CloseApp(_)
                | SystemCommand::CloseEntry(_)
                | SystemCommand::LoadDataSource(_)
                | SystemCommand::ClearSourceAndItsStores(_)
                | SystemCommand::AddReceiver { .. }
                | SystemCommand::ResetViewer
                | SystemCommand::ChangeDisplayMode(_)
                | SystemCommand::ClearActiveBlueprint
                | SystemCommand::ClearActiveBlueprintAndEnableHeuristics
                | SystemCommand::AddRedapServer { .. }
                | SystemCommand::SelectRedapDataset { .. }
                | SystemCommand::SelectRedapServer { .. }
                | SystemCommand::UndoBlueprint { .. }
                | SystemCommand::RedoBlueprint { .. }
                | SystemCommand::CloseAllRecordings
                | SystemCommand::SetLoopSelection { .. } => handled = false,

                #[cfg(debug_assertions)]
                SystemCommand::EnableInspectBlueprintTimeline(_) => handled = false,

                #[cfg(not(target_arch = "wasm32"))]
                SystemCommand::FileSaver(_) => handled = false,
            }

            if !handled {
                eprintln!("Ignored system command: {command_name:?}",);
            }
        }
    }

    pub fn test_help_view(help: impl Fn(&Context) -> Help) {
        use egui::os::OperatingSystem;
        for os in [OperatingSystem::Mac, OperatingSystem::Windows] {
            let mut harness = egui_kittest::Harness::builder().build_ui(|ui| {
                ui.ctx().set_os(os);
                re_ui::apply_style_and_install_loaders(ui.ctx());
                help(ui.ctx()).ui(ui);
            });
            let help_view = help(&harness.ctx);
            let name = format!("help_view_{}_{os:?}", help_view.title())
                .replace(' ', "_")
                .to_lowercase();
            harness.fit_contents();
            harness.snapshot(&name);
        }
    }
}

#[cfg(test)]
mod test {
    use super::*;
    use crate::Item;
    use re_entity_db::InstancePath;

    /// Test that `TestContext:edit_selection` works as expected, aka. its side effects are visible
    /// from `TestContext::run`.
    #[test]
    fn test_edit_selection() {
        let test_context = TestContext::default();

        let item = Item::InstancePath(InstancePath::entity_all("/entity/path".into()));

        test_context.edit_selection(|selection_state| {
            selection_state.set_selection(item.clone());
        });

        test_context.run_in_egui_central_panel(|ctx, _| {
            assert_eq!(
                ctx.selection_state.selected_items().single_item(),
                Some(&item)
            );
        });
    }
}<|MERGE_RESOLUTION|>--- conflicted
+++ resolved
@@ -348,17 +348,13 @@
                 render_ctx,
             },
             store_context: &store_context,
-<<<<<<< HEAD
             storage_context: &StorageContext {
                 hub: &Default::default(),
                 bundle: &Default::default(),
                 tables: &Default::default(),
             },
             active_table: None,
-            maybe_visualizable_entities_per_visualizer: &Default::default(),
-=======
             maybe_visualizable_entities_per_visualizer: &maybe_visualizable_entities_per_visualizer,
->>>>>>> fb855661
             indicated_entities_per_visualizer: &indicated_entities_per_visualizer,
             query_results: &self.query_results,
             rec_cfg: &self.recording_config,

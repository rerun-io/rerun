--- conflicted
+++ resolved
@@ -486,13 +486,6 @@
                 | SystemCommand::ClearActiveBlueprint
                 | SystemCommand::ClearActiveBlueprintAndEnableHeuristics
                 | SystemCommand::AddRedapServer { .. }
-<<<<<<< HEAD
-                | SystemCommand::ActivateRecording(_)
-                | SystemCommand::CloseStore(_)
-=======
-                | SystemCommand::SelectRedapDataset { .. }
-                | SystemCommand::SelectRedapServer { .. }
->>>>>>> 99af8979
                 | SystemCommand::UndoBlueprint { .. }
                 | SystemCommand::RedoBlueprint { .. }
                 | SystemCommand::CloseAllRecordings

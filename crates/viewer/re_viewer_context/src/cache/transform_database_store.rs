--- conflicted
+++ resolved
@@ -1,15 +1,13 @@
-<<<<<<< HEAD
-use parking_lot::{ArcRwLockReadGuard, RawRwLock, RwLock};
-=======
-use parking_lot::{ArcMutexGuard, Mutex, RawMutex};
-use re_byte_size::SizeBytes;
->>>>>>> 64beb858
 use std::sync::Arc;
 
-use super::{Cache, CacheMemoryReport};
+use parking_lot::{ArcRwLockReadGuard, RawRwLock, RwLock};
+
+use re_byte_size::SizeBytes;
 use re_chunk_store::ChunkStoreEvent;
 use re_entity_db::EntityDb;
 use re_tf::TransformResolutionCache;
+
+use super::{Cache, CacheMemoryReport};
 
 /// Stores a [`TransformResolutionCache`] for each recording.
 ///
@@ -45,9 +43,8 @@
             initialized,
             transform_cache,
         } = self;
-        let cache = transform_cache.lock();
 
-        initialized.heap_size_bytes() + cache.total_size_bytes()
+        initialized.heap_size_bytes() + transform_cache.read().heap_size_bytes()
     }
 }
 

<<<<<<< HEAD
use crate::Cache;
use re_chunk::RowId;
use re_log_types::hash::Hash64;
use re_renderer::{
    external::re_video::VideoLoadError,
    video::{DecodeHardwareAcceleration, Video},
};

=======
>>>>>>> 2bd5e25b
use std::sync::{
    atomic::{AtomicBool, Ordering},
    Arc,
};

use ahash::{HashMap, HashSet};

use itertools::Either;
use re_chunk::RowId;
use re_chunk_store::ChunkStoreEvent;
use re_log_types::hash::Hash64;
use re_renderer::{external::re_video::VideoLoadError, video::Video};
use re_types::Loggable as _;

use crate::Cache;

// ----------------------------------------------------------------------------

struct Entry {
    used_this_frame: AtomicBool,

    /// Keeps failed loads around, so we can don't try again and again.
    video: Arc<Result<Video, VideoLoadError>>,
}

/// Caches meshes based on media type & row id.
#[derive(Default)]
pub struct VideoCache(HashMap<RowId, HashMap<Hash64, Entry>>);

impl VideoCache {
    /// Read in some video data and cache the result.
    ///
    /// The `row_id` should be the `RowId` of the blob.
    /// NOTE: videos are never batched atm (they are mono-archetypes),
    /// so we don't need the instance id here.
    pub fn entry(
        &mut self,
        blob_row_id: RowId,
        video_data: &re_types::datatypes::Blob,
        media_type: Option<&str>,
        hw_acceleration: DecodeHardwareAcceleration,
    ) -> Arc<Result<Video, VideoLoadError>> {
        re_tracing::profile_function!();

        let inner_key = Hash64::hash(media_type);

<<<<<<< HEAD
        let entry = self.0.entry(key).or_insert_with(|| {
            let video = Video::load(video_data, media_type, hw_acceleration);
            Entry {
                used_this_frame: AtomicBool::new(true),
                video: Arc::new(video),
            }
        });
=======
        let entry = self
            .0
            .entry(blob_row_id)
            .or_default()
            .entry(inner_key)
            .or_insert_with(|| {
                let video = Video::load(video_data, media_type);
                Entry {
                    used_this_frame: AtomicBool::new(true),
                    video: Arc::new(video),
                }
            });
>>>>>>> 2bd5e25b

        // Using acquire/release here to be on the safe side and for semantical soundness:
        // Whatever thread is acquiring the fact that this was used, should also see/acquire
        // the side effect of having the entry contained in the cache.
        entry.used_this_frame.store(true, Ordering::Release);
        entry.video.clone()
    }
}

impl Cache for VideoCache {
    fn begin_frame(&mut self, renderer_active_frame_idx: u64) {
        for per_key in self.0.values() {
            for v in per_key.values() {
                v.used_this_frame.store(false, Ordering::Release);
                if let Ok(video) = v.video.as_ref() {
                    video.purge_unused_decoders(renderer_active_frame_idx);
                }
            }
        }
    }

    fn purge_memory(&mut self) {
        self.0.retain(|_row_id, per_key| {
            per_key.retain(|_, v| v.used_this_frame.load(Ordering::Acquire));
            !per_key.is_empty()
        });
    }

    fn on_store_events(&mut self, events: &[ChunkStoreEvent]) {
        re_tracing::profile_function!();

        let row_ids_removed: HashSet<RowId> = events
            .iter()
            .flat_map(|event| {
                let is_deletion = || event.kind == re_chunk_store::ChunkStoreDiffKind::Deletion;
                let contains_video_blob = || {
                    event
                        .chunk
                        .components()
                        .contains_key(&re_types::components::Blob::name())
                };

                if is_deletion() && contains_video_blob() {
                    Either::Left(event.chunk.row_ids())
                } else {
                    Either::Right(std::iter::empty())
                }
            })
            .collect();

        self.0
            .retain(|row_id, _per_key| !row_ids_removed.contains(row_id));
    }

    fn as_any_mut(&mut self) -> &mut dyn std::any::Any {
        self
    }
}<|MERGE_RESOLUTION|>--- conflicted
+++ resolved
@@ -1,29 +1,20 @@
-<<<<<<< HEAD
-use crate::Cache;
-use re_chunk::RowId;
-use re_log_types::hash::Hash64;
-use re_renderer::{
-    external::re_video::VideoLoadError,
-    video::{DecodeHardwareAcceleration, Video},
-};
-
-=======
->>>>>>> 2bd5e25b
 use std::sync::{
     atomic::{AtomicBool, Ordering},
     Arc,
 };
 
 use ahash::{HashMap, HashSet};
+use itertools::Either;
 
-use itertools::Either;
+use crate::Cache;
 use re_chunk::RowId;
 use re_chunk_store::ChunkStoreEvent;
 use re_log_types::hash::Hash64;
-use re_renderer::{external::re_video::VideoLoadError, video::Video};
+use re_renderer::{
+    external::re_video::VideoLoadError,
+    video::{DecodeHardwareAcceleration, Video},
+};
 use re_types::Loggable as _;
-
-use crate::Cache;
 
 // ----------------------------------------------------------------------------
 
@@ -55,28 +46,18 @@
 
         let inner_key = Hash64::hash(media_type);
 
-<<<<<<< HEAD
-        let entry = self.0.entry(key).or_insert_with(|| {
-            let video = Video::load(video_data, media_type, hw_acceleration);
-            Entry {
-                used_this_frame: AtomicBool::new(true),
-                video: Arc::new(video),
-            }
-        });
-=======
         let entry = self
             .0
             .entry(blob_row_id)
             .or_default()
             .entry(inner_key)
             .or_insert_with(|| {
-                let video = Video::load(video_data, media_type);
+                let video = Video::load(video_data, media_type, hw_acceleration);
                 Entry {
                     used_this_frame: AtomicBool::new(true),
                     video: Arc::new(video),
                 }
             });
->>>>>>> 2bd5e25b
 
         // Using acquire/release here to be on the safe side and for semantical soundness:
         // Whatever thread is acquiring the fact that this was used, should also see/acquire

--- conflicted
+++ resolved
@@ -63,11 +63,8 @@
             .or_default()
             .entry(inner_key)
             .or_insert_with(|| {
-<<<<<<< HEAD
-                let video = Video::load(debug_name, video_data, media_type, hw_acceleration);
-=======
-                let video = Video::load(video_data, media_type.as_str(), hw_acceleration);
->>>>>>> 3b09ca6b
+                let video =
+                    Video::load(debug_name, video_data, media_type.as_str(), hw_acceleration);
                 Entry {
                     used_this_frame: AtomicBool::new(true),
                     video: Arc::new(video),

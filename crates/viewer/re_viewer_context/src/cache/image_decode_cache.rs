use ahash::{HashMap, HashSet};
use itertools::Either;

use re_chunk::RowId;
use re_chunk_store::ChunkStoreEvent;
use re_log_types::hash::Hash64;
use re_types::{
<<<<<<< HEAD
    Component as _,
    components::{ImageBuffer, MediaType},
    image::{ImageKind, ImageLoadError},
=======
    components::{self, ImageBuffer, MediaType},
    image::{ImageKind, ImageLoadError},
    Component as _, ComponentDescriptor,
>>>>>>> 464980b6
};

use crate::{image_info::StoredBlobCacheKey, Cache, ImageInfo};

struct DecodedImageResult {
    /// Cached `Result` from decoding the image
    result: Result<ImageInfo, ImageLoadError>,

    /// Total memory used by this image.
    memory_used: u64,

    /// At which [`ImageDecodeCache::generation`] was this image last used?
    last_use_generation: u64,
}

/// Caches the results of decoding [`re_types::archetypes::EncodedImage`].
#[derive(Default)]
pub struct ImageDecodeCache {
    cache: HashMap<StoredBlobCacheKey, HashMap<Hash64, DecodedImageResult>>,
    memory_used: u64,
    generation: u64,
}

#[allow(clippy::map_err_ignore)]
impl ImageDecodeCache {
    /// Decode some image data and cache the result.
    ///
    /// The `RowId`, if available, may be used to generate the cache key.
    /// NOTE: images are never batched atm (they are mono-archetypes),
    /// so we don't need the instance id here.
    pub fn entry(
        &mut self,
        blob_row_id: RowId,
        blob_component_descriptor: &ComponentDescriptor,
        image_bytes: &[u8],
        media_type: Option<&MediaType>,
    ) -> Result<ImageInfo, ImageLoadError> {
        re_tracing::profile_function!();

        // In order to avoid loading the same video multiple times with
        // known and unknown media type, we have to resolve the media type before
        // loading & building the cache key.
        let Some(media_type) = media_type
            .cloned()
            .or_else(|| MediaType::guess_from_data(image_bytes))
        else {
            return Err(ImageLoadError::UnrecognizedMimeType);
        };

        let inner_key = Hash64::hash(&media_type);

        // The descriptor should always be the one in the encoded image archetype, but in the future
        // we may allow overrides such that it is sourced from somewhere else.
        let blob_cache_key = StoredBlobCacheKey::new(blob_row_id, blob_component_descriptor);

        let lookup = self
            .cache
            .entry(blob_cache_key)
            .or_default()
            .entry(inner_key)
            .or_insert_with(|| {
                let result = decode_image(
                    blob_row_id,
                    blob_component_descriptor,
                    image_bytes,
                    media_type.as_str(),
                );
                let memory_used = result.as_ref().map_or(0, |image| image.buffer.len() as u64);
                self.memory_used += memory_used;
                DecodedImageResult {
                    result,
                    memory_used,
                    last_use_generation: 0,
                }
            });
        lookup.last_use_generation = self.generation;
        lookup.result.clone()
    }
}

fn decode_image(
    blob_row_id: RowId,
    blob_component_descriptor: &ComponentDescriptor,
    image_bytes: &[u8],
    media_type: &str,
) -> Result<ImageInfo, ImageLoadError> {
    re_tracing::profile_function!();

    let mut reader = image::ImageReader::new(std::io::Cursor::new(image_bytes));

    if let Some(format) = image::ImageFormat::from_mime_type(media_type) {
        reader.set_format(format);
    } else {
        return Err(ImageLoadError::UnsupportedMimeType(media_type.to_owned()));
    }

    let dynamic_image = reader.decode()?;

    let (buffer, format) = ImageBuffer::from_dynamic_image(dynamic_image)?;

    Ok(ImageInfo::from_stored_blob(
        blob_row_id,
        blob_component_descriptor,
        buffer.0,
        format.0,
        ImageKind::Color,
    ))
}

impl Cache for ImageDecodeCache {
    fn begin_frame(&mut self, _renderer_active_frame_idx: u64) {
        #[cfg(not(target_arch = "wasm32"))]
        let max_decode_cache_use = 4_000_000_000;

        #[cfg(target_arch = "wasm32")]
        let max_decode_cache_use = 1_000_000_000;

        // TODO(jleibs): a more incremental purging mechanism, maybe switching to an LRU Cache
        // would likely improve the behavior.

        if self.memory_used > max_decode_cache_use {
            self.purge_memory();
        }

        self.generation += 1;
    }

    fn purge_memory(&mut self) {
        re_tracing::profile_function!();

        // Very aggressively flush everything not used in this frame

        let before = self.memory_used;

        self.cache.retain(|_cache_key, per_key| {
            per_key.retain(|_, ci| {
                let retain = ci.last_use_generation == self.generation;
                if !retain {
                    self.memory_used -= ci.memory_used;
                }
                retain
            });

            !per_key.is_empty()
        });

        re_log::trace!(
            "Flushed tensor decode cache. Before: {:.2} GB. After: {:.2} GB",
            before as f64 / 1e9,
            self.memory_used as f64 / 1e9,
        );
    }

    fn on_store_events(&mut self, events: &[ChunkStoreEvent]) {
        re_tracing::profile_function!();

        let cache_key_removed: HashSet<StoredBlobCacheKey> = events
            .iter()
            .flat_map(|event| {
                if event.kind == re_chunk_store::ChunkStoreDiffKind::Deletion {
                    Either::Left(
                        event
                            .chunk
                            .component_descriptors()
                            .filter(|descr| descr.component_name == components::Blob::name())
                            .flat_map(|descr| {
                                event
                                    .chunk
                                    .row_ids()
                                    .map(move |row_id| StoredBlobCacheKey::new(row_id, &descr))
                            }),
                    )
                } else {
                    Either::Right(std::iter::empty())
                }
            })
            .collect();

        self.cache
            .retain(|cache_key, _per_key| !cache_key_removed.contains(cache_key));
    }

    fn as_any_mut(&mut self) -> &mut dyn std::any::Any {
        self
    }
}<|MERGE_RESOLUTION|>--- conflicted
+++ resolved
@@ -5,18 +5,12 @@
 use re_chunk_store::ChunkStoreEvent;
 use re_log_types::hash::Hash64;
 use re_types::{
-<<<<<<< HEAD
-    Component as _,
-    components::{ImageBuffer, MediaType},
-    image::{ImageKind, ImageLoadError},
-=======
+    Component as _, ComponentDescriptor,
     components::{self, ImageBuffer, MediaType},
     image::{ImageKind, ImageLoadError},
-    Component as _, ComponentDescriptor,
->>>>>>> 464980b6
 };
 
-use crate::{image_info::StoredBlobCacheKey, Cache, ImageInfo};
+use crate::{Cache, ImageInfo, image_info::StoredBlobCacheKey};
 
 struct DecodedImageResult {
     /// Cached `Result` from decoding the image

--- conflicted
+++ resolved
@@ -3,11 +3,7 @@
 //! This crate contains data structures that are shared with most modules of the viewer.
 
 mod annotations;
-<<<<<<< HEAD
-mod app_options;
 mod async_runtime_handle;
-=======
->>>>>>> 9be8a19a
 mod blueprint_helpers;
 mod blueprint_id;
 mod cache;
@@ -42,11 +38,7 @@
 
 pub use self::{
     annotations::{AnnotationMap, Annotations, ResolvedAnnotationInfo, ResolvedAnnotationInfos},
-<<<<<<< HEAD
-    app_options::AppOptions,
     async_runtime_handle::{AsyncRuntimeError, AsyncRuntimeHandle},
-=======
->>>>>>> 9be8a19a
     blueprint_helpers::{blueprint_timeline, blueprint_timepoint_for_writes},
     blueprint_id::{BlueprintId, BlueprintIdRegistry, ContainerId, ViewId},
     cache::{Cache, Caches, ImageDecodeCache, ImageStatsCache, TensorStatsCache, VideoCache},

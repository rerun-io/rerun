--- conflicted
+++ resolved
@@ -2,8 +2,7 @@
 
 use re_chunk_store::LatestAtQuery;
 use re_entity_db::EntityPath;
-<<<<<<< HEAD
-use re_types::{
+use re_sdk_types::{
     archetypes::BarChart,
     components::{self, Length},
     datatypes,
@@ -11,16 +10,7 @@
 use re_view::{DataResultQuery as _, RangeResultsExt as _, clamped_vec_or_else};
 use re_viewer_context::{
     IdentifiedViewSystem, ViewContext, ViewContextCollection, ViewQuery, ViewSystemExecutionError,
-    VisualizerQueryInfo, VisualizerSystem, typed_fallback_for,
-=======
-use re_sdk_types::archetypes::BarChart;
-use re_sdk_types::components;
-use re_sdk_types::datatypes;
-use re_view::DataResultQuery as _;
-use re_viewer_context::{
-    IdentifiedViewSystem, ViewContext, ViewContextCollection, ViewQuery, ViewSystemExecutionError,
-    VisualizerExecutionOutput, VisualizerQueryInfo, VisualizerSystem,
->>>>>>> e06549e8
+    VisualizerExecutionOutput, VisualizerQueryInfo, VisualizerSystem, typed_fallback_for,
 };
 
 #[derive(Default)]

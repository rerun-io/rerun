--- conflicted
+++ resolved
@@ -49,21 +49,16 @@
             let results = data_result
                 .latest_at_with_blueprint_resolved_data::<BarChart>(ctx, &timeline_query);
 
-            let Some(tensor) =
-                results.get_required_mono::<components::TensorData>(BarChart::descriptor_values().component)
-            else {
+            let Some(tensor) = results.get_required_mono::<components::TensorData>(
+                BarChart::descriptor_values().component,
+            ) else {
                 continue;
             };
 
             if tensor.is_vector() {
                 let abscissa: components::TensorData =
-<<<<<<< HEAD
-                    results.get_mono_with_fallback(BarChart::descriptor_abscissa().component, self);
-                let color = results.get_mono_with_fallback(BarChart::descriptor_color().component, self);
-=======
-                    results.get_mono_with_fallback(&BarChart::descriptor_abscissa());
-                let color = results.get_mono_with_fallback(&BarChart::descriptor_color());
->>>>>>> 1647cd94
+                    results.get_mono_with_fallback(BarChart::descriptor_abscissa().component);
+                let color = results.get_mono_with_fallback(BarChart::descriptor_color().component);
                 self.charts.insert(
                     data_result.entity_path.clone(),
                     BarChartData {

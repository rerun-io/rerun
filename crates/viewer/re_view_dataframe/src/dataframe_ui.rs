use std::collections::BTreeMap;
use std::ops::Range;

use anyhow::Context as _;
use arrow::array::ArrayRef;
use egui::{NumExt as _, RichText};
use itertools::Itertools as _;

use re_chunk_store::{ColumnDescriptor, LatestAtQuery};
use re_dataframe::QueryHandle;
use re_dataframe::external::re_query::StorageEngineArcReadGuard;
use re_dataframe_ui::table_utils::{apply_table_style_fixes, cell_ui, header_ui};
use re_dataframe_ui::{ColumnBlueprint, DisplayRecordBatch, DisplayRecordBatchError};
use re_log_types::{EntityPath, TimeInt, TimelineName};
use re_types::ComponentDescriptor;
use re_ui::UiExt as _;
use re_viewer_context::{SystemCommandSender as _, ViewId, ViewerContext};

use crate::expanded_rows::{ExpandedRows, ExpandedRowsCache};

/// Ui actions triggered by the dataframe UI to be handled by the calling code.
pub(crate) enum HideColumnAction {
    RowId,

    Time {
        timeline_name: TimelineName,
    },

    Component {
        entity_path: EntityPath,
        descr: ComponentDescriptor,
    },
}

/// Display a dataframe table for the provided query.
pub(crate) fn dataframe_ui(
    ctx: &ViewerContext<'_>,
    ui: &mut egui::Ui,
    query_handle: &re_dataframe::QueryHandle<StorageEngineArcReadGuard>,
    expanded_rows_cache: &mut ExpandedRowsCache,
    view_id: &ViewId,
) -> Vec<HideColumnAction> {
    re_tracing::profile_function!();

    let tokens = ui.tokens();

    let selected_columns = query_handle
        .selected_contents()
        .iter()
        .map(|(_, desc)| desc.clone())
        .collect::<Vec<_>>();

    // The table id mainly drives column widths, along with the id of each column. Empirically, the
    // user experience is better if we have stable column width even when the query changes (which
    // can, in turn, change the column's content).
    let table_id_salt = egui::Id::new("__dataframe__").with(view_id);

    // For the row expansion cache, we invalidate more aggressively for now, because the expanded
    // state is stored against a row index (not unique id like columns). This means rows will more
    // often auto-collapse when the query is modified.
    let row_expansion_id_salt = egui::Id::new("__dataframe_row_exp__")
        .with(view_id)
        .with(&selected_columns)
        .with(query_handle.query());

    let (header_groups, header_entity_paths) = column_groups_for_entity(&selected_columns);

    let num_rows = query_handle.num_rows();

    let mut table_delegate = DataframeTableDelegate {
        ctx,
        query_handle,
        selected_columns: &selected_columns,
        header_entity_paths,
        num_rows,
        display_data: Err(anyhow::anyhow!(
            "No row data, `fetch_columns_and_rows` not called."
        )),
        expanded_rows: ExpandedRows::new(
            ui.ctx().clone(),
            ui.make_persistent_id(row_expansion_id_salt),
            expanded_rows_cache,
            tokens.table_line_height(),
        ),
        hide_column_actions: vec![],
    };

    let num_sticky_cols = selected_columns
        .iter()
        .take_while(|cd| matches!(cd, ColumnDescriptor::RowId(_) | ColumnDescriptor::Time(_)))
        .count();

    egui::Frame::new().inner_margin(5.0).show(ui, |ui| {
        apply_table_style_fixes(ui.style_mut());
        egui_table::Table::new()
            .id_salt(table_id_salt)
            .columns(
                selected_columns
                    .iter()
                    .map(|column_descr| {
                        egui_table::Column::new(200.0)
                            .resizable(true)
                            .id(egui::Id::new(column_descr))
                    })
                    .collect::<Vec<_>>(),
            )
            .num_sticky_cols(num_sticky_cols)
            .headers(vec![
                egui_table::HeaderRow {
                    height: tokens.table_header_height(),
                    groups: header_groups,
                },
                // This one has extra space for the archetype name
                egui_table::HeaderRow::new(tokens.table_header_height() + 10.0),
            ])
            .num_rows(num_rows)
            .show(ui, &mut table_delegate);
    });

    table_delegate.hide_column_actions
}

#[derive(Debug, Clone, Copy)]
struct BatchRef {
    /// Which batch?
    batch_idx: usize,

    /// Which row within the batch?
    row_idx: usize,
}

/// This structure maintains the data for displaying rows in a table.
///
/// Row data is stored in a bunch of [`DisplayRecordBatch`], which are created from the rows
/// returned by the query. We also maintain a mapping for each row number to the corresponding
/// display record batch and the index inside it.
#[derive(Debug)]
struct RowsDisplayData {
    /// The [`DisplayRecordBatch`]s to display.
    display_record_batches: Vec<DisplayRecordBatch>,

    /// For each row to be displayed, where can we find the data?
    batch_ref_from_row: BTreeMap<u64, BatchRef>,

    /// The index of the time column corresponding to the query timeline.
    query_time_column_index: Option<usize>,
}

impl RowsDisplayData {
    fn try_new(
        row_indices: &Range<u64>,
        row_data: Vec<Vec<ArrayRef>>,
        selected_columns: &[ColumnDescriptor],
        query_timeline: &TimelineName,
    ) -> Result<Self, DisplayRecordBatchError> {
        let display_record_batches = row_data
            .into_iter()
            .map(|data| {
                DisplayRecordBatch::try_new(
                    selected_columns
                        .iter()
                        .map(|desc| desc.into())
                        .zip(data)
                        .map(|(desc, data)| (desc, ColumnBlueprint::default_ref(), data)),
                )
            })
            .collect::<Result<Vec<_>, _>>()?;

        let mut batch_ref_from_row = BTreeMap::new();
        let mut offset = row_indices.start;
        for (batch_idx, batch) in display_record_batches.iter().enumerate() {
            let batch_len = batch.num_rows();
            for row_idx in 0..batch_len {
                batch_ref_from_row.insert(offset + row_idx as u64, BatchRef { batch_idx, row_idx });
            }
            offset += batch_len as u64;
        }

        // find the time column
        let query_time_column_index = selected_columns
            .iter()
            .find_position(|desc| {
                if let ColumnDescriptor::Time(time_column_desc) = desc {
                    time_column_desc.timeline_name() == *query_timeline
                } else {
                    false
                }
            })
            .map(|(pos, _)| pos);

        Ok(Self {
            display_record_batches,
            batch_ref_from_row,
            query_time_column_index,
        })
    }
}

/// [`egui_table::TableDelegate`] implementation for displaying a [`QueryHandle`] in a table.
struct DataframeTableDelegate<'a> {
    ctx: &'a ViewerContext<'a>,
    query_handle: &'a QueryHandle<StorageEngineArcReadGuard>,
    selected_columns: &'a [ColumnDescriptor],
    header_entity_paths: Vec<Option<EntityPath>>,
    display_data: anyhow::Result<RowsDisplayData>,

    expanded_rows: ExpandedRows<'a>,

    num_rows: u64,
    hide_column_actions: Vec<HideColumnAction>,
}

impl DataframeTableDelegate<'_> {
    const LEFT_RIGHT_MARGIN: i8 = 4;
}

impl egui_table::TableDelegate for DataframeTableDelegate<'_> {
    fn prepare(&mut self, info: &egui_table::PrefetchInfo) {
        re_tracing::profile_function!();

        // TODO(ab): actual static-only support
        let filtered_index = self
            .query_handle
            .query()
            .filtered_index
            .unwrap_or_else(|| TimelineName::new(""));

        self.query_handle
            .seek_to_row(info.visible_rows.start as usize);
        let data = std::iter::from_fn(|| self.query_handle.next_row())
            .take((info.visible_rows.end - info.visible_rows.start) as usize)
            .collect();

        let data = RowsDisplayData::try_new(
            &info.visible_rows,
            data,
            self.selected_columns,
            &filtered_index,
        );

        self.display_data = data.context("Failed to create display data");
    }

    fn header_cell_ui(&mut self, ui: &mut egui::Ui, cell: &egui_table::HeaderCellInfo) {
        ui.set_truncate_style();

<<<<<<< HEAD
        egui::Frame::new()
            .inner_margin(egui::Margin::symmetric(4, 0))
            .show(ui, |ui| {
                if cell.row_nr == 0 {
                    if let Some(entity_path) = &self.header_entity_paths[cell.group_index] {
                        //TODO(ab): factor this into a helper as soon as we use it elsewhere
                        let text = entity_path.to_string();
                        let font_id = egui::TextStyle::Body.resolve(ui.style());
                        let text_color = ui.visuals().text_color();
                        let galley = ui
                            .painter()
                            .layout(text, font_id, text_color, f32::INFINITY);

                        // Extra padding for this being a button.
                        let size = galley.size() + 2.0 * ui.spacing().button_padding;

                        // Put the text leftmost in the clip rect (so it is always visible)
                        let mut pos = egui::Align2::LEFT_CENTER
                            .anchor_size(
                                ui.clip_rect()
                                    .shrink(Self::LEFT_RIGHT_MARGIN as _)
                                    .left_center(),
                                size,
                            )
                            .min;

                        // … but not so far to the right that it doesn't fit.
                        pos.x = pos.x.at_most(ui.max_rect().right() - size.x);

                        let item = re_viewer_context::Item::from(entity_path.clone());
                        let is_selected = self.ctx.selection().contains_item(&item);
                        let response = ui.put(
                            egui::Rect::from_min_size(pos, size),
                            egui::SelectableLabel::new(is_selected, galley),
                        );
                        self.ctx
                            .handle_select_hover_drag_interactions(&response, item, false);

                        // TODO(emilk): expand column(s) to make sure the text fits (requires egui_table fix).
                    }
                } else if cell.row_nr == 1 {
                    let column = &self.selected_columns[cell.col_range.start];

                    // TODO(ab): actual static-only support
                    let filtered_index = self
                        .query_handle
                        .query()
                        .filtered_index
                        .unwrap_or_else(|| TimelineName::new(""));

                    // if this column can actually be hidden, then that's the corresponding action
                    let hide_action = match column {
                        ColumnDescriptor::RowId(_) => Some(HideColumnAction::RowId),

                        ColumnDescriptor::Time(desc) => (desc.timeline_name() != filtered_index)
                            .then(|| HideColumnAction::Time {
                                timeline_name: desc.timeline_name(),
                            }),

                        ColumnDescriptor::Component(desc) => Some(HideColumnAction::Component {
                            entity_path: desc.entity_path.clone(),
                            descr: desc.component_descriptor(),
                        }),
                    };
=======
        if cell.row_nr == 0 {
            header_ui(ui, false, |ui| {
                if let Some(entity_path) = &self.header_entity_paths[cell.group_index] {
                    //TODO(ab): factor this into a helper as soon as we use it elsewhere
                    let text = entity_path.to_string();
                    let font_id = egui::TextStyle::Body.resolve(ui.style());
                    let text_color = ui.visuals().text_color();
                    let galley = ui
                        .painter()
                        .layout(text, font_id, text_color, f32::INFINITY);

                    // Extra padding for this being a button.
                    let size = galley.size() + 2.0 * ui.spacing().button_padding;

                    // Put the text leftmost in the clip rect (so it is always visible)
                    let mut pos = egui::Align2::LEFT_CENTER
                        .anchor_size(
                            ui.clip_rect()
                                .shrink(Self::LEFT_RIGHT_MARGIN as _)
                                .left_center(),
                            size,
                        )
                        .min;

                    // … but not so far to the right that it doesn't fit.
                    pos.x = pos.x.at_most(ui.max_rect().right() - size.x);

                    let item = re_viewer_context::Item::from(entity_path.clone());
                    let is_selected = self.ctx.selection().contains_item(&item);
                    let response = ui.put(
                        egui::Rect::from_min_size(pos, size),
                        egui::SelectableLabel::new(is_selected, galley),
                    );
                    self.ctx
                        .handle_select_hover_drag_interactions(&response, item, false);
>>>>>>> 3b738aff

                    // TODO(emilk): expand column(s) to make sure the text fits (requires egui_table fix).
                }
            });
        } else if cell.row_nr == 1 {
            let column = &self.selected_columns[cell.col_range.start];

            let next_column = self.selected_columns.get(cell.col_range.end);
            let connected_to_next_cell = next_column.is_some_and(|next_column| {
                next_column.entity_path() == column.entity_path()
                    && next_column.archetype_name() == column.archetype_name()
                    && column.archetype_name().is_some()
            });

            // TODO(ab): actual static-only support
            let filtered_index = self
                .query_handle
                .query()
                .filtered_index
                .unwrap_or_else(|| TimelineName::new(""));

            // if this column can actually be hidden, then that's the corresponding action
            let hide_action = match column {
                ColumnDescriptor::RowId(_) => Some(HideColumnAction::RowId),

                ColumnDescriptor::Time(desc) => {
                    (desc.timeline_name() != filtered_index).then(|| HideColumnAction::Time {
                        timeline_name: desc.timeline_name(),
                    })
                }

                ColumnDescriptor::Component(desc) => Some(HideColumnAction::Component {
                    entity_path: desc.entity_path.clone(),
                    component_name: desc.component_name,
                }),
            };

            header_ui(ui, connected_to_next_cell, |ui| {
                let header_content = |ui: &mut egui::Ui| {
                    let text = egui::RichText::new(column.display_name())
                        .strong()
                        .monospace();
                    let archetype = column.archetype_name().map_or("", |a| a.short_name());

                    let is_selected = match column {
                        ColumnDescriptor::RowId(_) => {
                            false // Can't select "RowId" as a concept
                        }
                        ColumnDescriptor::Time(descr) => {
                            &descr.timeline() == self.ctx.rec_cfg.time_ctrl.read().timeline()
                        }
                        ColumnDescriptor::Component(component_column_descriptor) => self
                            .ctx
                            .selection()
                            .contains_item(&re_viewer_context::Item::ComponentPath(
                                component_column_descriptor.component_path(),
                            )),
                    };

                    let response = ui
                        .vertical(|ui| {
                            ui.spacing_mut().item_spacing.y = 2.0;
                            ui.label(
                                RichText::new(archetype)
                                    .size(10.0)
                                    .color(ui.tokens().text_subdued),
                            );
                            ui.selectable_label(is_selected, text)
                        })
                        .inner;

                    match column {
                        ColumnDescriptor::RowId(_) => {}
                        ColumnDescriptor::Time(descr) => {
                            if response.clicked() {
                                self.ctx.command_sender().send_system(
                                    re_viewer_context::SystemCommand::SetActiveTime {
                                        rec_id: self.ctx.recording_id().clone(),
                                        timeline: descr.timeline(),
                                        time: None,
                                    },
                                );
                            }
                        }
                        ColumnDescriptor::Component(component_column_descriptor) => {
                            self.ctx.handle_select_hover_drag_interactions(
                                &response,
                                re_viewer_context::Item::ComponentPath(
                                    component_column_descriptor.component_path(),
                                ),
                                false,
                            );
                        }
                    }
                };

                if let Some(hide_action) = hide_action {
                    let hide_clicked = cell_with_hover_button_ui(
                        ui,
                        &re_ui::icons::VISIBLE,
                        CellStyle::Header,
                        header_content,
                    );

                    if hide_clicked {
                        self.hide_column_actions.push(hide_action);
                    }
                } else {
                    header_content(ui);
                }
            });
        } else {
            // this should never happen
            error_ui(ui, format!("Unexpected header row_nr: {}", cell.row_nr));
        }
    }

    fn cell_ui(&mut self, ui: &mut egui::Ui, cell: &egui_table::CellInfo) {
        re_tracing::profile_function!();

        debug_assert!(cell.row_nr < self.num_rows, "Bug in egui_table");

        let display_data = match &self.display_data {
            Ok(display_data) => display_data,
            Err(err) => {
                error_ui(
                    ui,
                    format!("Error with display data: {}", re_error::format(err)),
                );
                return;
            }
        };

        let Some(BatchRef {
            batch_idx,
            row_idx: batch_row_idx,
        }) = display_data.batch_ref_from_row.get(&cell.row_nr).copied()
        else {
            error_ui(
                ui,
                "Bug in egui_table: we didn't prefetch what was rendered!",
            );

            return;
        };

        let batch = &display_data.display_record_batches[batch_idx];
        let column = &batch.columns()[cell.col_nr];

        // compute the latest-at query for this row (used to display tooltips)

        // TODO(ab): this is done for every cell but really should be done only once per row
        let timestamp = display_data
            .query_time_column_index
            .and_then(|col_idx| {
                display_data.display_record_batches[batch_idx].columns()[col_idx]
                    .try_decode_time(batch_row_idx)
            })
            .unwrap_or(TimeInt::MAX);

        // TODO(ab): actual static-only support
        let filtered_index = self
            .query_handle
            .query()
            .filtered_index
            .unwrap_or_else(|| TimelineName::new(""));
        let latest_at_query = LatestAtQuery::new(filtered_index, timestamp);

        ui.set_truncate_style();

        let instance_count = column.instance_count(batch_row_idx);
        let additional_lines = self.expanded_rows.additional_lines_for_row(cell.row_nr);

        let is_row_odd = self.expanded_rows.is_row_odd(cell.row_nr);

        // Iterate over the top line (the summary, thus the `None`), and all additional lines.
        // Note: we must iterate over all lines regardless of the actual number of instances so that
        // the zebra stripes are properly drawn.
        let instance_indices = std::iter::once(None).chain((0..additional_lines).map(Option::Some));

        {
            re_tracing::profile_scope!("lines");

            // how the line is drawn
            let line_content = |ui: &mut egui::Ui,
                                expanded_rows: &mut ExpandedRows<'_>,
                                line_index: usize,
                                instance_index: Option<u64>| {
                // Draw the alternating background color.
                let is_line_odd = is_row_odd ^ (line_index % 2 == 1);
                if is_line_odd {
                    ui.painter()
                        .rect_filled(ui.max_rect(), 0.0, ui.visuals().faint_bg_color);
                }

                // This is called when data actually needs to be drawn (as opposed to summaries like
                // "N instances" or "N more…").
                let data_content = |ui: &mut egui::Ui| {
                    column.data_ui(
                        self.ctx,
                        ui,
                        &latest_at_query,
                        batch_row_idx,
                        instance_index,
                    );
                };

                // Draw the cell content with some margin.
                cell_ui(ui, false, |ui| {
                    line_ui(
                        ui,
                        expanded_rows,
                        line_index,
                        instance_index,
                        instance_count,
                        cell,
                        data_content,
                    );
                });
            };

            split_ui_vertically(ui, &mut self.expanded_rows, instance_indices, line_content);
        }
    }

    fn row_top_offset(&self, _ctx: &egui::Context, _table_id: egui::Id, row_nr: u64) -> f32 {
        self.expanded_rows.row_top_offset(row_nr)
    }

    fn default_row_height(&self) -> f32 {
        self.ctx.tokens().table_line_height()
    }
}

/// Draw a single line in a table.
///
/// This deals with the row expansion interaction and logic, as well as summarizing the data when
/// necessary. The actual data drawing is delegated to the `data_content` closure.
fn line_ui(
    ui: &mut egui::Ui,
    expanded_rows: &mut ExpandedRows<'_>,
    line_index: usize,
    instance_index: Option<u64>,
    instance_count: u64,
    cell: &egui_table::CellInfo,
    data_content: impl Fn(&mut egui::Ui),
) {
    re_tracing::profile_function!();

    let row_expansion = expanded_rows.additional_lines_for_row(cell.row_nr);

    /// What kinds of lines might we encounter here?
    enum SubcellKind {
        /// Summary line with content that as zero or one instances, so cannot be expanded.
        Summary,

        /// Summary line with >1 instances, so can be expanded.
        SummaryWithExpand,

        /// A particular instance
        Instance,

        /// There are more instances than available lines, so this is a summary of how many
        /// there are left.
        MoreInstancesSummary { remaining_instances: u64 },

        /// Not enough instances to fill this line.
        Blank,
    }

    // The truth table that determines what kind of line we are dealing with.
    let subcell_kind = match instance_index {
        // First row with >1 instances.
        None if { instance_count > 1 } => SubcellKind::SummaryWithExpand,

        // First row with 0 or 1 instances.
        None => SubcellKind::Summary,

        // Last line and possibly too many instances to display.
        Some(instance_index)
            if { line_index as u64 == row_expansion && instance_index < instance_count } =>
        {
            let remaining = instance_count
                .saturating_sub(instance_index)
                .saturating_sub(1);
            if remaining > 0 {
                // +1 is because the "X more…" line takes one instance spot
                SubcellKind::MoreInstancesSummary {
                    remaining_instances: remaining + 1,
                }
            } else {
                SubcellKind::Instance
            }
        }

        // Some line for which an instance exists.
        Some(instance_index) if { instance_index < instance_count } => SubcellKind::Instance,

        // Some line for which no instance exists.
        Some(_) => SubcellKind::Blank,
    };

    match subcell_kind {
        SubcellKind::Summary => {
            data_content(ui);
        }

        SubcellKind::SummaryWithExpand => {
            let cell_clicked = cell_with_hover_button_ui(
                ui,
                &re_ui::icons::EXPAND,
                CellStyle::InstanceData,
                |ui| {
                    ui.label(format!(
                        "{} instances",
                        re_format::format_uint(instance_count)
                    ));
                },
            );

            if cell_clicked {
                if instance_count == row_expansion {
                    expanded_rows.remove_additional_lines_for_row(cell.row_nr);
                } else {
                    expanded_rows.set_additional_lines_for_row(cell.row_nr, instance_count);
                }
            }
        }

        SubcellKind::Instance => {
            let cell_clicked = cell_with_hover_button_ui(
                ui,
                &re_ui::icons::ARROW_UP,
                CellStyle::InstanceData,
                data_content,
            );

            if cell_clicked {
                expanded_rows.remove_additional_lines_for_row(cell.row_nr);
            }
        }

        SubcellKind::MoreInstancesSummary {
            remaining_instances,
        } => {
            let cell_clicked = cell_with_hover_button_ui(
                ui,
                &re_ui::icons::EXPAND,
                CellStyle::InstanceData,
                |ui| {
                    ui.label(format!(
                        "{} more…",
                        re_format::format_uint(remaining_instances)
                    ));
                },
            );

            if cell_clicked {
                expanded_rows.set_additional_lines_for_row(cell.row_nr, instance_count);
            }
        }

        SubcellKind::Blank => { /* nothing to show */ }
    }
}

/// Groups column by entity paths.
fn column_groups_for_entity(
    columns: &[ColumnDescriptor],
) -> (Vec<Range<usize>>, Vec<Option<EntityPath>>) {
    if columns.is_empty() {
        (vec![], vec![])
    } else if columns.len() == 1 {
        #[allow(clippy::single_range_in_vec_init)]
        (vec![0..1], vec![columns[0].entity_path().cloned()])
    } else {
        let mut groups = vec![];
        let mut entity_paths = vec![];
        let mut start = 0;
        let mut current_entity = columns[0].entity_path();
        for (i, column) in columns.iter().enumerate().skip(1) {
            if column.entity_path() != current_entity {
                groups.push(start..i);
                entity_paths.push(current_entity.cloned());
                start = i;
                current_entity = column.entity_path();
            }
        }
        groups.push(start..columns.len());
        entity_paths.push(current_entity.cloned());
        (groups, entity_paths)
    }
}

fn error_ui(ui: &mut egui::Ui, error: impl AsRef<str>) {
    let error = error.as_ref();
    ui.error_with_details_on_hover(error);
    re_log::warn_once!("{error}");
}

/// Style for [`cell_with_hover_button_ui`].
#[derive(Debug, Clone, Copy)]
enum CellStyle {
    /// Icon is brighter but must be directly clicked.
    Header,

    /// Icon is dimmer but can be clicked from anywhere in the cell.
    InstanceData,
}

/// Draw some cell content with a right-aligned, on-hover button.
///
/// The button is only displayed when the cell is hovered. Returns true if the button was clicked.
/// Both the visuals and the click behavior is affected by the `style`.
// TODO(ab, emilk): ideally, egui::Sides should work for that, but it doesn't yet support the
// asymmetric behavior (left variable width, right fixed width).
// See https://github.com/emilk/egui/issues/5116
fn cell_with_hover_button_ui(
    ui: &mut egui::Ui,
    icon: &'static re_ui::Icon,
    style: CellStyle,
    cell_content: impl FnOnce(&mut egui::Ui),
) -> bool {
    if ui.is_sizing_pass() {
        // we don't need space for the icon since it only shows on hover
        cell_content(ui);
        return false;
    }

    let is_hovering_cell = ui.rect_contains_pointer(ui.max_rect());

    if is_hovering_cell {
        let mut content_rect = ui.max_rect();
        let tokens = ui.tokens();
        content_rect.max.x =
            (content_rect.max.x - tokens.small_icon_size.x - tokens.text_to_icon_padding())
                .at_least(content_rect.min.x);

        let button_rect = egui::Rect::from_x_y_ranges(
            (content_rect.max.x + tokens.text_to_icon_padding())..=ui.max_rect().max.x,
            ui.max_rect().y_range(),
        );

        let mut content_ui = ui.new_child(egui::UiBuilder::new().max_rect(content_rect));
        cell_content(&mut content_ui);

        let button_tint = match style {
            CellStyle::Header => ui.visuals().widgets.active.text_color(),
            CellStyle::InstanceData => ui.visuals().widgets.noninteractive.text_color(),
        };

        let mut button_ui = ui.new_child(egui::UiBuilder::new().max_rect(button_rect));
        button_ui.visuals_mut().widgets.hovered.weak_bg_fill = egui::Color32::TRANSPARENT;
        button_ui.visuals_mut().widgets.active.weak_bg_fill = egui::Color32::TRANSPARENT;
        button_ui.add(egui::Button::image(
            icon.as_image()
                .fit_to_exact_size(tokens.small_icon_size)
                .tint(button_tint),
        ));

        let click_happened = ui.input(|i| i.pointer.button_clicked(egui::PointerButton::Primary));

        // was this click relevant?
        match style {
            CellStyle::Header => {
                click_happened && button_ui.rect_contains_pointer(button_ui.max_rect())
            }
            CellStyle::InstanceData => click_happened,
        }
    } else {
        cell_content(ui);
        false
    }
}

/// Helper to draw individual lines into an expanded cell in a table.
///
/// `context`: whatever mutable context is necessary for the `line_content_ui`
/// `line_data`: the data to be displayed in each line
/// `line_content_ui`: the function to draw the content of each line
fn split_ui_vertically<Item, Ctx>(
    ui: &mut egui::Ui,
    context: &mut Ctx,
    line_data: impl Iterator<Item = Item>,
    line_content_ui: impl Fn(&mut egui::Ui, &mut Ctx, usize, Item),
) {
    re_tracing::profile_function!();

    let tokens = ui.tokens();

    // Empirical testing shows that iterating over all instances can take multiple tens of ms
    // when the instance count is very large (which is common). So we use the clip rectangle to
    // determine exactly which instances are visible and iterate only over those.
    let visible_y_range = ui.clip_rect().y_range();
    let total_y_range = ui.max_rect().y_range();

    let line_height = tokens.table_line_height();

    // Note: converting float to unsigned ints implicitly saturate negative values to 0
    let start_row = ((visible_y_range.min - total_y_range.min) / line_height).floor() as usize;

    let end_row = ((visible_y_range.max - total_y_range.min) / line_height).ceil() as usize;

    let ui_left_top = ui.cursor().min;
    let row_size = egui::vec2(ui.available_width(), line_height);

    for (line_index, item_data) in line_data
        .enumerate()
        .skip(start_row)
        .take(end_row.saturating_sub(start_row))
    {
        let line_rect = egui::Rect::from_min_size(
            ui_left_top + egui::Vec2::DOWN * (line_index as f32 * line_height),
            row_size,
        );

        // During animation, there may be more lines than can possibly fit. If so, no point in
        // continuing to draw them.
        if !ui.max_rect().intersects(line_rect) {
            return;
        }

        ui.scope_builder(egui::UiBuilder::new().max_rect(line_rect), |ui| {
            line_content_ui(ui, context, line_index, item_data);
        });
    }
}<|MERGE_RESOLUTION|>--- conflicted
+++ resolved
@@ -244,72 +244,6 @@
     fn header_cell_ui(&mut self, ui: &mut egui::Ui, cell: &egui_table::HeaderCellInfo) {
         ui.set_truncate_style();
 
-<<<<<<< HEAD
-        egui::Frame::new()
-            .inner_margin(egui::Margin::symmetric(4, 0))
-            .show(ui, |ui| {
-                if cell.row_nr == 0 {
-                    if let Some(entity_path) = &self.header_entity_paths[cell.group_index] {
-                        //TODO(ab): factor this into a helper as soon as we use it elsewhere
-                        let text = entity_path.to_string();
-                        let font_id = egui::TextStyle::Body.resolve(ui.style());
-                        let text_color = ui.visuals().text_color();
-                        let galley = ui
-                            .painter()
-                            .layout(text, font_id, text_color, f32::INFINITY);
-
-                        // Extra padding for this being a button.
-                        let size = galley.size() + 2.0 * ui.spacing().button_padding;
-
-                        // Put the text leftmost in the clip rect (so it is always visible)
-                        let mut pos = egui::Align2::LEFT_CENTER
-                            .anchor_size(
-                                ui.clip_rect()
-                                    .shrink(Self::LEFT_RIGHT_MARGIN as _)
-                                    .left_center(),
-                                size,
-                            )
-                            .min;
-
-                        // … but not so far to the right that it doesn't fit.
-                        pos.x = pos.x.at_most(ui.max_rect().right() - size.x);
-
-                        let item = re_viewer_context::Item::from(entity_path.clone());
-                        let is_selected = self.ctx.selection().contains_item(&item);
-                        let response = ui.put(
-                            egui::Rect::from_min_size(pos, size),
-                            egui::SelectableLabel::new(is_selected, galley),
-                        );
-                        self.ctx
-                            .handle_select_hover_drag_interactions(&response, item, false);
-
-                        // TODO(emilk): expand column(s) to make sure the text fits (requires egui_table fix).
-                    }
-                } else if cell.row_nr == 1 {
-                    let column = &self.selected_columns[cell.col_range.start];
-
-                    // TODO(ab): actual static-only support
-                    let filtered_index = self
-                        .query_handle
-                        .query()
-                        .filtered_index
-                        .unwrap_or_else(|| TimelineName::new(""));
-
-                    // if this column can actually be hidden, then that's the corresponding action
-                    let hide_action = match column {
-                        ColumnDescriptor::RowId(_) => Some(HideColumnAction::RowId),
-
-                        ColumnDescriptor::Time(desc) => (desc.timeline_name() != filtered_index)
-                            .then(|| HideColumnAction::Time {
-                                timeline_name: desc.timeline_name(),
-                            }),
-
-                        ColumnDescriptor::Component(desc) => Some(HideColumnAction::Component {
-                            entity_path: desc.entity_path.clone(),
-                            descr: desc.component_descriptor(),
-                        }),
-                    };
-=======
         if cell.row_nr == 0 {
             header_ui(ui, false, |ui| {
                 if let Some(entity_path) = &self.header_entity_paths[cell.group_index] {
@@ -345,7 +279,6 @@
                     );
                     self.ctx
                         .handle_select_hover_drag_interactions(&response, item, false);
->>>>>>> 3b738aff
 
                     // TODO(emilk): expand column(s) to make sure the text fits (requires egui_table fix).
                 }
@@ -379,7 +312,7 @@
 
                 ColumnDescriptor::Component(desc) => Some(HideColumnAction::Component {
                     entity_path: desc.entity_path.clone(),
-                    component_name: desc.component_name,
+                    descr: desc.component_descriptor(),
                 }),
             };
 

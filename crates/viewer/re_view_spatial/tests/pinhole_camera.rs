--- conflicted
+++ resolved
@@ -21,34 +21,13 @@
         )
     });
 
-<<<<<<< HEAD
-    let view_id = setup_blueprint(&mut test_context);
-    run_view_ui_and_save_snapshot(&test_context, view_id, egui::vec2(300.0, 300.0));
-}
-
-#[allow(clippy::unwrap_used)]
-fn setup_blueprint(test_context: &mut TestContext) -> ViewId {
-    test_context.setup_viewport_blueprint(|_ctx, blueprint| {
-        let view_blueprint = ViewBlueprint::new(
-            re_view_spatial::SpatialView3D::identifier(),
-            RecommendedView {
-                origin: "/world".into(),
-                query_filter: "+ $origin/**".parse().unwrap(),
-            },
-        );
-
-        let view_id = view_blueprint.id;
-
-        blueprint.add_views(std::iter::once(view_blueprint), None, None);
-=======
     let view_id = test_context.setup_viewport_blueprint(|_ctx, blueprint| {
         let view =
             ViewBlueprint::new_with_root_wildcard(re_view_spatial::SpatialView3D::identifier());
         blueprint.add_view_at_root(view)
     });
->>>>>>> 62fcf36b
 
-    run_view_ui_and_save_snapshot(&mut test_context, view_id, egui::vec2(300.0, 300.0));
+    run_view_ui_and_save_snapshot(&test_context, view_id, egui::vec2(300.0, 300.0));
 }
 
 fn run_view_ui_and_save_snapshot(test_context: &TestContext, view_id: ViewId, size: egui::Vec2) {

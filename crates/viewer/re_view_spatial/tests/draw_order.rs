use re_chunk_store::RowId;
use re_log_types::TimePoint;
use re_view_spatial::SpatialView2D;
use re_viewer_context::test_context::TestContext;
use re_viewer_context::{RecommendedView, ViewClass, ViewId};
use re_viewport_blueprint::test_context_ext::TestContextExt;
use re_viewport_blueprint::ViewBlueprint;

#[test]
pub fn test_draw_order() {
    let mut test_context = get_test_context();

    {
        use ndarray::{s, Array, ShapeBuilder};

        // Large gray background
        test_context.log_entity("2d_layering/background".into(), |builder| {
            let mut image = Array::<u8, _>::zeros((256, 512, 3).f());
            image.fill(64);

            builder.with_archetype(
                RowId::new(),
                TimePoint::default(),
                &re_types::archetypes::Image::from_color_model_and_tensor(
                    re_types::datatypes::ColorModel::RGB,
                    image,
                )
                .unwrap()
                .with_draw_order(0.0),
            )
        });

        // Smaller gradient in the middle
        test_context.log_entity("2d_layering/middle_gradient".into(), |builder| {
            let mut image = Array::<u8, _>::zeros((256, 256, 3).f());
            image
                .slice_mut(s![.., .., 0])
                .assign(&Array::<u8, _>::from_iter(0..=255));
            image
                .slice_mut(s![.., .., 1])
                .assign(&Array::<u8, _>::from_iter((0..=255).rev()));

            builder.with_archetype(
                RowId::new(),
                TimePoint::default(),
                &re_types::archetypes::Image::from_color_model_and_tensor(
                    re_types::datatypes::ColorModel::RGB,
                    image,
                )
                .unwrap()
                .with_draw_order(1.0),
            )
        });

        // Slightly smaller blue in the middle, on the same layer as the previous.
        test_context.log_entity("2d_layering/middle_blue".into(), |builder| {
            let mut image = Array::<u8, _>::zeros((192, 192, 3).f());
            image.slice_mut(s![.., .., 2]).fill(255);

            builder.with_archetype(
                RowId::new(),
                TimePoint::default(),
                &re_types::archetypes::Image::from_color_model_and_tensor(
                    re_types::datatypes::ColorModel::RGB,
                    image,
                )
                .unwrap()
                .with_draw_order(1.1),
            )
        });

        test_context.log_entity("2d_layering/lines_behind_rect".into(), |builder| {
            builder.with_archetype(
                RowId::new(),
                TimePoint::default(),
                &re_types::archetypes::LineStrips2D::new(std::iter::once(
                    (0..20)
                        .map(|i| i as f32)
                        .map(|i| (i * 20.0, i % 2.0 * 100.0 + 70.0)),
                ))
                .with_draw_order(1.25)
                .with_colors([0xFF0000FF]),
            )
        });

        test_context.log_entity(
            "2d_layering/rect_between_top_and_middle".into(),
            |builder| {
                builder.with_archetype(
                    RowId::new(),
                    TimePoint::default(),
                    &re_types::archetypes::Boxes2D::from_mins_and_sizes(
                        [(64.0, 32.0)],
                        [(256.0, 128.0)],
                    )
                    .with_draw_order(1.5)
                    .with_colors([0x000000FF]),
                )
            },
        );

        test_context.log_entity(
            "2d_layering/points_between_top_and_middle".into(),
            |builder| {
                builder.with_archetype(
                    RowId::new(),
                    TimePoint::default(),
                    &re_types::archetypes::Points2D::new((0..16 * 16).map(|i| i as f32).map(|i| {
                        (
                            32.0 + (i as i32 / 16) as f32 * 16.0,
                            32.0 + (i as i32 % 16) as f32 * 16.0,
                        )
                    }))
                    .with_draw_order(1.51),
                )
            },
        );

        // Small white square on top
        test_context.log_entity("2d_layering/top".into(), |builder| {
            let mut image = Array::<u8, _>::zeros((128, 128, 3).f());
            image.fill(255);

            builder.with_archetype(
                RowId::new(),
                TimePoint::default(),
                &re_types::archetypes::Image::from_color_model_and_tensor(
                    re_types::datatypes::ColorModel::RGB,
                    image,
                )
                .unwrap()
                .with_draw_order(2.0),
            )
        });
    }

    let view_id = setup_blueprint(&mut test_context);
    run_view_ui_and_save_snapshot(
        &mut test_context,
        view_id,
        "draw_order",
        egui::vec2(300.0, 150.0) * 2.0,
    );
}

fn get_test_context() -> TestContext {
    let mut test_context = TestContext::default();

    // It's important to first register the view class before adding any entities,
    // otherwise the `VisualizerEntitySubscriber` for our visualizers doesn't exist yet,
    // and thus will not find anything applicable to the visualizer.
    test_context.register_view_class::<re_view_spatial::SpatialView2D>();

    test_context
}

fn setup_blueprint(test_context: &mut TestContext) -> ViewId {
    test_context.setup_viewport_blueprint(|_ctx, blueprint| {
        let view_blueprint = ViewBlueprint::new(
            re_view_spatial::SpatialView2D::identifier(),
            RecommendedView::root(),
        );

        let view_id = view_blueprint.id;
        blueprint.add_views(std::iter::once(view_blueprint), None, None);

        view_id
    })
}

fn run_view_ui_and_save_snapshot(
    test_context: &mut TestContext,
    view_id: ViewId,
    name: &str,
    size: egui::Vec2,
) {
    let mut harness = test_context
        .setup_kittest_for_rendering()
        .with_size(size)
        .build(|ctx| {
            re_ui::apply_style_and_install_loaders(ctx);

            egui::CentralPanel::default().show(ctx, |ui| {
                test_context.run(ctx, |ctx| {
                    let view_class = ctx
                        .view_class_registry
                        .get_class_or_log_error(SpatialView2D::identifier());

                    let view_blueprint = ViewBlueprint::try_from_db(
                        view_id,
                        ctx.store_context.blueprint,
                        ctx.blueprint_query,
                    )
                    .expect("we just created that view");

                    let mut view_states = test_context.view_states.lock();
                    let view_state = view_states.get_mut_or_create(view_id, view_class);

                    let (view_query, system_execution_output) =
                        re_viewport::execute_systems_for_view(ctx, &view_blueprint, view_state);

                    view_class
                        .ui(ctx, ui, view_state, &view_query, system_execution_output)
                        .expect("failed to run graph view ui");
                });

                test_context.handle_system_commands();
            });
        });

    harness.run();
<<<<<<< HEAD

    // TODO(#8924): To account for platform-specific AA.
    let broken_percent_threshold = 0.003;
    let num_pixels = (size.x * size.y).ceil() as u64;

    use re_viewer_context::test_context::HarnessExt as _;
    harness.snapshot_with_broken_pixels_threshold(name, num_pixels, broken_percent_threshold);

    assert!(false, "this test broke very intentionally");
=======
    harness.snapshot(name);
>>>>>>> 8c5c139b
}<|MERGE_RESOLUTION|>--- conflicted
+++ resolved
@@ -209,17 +209,7 @@
         });
 
     harness.run();
-<<<<<<< HEAD
-
-    // TODO(#8924): To account for platform-specific AA.
-    let broken_percent_threshold = 0.003;
-    let num_pixels = (size.x * size.y).ceil() as u64;
-
-    use re_viewer_context::test_context::HarnessExt as _;
-    harness.snapshot_with_broken_pixels_threshold(name, num_pixels, broken_percent_threshold);
+    harness.snapshot(name);
 
     assert!(false, "this test broke very intentionally");
-=======
-    harness.snapshot(name);
->>>>>>> 8c5c139b
 }
--- conflicted
+++ resolved
@@ -278,36 +278,4 @@
     fn as_any(&self) -> &dyn std::any::Any {
         self
     }
-<<<<<<< HEAD
-
-    fn fallback_provider(&self) -> &dyn re_viewer_context::ComponentFallbackProvider {
-        self
-    }
-}
-
-impl TypedComponentFallbackProvider<Color> for Arrows2DVisualizer {
-    fn fallback_for(&self, ctx: &QueryContext<'_>) -> Color {
-        auto_color_for_entity_path(ctx.target_entity_path)
-    }
-}
-
-impl TypedComponentFallbackProvider<DrawOrder> for Arrows2DVisualizer {
-    fn fallback_for(&self, _ctx: &QueryContext<'_>) -> DrawOrder {
-        DrawOrder::DEFAULT_LINES2D
-    }
-}
-
-impl TypedComponentFallbackProvider<ShowLabels> for Arrows2DVisualizer {
-    fn fallback_for(&self, ctx: &QueryContext<'_>) -> ShowLabels {
-        super::utilities::show_labels_fallback(
-            ctx,
-            Arrows2D::descriptor_vectors().component,
-            Arrows2D::descriptor_labels().component,
-        )
-    }
-}
-
-re_viewer_context::impl_component_fallback_provider!(Arrows2DVisualizer => [Color, DrawOrder, ShowLabels]);
-=======
-}
->>>>>>> 1647cd94
+}
use re_types::{
    archetypes::EncodedImage,
<<<<<<< HEAD
    components::{Blob, DrawOrder, MediaType, Opacity},
    image::ImageKind,
    Component as _,
=======
    components::{DrawOrder, MediaType, Opacity},
>>>>>>> 04bb8599
};
use re_view::{HybridResults, diff_component_filter};
use re_viewer_context::{
    DataBasedVisualizabilityFilter, IdentifiedViewSystem, ImageDecodeCache,
    MaybeVisualizableEntities, QueryContext, TypedComponentFallbackProvider, ViewContext,
    ViewContextCollection, ViewQuery, ViewSystemExecutionError, VisualizableEntities,
    VisualizableFilterContext, VisualizerQueryInfo, VisualizerSystem,
};

use crate::{
    PickableRectSourceData, PickableTexturedRect,
    contexts::SpatialSceneEntityContext,
    ui::SpatialViewState,
    view_kind::SpatialViewKind,
    visualizers::{filter_visualizable_2d_entities, textured_rect_from_image},
};

use super::{SpatialViewVisualizerData, entity_iterator::process_archetype};

pub struct EncodedImageVisualizer {
    pub data: SpatialViewVisualizerData,
}

impl Default for EncodedImageVisualizer {
    fn default() -> Self {
        Self {
            data: SpatialViewVisualizerData::new(Some(SpatialViewKind::TwoD)),
        }
    }
}

impl IdentifiedViewSystem for EncodedImageVisualizer {
    fn identifier() -> re_viewer_context::ViewSystemIdentifier {
        "EncodedImage".into()
    }
}

struct ImageMediaTypeFilter;

impl DataBasedVisualizabilityFilter for ImageMediaTypeFilter {
    /// Marks entities only as "maybe visualizable" for `EncodedImage` if they have an image media type.
    ///
    /// Otherwise the image encoder might be suggested for other blobs like video.
    fn update_visualizability(&mut self, event: &re_chunk_store::ChunkStoreEvent) -> bool {
        diff_component_filter(event, |media_type: &re_types::components::MediaType| {
            media_type.is_image()
        }) || diff_component_filter(event, |image: &re_types::components::Blob| {
            MediaType::guess_from_data(&image.0).is_some_and(|media| media.is_image())
        })
    }
}

impl VisualizerSystem for EncodedImageVisualizer {
    fn visualizer_query_info(&self) -> VisualizerQueryInfo {
        VisualizerQueryInfo::from_archetype::<EncodedImage>()
    }

    fn data_based_visualizability_filter(
        &self,
    ) -> Option<Box<dyn re_viewer_context::DataBasedVisualizabilityFilter>> {
        Some(Box::new(ImageMediaTypeFilter))
    }

    fn filter_visualizable_entities(
        &self,
        entities: MaybeVisualizableEntities,
        context: &dyn VisualizableFilterContext,
    ) -> VisualizableEntities {
        re_tracing::profile_function!();
        filter_visualizable_2d_entities(entities, context)
    }

    fn execute(
        &mut self,
        ctx: &ViewContext<'_>,
        view_query: &ViewQuery<'_>,
        context_systems: &ViewContextCollection,
    ) -> Result<Vec<re_renderer::QueueableDrawData>, ViewSystemExecutionError> {
        process_archetype::<Self, EncodedImage, _>(
            ctx,
            view_query,
            context_systems,
            |ctx, spatial_ctx, results| {
                self.process_encoded_image(ctx, results, spatial_ctx);
                Ok(())
            },
        )?;

        // TODO(#702): draw order is translated to depth offset, which works fine for opaque images,
        // but for everything with transparency, actual drawing order is still important.
        // We mitigate this a bit by at least sorting the images within each other.
        // Sorting of Images vs DepthImage vs SegmentationImage uses the fact that
        // visualizers are executed in the order of their identifiers.
        // -> The draw order is always DepthImage then Image then SegmentationImage,
        //    which happens to be exactly what we want 🙈
        self.data.pickable_rects.sort_by_key(|image| {
            (
                image.textured_rect.options.depth_offset,
                egui::emath::OrderedFloat(image.textured_rect.options.multiplicative_tint.a()),
            )
        });

        Ok(vec![PickableTexturedRect::to_draw_data(
            ctx.viewer_ctx.render_ctx(),
            &self.data.pickable_rects,
        )?])
    }

    fn data(&self) -> Option<&dyn std::any::Any> {
        Some(self.data.as_any())
    }

    fn as_any(&self) -> &dyn std::any::Any {
        self
    }

    fn fallback_provider(&self) -> &dyn re_viewer_context::ComponentFallbackProvider {
        self
    }
}

impl EncodedImageVisualizer {
    fn process_encoded_image(
        &mut self,
        ctx: &QueryContext<'_>,
        results: &HybridResults<'_>,
        spatial_ctx: &SpatialSceneEntityContext<'_>,
    ) {
        use super::entity_iterator::iter_slices;
        use re_view::RangeResultsExt as _;

        let entity_path = ctx.target_entity_path;

        let Some(all_blob_chunks) = results.get_required_chunks(EncodedImage::descriptor_blob())
        else {
            return;
        };

        let timeline = ctx.query.timeline();
        let all_blobs_indexed = iter_slices::<&[u8]>(&all_blob_chunks, timeline);
        let all_media_types = results.iter_as(timeline, EncodedImage::descriptor_media_type());
        let all_opacities = results.iter_as(timeline, EncodedImage::descriptor_opacity());

        for ((_time, tensor_data_row_id), blobs, media_types, opacities) in re_query::range_zip_1x2(
            all_blobs_indexed,
            all_media_types.slice::<String>(),
            all_opacities.slice::<f32>(),
        ) {
            let Some(blob) = blobs.first() else {
                continue;
            };
            let media_type = media_types
                .and_then(|media_types| media_types.first().cloned())
                .map(|media_type| MediaType(media_type.into()));

            let image = ctx
                .viewer_ctx
                .store_context
                .caches
                .entry(|c: &mut ImageDecodeCache| {
                    c.entry(
                        tensor_data_row_id,
                        &EncodedImage::descriptor_blob(),
                        blob,
                        media_type.as_ref(),
                    )
                });

            let image = match image {
                Ok(image) => image,
                Err(err) => {
                    re_log::warn_once!(
                        "Failed to decode EncodedImage at path {entity_path}: {err}"
                    );
                    continue;
                }
            };

            let opacity: Option<&Opacity> =
                opacities.and_then(|opacity| opacity.first().map(bytemuck::cast_ref));
            let opacity = opacity.copied().unwrap_or_else(|| self.fallback_for(ctx));
            let multiplicative_tint =
                re_renderer::Rgba::from_white_alpha(opacity.0.clamp(0.0, 1.0));
            let colormap = None;

            if let Some(textured_rect) = textured_rect_from_image(
                ctx.viewer_ctx,
                entity_path,
                spatial_ctx,
                &image,
                colormap,
                multiplicative_tint,
                "EncodedImage",
                &mut self.data,
            ) {
                self.data.pickable_rects.push(PickableTexturedRect {
                    ent_path: entity_path.clone(),
                    textured_rect,
                    source_data: PickableRectSourceData::Image {
                        image,
                        depth_meter: None,
                    },
                });
            }
        }
    }
}

impl TypedComponentFallbackProvider<Opacity> for EncodedImageVisualizer {
    fn fallback_for(&self, ctx: &re_viewer_context::QueryContext<'_>) -> Opacity {
        // Color images should be transparent whenever they're on top of other images,
        // But fully opaque if there are no other images in the scene.
        let Some(view_state) = ctx.view_state.as_any().downcast_ref::<SpatialViewState>() else {
            return 1.0.into();
        };

        // Known cosmetic issues with this approach:
        // * The first frame we have more than one image, the image will be opaque.
        //      It's too complex to do a full view query just for this here.
        //      However, we should be able to analyze the `DataQueryResults` instead to check how many entities are fed to the Image/DepthImage visualizers.
        // * In 3D scenes, images that are on a completely different plane will cause this to become transparent.
        view_state
            .fallback_opacity_for_image_kind(ImageKind::Color)
            .into()
    }
}

impl TypedComponentFallbackProvider<DrawOrder> for EncodedImageVisualizer {
    fn fallback_for(&self, _ctx: &QueryContext<'_>) -> DrawOrder {
        DrawOrder::DEFAULT_IMAGE
    }
}

re_viewer_context::impl_component_fallback_provider!(EncodedImageVisualizer => [DrawOrder, Opacity]);<|MERGE_RESOLUTION|>--- conflicted
+++ resolved
@@ -1,12 +1,8 @@
 use re_types::{
+    Component as _,
     archetypes::EncodedImage,
-<<<<<<< HEAD
     components::{Blob, DrawOrder, MediaType, Opacity},
     image::ImageKind,
-    Component as _,
-=======
-    components::{DrawOrder, MediaType, Opacity},
->>>>>>> 04bb8599
 };
 use re_view::{HybridResults, diff_component_filter};
 use re_viewer_context::{

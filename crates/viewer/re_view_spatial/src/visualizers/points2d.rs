use itertools::Itertools as _;

use re_renderer::{LineDrawableBuilder, PickingLayerInstanceId, PointCloudBuilder};
use re_types::{
    Archetype as _, ArrowString,
    archetypes::Points2D,
    components::{ClassId, Color, KeypointId, Position2D, Radius, ShowLabels},
};
use re_view::{process_annotation_and_keypoint_slices, process_color_slice};
use re_viewer_context::{
    IdentifiedViewSystem, MaybeVisualizableEntities, QueryContext, ViewContext,
    ViewContextCollection, ViewQuery, ViewSystemExecutionError, VisualizableEntities,
    VisualizableFilterContext, VisualizerQueryInfo, VisualizerSystem, typed_fallback_for,
};

use crate::{
    contexts::SpatialSceneEntityContext,
    view_kind::SpatialViewKind,
    visualizers::{load_keypoint_connections, process_radius_slice},
};

use super::{
    SpatialViewVisualizerData, filter_visualizable_2d_entities,
    utilities::{LabeledBatch, process_labels_2d},
};

// ---

pub struct Points2DVisualizer {
    pub data: SpatialViewVisualizerData,
}

impl Default for Points2DVisualizer {
    fn default() -> Self {
        Self {
            data: SpatialViewVisualizerData::new(Some(SpatialViewKind::TwoD)),
        }
    }
}

// NOTE: Do not put profile scopes in these methods. They are called for all entities and all
// timestamps within a time range -- it's _a lot_.
impl Points2DVisualizer {
    fn process_data<'a>(
        &mut self,
        ctx: &QueryContext<'_>,
        point_builder: &mut PointCloudBuilder<'_>,
        line_builder: &mut LineDrawableBuilder<'_>,
        query: &ViewQuery<'_>,
        ent_context: &SpatialSceneEntityContext<'_>,
        data: impl Iterator<Item = Points2DComponentData<'a>>,
    ) -> Result<(), ViewSystemExecutionError> {
        let entity_path = ctx.target_entity_path;

        for data in data {
            let num_instances = data.positions.len();

            let positions = data
                .positions
                .iter()
                .map(|p| glam::vec3(p.x(), p.y(), 0.0))
                .collect_vec();

            let picking_ids = (0..num_instances)
                .map(|i| PickingLayerInstanceId(i as _))
                .collect_vec();

            let (annotation_infos, keypoints) = process_annotation_and_keypoint_slices(
                query.latest_at,
                num_instances,
                positions.iter().copied(),
                data.keypoint_ids,
                data.class_ids,
                &ent_context.annotations,
            );

            // Has not custom fallback for radius, so we use the default.
            // TODO(andreas): It would be nice to have this handle this fallback as part of the query.
            let radii =
                process_radius_slice(entity_path, num_instances, data.radii, Radius::default());
            let colors = process_color_slice(
                ctx,
                Points2D::descriptor_colors().component,
                num_instances,
                &annotation_infos,
                data.colors,
            );

            let world_from_obj = ent_context
                .transform_info
                .single_transform_required_for_entity(entity_path, Points2D::name());
            {
                let point_batch = point_builder
                    .batch(entity_path.to_string())
                    .depth_offset(ent_context.depth_offset)
                    .flags(
                        re_renderer::renderer::PointCloudBatchFlags::FLAG_DRAW_AS_CIRCLES
                            | re_renderer::renderer::PointCloudBatchFlags::FLAG_ENABLE_SHADING,
                    )
                    .world_from_obj(world_from_obj)
                    .outline_mask_ids(ent_context.highlight.overall)
                    .picking_object_id(re_renderer::PickingLayerObjectId(entity_path.hash64()));

                let mut point_range_builder =
                    point_batch.add_points_2d(&positions, &radii, &colors, &picking_ids);

                // Determine if there's any sub-ranges that need extra highlighting.
                {
                    re_tracing::profile_scope!("marking additional highlight points");
                    for (highlighted_key, instance_mask_ids) in &ent_context.highlight.instances {
                        let highlighted_point_index = (highlighted_key.get()
                            < num_instances as u64)
                            .then_some(highlighted_key.get());
                        if let Some(highlighted_point_index) = highlighted_point_index {
                            point_range_builder = point_range_builder
                                .push_additional_outline_mask_ids_for_range(
                                    highlighted_point_index as u32
                                        ..highlighted_point_index as u32 + 1,
                                    *instance_mask_ids,
                                );
                        }
                    }
                }
            }

            let obj_space_bounding_box = macaw::BoundingBox::from_points(positions.iter().copied());
            self.data
                .add_bounding_box(entity_path.hash(), obj_space_bounding_box, world_from_obj);

            load_keypoint_connections(
                line_builder,
                &ent_context.annotations,
                world_from_obj,
                entity_path,
                &keypoints,
            )?;

            self.data.ui_labels.extend(process_labels_2d(
                LabeledBatch {
                    entity_path,
                    num_instances,
                    overall_position: obj_space_bounding_box.center().truncate(),
                    instance_positions: data.positions.iter().map(|p| glam::vec2(p.x(), p.y())),
                    labels: &data.labels,
                    colors: &colors,
                    show_labels: data.show_labels.unwrap_or_else(|| {
                        typed_fallback_for(ctx, Points2D::descriptor_show_labels().component)
                    }),
                    annotation_infos: &annotation_infos,
                },
                world_from_obj,
            ));
        }

        Ok(())
    }
}

// ---

#[doc(hidden)] // Public for benchmarks
pub struct Points2DComponentData<'a> {
    // Point of views
    pub positions: &'a [Position2D],

    // Clamped to edge
    pub colors: &'a [Color],
    pub radii: &'a [Radius],
    pub labels: Vec<ArrowString>,
    pub keypoint_ids: &'a [KeypointId],
    pub class_ids: &'a [ClassId],

    // Non-repeated
    show_labels: Option<ShowLabels>,
}

impl IdentifiedViewSystem for Points2DVisualizer {
    fn identifier() -> re_viewer_context::ViewSystemIdentifier {
        "Points2D".into()
    }
}

impl VisualizerSystem for Points2DVisualizer {
    fn visualizer_query_info(&self) -> VisualizerQueryInfo {
        VisualizerQueryInfo::from_archetype::<Points2D>()
    }

    fn filter_visualizable_entities(
        &self,
        entities: MaybeVisualizableEntities,
        context: &dyn VisualizableFilterContext,
    ) -> VisualizableEntities {
        re_tracing::profile_function!();
        filter_visualizable_2d_entities(entities, context)
    }

    fn execute(
        &mut self,
        ctx: &ViewContext<'_>,
        view_query: &ViewQuery<'_>,
        context_systems: &ViewContextCollection,
    ) -> Result<Vec<re_renderer::QueueableDrawData>, ViewSystemExecutionError> {
        let mut point_builder = PointCloudBuilder::new(ctx.viewer_ctx.render_ctx());
        point_builder.radius_boost_in_ui_points_for_outlines(
            re_view::SIZE_BOOST_IN_POINTS_FOR_POINT_OUTLINES,
        );

        // We need lines from keypoints. The number of lines we'll have is harder to predict, so we'll
        // go with the dynamic allocation approach.
        let mut line_builder = LineDrawableBuilder::new(ctx.viewer_ctx.render_ctx());
        line_builder.radius_boost_in_ui_points_for_outlines(
            re_view::SIZE_BOOST_IN_POINTS_FOR_POINT_OUTLINES,
        );

        use super::entity_iterator::{iter_slices, process_archetype};
        process_archetype::<Self, Points2D, _>(
            ctx,
            view_query,
            context_systems,
            |ctx, spatial_ctx, results| {
                use re_view::RangeResultsExt as _;

                let Some(all_position_chunks) =
                    results.get_required_chunks(Points2D::descriptor_positions().component)
                else {
                    return Ok(());
                };

                let num_positions = all_position_chunks
                    .iter()
                    .flat_map(|chunk| chunk.iter_slices::<[f32; 2]>())
                    .map(|points| points.len())
                    .sum();

                if num_positions == 0 {
                    return Ok(());
                }

                point_builder.reserve(num_positions)?;

                let timeline = ctx.query.timeline();
                let all_positions_indexed = iter_slices::<[f32; 2]>(&all_position_chunks, timeline);
                let all_colors = results.iter_as(timeline, Points2D::descriptor_colors().component);
                let all_radii = results.iter_as(timeline, Points2D::descriptor_radii().component);
                let all_labels = results.iter_as(timeline, Points2D::descriptor_labels().component);
                let all_class_ids = results.iter_as(timeline, Points2D::descriptor_class_ids().component);
                let all_keypoint_ids =
                    results.iter_as(timeline, Points2D::descriptor_keypoint_ids().component);
                let all_show_labels = results.iter_as(timeline, Points2D::descriptor_show_labels().component);

                let data = re_query::range_zip_1x6(
                    all_positions_indexed,
                    all_colors.slice::<u32>(),
                    all_radii.slice::<f32>(),
                    all_labels.slice::<String>(),
                    all_class_ids.slice::<u16>(),
                    all_keypoint_ids.slice::<u16>(),
                    all_show_labels.slice::<bool>(),
                )
                .map(
                    |(
                        _index,
                        positions,
                        colors,
                        radii,
                        labels,
                        class_ids,
                        keypoint_ids,
                        show_labels,
                    )| {
                        Points2DComponentData {
                            positions: bytemuck::cast_slice(positions),
                            colors: colors.map_or(&[], |colors| bytemuck::cast_slice(colors)),
                            radii: radii.map_or(&[], |radii| bytemuck::cast_slice(radii)),
                            labels: labels.unwrap_or_default(),
                            class_ids: class_ids
                                .map_or(&[], |class_ids| bytemuck::cast_slice(class_ids)),
                            keypoint_ids: keypoint_ids
                                .map_or(&[], |keypoint_ids| bytemuck::cast_slice(keypoint_ids)),
                            show_labels: show_labels
                                .map(|b| !b.is_empty() && b.value(0))
                                .map(Into::into),
                        }
                    },
                );

                self.process_data(
                    ctx,
                    &mut point_builder,
                    &mut line_builder,
                    view_query,
                    spatial_ctx,
                    data,
                )
            },
        )?;

        Ok(vec![
            point_builder.into_draw_data()?.into(),
            line_builder.into_draw_data()?.into(),
        ])
    }

    fn data(&self) -> Option<&dyn std::any::Any> {
        Some(self.data.as_any())
    }

    fn as_any(&self) -> &dyn std::any::Any {
        self
    }
<<<<<<< HEAD

    fn fallback_provider(&self) -> &dyn re_viewer_context::ComponentFallbackProvider {
        self
    }
}

impl TypedComponentFallbackProvider<Color> for Points2DVisualizer {
    fn fallback_for(&self, ctx: &QueryContext<'_>) -> Color {
        auto_color_for_entity_path(ctx.target_entity_path)
    }
}

impl TypedComponentFallbackProvider<DrawOrder> for Points2DVisualizer {
    fn fallback_for(&self, _ctx: &QueryContext<'_>) -> DrawOrder {
        DrawOrder::DEFAULT_POINTS2D
    }
}

impl TypedComponentFallbackProvider<ShowLabels> for Points2DVisualizer {
    fn fallback_for(&self, ctx: &QueryContext<'_>) -> ShowLabels {
        super::utilities::show_labels_fallback(
            ctx,
            Points2D::descriptor_positions().component,
            Points2D::descriptor_labels().component,
        )
    }
}

re_viewer_context::impl_component_fallback_provider!(Points2DVisualizer => [Color, DrawOrder, ShowLabels]);
=======
}
>>>>>>> 1647cd94
<|MERGE_RESOLUTION|>--- conflicted
+++ resolved
@@ -308,36 +308,4 @@
     fn as_any(&self) -> &dyn std::any::Any {
         self
     }
-<<<<<<< HEAD
-
-    fn fallback_provider(&self) -> &dyn re_viewer_context::ComponentFallbackProvider {
-        self
-    }
-}
-
-impl TypedComponentFallbackProvider<Color> for Points2DVisualizer {
-    fn fallback_for(&self, ctx: &QueryContext<'_>) -> Color {
-        auto_color_for_entity_path(ctx.target_entity_path)
-    }
-}
-
-impl TypedComponentFallbackProvider<DrawOrder> for Points2DVisualizer {
-    fn fallback_for(&self, _ctx: &QueryContext<'_>) -> DrawOrder {
-        DrawOrder::DEFAULT_POINTS2D
-    }
-}
-
-impl TypedComponentFallbackProvider<ShowLabels> for Points2DVisualizer {
-    fn fallback_for(&self, ctx: &QueryContext<'_>) -> ShowLabels {
-        super::utilities::show_labels_fallback(
-            ctx,
-            Points2D::descriptor_positions().component,
-            Points2D::descriptor_labels().component,
-        )
-    }
-}
-
-re_viewer_context::impl_component_fallback_provider!(Points2DVisualizer => [Color, DrawOrder, ShowLabels]);
-=======
-}
->>>>>>> 1647cd94
+}
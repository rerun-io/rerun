--- conflicted
+++ resolved
@@ -279,30 +279,4 @@
     fn as_any(&self) -> &dyn std::any::Any {
         self
     }
-<<<<<<< HEAD
-
-    fn fallback_provider(&self) -> &dyn re_viewer_context::ComponentFallbackProvider {
-        self
-    }
-}
-
-impl TypedComponentFallbackProvider<Color> for Arrows3DVisualizer {
-    fn fallback_for(&self, ctx: &QueryContext<'_>) -> Color {
-        auto_color_for_entity_path(ctx.target_entity_path)
-    }
-}
-
-impl TypedComponentFallbackProvider<ShowLabels> for Arrows3DVisualizer {
-    fn fallback_for(&self, ctx: &QueryContext<'_>) -> ShowLabels {
-        super::utilities::show_labels_fallback(
-            ctx,
-            Arrows3D::descriptor_vectors().component,
-            Arrows3D::descriptor_labels().component,
-        )
-    }
-}
-
-re_viewer_context::impl_component_fallback_provider!(Arrows3DVisualizer => [Color, ShowLabels]);
-=======
-}
->>>>>>> 1647cd94
+}
--- conflicted
+++ resolved
@@ -2,20 +2,11 @@
 use re_entity_db::EntityPath;
 use re_log_types::EntityPathHash;
 use re_renderer::renderer::{ColormappedTexture, DepthCloud, DepthClouds};
-<<<<<<< HEAD
-use re_types::{
-    Archetype as _,
-    archetypes::DepthImage,
-    components::{Colormap, DepthMeter, FillRatio, ImageFormat},
-    image::ImageKind,
-};
-use re_view::HybridResults;
-=======
-use re_sdk_types::Archetype as _;
 use re_sdk_types::archetypes::DepthImage;
 use re_sdk_types::components::{Colormap, DepthMeter, FillRatio, ImageFormat};
 use re_sdk_types::image::ImageKind;
->>>>>>> 12924cfd
+use re_sdk_types::{Archetype as _, ArchetypeName, ComponentIdentifier};
+use re_view::HybridResults;
 use re_viewer_context::{
     ColormapWithRange, IdentifiedViewSystem, ImageInfo, ImageStatsCache, QueryContext,
     ViewClass as _, ViewContext, ViewContextCollection, ViewQuery, ViewSystemExecutionError,
@@ -63,9 +54,9 @@
     ent_context: &SpatialSceneEntityContext<'_>,
     transforms: &TransformTreeContext,
     images: impl Iterator<Item = DepthImageComponentData>,
-    archetype_name: re_types::ArchetypeName,
-    depth_meter_identifier: re_types::ComponentIdentifier,
-    colormap_identifier: re_types::ComponentIdentifier,
+    archetype_name: ArchetypeName,
+    depth_meter_identifier: ComponentIdentifier,
+    colormap_identifier: ComponentIdentifier,
 ) {
     let is_3d_view = ent_context.view_class_identifier == SpatialView3D::identifier();
 
@@ -344,7 +335,7 @@
 ) -> Result<VisualizerExecutionOutput, ViewSystemExecutionError>
 where
     V: VisualizerSystem + IdentifiedViewSystem,
-    A: re_types::Archetype,
+    A: re_sdk_types::Archetype,
     F: for<'a> FnMut(
         &mut SpatialViewVisualizerData,
         &mut DepthCloudEntities,

--- conflicted
+++ resolved
@@ -1,6 +1,5 @@
 use nohash_hasher::IntMap;
 
-use re_chunk_store::ChunkStoreEvent;
 use re_entity_db::EntityPath;
 use re_log_types::EntityPathHash;
 use re_renderer::renderer::{ColormappedTexture, DepthCloud, DepthClouds};
@@ -11,21 +10,15 @@
     image::ImageKind,
 };
 use re_viewer_context::{
-<<<<<<< HEAD
-    ColormapWithRange, DataBasedVisualizabilityFilter, IdentifiedViewSystem, ImageInfo,
-    ImageStatsCache, MaybeVisualizableEntities, QueryContext, ViewClass as _, ViewContext,
-    ViewContextCollection, ViewQuery, ViewSystemExecutionError, VisualizableEntities,
-    VisualizableFilterContext, VisualizerQueryInfo, VisualizerSystem, typed_fallback_for,
-=======
     ColormapWithRange, IdentifiedViewSystem, ImageInfo, ImageStatsCache, QueryContext,
     ViewClass as _, ViewContext, ViewContextCollection, ViewQuery, ViewSystemExecutionError,
     VisualizerExecutionOutput, VisualizerQueryInfo, VisualizerSystem, typed_fallback_for,
->>>>>>> f101cbdc
 };
 
 use crate::{
     PickableRectSourceData, PickableTexturedRect, SpatialView3D,
     contexts::{SpatialSceneEntityContext, TransformTreeContext},
+    view_kind::SpatialViewKind,
 };
 
 use super::{SpatialViewVisualizerData, textured_rect_from_image};
@@ -43,7 +36,7 @@
 impl Default for DepthImageVisualizer {
     fn default() -> Self {
         Self {
-            data: SpatialViewVisualizerData::new(None),
+            data: SpatialViewVisualizerData::new(Some(SpatialViewKind::TwoD)),
             depth_cloud_entities: IntMap::default(),
         }
     }
@@ -352,30 +345,8 @@
     fn as_any(&self) -> &dyn std::any::Any {
         self
     }
-
-    fn data_based_visualizability_filter(&self) -> Option<Box<dyn DataBasedVisualizabilityFilter>> {
-        Some(Box::new(DepthImageVisualizabilityFilter))
-    }
 }
 
 pub(super) fn first_copied<T: Copy>(slice: Option<&[T]>) -> Option<T> {
     slice.and_then(|element| element.first()).copied()
-}
-
-#[derive(Default)]
-struct DepthImageVisualizabilityFilter;
-
-impl DataBasedVisualizabilityFilter for DepthImageVisualizabilityFilter {
-    fn update_visualizability(&mut self, event: &ChunkStoreEvent) -> bool {
-        event
-            .diff
-            .chunk
-            .components()
-            .component_descriptors()
-            .any(|component_descr| {
-                let component = component_descr.component;
-                component == DepthImage::descriptor_buffer().component
-                    || component == DepthImage::descriptor_format().component
-            })
-    }
 }
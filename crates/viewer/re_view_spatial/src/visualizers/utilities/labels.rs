use std::iter;

use egui::Color32;
use itertools::{Either, izip};

use re_entity_db::InstancePathHash;
use re_log_types::{EntityPath, Instance};
<<<<<<< HEAD
use re_types::{
    ComponentIdentifier,
    components::{ShowLabels, Text},
};
=======
>>>>>>> 1647cd94
use re_viewer_context::ResolvedAnnotationInfos;

use crate::visualizers::entity_iterator::clamped_or;

#[derive(Clone)]
pub enum UiLabelTarget {
    /// Labels a given rect (in scene coordinates)
    Rect(egui::Rect),

    /// Labels a given point (in scene coordinates)
    Point2D(egui::Pos2),

    /// A point in space.
    Position3D(glam::Vec3),
}

#[derive(Clone)]
pub enum UiLabelStyle {
    Default,

    Color(egui::Color32),

    /// Style it like an error message
    Error,
}

impl From<egui::Color32> for UiLabelStyle {
    fn from(color: egui::Color32) -> Self {
        Self::Color(color)
    }
}

#[derive(Clone)]
pub struct UiLabel {
    pub text: String,

    pub style: UiLabelStyle,

    /// The shape/position being labeled.
    pub target: UiLabelTarget,

    /// What is hovered if this label is hovered.
    pub labeled_instance: InstancePathHash,
}

/// Inputs for [`process_labels()`], defining the label(s) of a single [batch].
///
/// * `P` is the type of the _positions_ of the labels, which might be 3D or 2D.
/// * `I` is the type of the iterator over positions.
///
/// [batch]: https://rerun.io/docs/concepts/batches
pub struct LabeledBatch<'a, P: 'a, I: Iterator<Item = P> + 'a> {
    pub entity_path: &'a EntityPath,

    /// `num_instances` should be equal to the length of `instance_positions`.
    pub num_instances: usize,

    /// The position where a single shared label will be displayed if it is.
    /// This is typically the center of the bounding box of the entity.
    pub overall_position: P,

    /// Note: If we find a reason to make this data type usable more than once,
    /// replace this `Iterator` with `IntoIterator`.
    pub instance_positions: I,

    /// Label data from the batch.
    ///
    /// Length 1 is treated as a label for the whole batch.
    ///
    /// The number of per-instance labels actually drawn is the minimum of the lengths of
    /// `instance_positions` and `labels`.
    pub labels: &'a [re_types::ArrowString],

    /// Colors from the batch to apply to the labels.
    ///
    /// Length 1 is treated as a color for the whole batch.
    pub colors: &'a [egui::Color32],

    /// The [`re_types::components::ShowLabels`] component value.
    ///
    /// If no value is available from the data, use the fallback
    /// registry to obtain it.
    pub show_labels: re_types::components::ShowLabels,

    pub annotation_infos: &'a ResolvedAnnotationInfos,
}

<<<<<<< HEAD
/// Maximum number of labels after which we stop displaying labels for that entity all together,
/// unless overridden by a [`ShowLabels`] component.
const MAX_NUM_LABELS_PER_ENTITY: usize = 30;

/// Given a visualizer’s query context, compute its [`ShowLabels`] fallback value
/// (used when neither the logged data nor the blueprint provides a value).
///
/// Assumes that the visualizer reads the [`Text`](re_types::components::Text) component.
/// The `instance_count_component` parameter must be the component descriptor that defines the number of instances
/// in the batch.
///
// TODO(kpreid): This component type (or the length directly) should be gotten from some kind of
// general mechanism of "how big is this batch?" rather than requiring the caller to specify it,
// possibly incorrectly.
///
/// This function is normally used to implement the [`ComponentFallbackProvider`]
/// that will be used in a [`LabeledBatch`].
pub fn show_labels_fallback(
    ctx: &re_viewer_context::QueryContext<'_>,
    instance_count_component: ComponentIdentifier,
    text_component: ComponentIdentifier,
) -> ShowLabels {
    let results = ctx.recording().latest_at(
        ctx.query,
        ctx.target_entity_path,
        [instance_count_component, text_component],
    );
    let num_instances = results
        .component_batch_raw(instance_count_component)
        .map_or(0, |array| array.len());
    let num_labels = results
        .component_batch_raw(text_component)
        .map_or(0, |array| array.len());

    ShowLabels::from(num_labels == 1 || num_instances < MAX_NUM_LABELS_PER_ENTITY)
}

=======
>>>>>>> 1647cd94
/// Produces 3D ui labels from component data.
///
/// See [`process_labels()`] for further documentation.
pub fn process_labels_3d<'a>(
    batch: LabeledBatch<'a, glam::Vec3, impl Iterator<Item = glam::Vec3> + 'a>,
    world_from_obj: glam::Affine3A,
) -> impl Iterator<Item = UiLabel> + 'a {
    process_labels(batch, move |position| {
        UiLabelTarget::Position3D(world_from_obj.transform_point3(position))
    })
}

/// Produces 2D ui labels from component data.
///
/// See [`process_labels()`] for further documentation.
pub fn process_labels_2d<'a>(
    batch: LabeledBatch<'a, glam::Vec2, impl Iterator<Item = glam::Vec2> + 'a>,
    world_from_obj: glam::Affine3A,
) -> impl Iterator<Item = UiLabel> + 'a {
    process_labels(batch, move |position| {
        let point = world_from_obj.transform_point3(position.extend(0.0));
        UiLabelTarget::Point2D(egui::pos2(point.x, point.y))
    })
}

/// Produces ui labels from component data, allowing the caller to produce [`UiLabelTarget`]s
/// as they see fit.
///
/// Implements policy for displaying a single label vs. per-instance labels, or hiding labels.
pub fn process_labels<'a, P: 'a>(
    batch: LabeledBatch<'a, P, impl Iterator<Item = P> + 'a>,
    target_from_position: impl Fn(P) -> UiLabelTarget + 'a,
) -> impl Iterator<Item = UiLabel> + 'a {
    let LabeledBatch {
        entity_path,
        num_instances,
        overall_position,
        instance_positions,
        labels,
        colors,
        show_labels,
        annotation_infos,
    } = batch;
    let show_labels = bool::from(show_labels.0);

    if !show_labels {
        return Either::Left(iter::empty());
    }

    // If there's many instances but only a single label, place the single label at the
    // overall_position (which is usually a bounding box center).
    // TODO(andreas): A smoothed over time (+ discontinuity detection) bounding box would be great.
    let label_positions = if labels.len() == 1 && num_instances > 1 {
        Either::Left(std::iter::once(overall_position))
    } else {
        Either::Right(instance_positions)
    };

    let labels = izip!(
        annotation_infos.iter(),
        labels.iter().map(Some).chain(std::iter::repeat(None))
    )
    .map(|(annotation_info, label)| annotation_info.label(label.map(|l| l.as_str())));

    let colors = clamped_or(colors, &Color32::PLACEHOLDER);

    Either::Right(
        itertools::izip!(label_positions, labels, colors)
            .enumerate()
            .filter_map(move |(i, (position, label, color))| {
                label.map(|label| UiLabel {
                    text: label,
                    style: if *color == Color32::PLACEHOLDER {
                        UiLabelStyle::Default
                    } else {
                        UiLabelStyle::Color(*color)
                    },
                    target: target_from_position(position),
                    labeled_instance: InstancePathHash::instance(
                        entity_path,
                        Instance::from(i as u64),
                    ),
                })
            }),
    )
}<|MERGE_RESOLUTION|>--- conflicted
+++ resolved
@@ -5,13 +5,6 @@
 
 use re_entity_db::InstancePathHash;
 use re_log_types::{EntityPath, Instance};
-<<<<<<< HEAD
-use re_types::{
-    ComponentIdentifier,
-    components::{ShowLabels, Text},
-};
-=======
->>>>>>> 1647cd94
 use re_viewer_context::ResolvedAnnotationInfos;
 
 use crate::visualizers::entity_iterator::clamped_or;
@@ -99,46 +92,6 @@
     pub annotation_infos: &'a ResolvedAnnotationInfos,
 }
 
-<<<<<<< HEAD
-/// Maximum number of labels after which we stop displaying labels for that entity all together,
-/// unless overridden by a [`ShowLabels`] component.
-const MAX_NUM_LABELS_PER_ENTITY: usize = 30;
-
-/// Given a visualizer’s query context, compute its [`ShowLabels`] fallback value
-/// (used when neither the logged data nor the blueprint provides a value).
-///
-/// Assumes that the visualizer reads the [`Text`](re_types::components::Text) component.
-/// The `instance_count_component` parameter must be the component descriptor that defines the number of instances
-/// in the batch.
-///
-// TODO(kpreid): This component type (or the length directly) should be gotten from some kind of
-// general mechanism of "how big is this batch?" rather than requiring the caller to specify it,
-// possibly incorrectly.
-///
-/// This function is normally used to implement the [`ComponentFallbackProvider`]
-/// that will be used in a [`LabeledBatch`].
-pub fn show_labels_fallback(
-    ctx: &re_viewer_context::QueryContext<'_>,
-    instance_count_component: ComponentIdentifier,
-    text_component: ComponentIdentifier,
-) -> ShowLabels {
-    let results = ctx.recording().latest_at(
-        ctx.query,
-        ctx.target_entity_path,
-        [instance_count_component, text_component],
-    );
-    let num_instances = results
-        .component_batch_raw(instance_count_component)
-        .map_or(0, |array| array.len());
-    let num_labels = results
-        .component_batch_raw(text_component)
-        .map_or(0, |array| array.len());
-
-    ShowLabels::from(num_labels == 1 || num_instances < MAX_NUM_LABELS_PER_ENTITY)
-}
-
-=======
->>>>>>> 1647cd94
 /// Produces 3D ui labels from component data.
 ///
 /// See [`process_labels()`] for further documentation.

--- conflicted
+++ resolved
@@ -565,12 +565,9 @@
                 | Item::DataSource(_)
                 | Item::StoreId(_)
                 | Item::Container(_)
-<<<<<<< HEAD
                 | Item::RedapEntry(_)
-                | Item::RedapServer(_) => None,
-=======
+                | Item::RedapServer(_)
                 | Item::TableId(_) => None,
->>>>>>> 99af8979
 
                 Item::View(view_id) => {
                     if view_id == &query.view_id {

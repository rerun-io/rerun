--- conflicted
+++ resolved
@@ -208,12 +208,7 @@
                 EyeControls3D::descriptor_tracking_entity(),
             );
 
-<<<<<<< HEAD
-            self.last_eye_interaction = Some(Instant::now());
-=======
-        if view_eye.update(response, view_eye_drag_threshold, view_ctx, eye_property) {
             self.last_eye_interaction = Some(response.ctx.time());
->>>>>>> dd3ee5d1
             self.eye_interpolation = None;
             self.tracked_entity = None;
             self.camera_before_tracked_entity = None;
@@ -579,7 +574,7 @@
 
         if let Ok(Some(entity_path)) = eye_property
             .component_or_empty::<re_types::components::EntityPath>(
-                &EyeControls3D::descriptor_tracking_entity(),
+                EyeControls3D::descriptor_tracking_entity().component,
             )
         {
             state.state_3d.tracked_entity =
@@ -622,12 +617,8 @@
                 }
             };
             if let Some(entity_path) = focused_entity {
-<<<<<<< HEAD
-                state.state_3d.last_eye_interaction = Some(Instant::now());
+                state.state_3d.last_eye_interaction = Some(ui.time());
                 state.state_3d.tracked_entity = None;
-=======
-                state.state_3d.last_eye_interaction = Some(ui.time());
->>>>>>> dd3ee5d1
 
                 if ctx.recording().is_logged_entity(entity_path) {
                     if let Some(tracked_camera) = find_camera(space_cameras, entity_path) {

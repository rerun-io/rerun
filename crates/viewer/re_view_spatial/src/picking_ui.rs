use egui::NumExt as _;

use re_data_ui::{item_ui, DataUi as _};
use re_log_types::Instance;
use re_ui::{
    list_item::{list_item_scope, PropertyContent},
    UiExt as _,
};
use re_view::AnnotationSceneContext;
use re_viewer_context::{
    Item, ItemSpaceContext, UiLayout, ViewQuery, ViewSystemExecutionError, ViewerContext,
    VisualizerCollection,
};

use crate::{
    picking::{PickableUiRect, PickingContext, PickingHitType},
    picking_ui_pixel::{textured_rect_hover_ui, PickedPixelInfo},
    ui::SpatialViewState,
    view_kind::SpatialViewKind,
    visualizers::{CamerasVisualizer, DepthImageVisualizer, SpatialViewVisualizerData},
    PickableRectSourceData, PickableTexturedRect,
};

#[allow(clippy::too_many_arguments)]
pub fn picking(
    ctx: &ViewerContext<'_>,
    picking_context: &PickingContext,
    ui: &egui::Ui,
    mut response: egui::Response,
    view_builder: &mut re_renderer::view_builder::ViewBuilder,
    state: &mut SpatialViewState,
    system_output: &re_viewer_context::SystemExecutionOutput,
    ui_rects: &[PickableUiRect],
    query: &ViewQuery<'_>,
    spatial_kind: SpatialViewKind,
) -> Result<egui::Response, ViewSystemExecutionError> {
    re_tracing::profile_function!();

    if ui.ctx().dragged_id().is_some() {
        state.previous_picking_result = None;
        return Ok(response);
    }

    let Some(render_ctx) = ctx.render_ctx else {
        return Err(ViewSystemExecutionError::NoRenderContextError);
    };

    let picking_rect_size = PickingContext::UI_INTERACTION_RADIUS * ui.ctx().pixels_per_point();
    // Make the picking rect bigger than necessary so we can use it to counter-act delays.
    // (by the time the picking rectangle is read back, the cursor may have moved on).
    let picking_rect_size = (picking_rect_size * 2.0)
        .ceil()
        .at_least(8.0)
        .at_most(128.0) as u32;

    let _ = view_builder.schedule_picking_rect(
        render_ctx,
        re_renderer::RectInt::from_middle_and_extent(
            picking_context.pointer_in_pixel.as_ivec2(),
            glam::uvec2(picking_rect_size, picking_rect_size),
        ),
        query.view_id.gpu_readback_id(),
        (),
        ctx.app_options.show_picking_debug_overlay,
    );

    let annotations = system_output
        .context_systems
        .get::<AnnotationSceneContext>()?;

    let picking_result = picking_context.pick(
        render_ctx,
        query.view_id.gpu_readback_id(),
        &state.previous_picking_result,
        iter_pickable_rects(&system_output.view_systems),
        ui_rects,
    );
    state.previous_picking_result = Some(picking_result.clone());

    let mut hovered_image_items = Vec::new();
    let mut hovered_non_image_items = Vec::new();

    // Depth at pointer used for projecting rays from a hovered 2D view to corresponding 3D view(s).
    // TODO(#1818): Depth at pointer only works for depth images so far.
    let mut depth_at_pointer = None;

<<<<<<< HEAD
    // We iterate front-to-back, putting foreground hits on top, like layers in Photoshop:
=======
>>>>>>> 115d0b26
    for (hit_idx, hit) in picking_result.hits.iter().enumerate() {
        let Some(mut instance_path) = hit.instance_path_hash.resolve(ctx.recording()) else {
            // Entity no longer exists in db.
            continue;
        };

        if response.double_clicked() {
            // Select entire entity on double-click:
            instance_path.instance = Instance::ALL;
        }

        let query_result = ctx.lookup_query_result(query.view_id);
        let Some(data_result) = query_result
            .tree
            .lookup_result_by_path(&instance_path.entity_path)
        else {
            // No data result for this entity means it's no longer on screen.
            continue;
        };

        if !data_result.is_interactive(ctx) {
            continue;
        }

        if hit.hit_type == PickingHitType::TexturedRect {
            // We don't support selecting pixels yet.
            instance_path.instance = Instance::ALL;
        }

        response = if let Some(picked_pixel) = get_pixel_picking_info(system_output, hit) {
            if let PickableRectSourceData::Image {
                depth_meter: Some(meter),
                image,
            } = &picked_pixel.source_data
            {
                let [x, y] = picked_pixel.pixel_coordinates;
                if let Some(raw_value) = image.get_xyc(x, y, 0) {
                    let raw_value = raw_value.as_f64();
                    let depth_in_meters = raw_value / *meter.0 as f64;
                    depth_at_pointer = Some(depth_in_meters as f32);
                }
            }

            response
                .on_hover_cursor(egui::CursorIcon::Crosshair)
                .on_hover_ui_at_pointer(|ui| {
                    ui.set_max_width(320.0);
                    ui.vertical(|ui| {
                        textured_rect_hover_ui(
                            ctx,
                            ui,
                            &instance_path,
                            query,
                            spatial_kind,
                            picking_context.camera_plane_from_ui,
                            annotations,
                            picked_pixel,
                            hit_idx as _,
                        );
                    });
                })
        } else {
            // Hover ui for everything else
            response.on_hover_ui_at_pointer(|ui| {
                list_item_scope(ui, "spatial_hover", |ui| {
                    hit_ui(ui, hit);
                    item_ui::instance_path_button(
                        ctx,
                        &query.latest_at_query(),
                        ctx.recording(),
                        ui,
                        Some(query.view_id),
                        &instance_path,
                    );
                    instance_path.data_ui_recording(ctx, ui, UiLayout::Tooltip);
                });
            })
        };

        let item = Item::DataResult(query.view_id, instance_path.clone());

        if hit.hit_type == PickingHitType::TexturedRect {
            hovered_image_items.push(item);
        } else {
            hovered_non_image_items.push(item);
        }
    }

    let hovered_items: Vec<Item> = {
        // Due to how our picking works, if we are hovering a point on top of an RGB and segmentation image,
        // we are actually hovering all three things (RGB, segmentation, point).
        // For the hovering preview (handled above) this is desierable: we want to zoom in on the
        // underlying image(s), even if the mouse slips over a point or some other geometric primitive.
        // However, when clicking we assume the users wants to only select the top-most thing.
        //
        // So we apply the following logic: if the hovered items are a mix of images and non-images,
        // then we only select the non-images on click.

        if !hovered_non_image_items.is_empty() {
            hovered_non_image_items
        } else if !hovered_image_items.is_empty() {
            hovered_image_items
        } else {
            // If we aren't hovering anything, we are hovering the view itself.
            vec![Item::View(query.view_id)]
        }
    };

    // Associate the hovered space with the first item in the hovered item list.
    // If we were to add several, views might render unnecessary additional hints.
    // TODO(andreas): Should there be context if no item is hovered at all? There's no usecase for that today it seems.
    let mut hovered_items = hovered_items
        .into_iter()
        .map(|item| (item, None))
        .collect::<Vec<_>>();

    if let Some((_, context)) = hovered_items.first_mut() {
        *context = Some(match spatial_kind {
            SpatialViewKind::TwoD => ItemSpaceContext::TwoD {
                space_2d: query.space_origin.clone(),
                pos: picking_context
                    .pointer_in_camera_plane
                    .extend(depth_at_pointer.unwrap_or(f32::INFINITY)),
            },
            SpatialViewKind::ThreeD => {
                let hovered_point = picking_result.space_position();
                let cameras_visualizer_output =
                    system_output.view_systems.get::<CamerasVisualizer>()?;

                ItemSpaceContext::ThreeD {
                    space_3d: query.space_origin.clone(),
                    pos: hovered_point,
                    tracked_entity: state.state_3d.tracked_entity.clone(),
                    point_in_space_cameras: cameras_visualizer_output
                        .space_cameras
                        .iter()
                        .map(|cam| {
                            (
                                cam.ent_path.clone(),
                                hovered_point.and_then(|pos| cam.project_onto_2d(pos)),
                            )
                        })
                        .collect(),
                }
            }
        });
    };

    ctx.handle_select_hover_drag_interactions(&response, hovered_items.into_iter(), false);

    Ok(response)
}

fn iter_pickable_rects(
    visualizers: &VisualizerCollection,
) -> impl Iterator<Item = &PickableTexturedRect> {
    visualizers
        .iter_visualizer_data::<SpatialViewVisualizerData>()
        .flat_map(|data| data.pickable_rects.iter())
}

/// If available, finds pixel info for a picking hit.
///
/// Returns `None` for error placeholder since we generally don't want to zoom into those.
fn get_pixel_picking_info(
    system_output: &re_viewer_context::SystemExecutionOutput,
    hit: &crate::picking::PickingRayHit,
) -> Option<PickedPixelInfo> {
    let depth_visualizer_output = system_output
        .view_systems
        .get::<DepthImageVisualizer>()
        .ok();

    if hit.hit_type == PickingHitType::TexturedRect {
        iter_pickable_rects(&system_output.view_systems)
            .find(|i| i.ent_path.hash() == hit.instance_path_hash.entity_path_hash)
            .and_then(|picked_rect| {
                if matches!(
                    picked_rect.source_data,
                    PickableRectSourceData::ErrorPlaceholder
                ) {
                    return None;
                }

                let pixel_coordinates = hit
                    .instance_path_hash
                    .instance
                    .to_2d_image_coordinate(picked_rect.resolution()[0]);

                Some(PickedPixelInfo {
                    source_data: picked_rect.source_data.clone(),
                    texture: picked_rect.textured_rect.colormapped_texture.clone(),
                    pixel_coordinates,
                })
            })
    } else if let Some((depth_image, depth_meter, texture)) =
        depth_visualizer_output.and_then(|depth_images| {
            depth_images
                .depth_cloud_entities
                .get(&hit.instance_path_hash.entity_path_hash)
        })
    {
        let pixel_coordinates = hit
            .instance_path_hash
            .instance
            .to_2d_image_coordinate(depth_image.width());
        Some(PickedPixelInfo {
            source_data: PickableRectSourceData::Image {
                image: depth_image.clone(),
                depth_meter: Some(*depth_meter),
            },
            texture: texture.clone(),
            pixel_coordinates,
        })
    } else {
        None
    }
}

fn hit_ui(ui: &mut egui::Ui, hit: &crate::picking::PickingRayHit) {
    if hit.hit_type == PickingHitType::GpuPickingResult {
        let glam::Vec3 { x, y, z } = hit.space_position;
        ui.list_item_flat_noninteractive(PropertyContent::new("Hover position").value_fn(
            |ui, _| {
                ui.add(egui::Label::new(format!("[{x:.5}, {y:.5}, {z:.5}]")).extend());
            },
        ));
    }
}<|MERGE_RESOLUTION|>--- conflicted
+++ resolved
@@ -84,10 +84,7 @@
     // TODO(#1818): Depth at pointer only works for depth images so far.
     let mut depth_at_pointer = None;
 
-<<<<<<< HEAD
     // We iterate front-to-back, putting foreground hits on top, like layers in Photoshop:
-=======
->>>>>>> 115d0b26
     for (hit_idx, hit) in picking_result.hits.iter().enumerate() {
         let Some(mut instance_path) = hit.instance_path_hash.resolve(ctx.recording()) else {
             // Entity no longer exists in db.

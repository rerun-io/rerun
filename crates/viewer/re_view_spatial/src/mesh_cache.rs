--- conflicted
+++ resolved
@@ -133,16 +133,15 @@
         self.cache.clear();
     }
 
-<<<<<<< HEAD
     fn memory_report(&self) -> CacheMemoryReport {
         let mut full_bytes_gpu = 0;
         let mut items: Vec<_> = self
-            .0
+            .cache
             .iter()
             .map(|(row_id, meshes)| {
                 let bytes_gpu = meshes
                     .values()
-                    .filter_map(Option::as_ref)
+                    .filter_map(|entry| entry.mesh.as_ref())
                     .map(|mesh| {
                         mesh.mesh_instances
                             .iter()
@@ -160,7 +159,7 @@
             .collect();
         items.sort_by(|a, b| a.item_name.cmp(&b.item_name));
         CacheMemoryReport {
-            bytes_cpu: self.0.total_size_bytes(),
+            bytes_cpu: self.cache.total_size_bytes(),
             bytes_gpu: Some(full_bytes_gpu),
             per_cache_item_info: items,
         }
@@ -168,10 +167,6 @@
 
     fn name(&self) -> &'static str {
         "Meshes"
-=======
-    fn bytes_used(&self) -> u64 {
-        self.cache.total_size_bytes()
->>>>>>> ebbbc8a6
     }
 
     fn on_store_events(&mut self, events: &[&ChunkStoreEvent]) {

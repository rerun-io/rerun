use egui::{NumExt as _, Rect};
use glam::{Mat4, Quat, Vec3, vec3};

use macaw::IsoTransform;

use re_log_types::EntityPath;
use re_types::{
    blueprint::{
        archetypes::EyeControls3D,
        components::{AngularSpeed, Eye3DKind},
    },
    components::{LinearSpeed, Position3D, Vector3D},
};
use re_ui::ContextExt as _;
use re_view::controls::{
    DRAG_PAN3D_BUTTON, ROLL_MOUSE, ROLL_MOUSE_ALT, ROLL_MOUSE_MODIFIER, ROTATE3D_BUTTON,
    RuntimeModifiers, SPEED_UP_3D_MODIFIER,
};
use re_viewer_context::{ViewContext, ViewerContext};
use re_viewport_blueprint::{ViewProperty, ViewPropertyQueryError};

use crate::{scene_bounding_boxes::SceneBoundingBoxes, space_camera_3d::SpaceCamera3D};

/// An eye in a 3D view.
///
/// Note: we prefer the word "eye" to not confuse it with logged cameras.
///
/// Our view-space uses RUB (X=Right, Y=Up, Z=Back).
#[derive(Clone, Copy, Debug, PartialEq, serde::Deserialize, serde::Serialize)]
pub struct Eye {
    pub world_from_rub_view: IsoTransform,

    /// If no angle is present, this is an orthographic camera.
    pub fov_y: Option<f32>,
}

impl Eye {
    pub const DEFAULT_FOV_Y: f32 = 55.0_f32 * std::f32::consts::TAU / 360.0;

    pub fn from_camera(space_cameras: &SpaceCamera3D) -> Option<Self> {
        let fov_y = space_cameras
            .pinhole
            .as_ref()
            .map_or(Self::DEFAULT_FOV_Y, |pinhole| pinhole.fov_y());

        Some(Self {
            world_from_rub_view: space_cameras.world_from_rub_view()?,
            fov_y: Some(fov_y),
        })
    }

    pub fn near(&self) -> f32 {
        if self.is_perspective() {
            0.01 // TODO(emilk)
        } else {
            -1000.0 // TODO(andreas)
        }
    }

    pub fn far(&self) -> f32 {
        if self.is_perspective() {
            f32::INFINITY
        } else {
            1000.0
        }
    }

    pub fn ui_from_world(&self, space2d_rect: Rect) -> Mat4 {
        let aspect_ratio = space2d_rect.width() / space2d_rect.height();

        let projection = if let Some(fov_y) = self.fov_y {
            Mat4::perspective_infinite_rh(fov_y, aspect_ratio, self.near())
        } else {
            Mat4::orthographic_rh(
                space2d_rect.left(),
                space2d_rect.right(),
                space2d_rect.bottom(),
                space2d_rect.top(),
                self.near(),
                self.far(),
            )
        };

        Mat4::from_translation(vec3(space2d_rect.center().x, space2d_rect.center().y, 0.0))
            * Mat4::from_scale(0.5 * vec3(space2d_rect.width(), -space2d_rect.height(), 1.0))
            * projection
            * self.world_from_rub_view.inverse()
    }

    pub fn is_perspective(&self) -> bool {
        self.fov_y.is_some()
    }

    // pub fn is_orthographic(&self) -> bool {
    //     self.fov_y.is_none()
    // }

    /// Picking ray for a given pointer in the parent space
    /// (i.e. prior to camera transform, "world" space)
    pub fn picking_ray(&self, screen_rect: Rect, pointer: glam::Vec2) -> macaw::Ray3 {
        if let Some(fov_y) = self.fov_y {
            let (w, h) = (screen_rect.width(), screen_rect.height());
            let aspect_ratio = w / h;
            let f = (fov_y * 0.5).tan();
            let px = (2.0 * (pointer.x - screen_rect.left()) / w - 1.0) * f * aspect_ratio;
            let py = (1.0 - 2.0 * (pointer.y - screen_rect.top()) / h) * f;
            let ray_dir = self
                .world_from_rub_view
                .transform_vector3(glam::vec3(px, py, -1.0));
            macaw::Ray3::from_origin_dir(self.pos_in_world(), ray_dir.normalize_or_zero())
        } else {
            // The ray originates on the camera plane, not from the camera position
            let ray_dir = self.world_from_rub_view.rotation().mul_vec3(glam::Vec3::Z);
            let origin = self.world_from_rub_view.translation()
                + self.world_from_rub_view.rotation().mul_vec3(glam::Vec3::X) * pointer.x
                + self.world_from_rub_view.rotation().mul_vec3(glam::Vec3::Y) * pointer.y
                + ray_dir * self.near();

            macaw::Ray3::from_origin_dir(origin, ray_dir)
        }
    }

    pub fn pos_in_world(&self) -> glam::Vec3 {
        self.world_from_rub_view.translation()
    }

    pub fn forward_in_world(&self) -> glam::Vec3 {
        self.world_from_rub_view.rotation() * -Vec3::Z // because we use RUB
    }

    pub fn lerp(&self, other: &Self, t: f32) -> Self {
        let translation = self
            .world_from_rub_view
            .translation()
            .lerp(other.world_from_rub_view.translation(), t);
        let rotation = self
            .world_from_rub_view
            .rotation()
            .slerp(other.world_from_rub_view.rotation(), t);

        let fov_y = if t < 0.02 {
            self.fov_y
        } else if t > 0.98 {
            other.fov_y
        } else if self.fov_y.is_none() && other.fov_y.is_none() {
            None
        } else {
            // TODO(andreas): Interpolating between perspective and ortho is untested and likely more involved than this.
            Some(egui::lerp(
                self.fov_y.unwrap_or(0.01)..=other.fov_y.unwrap_or(0.01),
                t,
            ))
        };

        Self {
            world_from_rub_view: IsoTransform::from_rotation_translation(rotation, translation),
            fov_y,
        }
    }
}

#[derive(Clone, Debug, PartialEq)]
struct EyeInterpolation {
    elapsed_time: f32,
    start: Eye,
}

impl EyeInterpolation {
    pub fn target_time(start: &Eye, stop: &Eye) -> Option<f32> {
        // Take more time if the rotation is big:
        let angle_difference = start
            .world_from_rub_view
            .rotation()
            .angle_between(stop.world_from_rub_view.rotation());

        // Threshold to avoid doing pointless interpolations that trigger frame requests.
        let distance = start.pos_in_world().distance(stop.pos_in_world());
        if angle_difference < 0.01 && distance < 0.0001 {
            None
        } else {
            Some(egui::remap_clamp(
                angle_difference,
                0.0..=std::f32::consts::PI,
                0.2..=0.7,
            ))
        }
    }
}

/// Some non-persistent state for the eye.
///
/// Note: we use "eye" so we don't confuse this with logged camera.
#[derive(Default, Clone, Debug, PartialEq)]
pub struct EyeState {
    /// Vertical field of view in radians.
    fov_y: Option<f32>,

    velocity: Vec3,

    /// The lasst tracked entity.
    ///
    /// This should not be used to get the current tracked entity, get that
    /// via view properties instead.
    pub last_tracked_entity: Option<EntityPath>,

    interpolation: Option<EyeInterpolation>,

    /// How many radians the camera has spun.
    spin: Option<f64>,

    pub last_eye: Option<Eye>,

    /// The time this was last interacted with in egui time.
    ///
    /// None: Hasn't been interacted with yet.
    pub last_interaction_time: Option<f64>,
    pub last_look_target: Option<Vec3>,
    pub last_orbit_radius: Option<f32>,
    pub last_eye_up: Option<Vec3>,
}

/// Utility struct to pass current and new eye information.
struct ControlEye {
    pos: Vec3,
    look_target: Vec3,
    kind: Eye3DKind,
    speed: f64,
    eye_up: Vec3,
    fov_y: Option<f32>,

    did_interact: bool,
}

impl ControlEye {
    /// Avoids zentith/nadir singularity.
    const MAX_PITCH: f32 = 0.99 * 0.25 * std::f32::consts::TAU;

    fn get_eye(&self) -> Eye {
        Eye {
            world_from_rub_view: IsoTransform::look_at_rh(
                self.pos,
                if self.pos == self.look_target {
                    self.pos + Vec3::Y
                } else {
                    self.look_target
                },
                self.up(),
            )
            .unwrap_or_else(|| IsoTransform::from_translation(self.pos))
            .inverse(),
            fov_y: Some(self.fov_y.unwrap_or(Eye::DEFAULT_FOV_Y)),
        }
    }

    fn from_blueprint(
        ctx: &ViewContext<'_>,
        eye_property: &ViewProperty,
        fov_y: Option<f32>,
    ) -> Result<Self, ViewPropertyQueryError> {
        let kind = eye_property
            .component_or_fallback::<Eye3DKind>(ctx, EyeControls3D::descriptor_kind().component)?;

        let speed = **eye_property.component_or_fallback::<LinearSpeed>(
            ctx,
            EyeControls3D::descriptor_speed().component,
        )?;

        let pos = Vec3::from(eye_property.component_or_fallback::<Position3D>(
            ctx,
            EyeControls3D::descriptor_position().component,
        )?);

        let look_target = Vec3::from(eye_property.component_or_fallback::<Position3D>(
            ctx,
            EyeControls3D::descriptor_look_target().component,
        )?);

        let eye_up = Vec3::from_array(
            eye_property
                .component_or_fallback::<Vector3D>(
                    ctx,
                    EyeControls3D::descriptor_eye_up().component,
                )?
                .0
                .0,
        );

        Ok(Self {
            pos,
            look_target,
            kind,
            speed,
            eye_up,
            did_interact: false,
            fov_y,
        })
    }

    /// Saves position, look target and eye up to blueprint if we have interacted
    /// and that field has changed.
    fn save_to_blueprint(
        &self,
        ctx: &ViewerContext<'_>,
        eye_property: &ViewProperty,
        old_pos: Vec3,
        old_look_target: Vec3,
        old_eye_up: Vec3,
    ) {
        if self.did_interact {
            if self.pos != old_pos {
                eye_property.save_blueprint_component(
                    ctx,
                    &EyeControls3D::descriptor_position(),
                    &Position3D::from(self.pos),
                );
            }

            if self.look_target != old_look_target {
                eye_property.save_blueprint_component(
                    ctx,
                    &EyeControls3D::descriptor_look_target(),
                    &Position3D::from(self.look_target),
                );
            }

            if self.eye_up != old_eye_up {
                eye_property.save_blueprint_component(
                    ctx,
                    &EyeControls3D::descriptor_eye_up(),
                    &Vector3D::from(self.eye_up),
                );
            }
        }
    }

    /// Normalized world-direction we are looking at.
    fn fwd(&self) -> Vec3 {
        (self.look_target - self.pos).normalize_or(Vec3::Y)
    }

    /// Normalized up vector, guaranteed to not be parallel to [`Self::fwd`].
    fn up(&self) -> Vec3 {
        let fwd = self.fwd();
        let right = if fwd.dot(Vec3::Z).abs() > 0.9999 {
            Vec3::X
        } else {
            fwd.cross(Vec3::Z)
        };

        let fallback = fwd.cross(right).normalize_or_zero();

        let res = self.eye_up.normalize_or(fallback);

        if res.dot(fwd).abs() > 0.9999 {
            fallback
        } else {
            res
        }
    }

    /// `[-tau/4, +tau/4]`
    fn pitch(&self) -> f32 {
        self.fwd().dot(self.up()).clamp(-1.0, 1.0).asin()
    }

    fn radius(&self) -> f32 {
        self.pos.distance(self.look_target)
    }

    fn rotation(&self) -> Quat {
        Quat::look_to_rh(self.fwd(), self.up()).inverse()
    }

    fn apply_rotation_and_radius(&mut self, rot: Quat, d: f32) {
        let new_fwd = rot * Vec3::NEG_Z * d; // view-coordinates are RUB
        match self.kind {
            Eye3DKind::FirstPerson => {
                self.look_target = self.pos + new_fwd;
            }
            Eye3DKind::Orbital => {
                self.pos = self.look_target - new_fwd;
            }
        }
    }

    /// Rotate based on a certain number of pixel delta.
    pub fn rotate(&mut self, delta: egui::Vec2) {
        let sensitivity = 0.004; // radians-per-point. TODO(emilk): take fov_y and canvas size into account

        let delta = sensitivity * delta;

        let mut rot = self.rotation();
        let radius = self.radius();

        let old_pitch = self.pitch();

        // 2-dof rotation

        // Apply change in heading:
        rot = Quat::from_axis_angle(self.up(), -delta.x) * rot;

        // We need to clamp pitch to avoid nadir/zenith singularity:
        let new_pitch = (old_pitch - delta.y).clamp(-Self::MAX_PITCH, Self::MAX_PITCH);
        let pitch_delta = new_pitch - old_pitch;

        // Apply change in pitch:
        rot *= Quat::from_rotation_x(pitch_delta);

        // Avoid numeric drift:
        rot = rot.normalize();

        self.apply_rotation_and_radius(rot, radius);
    }

    /// Rotate around forward axis
    fn roll(&mut self, rect: &egui::Rect, pointer_pos: egui::Pos2, delta: egui::Vec2) {
        let mut rot = self.rotation();
        let radius = self.radius();
        // steering-wheel model
        let rel = pointer_pos - rect.center();
        let delta_angle = delta.rot90().dot(rel) / rel.length_sq();
        let rot_delta = Quat::from_rotation_z(delta_angle);

        let up_in_view = rot.inverse() * self.eye_up;

        rot *= rot_delta;

        // Permanently change our up-axis, at least until the user resets the view:
        self.eye_up = (rot * up_in_view).normalize_or_zero();

        // Prevent numeric drift:
        rot = rot.normalize();

        self.apply_rotation_and_radius(rot, radius);
    }

    /// Given a delta in view-space, translate the eye.
    fn translate(&mut self, delta_in_view: egui::Vec2) {
        let rot = self.rotation();
        let up = rot * Vec3::Y;
        let right = rot * -Vec3::X; // TODO(emilk): why do we need a negation here? O.o

        let translate = delta_in_view.x * right + delta_in_view.y * up;

        self.pos += translate;
        self.look_target += translate;
    }

    fn handle_drag(&mut self, response: &egui::Response, drag_threshold: f32) {
        if response.drag_delta().length() > drag_threshold {
            let roll = response.dragged_by(ROLL_MOUSE)
                || (response.dragged_by(ROLL_MOUSE_ALT)
                    && response
                        .ctx
                        .input(|i| i.modifiers.contains(ROLL_MOUSE_MODIFIER)));
            if roll {
                if let Some(pointer_pos) = response.ctx.pointer_latest_pos() {
                    self.roll(&response.rect, pointer_pos, response.drag_delta());
                }
            } else if response.dragged_by(ROTATE3D_BUTTON) {
                self.rotate(response.drag_delta());
            } else if response.dragged_by(DRAG_PAN3D_BUTTON) {
                // The pan speed is selected to make the panning feel natural for orbit mode,
                // but it should probably take FOV and screen size into account
                let pan_speed = 0.001 * self.speed;
                let delta_in_view = pan_speed as f32 * response.drag_delta();

                self.translate(delta_in_view);
            }
        }
    }

    /// Handle zoom/scroll input.
    fn handle_zoom(&mut self, egui_ctx: &egui::Context) {
        let zoom_factor = egui_ctx.input(|input| {
            // egui's default horizontal_scroll_modifier is shift, which is also our speed-up modifier.
            // This means that a user who wants to speed up scroll-to-zoom will generate a horizontal scroll delta.
            // To support that, we have to check and use the horizontal delta if no vertical delta is present (see: #11813).
            let scroll_delta = input.smooth_scroll_delta.x + input.smooth_scroll_delta.y;
            input.zoom_delta() * (scroll_delta / 200.0).exp()
        });

        if zoom_factor == 1.0 {
            return;
        }

        match self.kind {
            Eye3DKind::Orbital => {
                let radius = self.pos.distance(self.look_target);
                let new_radius = radius / zoom_factor;

                // The user may be scrolling to move the camera closer, but are not realizing
                // the radius is now tiny.
                // TODO(emilk): inform the users somehow that scrolling won't help, and that they should use WSAD instead.
                // It might be tempting to start moving the camera here on scroll, but that would is bad for other reasons.

                // Don't let radius go too small or too big because this might cause infinity/nan in some calculations.
                // Max value is chosen with some generous margin of an observed crash due to infinity.
                if f32::MIN_POSITIVE < new_radius && new_radius < 1.0e17 {
                    self.pos = self.look_target - self.fwd() * new_radius;
                    self.did_interact = true;
                }
            }
            Eye3DKind::FirstPerson => {
                // Move along the forward axis when zooming in first person mode.
                let delta = (zoom_factor - 1.0) * self.speed as f32;
                let fwd = self.fwd();
                self.pos += delta * fwd;
                self.look_target = self.pos + fwd;
                self.did_interact = true;
            }
        }
    }

    /// Listen to WSAD and QE to move the eye.
    fn handle_keyboard_navigation(&mut self, eye_state: &mut EyeState, egui_ctx: &egui::Context) {
        let mut requires_repaint = false;

        egui_ctx.input(|input| {
            let dt = input.stable_dt.at_most(0.1);

            // X=right, Y=up, Z=back
            let mut local_movement = Vec3::ZERO;
            local_movement.z -= input.key_down(egui::Key::W) as i32 as f32;
            local_movement.z += input.key_down(egui::Key::S) as i32 as f32;
            local_movement.x -= input.key_down(egui::Key::A) as i32 as f32;
            local_movement.x += input.key_down(egui::Key::D) as i32 as f32;
            local_movement.y -= input.key_down(egui::Key::Q) as i32 as f32;
            local_movement.y += input.key_down(egui::Key::E) as i32 as f32;
            local_movement = local_movement.normalize_or_zero();

            let rot = self.rotation();

            let world_movement = rot * (self.speed as f32 * local_movement);

            eye_state.velocity = egui::lerp(
                eye_state.velocity..=world_movement,
                egui::emath::exponential_smooth_factor(0.90, 0.2, dt),
            );
            let delta = eye_state.velocity * dt;

            self.pos += delta;
            self.look_target += delta;

            self.did_interact |= local_movement != Vec3::ZERO;
            requires_repaint = local_movement != Vec3::ZERO
                || eye_state.velocity.length() > 0.01 * self.speed as f32;
        });

        if requires_repaint {
            egui_ctx.request_repaint();
        }
    }

    fn handle_input(
        &mut self,
        eye_state: &mut EyeState,
        response: &egui::Response,
        drag_threshold: f32,
    ) {
        // Modify speed based on modifiers:
        let os = response.ctx.os();
        response.ctx.input(|input| {
            if input.modifiers.contains(SPEED_UP_3D_MODIFIER) {
                self.speed *= 10.0;
            }
            if input.modifiers.contains(RuntimeModifiers::slow_down(&os)) {
                self.speed *= 0.1;
            }
        });

        // Dragging even below the [`drag_threshold`] should be considered interaction.
        // Otherwise we flicker in and out of "has interacted" too quickly.
        self.did_interact |= response.drag_delta().length() > 0.0;

        self.handle_drag(response, drag_threshold);

        if response.hovered() {
            self.handle_zoom(&response.ctx);
        }

        if response.has_focus() {
            self.handle_keyboard_navigation(eye_state, &response.ctx);
        } else if response.clicked() || self.did_interact {
            response.request_focus();
        }

        if self.did_interact {
            eye_state.last_interaction_time = Some(response.ctx.time());
        }
    }
}

pub fn find_camera(space_cameras: &[SpaceCamera3D], needle: &EntityPath) -> Option<Eye> {
    let mut found_camera = None;

    for camera in space_cameras {
        if &camera.ent_path == needle {
            if found_camera.is_some() {
                return None; // More than one camera
            } else {
                found_camera = Some(camera);
            }
        }
    }

    found_camera.and_then(Eye::from_camera)
}

fn ease_out(t: f32) -> f32 {
    1. - (1. - t) * (1. - t)
}

impl EyeState {
    /// Sets the eye in an interpolation state, which completes after [`EyeInterpolation::target_time`]
    /// or when the interpolated eye has reached the eye either defined in blueprint or from the eye we're
    /// currently tracking.
    pub fn start_interpolation(&mut self) {
        if let Some(start) = self.last_eye {
            self.interpolation = Some(EyeInterpolation {
                elapsed_time: 0.0,
                start,
            });
        }
    }

    fn stop_interpolation(&mut self) {
        self.interpolation = None;
    }

    /// Gets and updates the current target eye from/to the blueprint.
    fn control_and_sync_with_blueprint(
        &mut self,
        ctx: &ViewContext<'_>,
        eye_property: &ViewProperty,
        response: &egui::Response,
        space_cameras: &[SpaceCamera3D],
        bounding_boxes: &SceneBoundingBoxes,
    ) -> Result<Eye, ViewPropertyQueryError> {
        let mut eye = ControlEye::from_blueprint(ctx, eye_property, self.fov_y)?;

        // Save values before mutating the eye to check if they changed later.
        let ControlEye {
            pos: old_pos,
            look_target: old_look_target,
            eye_up: old_eye_up,
            ..
        } = eye;

        let mut drag_threshold = 0.0;

        let tracking_entity = eye_property
            .component_or_empty::<re_types::components::EntityPath>(
                EyeControls3D::descriptor_tracking_entity().component,
            )?
            .and_then(|tracking_entity| {
                if tracking_entity.is_empty() {
                    None
                } else {
                    Some(tracking_entity)
                }
            });

        if let Some(tracking_entity) = &tracking_entity {
            let tracking_entity = EntityPath::from(tracking_entity.as_str());
            if find_camera(space_cameras, &tracking_entity).is_some() {
                drag_threshold = 0.04;
            }
        }

        // We do input before tracking entity, because the input can cause the eye
        // to stop tracking.
        eye.handle_input(self, response, drag_threshold);

        eye.save_to_blueprint(
            ctx.viewer_ctx,
            eye_property,
            old_pos,
            old_look_target,
            old_eye_up,
        );

        // Handle spinning after saving to blueprint to not continuously write to the blueprint.
        self.handle_spinning(ctx, eye_property, &mut eye)?;

        if let Some(tracked_eye) = self.handle_tracking_entity(
            ctx,
            eye_property,
            space_cameras,
            bounding_boxes,
            &mut eye,
            old_pos,
            old_look_target,
            tracking_entity.as_ref(),
        ) {
            return Ok(tracked_eye);
        }

        self.last_look_target = Some(eye.look_target);
        self.last_orbit_radius = Some(eye.pos.distance(eye.look_target));
        self.last_eye_up = Some(eye.up());

        Ok(eye.get_eye())
    }

    /// Handles both tracking and clearing tracked entity.
    ///
    /// If we are tracking an entity, this will return the current eye we should use.
    #[expect(clippy::too_many_arguments)]
    fn handle_tracking_entity(
        &mut self,
        ctx: &ViewContext<'_>,
        eye_property: &ViewProperty,
        space_cameras: &[SpaceCamera3D],
        bounding_boxes: &SceneBoundingBoxes,
        eye: &mut ControlEye,
        old_pos: Vec3,
        old_look_target: Vec3,
        tracking_entity: Option<&re_types::components::EntityPath>,
    ) -> Option<Eye> {
        if let Some(tracking_entity) = &tracking_entity {
            // Don't do normal interpolation when tracking.
            self.stop_interpolation();
            let tracking_entity = EntityPath::from(tracking_entity.as_str());

            let new_tracking = self.last_tracked_entity.as_ref() != Some(&tracking_entity);
            if new_tracking {
<<<<<<< HEAD
=======
                self.start_interpolation();
>>>>>>> e2f29697
                self.last_tracked_entity = Some(tracking_entity.clone());
            }

            let did_eye_change = match eye.kind {
                Eye3DKind::FirstPerson => eye.pos != old_pos,
                Eye3DKind::Orbital => eye.look_target != old_look_target,
            };

            if let Some(target_eye) = find_camera(space_cameras, &tracking_entity) {
                if eye.did_interact && (eye.pos != old_pos || eye.look_target != old_look_target) {
                    eye_property.clear_blueprint_component(
                        ctx.viewer_ctx,
                        EyeControls3D::descriptor_tracking_entity(),
                    );
                } else {
                    return Some(target_eye);
                }
            } else if eye.did_interact && did_eye_change {
                eye_property.clear_blueprint_component(
                    ctx.viewer_ctx,
                    EyeControls3D::descriptor_tracking_entity(),
                );
            } else {
                // Note that we may want to focus on an _instance_ instead in the future:
                // The problem with that is that there may be **many** instances (think point cloud)
                // and they may not be consistent over time.
                // -> we don't know the bounding box of every instance (right now)
                // -> tracking instances over time may not be desired
                //    (this can happen with entities as well, but is less likely).
                //
                // For future reference, it's also worth pointing out that for interactions in the view we
                // already have the 3D position:
                // if let Some(SelectedSpaceContext::ThreeD {
                //     pos: Some(clicked_point),
                //     ..
                // }) = ctx.selection_state().hovered_space_context()

                if let Some(entity_bbox) = bounding_boxes.per_entity.get(&tracking_entity.hash()) {
                    // If we're tracking something new, set the current position & look target to the correct view.
                    if new_tracking {
                        let fwd = eye.fwd();
                        let radius = entity_bbox.centered_bounding_sphere_radius() * 1.5;
                        let radius = if radius < 0.0001 {
                            // Handle zero-sized bounding boxes:
                            (bounding_boxes.current.centered_bounding_sphere_radius() * 1.5)
                                .at_least(0.02)
                        } else {
                            radius
                        };
                        eye.pos = eye.look_target - fwd * radius;
                        // Force write of pos and look target to not use fallbacks for that.
                        eye_property.save_blueprint_component(
                            ctx.viewer_ctx,
                            &EyeControls3D::descriptor_position(),
                            &Position3D::from(eye.pos),
                        );

                        eye_property.save_blueprint_component(
                            ctx.viewer_ctx,
                            &EyeControls3D::descriptor_look_target(),
                            &Position3D::from(eye.look_target),
                        );
                    }

                    let orbit_radius = eye.pos.distance(eye.look_target);

                    let pos = entity_bbox.center();

                    let fwd = eye.fwd();

                    match eye.kind {
                        Eye3DKind::FirstPerson => {
                            eye.pos = pos;
                            eye.look_target = pos + fwd;
                        }
                        Eye3DKind::Orbital => {
                            eye.look_target = pos;
                            eye.pos = pos - fwd * orbit_radius;
                        }
                    }
                }

                self.last_look_target = Some(eye.look_target);
                self.last_eye_up = Some(eye.eye_up);
                self.last_orbit_radius = Some(eye.pos.distance(eye.look_target));

                return Some(eye.get_eye());
            }
        } else {
            self.last_tracked_entity = None;
        }

        None
    }

    /// Spins the view if `spin_speed` isn't zero.
    fn handle_spinning(
        &mut self,
        ctx: &ViewContext<'_>,
        eye_property: &ViewProperty,
        eye: &mut ControlEye,
    ) -> Result<(), ViewPropertyQueryError> {
        let spin_speed = **eye_property.component_or_fallback::<AngularSpeed>(
            ctx,
            EyeControls3D::descriptor_spin_speed().component,
        )?;
        if spin_speed != 0.0 {
            let spin = self.spin.get_or_insert_default();

            *spin += spin_speed * ctx.egui_ctx().input(|i| i.stable_dt as f64).at_most(0.1);
            *spin %= std::f64::consts::TAU;

            let quat = Quat::from_axis_angle(eye.up(), *spin as f32);

            let fwd = quat * eye.fwd();

            match eye.kind {
                Eye3DKind::FirstPerson => {
                    eye.look_target = eye.pos + fwd;
                }
                Eye3DKind::Orbital => {
                    let d = eye.pos.distance(eye.look_target);
                    eye.pos = eye.look_target - fwd * d;
                }
            }

            // Request repaint if we're spinning.
            ctx.egui_ctx().request_repaint();
        } else {
            self.spin = None;
        }

        Ok(())
    }

    pub fn focus_entity(
        &self,
        ctx: &ViewContext<'_>,
        space_cameras: &[SpaceCamera3D],
        bounding_boxes: &SceneBoundingBoxes,
        eye_property: &ViewProperty,
        focused_entity: &EntityPath,
    ) -> Result<(), ViewPropertyQueryError> {
        let mut eye = ControlEye::from_blueprint(ctx, eye_property, self.fov_y)?;
        eye.did_interact = true;
        let ControlEye {
            pos: old_pos,
            look_target: old_look_target,
            eye_up: old_eye_up,
            ..
        } = eye;
        // Focusing cameras is not something that happens now, since those are always tracked.
        if let Some(target_eye) = find_camera(space_cameras, focused_entity) {
            eye.pos = target_eye.pos_in_world();
            eye.look_target = target_eye.pos_in_world() + target_eye.forward_in_world();
            eye.eye_up = target_eye.world_from_rub_view.transform_vector3(Vec3::Y);
        } else if let Some(entity_bbox) = bounding_boxes.per_entity.get(&focused_entity.hash()) {
            let fwd = self
                .last_eye
                .map(|eye| eye.forward_in_world())
                .unwrap_or_else(|| Vec3::splat(f32::sqrt(1.0 / 3.0)));
            let radius = entity_bbox.centered_bounding_sphere_radius() * 1.5;
            let radius = if radius < 0.0001 {
                // Handle zero-sized bounding boxes:
                (bounding_boxes.current.centered_bounding_sphere_radius() * 1.5).at_least(0.02)
            } else {
                radius
            };
            eye.look_target = entity_bbox.center();
            eye.pos = eye.look_target - fwd * radius;
        }

        eye.save_to_blueprint(
            ctx.viewer_ctx,
            eye_property,
            old_pos,
            old_look_target,
            old_eye_up,
        );

        eye_property
            .clear_blueprint_component(ctx.viewer_ctx, EyeControls3D::descriptor_tracking_entity());

        Ok(())
    }

    pub fn update(
        &mut self,
        ctx: &ViewContext<'_>,
        response: &egui::Response,
        space_cameras: &[SpaceCamera3D],
        bounding_boxes: &SceneBoundingBoxes,
    ) -> Result<Eye, ViewPropertyQueryError> {
        let eye_property = ViewProperty::from_archetype::<EyeControls3D>(
            ctx.blueprint_db(),
            ctx.blueprint_query(),
            ctx.view_id,
        );

        let target_eye = self.control_and_sync_with_blueprint(
            ctx,
            &eye_property,
            response,
            space_cameras,
            bounding_boxes,
        )?;

        // If we use fallbacks for position and look target, continue to
        // interpolate to the new default eye. This gives much better robustness
        // with scenes that change over time.
        if eye_property
            .component_or_empty::<Position3D>(EyeControls3D::descriptor_position().component)?
            .is_none()
            && eye_property
                .component_or_empty::<Position3D>(
                    EyeControls3D::descriptor_look_target().component,
                )?
                .is_none()
        {
            // Calling [`Self::start_interpolation`] restarts the interpolation state.
            self.start_interpolation();
        }

        let eye = if let Some(interpolation) = &mut self.interpolation
            && let Some(target_time) =
                EyeInterpolation::target_time(&interpolation.start, &target_eye)
        {
            interpolation.elapsed_time += ctx.egui_ctx().input(|i| i.stable_dt).at_most(0.1);

            let t = interpolation.elapsed_time / target_time;
            let t = t.clamp(0.0, 1.0);
            let t = ease_out(t);

            // Make sure to repaint if we're interpolating.
            ctx.egui_ctx().request_repaint();

            interpolation.start.lerp(&target_eye, t)
        } else {
            self.stop_interpolation();
            target_eye
        };

        self.last_eye = Some(eye);

        Ok(eye)
    }
}<|MERGE_RESOLUTION|>--- conflicted
+++ resolved
@@ -719,16 +719,11 @@
         tracking_entity: Option<&re_types::components::EntityPath>,
     ) -> Option<Eye> {
         if let Some(tracking_entity) = &tracking_entity {
-            // Don't do normal interpolation when tracking.
-            self.stop_interpolation();
             let tracking_entity = EntityPath::from(tracking_entity.as_str());
 
             let new_tracking = self.last_tracked_entity.as_ref() != Some(&tracking_entity);
             if new_tracking {
-<<<<<<< HEAD
-=======
                 self.start_interpolation();
->>>>>>> e2f29697
                 self.last_tracked_entity = Some(tracking_entity.clone());
             }
 

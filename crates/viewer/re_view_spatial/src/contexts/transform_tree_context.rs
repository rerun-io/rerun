--- conflicted
+++ resolved
@@ -162,12 +162,7 @@
                     archetypes::Pinhole::descriptor_image_plane_distance().component,
                 )
                 .get_mono_with_fallback::<ImagePlaneDistance>(
-<<<<<<< HEAD
                     archetypes::Pinhole::descriptor_image_plane_distance().component,
-                    &CamerasVisualizer::default(),
-=======
-                    &archetypes::Pinhole::descriptor_image_plane_distance(),
->>>>>>> 1647cd94
                 )
         })
         .unwrap_or_default()

use nohash_hasher::IntMap;

use re_chunk_store::LatestAtQuery;
use re_entity_db::{EntityPath, EntityTree};
use re_log_types::EntityPathHash;
use re_types::{
    Archetype as _, Component as _, ComponentNameSet,
    archetypes::{self, InstancePoses3D, Transform3D},
<<<<<<< HEAD
    components::ImagePlaneDistance,
    Archetype as _, Component as _, ComponentDescriptorSet,
=======
    components::{ImagePlaneDistance, PinholeProjection},
>>>>>>> 936a1938
};
use re_view::DataResultQuery as _;
use re_viewer_context::{DataResultTree, IdentifiedViewSystem, ViewContext, ViewContextSystem};
use vec1::smallvec_v1::SmallVec1;

use crate::{
    transform_cache::{
        CachedTransformsForTimeline, ResolvedPinholeProjection, TransformCacheStoreSubscriber,
    },
    visualizers::image_view_coordinates,
};

#[derive(Clone, Debug)]
pub struct TransformInfo {
    /// The transform from the entity to the reference space.
    ///
    /// ⚠️ Does not include per instance poses! ⚠️
    /// Include 3D-from-2D / 2D-from-3D pinhole transform if present.
    reference_from_entity: glam::Affine3A,

    /// List of transforms per instance including poses.
    ///
    /// If no poses are present, this is always the same as `reference_from_entity`.
    /// (also implying that in this case there is only a single element).
    /// If there are poses there may be more than one element.
    pub reference_from_instances: SmallVec1<[glam::Affine3A; 1]>,

    /// If this entity is under (!) a pinhole camera, this contains additional information.
    ///
    /// TODO(#2663, #1025): Going forward we should have separate transform hierarchies for 2D (i.e. projected) and 3D,
    /// which would remove the need for this.
    pub twod_in_threed_info: Option<TwoDInThreeDTransformInfo>,
}

#[derive(Clone, Debug)]
pub struct TwoDInThreeDTransformInfo {
    /// Pinhole camera ancestor (may be this entity itself).
    ///
    /// None indicates that this entity is under the eye camera with no Pinhole camera in-between.
    /// Some indicates that the entity is under a pinhole camera at the given entity path that is not at the root of the view.
    pub parent_pinhole: EntityPath,

    /// The last 3D from 3D transform at the pinhole camera, before the pinhole transformation itself.
    pub reference_from_pinhole_entity: glam::Affine3A,
}

impl Default for TransformInfo {
    fn default() -> Self {
        Self {
            reference_from_entity: glam::Affine3A::IDENTITY,
            reference_from_instances: SmallVec1::new(glam::Affine3A::IDENTITY),
            twod_in_threed_info: None,
        }
    }
}

impl TransformInfo {
    /// Warns that multiple transforms within the entity are not supported.
    #[inline]
    pub fn warn_on_per_instance_transform(
        &self,
        entity_name: &EntityPath,
        visualizer_name: &'static str,
    ) {
        if self.reference_from_instances.len() > 1 {
            re_log::warn_once!(
                "There are multiple poses for entity {entity_name:?}. Visualizer {visualizer_name:?} supports only one transform per entity. Using the first one."
            );
        }
    }

    /// Returns the first instance transform and warns if there are multiple (via [`Self::warn_on_per_instance_transform`]).
    #[inline]
    pub fn single_entity_transform_required(
        &self,
        entity_name: &EntityPath,
        visualizer_name: &'static str,
    ) -> glam::Affine3A {
        self.warn_on_per_instance_transform(entity_name, visualizer_name);
        *self.reference_from_instances.first()
    }

    /// Returns the first instance transform and does not warn if there are multiple.
    #[inline]
    pub fn single_entity_transform_silent(&self) -> glam::Affine3A {
        *self.reference_from_instances.first()
    }

    /// Returns reference from instance transforms, repeating the last value indefinitely.
    #[inline]
    pub fn clamped_reference_from_instances(&self) -> impl Iterator<Item = glam::Affine3A> + '_ {
        self.reference_from_instances
            .iter()
            .chain(std::iter::repeat(self.reference_from_instances.last()))
            .copied()
    }
}

/// Provides transforms from an entity to a chosen reference space for all elements in the scene
/// for the currently selected time & timeline.
///
/// The resulting transforms are dependent on:
/// * tree, pose, pinhole and view-coordinates transforms components as logged to the data store
///    * TODO(#6743): blueprint overrides aren't respected yet
/// * the view' spatial origin
/// * the query time
///    * TODO(#723): ranges aren't taken into account yet
/// * TODO(andreas): the queried entities. Right now we determine transforms for ALL entities in the scene.
///                  since 3D views tend to display almost everything that's mostly fine, but it's very wasteful when they don't.
///
/// The renderer then uses this reference space as its world space,
/// making world and reference space equivalent for a given view.
///
/// TODO(#7025): Right now we also do full tree traversal in here to resolve transforms to the root.
/// However, for views that share the same query, we can easily make all entities relative to the respective origin in a linear pass over all matrices.
/// (Note that right now the query IS always the same across all views for a given frame since it's just latest-at controlled by the timeline,
/// but once we support range queries it may be not or only partially the case)
#[derive(Clone)]
pub struct TransformTreeContext {
    /// All transforms provided are relative to this reference path.
    space_origin: EntityPath,

    /// All reachable entities.
    transform_per_entity: IntMap<EntityPathHash, TransformInfo>,
}

impl IdentifiedViewSystem for TransformTreeContext {
    fn identifier() -> re_viewer_context::ViewSystemIdentifier {
        "TransformContext".into()
    }
}

impl Default for TransformTreeContext {
    fn default() -> Self {
        Self {
            space_origin: EntityPath::root(),
            transform_per_entity: Default::default(),
        }
    }
}

impl ViewContextSystem for TransformTreeContext {
    fn compatible_component_sets(&self) -> Vec<ComponentDescriptorSet> {
        vec![
            Transform3D::all_components().iter().cloned().collect(),
            InstancePoses3D::all_components().iter().cloned().collect(),
            std::iter::once(archetypes::Pinhole::descriptor_image_from_camera()).collect(),
        ]
    }

    /// Determines transforms for all entities relative to a space path which serves as the "reference".
    /// I.e. the resulting transforms are "reference from scene"
    ///
    /// This means that the entities in `reference_space` get the identity transform and all other
    /// entities are transformed relative to it.
    fn execute(
        &mut self,
        ctx: &re_viewer_context::ViewContext<'_>,
        query: &re_viewer_context::ViewQuery<'_>,
    ) {
        re_tracing::profile_function!();
        debug_assert_transform_field_order(ctx.viewer_ctx.reflection());

        // Make sure transform cache is up to date.
        // TODO(andreas): This is a rather annoying sync point between different views.
        // We could alleviate this by introducing a per view class (not instance) method that is called
        // before system execution.
        TransformCacheStoreSubscriber::access_mut(&ctx.recording().store_id(), |cache| {
            cache.apply_all_updates(ctx.recording());
        });

        let entity_tree = ctx.recording().tree();
        let query_result = ctx.viewer_ctx.lookup_query_result(query.view_id);
        let data_result_tree = &query_result.tree;

        self.space_origin = query.space_origin.clone();

        // Find the entity path tree for the root.
        let Some(current_tree) = &entity_tree.subtree(query.space_origin) else {
            // It seems the space path is not part of the object tree!
            // This happens frequently when the viewer remembers views from a previous run that weren't shown yet.
            // Naturally, in this case we don't have any transforms yet.
            return;
        };

        let time_query = ctx.current_query();

        TransformCacheStoreSubscriber::access(&ctx.recording().store_id(), |cache| {
            let transforms = cache.transforms_for_timeline(query.timeline);

            // Child transforms of this space
            {
                re_tracing::profile_scope!("gather_descendants_transforms");

                self.gather_descendants_transforms(
                    ctx,
                    data_result_tree,
                    current_tree,
                    &time_query,
                    // Ignore potential pinhole camera at the root of the view, since it is regarded as being "above" this root.
                    TransformInfo::default(),
                    transforms,
                );
            }

            // Walk up from the reference to the highest reachable parent.
            self.gather_parent_transforms(
                ctx,
                data_result_tree,
                current_tree,
                &time_query,
                transforms,
            );
        }); // Note that this can return None if no event has happened for this timeline yet.
    }

    fn as_any(&self) -> &dyn std::any::Any {
        self
    }
}

impl TransformTreeContext {
    /// Gather transforms for everything _above_ the root.
    fn gather_parent_transforms<'a>(
        &mut self,
        ctx: &'a ViewContext<'a>,
        data_result_tree: &DataResultTree,
        mut current_tree: &'a EntityTree,
        time_query: &LatestAtQuery,
        transforms: &CachedTransformsForTimeline,
    ) {
        re_tracing::profile_function!();

        let entity_tree = ctx.recording().tree();

        let mut reference_from_ancestor = glam::Affine3A::IDENTITY;
        while let Some(parent_path) = current_tree.path.parent() {
            let Some(parent_tree) = entity_tree.subtree(&parent_path) else {
                // Unlike not having the space path in the hierarchy, this should be impossible.
                re_log::error_once!(
                    "Path {parent_path} is not part of the global entity tree whereas its child is"
                );
                return;
            };

            // Note that the transform at the reference is the first that needs to be inverted to "break out" of its hierarchy.
            // Generally, the transform _at_ a node isn't relevant to it's children, but only to get to its parent in turn!
            let transforms_at_entity = transforms_at(
                &current_tree.path,
                time_query,
                // TODO(#1025): See comment in transform_at. This is a workaround for precision issues
                // and the fact that there is no meaningful image plane distance for 3D->2D views.
                |_| 500.0,
                &mut None, // Don't care about pinhole encounters.
                transforms,
            );
            let new_transform = transform_info_for_upward_propagation(
                reference_from_ancestor,
                &transforms_at_entity,
            );

            reference_from_ancestor = new_transform.reference_from_entity;

            // (this skips over everything at and under `current_tree` automatically)
            self.gather_descendants_transforms(
                ctx,
                data_result_tree,
                parent_tree,
                time_query,
                new_transform,
                transforms,
            );

            current_tree = parent_tree;
        }
    }

    #[allow(clippy::too_many_arguments)]
    fn gather_descendants_transforms(
        &mut self,
        ctx: &ViewContext<'_>,
        data_result_tree: &DataResultTree,
        subtree: &EntityTree,
        query: &LatestAtQuery,
        transform: TransformInfo,
        transforms_for_timeline: &CachedTransformsForTimeline,
    ) {
        let twod_in_threed_info = transform.twod_in_threed_info.clone();
        let reference_from_parent = transform.reference_from_entity;
        match self.transform_per_entity.entry(subtree.path.hash()) {
            std::collections::hash_map::Entry::Occupied(_) => {
                return;
            }
            std::collections::hash_map::Entry::Vacant(e) => {
                e.insert(transform);
            }
        }

        for child_tree in subtree.children.values() {
            let child_path = &child_tree.path;

            let lookup_image_plane =
                |p: &_| lookup_image_plane_distance(ctx, data_result_tree, p, query);

            let mut encountered_pinhole = twod_in_threed_info
                .as_ref()
                .map(|info| info.parent_pinhole.clone());

            let transforms_at_entity = transforms_at(
                child_path,
                query,
                lookup_image_plane,
                &mut encountered_pinhole,
                transforms_for_timeline,
            );
            let new_transform = transform_info_for_downward_propagation(
                child_path,
                reference_from_parent,
                twod_in_threed_info.clone(),
                &transforms_at_entity,
            );

            self.gather_descendants_transforms(
                ctx,
                data_result_tree,
                child_tree,
                query,
                new_transform,
                transforms_for_timeline,
            );
        }
    }

    pub fn reference_path(&self) -> &EntityPath {
        &self.space_origin
    }

    /// Retrieves transform information for a given entity.
    ///
    /// Returns `None` if it's not reachable from the view's origin.
    pub fn transform_info_for_entity(&self, ent_path: EntityPathHash) -> Option<&TransformInfo> {
        self.transform_per_entity.get(&ent_path)
    }
}

fn lookup_image_plane_distance(
    ctx: &ViewContext<'_>,
    data_result_tree: &DataResultTree,
    entity_path: &EntityPath,
    query: &LatestAtQuery,
) -> f32 {
    data_result_tree
        .lookup_result_by_path(entity_path)
        .cloned()
        .map(|data_result| {
            data_result
                .latest_at_with_blueprint_resolved_data_for_component(
                    ctx,
                    query,
                    &archetypes::Pinhole::descriptor_image_plane_distance(),
                )
                .get_mono_with_fallback::<ImagePlaneDistance>(
                    &archetypes::Pinhole::descriptor_image_plane_distance(),
                )
        })
        .unwrap_or_default()
        .into()
}

/// Compute transform info for when we walk up the tree from the reference.
fn transform_info_for_upward_propagation(
    reference_from_ancestor: glam::Affine3A,
    transforms_at_entity: &TransformsAtEntity<'_>,
) -> TransformInfo {
    let mut reference_from_entity = reference_from_ancestor;

    // Need to take care of the fact that we're walking the other direction of the tree here compared to `transform_info_for_downward_propagation`!
    // Apply inverse transforms in flipped order!

    // Apply 2D->3D transform if present.
    if let Some(entity_from_2d_pinhole_content) =
        transforms_at_entity.instance_from_pinhole_image_plane
    {
        // If we're going up the tree and encounter a pinhole, we still to apply it.
        // This is what handles "3D in 2D".
        reference_from_entity *= entity_from_2d_pinhole_content.inverse();
    }

    // Collect & compute poses.
    let (mut reference_from_instances, has_instance_transforms) =
        if let Ok(mut entity_from_instances) = SmallVec1::<[glam::Affine3A; 1]>::try_from_slice(
            transforms_at_entity.entity_from_instance_poses,
        ) {
            for entity_from_instance in &mut entity_from_instances {
                *entity_from_instance = reference_from_entity * entity_from_instance.inverse();
                // Now this is actually `reference_from_instance`.
            }
            (entity_from_instances, true)
        } else {
            (SmallVec1::new(reference_from_entity), false)
        };

    // Apply tree transform.
    reference_from_entity *= transforms_at_entity
        .parent_from_entity_tree_transform
        .inverse();
    if has_instance_transforms {
        for reference_from_instance in &mut reference_from_instances {
            *reference_from_instance = reference_from_entity * (*reference_from_instance);
        }
    } else {
        *reference_from_instances.first_mut() = reference_from_entity;
    }

    TransformInfo {
        reference_from_entity,
        reference_from_instances,

        // Going up the tree, we can only encounter 2D->3D transforms.
        // 3D->2D transforms can't happen because `Pinhole` represents 3D->2D (and we're walking backwards!)
        twod_in_threed_info: None,
    }
}

/// Compute transform info for when we walk down the tree from the reference.
fn transform_info_for_downward_propagation(
    current_path: &EntityPath,
    reference_from_parent: glam::Affine3A,
    mut twod_in_threed_info: Option<TwoDInThreeDTransformInfo>,
    transforms_at_entity: &TransformsAtEntity<'_>,
) -> TransformInfo {
    let mut reference_from_entity = reference_from_parent;

    // Apply tree transform.

    reference_from_entity *= transforms_at_entity.parent_from_entity_tree_transform;

    // Collect & compute poses.
    let (mut reference_from_instances, has_instance_transforms) =
        if let Ok(mut entity_from_instances) =
            SmallVec1::try_from_slice(transforms_at_entity.entity_from_instance_poses)
        {
            for entity_from_instance in &mut entity_from_instances {
                *entity_from_instance = reference_from_entity * (*entity_from_instance);
                // Now this is actually `reference_from_instance`.
            }
            (entity_from_instances, true)
        } else {
            (SmallVec1::new(reference_from_entity), false)
        };

    // Apply 2D->3D transform if present.
    if let Some(entity_from_2d_pinhole_content) =
        transforms_at_entity.instance_from_pinhole_image_plane
    {
        // Should have bailed out already earlier.
        debug_assert!(
            twod_in_threed_info.is_none(),
            "2D->3D transform already set, this should be unreachable."
        );

        twod_in_threed_info = Some(TwoDInThreeDTransformInfo {
            parent_pinhole: current_path.clone(),
            reference_from_pinhole_entity: reference_from_entity,
        });
        reference_from_entity *= entity_from_2d_pinhole_content;

        // Need to update per instance transforms as well if there are poses!
        if has_instance_transforms {
            *reference_from_instances.first_mut() = reference_from_entity;
        } else {
            for reference_from_instance in &mut reference_from_instances {
                *reference_from_instance *= entity_from_2d_pinhole_content;
            }
        }
    }

    TransformInfo {
        reference_from_entity,
        reference_from_instances,
        twod_in_threed_info,
    }
}

#[cfg(debug_assertions)]
fn debug_assert_transform_field_order(reflection: &re_types::reflection::Reflection) {
    use re_types::{Archetype as _, components};

    let expected_order = vec![
        components::Translation3D::name(),
        components::RotationAxisAngle::name(),
        components::RotationQuat::name(),
        components::Scale3D::name(),
        components::TransformMat3x3::name(),
    ];

    let transform3d_reflection = reflection
        .archetypes
        .get(&re_types::archetypes::Transform3D::name())
        .expect("Transform3D archetype not found in reflection");

    let mut remaining_fields = expected_order.clone();
    for field in transform3d_reflection.fields.iter().rev() {
        if Some(&field.component_name) == remaining_fields.last() {
            remaining_fields.pop();
        }
    }

    if !remaining_fields.is_empty() {
        let actual_order = transform3d_reflection
            .fields
            .iter()
            .map(|f| f.component_name)
            .collect::<Vec<_>>();
        panic!(
            "Expected transform fields in the following order:\n{expected_order:?}\n
But they are instead ordered like this:\n{actual_order:?}"
        );
    }
}

#[cfg(not(debug_assertions))]
fn debug_assert_transform_field_order(_: &re_types::reflection::Reflection) {}

fn transform_from_pinhole_with_image_plane(
    entity_path: &EntityPath,
    resolved_pinhole_projection: &ResolvedPinholeProjection,
    pinhole_image_plane_distance: impl Fn(&EntityPath) -> f32,
) -> glam::Affine3A {
    let ResolvedPinholeProjection {
        image_from_camera,
        view_coordinates,
    } = resolved_pinhole_projection;

    // Everything under a pinhole camera is a 2D projection, thus doesn't actually have a proper 3D representation.
    // Our visualization interprets this as looking at a 2D image plane from a single point (the pinhole).

    // Center the image plane and move it along z, scaling the further the image plane is.
    let distance = pinhole_image_plane_distance(entity_path);
    let focal_length = image_from_camera.focal_length_in_pixels();
    let focal_length = glam::vec2(focal_length.x(), focal_length.y());
    let scale = distance / focal_length;
    let translation = (-image_from_camera.principal_point() * scale).extend(distance);

    let image_plane3d_from_2d_content = glam::Affine3A::from_translation(translation)
            // We want to preserve any depth that might be on the pinhole image.
            // Use harmonic mean of x/y scale for those.
            * glam::Affine3A::from_scale(
                scale.extend(2.0 / (1.0 / scale.x + 1.0 / scale.y)),
            );

    // Our interpretation of the pinhole camera implies that the axis semantics, i.e. ViewCoordinates,
    // determine how the image plane is oriented.
    // (see also `CamerasPart` where the frustum lines are set up)
    let obj_from_image_plane3d = view_coordinates.from_other(&image_view_coordinates());

    glam::Affine3A::from_mat3(obj_from_image_plane3d) * image_plane3d_from_2d_content

    // Above calculation is nice for a certain kind of visualizing a projected image plane,
    // but the image plane distance is arbitrary and there might be other, better visualizations!

    // TODO(#1025):
    // As such we don't ever want to invert this matrix!
    // However, currently our 2D views require do to exactly that since we're forced to
    // build a relationship between the 2D plane and the 3D world, when actually the 2D plane
    // should have infinite depth!
    // The inverse of this matrix *is* working for this, but quickly runs into precision issues.
    // See also `ui_2d.rs#setup_target_config`
}

/// Resolved transforms at an entity.
#[derive(Default)]
struct TransformsAtEntity<'a> {
    parent_from_entity_tree_transform: glam::Affine3A,
    entity_from_instance_poses: &'a [glam::Affine3A],
    instance_from_pinhole_image_plane: Option<glam::Affine3A>,
}

fn transforms_at<'a>(
    entity_path: &EntityPath,
    query: &LatestAtQuery,
    pinhole_image_plane_distance: impl Fn(&EntityPath) -> f32,
    encountered_pinhole: &mut Option<EntityPath>,
    transforms_for_timeline: &'a CachedTransformsForTimeline,
) -> TransformsAtEntity<'a> {
    // This is called very frequently, don't put a profile scope here.

    let Some(entity_transforms) = transforms_for_timeline.entity_transforms(entity_path) else {
        return TransformsAtEntity::default();
    };

    let parent_from_entity_tree_transform = entity_transforms.latest_at_tree_transform(query);
    let entity_from_instance_poses = entity_transforms.latest_at_instance_poses(query);
    let instance_from_pinhole_image_plane =
        entity_transforms
            .latest_at_pinhole(query)
            .map(|resolved_pinhole_projection| {
                transform_from_pinhole_with_image_plane(
                    entity_path,
                    resolved_pinhole_projection,
                    pinhole_image_plane_distance,
                )
            });

    let transforms_at_entity = TransformsAtEntity {
        parent_from_entity_tree_transform,
        entity_from_instance_poses,
        instance_from_pinhole_image_plane,
    };

    // Handle pinhole encounters.
    if transforms_at_entity
        .instance_from_pinhole_image_plane
        .is_some()
    {
        *encountered_pinhole = Some(entity_path.clone());
    }

    transforms_at_entity
}<|MERGE_RESOLUTION|>--- conflicted
+++ resolved
@@ -6,12 +6,7 @@
 use re_types::{
     Archetype as _, Component as _, ComponentNameSet,
     archetypes::{self, InstancePoses3D, Transform3D},
-<<<<<<< HEAD
-    components::ImagePlaneDistance,
-    Archetype as _, Component as _, ComponentDescriptorSet,
-=======
     components::{ImagePlaneDistance, PinholeProjection},
->>>>>>> 936a1938
 };
 use re_view::DataResultQuery as _;
 use re_viewer_context::{DataResultTree, IdentifiedViewSystem, ViewContext, ViewContextSystem};

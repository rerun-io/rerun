use std::sync::Arc;

use egui::emath::Rangef;
use egui::scroll_area::ScrollSource;
use egui::{
    Color32, CursorIcon, Modifiers, NumExt as _, Painter, PointerButton, Rect, Response, RichText,
    Shape, Ui, Vec2, WidgetInfo, WidgetType, pos2,
};
use re_context_menu::{SelectionUpdateBehavior, context_menu_ui_for_item_with_context};
use re_data_ui::DataUi as _;
use re_data_ui::item_ui::guess_instance_path_icon;
use re_entity_db::{EntityDb, InstancePath};
use re_log_types::{
    AbsoluteTimeRange, ApplicationId, ComponentPath, EntityPath, TimeInt, TimeReal,
};
use re_sdk_types::ComponentIdentifier;
use re_sdk_types::blueprint::components::PanelState;
use re_sdk_types::reflection::ComponentDescriptorExt as _;
use re_ui::filter_widget::format_matching_text;
use re_ui::{
    ContextExt as _, DesignTokens, Help, IconText, UiExt as _, filter_widget, icons, list_item,
};
use re_viewer_context::open_url::ViewerOpenUrl;
use re_viewer_context::{
    CollapseScope, HoverHighlight, Item, ItemCollection, ItemContext, SystemCommand,
    SystemCommandSender as _, TimeControl, TimeControlCommand, TimeView, UiLayout, ViewerContext,
    VisitorControlFlow,
};
use re_viewport_blueprint::ViewportBlueprint;

use crate::recursive_chunks_per_timeline_subscriber::PathRecursiveChunksPerTimelineStoreSubscriber;
use crate::streams_tree_data::{EntityData, StreamsTreeData, components_for_entity};
use crate::time_axis::TimelineAxis;
use crate::time_control_ui::TimeControlUi;
use crate::time_ranges_ui::{self, TimeRangesUi};
use crate::{MOVE_TIME_CURSOR_ICON, data_density_graph, paint_ticks, time_selection_ui};

#[derive(Debug, Clone)]
pub struct TimePanelItem {
    pub entity_path: EntityPath,
    pub component: Option<ComponentIdentifier>,
}

impl TimePanelItem {
    pub fn entity_path(entity_path: EntityPath) -> Self {
        Self {
            entity_path,
            component: None,
        }
    }

    pub fn to_item(&self) -> Item {
        let Self {
            entity_path,
            component,
        } = self;

        if let Some(component) = *component {
            Item::ComponentPath(ComponentPath::new(entity_path.clone(), component))
        } else {
            Item::InstancePath(InstancePath::entity_all(entity_path.clone()))
        }
    }
}

#[derive(Debug, Clone, Copy, Default, PartialEq, Eq, serde::Deserialize, serde::Serialize)]
pub enum TimePanelSource {
    #[default]
    Recording,
    Blueprint,
}

impl From<TimePanelSource> for egui::Id {
    fn from(source: TimePanelSource) -> Self {
        match source {
            TimePanelSource::Recording => "recording".into(),
            TimePanelSource::Blueprint => "blueprint".into(),
        }
    }
}

impl From<TimePanelSource> for re_log_types::StoreKind {
    fn from(source: TimePanelSource) -> Self {
        match source {
            TimePanelSource::Recording => Self::Recording,
            TimePanelSource::Blueprint => Self::Blueprint,
        }
    }
}

/// A panel that shows entity names to the left, time on the top.
///
/// This includes the timeline controls and streams view.
#[derive(serde::Deserialize, serde::Serialize)]
#[serde(default)]
pub struct TimePanel {
    data_density_graph_painter: data_density_graph::DataDensityGraphPainter,

    /// Width of the entity name columns previous frame.
    prev_col_width: f32,

    /// The right side of the entity name column; updated during its painting.
    #[serde(skip)]
    next_col_right: f32,

    /// The time axis view, regenerated each frame.
    #[serde(skip)]
    time_ranges_ui: TimeRangesUi,

    /// Ui elements for controlling time.
    time_control_ui: TimeControlUi,

    /// Which source is the time panel controlling?
    source: TimePanelSource,

    /// Filtering of entity paths shown in the panel (when expanded).
    #[serde(skip)]
    filter_state: filter_widget::FilterState,

    /// The store id the filter widget relates to.
    ///
    /// Used to invalidate the filter state (aka deactivate it) when the user switches to a
    /// recording with a different application id.
    #[serde(skip)]
    filter_state_app_id: Option<ApplicationId>,

    /// Range selection anchor item.
    ///
    /// This is the item we used as a starting point for range selection. It is set and remembered
    /// everytime the user clicks on an item _without_ holding shift.
    #[serde(skip)]
    range_selection_anchor_item: Option<Item>,

    /// Used when the selection is modified using key navigation.
    ///
    /// IMPORTANT: Always make sure that the item will be drawn this or next frame when setting this
    /// to `Some`, so that this flag is immediately consumed.
    scroll_to_me_item: Option<Item>,

    /// If the timestamp is being edited, the current value.
    ///
    /// It is applied only after removing focus.
    #[serde(skip)]
    pub time_edit_string: Option<String>,

    /// If we're hovering a specific event - what time is it?
    #[serde(skip)]
    hovered_event_time: Option<TimeInt>,
}

impl Default for TimePanel {
    fn default() -> Self {
        Self::ensure_registered_subscribers();

        Self {
            data_density_graph_painter: Default::default(),
            prev_col_width: 400.0,
            next_col_right: 0.0,
            time_ranges_ui: Default::default(),
            time_control_ui: TimeControlUi,
            source: TimePanelSource::Recording,
            filter_state: Default::default(),
            filter_state_app_id: None,
            range_selection_anchor_item: None,
            scroll_to_me_item: None,
            time_edit_string: None,
            hovered_event_time: None,
        }
    }
}

impl TimePanel {
    /// Ensures that all required store subscribers are correctly set up.
    ///
    /// This is implicitly called by [`Self::default`], but may need to be explicitly called in,
    /// e.g., testing context.
    pub fn ensure_registered_subscribers() {
        PathRecursiveChunksPerTimelineStoreSubscriber::ensure_registered();
    }

    pub fn new_blueprint_panel() -> Self {
        Self {
            source: TimePanelSource::Blueprint,
            ..Default::default()
        }
    }

    /// Activates the search filter (for e.g. test purposes).
    pub fn activate_filter(&mut self, query: &str) {
        self.filter_state.activate(query);
    }

    #[expect(clippy::too_many_arguments)]
    pub fn show_panel(
        &mut self,
        ctx: &ViewerContext<'_>,
        viewport_blueprint: &ViewportBlueprint,
        entity_db: &re_entity_db::EntityDb,
        time_ctrl: &TimeControl,
        ui: &mut egui::Ui,
        state: PanelState,
        mut panel_frame: egui::Frame,
    ) {
        if state.is_hidden() {
            return;
        }

        let tokens = ui.tokens();

        // Invalidate the filter widget if the store id has changed.
        if self.filter_state_app_id.as_ref() != Some(ctx.store_context.application_id()) {
            self.filter_state = Default::default();
            self.filter_state_app_id = Some(ctx.store_context.application_id().clone());
        }

        self.data_density_graph_painter.begin_frame(ui.ctx());
        self.hovered_event_time = None;

        let mut time_commands = Vec::new();

        // this is the size of everything above the central panel (window title bar, top bar on web,
        // etc.)
        let screen_header_height = ui.cursor().top();

        if state.is_expanded() {
            // Since we use scroll bars we want to fill the whole vertical space downwards:
            panel_frame.inner_margin.bottom = 0;

            // Similarly, let the data get close to the right edge:
            panel_frame.inner_margin.right = 0;
        }

        let window_height = ui.ctx().content_rect().height();

        let id: egui::Id = self.source.into();

        let collapsed = egui::TopBottomPanel::bottom(id.with("time_panel_collapsed"))
            .resizable(false)
            .show_separator_line(false)
            .frame(panel_frame)
            .default_height(44.0);

        let min_height = 150.0;
        let min_top_space = 150.0 + screen_header_height;
        let expanded = egui::TopBottomPanel::bottom(id.with("time_panel_expanded"))
            .resizable(true)
            .show_separator_line(false)
            .frame(panel_frame)
            .min_height(min_height)
            .max_height((window_height - min_top_space).at_least(min_height).round())
            .default_height((0.25 * window_height).clamp(min_height, 250.0).round());

        egui::TopBottomPanel::show_animated_between_inside(
            ui,
            state.is_expanded(),
            collapsed,
            expanded,
            |ui: &mut egui::Ui, expansion: f32| {
                if expansion < 1.0 {
                    // Collapsed or animating
                    ui.horizontal(|ui| {
                        ui.spacing_mut().interact_size = Vec2::splat(tokens.top_bar_height());
                        ui.visuals_mut().button_frame = true;
                        self.collapsed_ui(entity_db, ctx, time_ctrl, ui, &mut time_commands);
                    });
                } else {
                    // Expanded:
                    self.show_expanded_with_header(
                        ctx,
                        time_ctrl,
                        viewport_blueprint,
                        entity_db,
                        ui,
                        &mut time_commands,
                    );
                }
            },
        );

        if !time_commands.is_empty() {
            ctx.command_sender()
                .send_system(SystemCommand::TimeControlCommands {
                    store_id: entity_db.store_id().clone(),
                    time_commands,
                });
        }
    }

    pub fn show_expanded_with_header(
        &mut self,
        ctx: &ViewerContext<'_>,
        time_ctrl: &TimeControl,
        viewport_blueprint: &ViewportBlueprint,
        entity_db: &EntityDb,
        ui: &mut Ui,
        time_commands: &mut Vec<TimeControlCommand>,
    ) {
        let tokens = ui.tokens();

        ui.vertical(|ui| {
            ui.spacing_mut().item_spacing.y = 0.5;
            // Add back the margin we removed from the panel:
            let mut top_row_frame = egui::Frame::default();
            let margin = tokens.bottom_panel_margin();
            top_row_frame.inner_margin.right = margin.right;
            top_row_frame.inner_margin.bottom = margin.bottom;
            let top_row_rect = top_row_frame
                .show(ui, |ui| {
                    ui.horizontal(|ui| {
                        ui.spacing_mut().interact_size = Vec2::splat(tokens.top_bar_height());
                        ui.visuals_mut().button_frame = true;
                        self.top_row_ui(ctx, time_ctrl, entity_db, ui, time_commands);
                    });
                })
                .response
                .rect;

            // Draw separator between top bar and the rest:
            ui.painter().hline(
                0.0..=top_row_rect.right(),
                top_row_rect.bottom(),
                ui.visuals().widgets.noninteractive.bg_stroke,
            );

            ui.spacing_mut().scroll.bar_outer_margin = 4.0; // needed, because we have no panel margin on the right side.

            // Add extra margin on the left which was intentionally missing on the controls.
            let mut streams_frame = egui::Frame::default();
            streams_frame.inner_margin.left = margin.left;
            streams_frame.show(ui, |ui| {
                self.expanded_ui(
                    ctx,
                    time_ctrl,
                    viewport_blueprint,
                    entity_db,
                    ui,
                    time_commands,
                    top_row_rect.bottom(),
                );
            });
        });
    }

    fn collapsed_ui(
        &mut self,
        entity_db: &re_entity_db::EntityDb,
        ctx: &ViewerContext<'_>,
        time_ctrl: &TimeControl,
        ui: &mut egui::Ui,
        time_commands: &mut Vec<TimeControlCommand>,
    ) {
        ui.spacing_mut().item_spacing.x = 18.0; // from figma

        let time_range = entity_db.time_range_for(time_ctrl.timeline_name());
        let has_more_than_one_time_point =
            time_range.is_some_and(|time_range| time_range.min() != time_range.max());

        if ui.max_rect().width() < 600.0 && has_more_than_one_time_point {
            // Responsive ui for narrow screens, e.g. mobile. Split the controls into two rows.
            ui.vertical(|ui| {
                if has_more_than_one_time_point {
                    ui.horizontal(|ui| {
                        self.time_control_ui
                            .play_pause_ui(time_ctrl, ui, time_commands);

                        self.time_control_ui
                            .playback_speed_ui(time_ctrl, ui, time_commands);
                        self.time_control_ui.fps_ui(time_ctrl, ui, time_commands);
                    });
                }
                ui.horizontal(|ui| {
                    self.time_control_ui.timeline_selector_ui(
                        time_ctrl,
                        entity_db.timeline_histograms(),
                        ui,
                        time_commands,
                    );
                    self.collapsed_time_marker_and_time(
                        ui,
                        ctx,
                        time_ctrl,
                        entity_db,
                        time_commands,
                    );
                });
            });
        } else {
            // One row:
            let timeline_histograms = entity_db.timeline_histograms();

            if has_more_than_one_time_point {
                self.time_control_ui
                    .play_pause_ui(time_ctrl, ui, time_commands);
            }

            self.time_control_ui.timeline_selector_ui(
                time_ctrl,
                timeline_histograms,
                ui,
                time_commands,
            );

            if has_more_than_one_time_point {
                self.time_control_ui
                    .playback_speed_ui(time_ctrl, ui, time_commands);
                self.time_control_ui.fps_ui(time_ctrl, ui, time_commands);
            }

            self.collapsed_time_marker_and_time(ui, ctx, time_ctrl, entity_db, time_commands);
        }
    }

    #[expect(clippy::too_many_arguments)]
    fn expanded_ui(
        &mut self,
        ctx: &ViewerContext<'_>,
        time_ctrl: &TimeControl,
        viewport_blueprint: &ViewportBlueprint,
        entity_db: &re_entity_db::EntityDb,
        ui: &mut egui::Ui,
        time_commands: &mut Vec<TimeControlCommand>,
        top_row_y: f32,
    ) {
        re_tracing::profile_function!();

        if time_ctrl.is_pending() {
            ui.loading_screen_ui(|ui| {
                ui.label(
                    egui::RichText::from(format!(
                        "Waiting for timeline: {}",
                        time_ctrl.timeline_name()
                    ))
                    .heading()
                    .strong(),
                );
                if ui
                    .button(
                        egui::RichText::new("Go to default timeline")
                            .color(ui.style().visuals.weak_text_color()),
                    )
                    .clicked()
                {
                    time_commands.push(TimeControlCommand::ResetActiveTimeline);
                }
            });

            return;
        }

        //               |timeline            |
        // ------------------------------------
        // tree          |streams             |
        //               |  . .   .   . . .   |
        //               |            . . . . |
        //               ▲
        //               └ tree_max_y (= time_x_left)

        // We use this to track what the rightmost coordinate for the tree section should be. We
        // clamp it to a minimum of 150.0px for the filter widget to behave correctly even when the
        // tree is fully collapsed (and thus narrow).
        self.next_col_right = ui.min_rect().left() + 150.0;

        let time_x_left =
            (ui.min_rect().left() + self.prev_col_width + ui.spacing().item_spacing.x)
                .at_most(ui.max_rect().right() - 100.0)
                .at_least(80.); // cover the empty recording case

        // Where the time will be shown.
        let time_bg_x_range = Rangef::new(time_x_left, ui.max_rect().right());
        let time_fg_x_range = {
            // Painting to the right of the scroll bar (if any) looks bad:
            let right = ui.max_rect().right() - ui.spacing_mut().scroll.bar_outer_margin;
            debug_assert!(time_x_left < right);
            Rangef::new(time_x_left, right)
        };

        data_density_graph::paint_loaded_indicator_bar(
            ui,
            &self.time_ranges_ui,
            entity_db,
            time_ctrl,
            top_row_y,
            time_fg_x_range,
        );

        let side_margin = 26.0; // chosen so that the scroll bar looks approximately centered in the default gap
        self.time_ranges_ui = initialize_time_ranges_ui(
            time_ctrl,
            entity_db,
            Rangef::new(
                time_fg_x_range.min + side_margin,
                time_fg_x_range.max - side_margin,
            ),
            time_ctrl.time_view(),
        );
        let full_y_range = Rangef::new(ui.max_rect().top(), ui.max_rect().bottom());

        let timeline_rect = {
            let top = ui.min_rect().bottom();
            ui.response()
                .widget_info(|| WidgetInfo::labeled(WidgetType::Panel, true, "_streams_tree"));

            let size = egui::vec2(self.prev_col_width, DesignTokens::list_item_height());
            ui.allocate_ui_with_layout(size, egui::Layout::top_down(egui::Align::LEFT), |ui| {
                ui.set_min_size(size);
                ui.style_mut().wrap_mode = Some(egui::TextWrapMode::Extend);
                ui.spacing_mut().item_spacing.y = 0.0;

                ui.full_span_scope(0.0..=time_x_left, |ui| {
                    self.filter_state.section_title_ui(
                        ui,
                        egui::RichText::new(if self.source == TimePanelSource::Blueprint {
                            "Blueprint Streams"
                        } else {
                            "Streams"
                        })
                        .strong(),
                    );
                });
            })
            .response
            .on_hover_text(
                "A hierarchical view of the paths used during logging.\n\
                        \n\
                        On the right you can see when there was a log event for a stream.",
            );

            let bottom = ui.min_rect().bottom();
            Rect::from_x_y_ranges(time_fg_x_range, top..=bottom)
        };

        let streams_rect = Rect::from_x_y_ranges(
            time_fg_x_range,
            timeline_rect.bottom()..=ui.max_rect().bottom(),
        );

        // includes the timeline and streams areas.
        let time_bg_area_rect = Rect::from_x_y_ranges(time_bg_x_range, full_y_range);
        let time_fg_area_rect = Rect::from_x_y_ranges(time_fg_x_range, full_y_range);
        let time_bg_area_painter = ui.painter().with_clip_rect(time_bg_area_rect);
        let time_area_painter = ui.painter().with_clip_rect(time_fg_area_rect);

        if let Some(highlighted_range) = time_ctrl.highlighted_range {
            paint_range_highlight(
                highlighted_range,
                &self.time_ranges_ui,
                ui.painter(),
                time_fg_area_rect,
            );
        }

        ui.painter().hline(
            timeline_rect.left()..=ui.max_rect().right(),
            timeline_rect.bottom(),
            ui.visuals().widgets.noninteractive.bg_stroke,
        );

        if let Some(time_type) = time_ctrl.time_type() {
            paint_ticks::paint_time_ranges_and_ticks(
                &self.time_ranges_ui,
                ui,
                &time_area_painter,
                timeline_rect.y_range(),
                time_type,
                ctx.app_options().timestamp_format,
            );
        }
        paint_time_ranges_gaps(
            &self.time_ranges_ui,
            ui,
            &time_bg_area_painter,
            full_y_range,
        );
        time_selection_ui::loop_selection_ui(
            ctx,
            time_ctrl,
            &self.time_ranges_ui,
            ui,
            &time_bg_area_painter,
            &timeline_rect,
            time_commands,
        );
        let time_area_response = pan_and_zoom_interaction(
            &self.time_ranges_ui,
            ui,
            &time_bg_area_rect,
            &streams_rect,
            time_commands,
        );

        // Don't draw on top of the time ticks
        let lower_time_area_painter = ui.painter().with_clip_rect(Rect::from_x_y_ranges(
            time_fg_x_range,
            ui.min_rect().bottom()..=ui.max_rect().bottom(),
        ));

        // All the entity rows and their data density graphs
        ui.full_span_scope(0.0..=time_x_left, |ui| {
            list_item::list_item_scope(ui, "streams_tree", |ui| {
                self.tree_ui(
                    ctx,
                    time_ctrl,
                    viewport_blueprint,
                    entity_db,
                    &time_area_response,
                    &lower_time_area_painter,
                    ui,
                    time_commands,
                );
            });
        });

        {
            // Paint a shadow between the stream names on the left
            // and the data on the right:
            let shadow_width = 30.0;

            // In the design the shadow starts under the time markers.
            //let shadow_y_start =
            //    timeline_rect.bottom() + ui.visuals().widgets.noninteractive.bg_stroke.width;
            // This looks great but only if there are still time markers.
            // When they move to the right (or have a cut) one expects the shadow to go all the way up.
            // But that's quite complicated so let's have the shadow all the way
            let shadow_y_start = full_y_range.min;

            let shadow_y_end = full_y_range.max;
            let rect = egui::Rect::from_x_y_ranges(
                time_x_left..=(time_x_left + shadow_width),
                shadow_y_start..=shadow_y_end,
            );
            ui.draw_shadow_line(rect, egui::Direction::LeftToRight);
        }

        // Put time-marker on top and last, so that you can always drag it
        self.time_marker_ui(
            ui,
            ctx,
            time_ctrl,
            Some(time_area_response),
            &time_area_painter,
            &timeline_rect,
            &streams_rect,
            time_commands,
        );

        self.time_ranges_ui
            .snap_time_control(time_ctrl, time_commands);

        // remember where to show the time for next frame:
        self.prev_col_width = self.next_col_right - ui.min_rect().left();
    }

    // All the entity rows and their data density graphs:
    #[expect(clippy::too_many_arguments)]
    fn tree_ui(
        &mut self,
        ctx: &ViewerContext<'_>,
        time_ctrl: &TimeControl,
        viewport_blueprint: &ViewportBlueprint,
        entity_db: &re_entity_db::EntityDb,
        time_area_response: &egui::Response,
        time_area_painter: &egui::Painter,
        ui: &mut egui::Ui,
        time_commands: &mut Vec<TimeControlCommand>,
    ) {
        re_tracing::profile_function!();

        egui::ScrollArea::vertical()
            .auto_shrink([false; 2])
            // We turn off `ScrollSource::DRAG` so that the `ScrollArea` don't steal input from
            // the earlier `pan_and_zoom_interaction`.
            // We implement drag-to-scroll manually instead, with middle mouse button
            .scroll_source(ScrollSource::MOUSE_WHEEL | ScrollSource::SCROLL_BAR)
            .show(ui, |ui| {
                ui.spacing_mut().item_spacing.y = 0.0; // no spacing needed for ListItems

                if time_area_response.dragged_by(PointerButton::Middle) {
                    ui.scroll_with_delta(Vec2::Y * time_area_response.drag_delta().y);
                }

                let filter_matcher = self.filter_state.filter();

                let streams_tree_data =
                    crate::streams_tree_data::StreamsTreeData::from_source_and_filter(
                        ctx,
                        self.source,
                        &filter_matcher,
                    );

                for child in &streams_tree_data.children {
                    self.show_entity(
                        ctx,
                        time_ctrl,
                        viewport_blueprint,
                        &streams_tree_data,
                        entity_db,
                        time_area_response,
                        time_area_painter,
                        child,
                        ui,
                        time_commands,
                    );
                }
            });
    }

    /// Display the list item for an entity.
    #[expect(clippy::too_many_arguments)]
    fn show_entity(
        &mut self,
        ctx: &ViewerContext<'_>,
        time_ctrl: &TimeControl,
        viewport_blueprint: &ViewportBlueprint,
        streams_tree_data: &StreamsTreeData,
        entity_db: &re_entity_db::EntityDb,
        time_area_response: &egui::Response,
        time_area_painter: &egui::Painter,
        entity_data: &EntityData,
        ui: &mut egui::Ui,
        time_commands: &mut Vec<TimeControlCommand>,
    ) {
        re_tracing::profile_function!();

        let entity_path = &entity_data.entity_path;

        let item = TimePanelItem::entity_path(entity_path.clone());
        let is_selected = ctx.selection().contains_item(&item.to_item());
        let is_item_hovered = ctx
            .selection_state()
            .highlight_for_ui_element(&item.to_item())
            == HoverHighlight::Hovered;

        let collapse_scope = self.collapse_scope();

        // Expand if one of the children is focused
        let focused_entity_path = ctx
            .focused_item
            .as_ref()
            .and_then(|item| item.entity_path());

        if focused_entity_path
            .is_some_and(|focused_entity_path| focused_entity_path.is_descendant_of(entity_path))
        {
            collapse_scope
                .entity(entity_path.clone())
                .set_open(ui.ctx(), true);
        }

        // Globally unique id that is dependent on the "nature" of the tree (recording or blueprint,
        // in a filter session or not)
        let id = collapse_scope.entity(entity_path.clone()).into();

        let list_item::ShowCollapsingResponse {
            item_response: response,
            body_response,
            ..
        } = ui
            .list_item()
            .render_offscreen(false)
            .selected(is_selected)
            .draggable(true)
            .force_hovered(is_item_hovered)
            .show_hierarchical_with_children(
                ui,
                id,
                entity_data.default_open,
                list_item::LabelContent::new(format_matching_text(
                    ctx.egui_ctx(),
                    &entity_data.label,
                    entity_data.highlight_sections.iter().cloned(),
                    None,
                ))
                .with_icon(guess_instance_path_icon(
                    ctx,
                    &InstancePath::from(entity_path.clone()),
                ))
                .truncate(false),
                |ui| {
                    self.show_entity_contents(
                        ctx,
                        time_ctrl,
                        viewport_blueprint,
                        streams_tree_data,
                        entity_db,
                        time_area_response,
                        time_area_painter,
                        entity_data,
                        ui,
                        time_commands,
                    );
                },
            );

        let response = response.on_hover_ui(|ui| {
            let include_subtree = true;
            re_data_ui::item_ui::entity_hover_card_ui(
                ui,
                ctx,
                &time_ctrl.current_query(),
                entity_db,
                entity_path,
                include_subtree,
            );
        });

        if Some(entity_path) == focused_entity_path {
            // Scroll only if the entity isn't already visible. This is important because that's what
            // happens when double-clicking an entity _in the blueprint tree_. In such case, it would be
            // annoying to induce a scroll motion.
            if !ui.clip_rect().contains_rect(response.rect) {
                response.scroll_to_me(Some(egui::Align::Center));
            }
        }

        self.handle_interactions_for_item(
            ctx,
            viewport_blueprint,
            streams_tree_data,
            entity_db,
            item.to_item(),
            &response,
            true,
        );

        let is_closed = body_response.is_none();
        let response_rect = response.rect;
        self.next_col_right = self.next_col_right.max(response_rect.right());

        //
        // Display the data density graph only if it is visible.
        //

        // From the left of the label, all the way to the right-most of the time panel
        let full_width_rect = Rect::from_x_y_ranges(
            response_rect.left()..=ui.max_rect().right(),
            response_rect.y_range(),
        );

        let is_visible = ui.is_rect_visible(full_width_rect);
        if is_visible {
            let tree_has_data_in_current_timeline = entity_db.subtree_has_data_on_timeline(
                &entity_db.storage_engine(),
                time_ctrl.timeline_name(),
                entity_path,
            );
            if tree_has_data_in_current_timeline {
                let row_rect = Rect::from_x_y_ranges(
                    time_area_response.rect.x_range(),
                    response_rect.y_range(),
                );

                highlight_timeline_row(ui, ctx, time_area_painter, &item.to_item(), &row_rect);

                // show the density graph only if that item is closed
                if is_closed {
                    self.data_density_graph_ui(
                        ctx,
                        time_ctrl,
                        entity_db,
                        time_area_painter,
                        ui,
                        row_rect,
                        &item,
                        time_commands,
                    );
                }
            }
        }
    }

    /// Display the contents of an entity, i.e. its sub-entities and its components.
    #[expect(clippy::too_many_arguments)]
    fn show_entity_contents(
        &mut self,
        ctx: &ViewerContext<'_>,
        time_ctrl: &TimeControl,
        viewport_blueprint: &ViewportBlueprint,
        streams_tree_data: &StreamsTreeData,
        entity_db: &re_entity_db::EntityDb,
        time_area_response: &egui::Response,
        time_area_painter: &egui::Painter,
        entity_data: &EntityData,
        ui: &mut egui::Ui,
        time_commands: &mut Vec<TimeControlCommand>,
    ) {
        re_tracing::profile_function!();

        for child in &entity_data.children {
            self.show_entity(
                ctx,
                time_ctrl,
                viewport_blueprint,
                streams_tree_data,
                entity_db,
                time_area_response,
                time_area_painter,
                child,
                ui,
                time_commands,
            );
        }

        let entity_path = &entity_data.entity_path;
        let engine = entity_db.storage_engine();
        let store = engine.store();

        let components_by_archetype = components_for_entity(ctx, store, entity_path);
        let num_archetypes = components_by_archetype.len();
        for (archetype, components) in components_by_archetype {
            if archetype.is_none() && num_archetypes == 1 {
                // They are all without archetype, so we can skip the label.
            } else {
                let response = archetype_label_ui(ui, archetype);
                self.next_col_right = self.next_col_right.max(response.rect.right());
            }

            for component_descr in components {
                let component = component_descr.component;
                let is_static = store.entity_has_static_component(entity_path, component);

                let component_path = ComponentPath::new(entity_path.clone(), component);
                let item = TimePanelItem {
                    entity_path: entity_path.clone(),
                    component: Some(component),
                };
                let timeline = time_ctrl.timeline_name();

                let response = ui
                    .list_item()
                    .render_offscreen(false)
                    .selected(ctx.selection().contains_item(&item.to_item()))
                    .force_hovered(
                        ctx.selection_state()
                            .highlight_for_ui_element(&item.to_item())
                            == HoverHighlight::Hovered,
                    )
                    .show_hierarchical(
                        ui,
                        list_item::LabelContent::new(component_descr.archetype_field_name())
                            .with_icon(if is_static {
                                &re_ui::icons::COMPONENT_STATIC
                            } else {
                                &re_ui::icons::COMPONENT_TEMPORAL
                            })
                            .truncate(false),
                    );

                self.handle_interactions_for_item(
                    ctx,
                    viewport_blueprint,
                    streams_tree_data,
                    entity_db,
                    item.to_item(),
                    &response,
                    false,
                );

                let response_rect = response.rect;

                response.on_hover_ui(|ui| {
                    let num_static_messages =
                        store.num_static_events_for_component(entity_path, component);
                    let num_temporal_messages = store
                        .num_temporal_events_for_component_on_timeline(
                            time_ctrl.timeline_name(),
                            entity_path,
                            component,
                        );
                    let total_num_messages = num_static_messages + num_temporal_messages;

                    if total_num_messages == 0 {
                        ui.label(
                            ui.ctx()
                                .warning_text(format!("No event logged on timeline {timeline:?}")),
                        );
                    } else {
                        list_item::list_item_scope(ui, "hover tooltip", |ui| {
                            let kind = if is_static { "Static" } else { "Temporal" };

                            let num_messages = if is_static {
                                num_static_messages
                            } else {
                                num_temporal_messages
                            };

                            let num_messages = if num_messages == 1 {
                                "once".to_owned()
                            } else {
                                format!("{} times", re_format::format_uint(num_messages))
                            };

                            ui.list_item()
                                .interactive(false)
                                .render_offscreen(false)
                                .show_flat(
                                    ui,
                                    list_item::LabelContent::new(format!(
                                        "{kind} {component} component, logged {num_messages}",
                                    ))
                                    .truncate(false)
                                    .with_icon(if is_static {
                                        &re_ui::icons::COMPONENT_STATIC
                                    } else {
                                        &re_ui::icons::COMPONENT_TEMPORAL
                                    }),
                                );

                            // Static components are not displayed at all on the timeline, so cannot be
                            // previewed there. So we display their content in this tooltip instead.
                            // Conversely, temporal components change over time, and so showing a specific instance here
                            // can be confusing.
                            if is_static {
                                let query = re_chunk_store::LatestAtQuery::new(
                                    *time_ctrl.timeline_name(),
                                    TimeInt::MAX,
                                );
                                let ui_layout = UiLayout::Tooltip;
                                component_path.data_ui(ctx, ui, ui_layout, &query, entity_db);
                            }
                        });
                    }
                });

                self.next_col_right = self.next_col_right.max(response_rect.right());

                // From the left of the label, all the way to the right-most of the time panel
                let full_width_rect = Rect::from_x_y_ranges(
                    response_rect.left()..=ui.max_rect().right(),
                    response_rect.y_range(),
                );

                let is_visible = ui.is_rect_visible(full_width_rect);

                if is_visible {
                    let component_has_data_in_current_timeline = store
                        .entity_has_component_on_timeline(
                            time_ctrl.timeline_name(),
                            entity_path,
                            component,
                        );

                    if component_has_data_in_current_timeline {
                        // show the data in the time area:
                        let row_rect = Rect::from_x_y_ranges(
                            time_area_response.rect.x_range(),
                            response_rect.y_range(),
                        );

                        highlight_timeline_row(
                            ui,
                            ctx,
                            time_area_painter,
                            &item.to_item(),
                            &row_rect,
                        );

                        let db = match self.source {
                            TimePanelSource::Recording => ctx.recording(),
                            TimePanelSource::Blueprint => ctx.store_context.blueprint,
                        };

                        self.data_density_graph_ui(
                            ctx,
                            time_ctrl,
                            db,
                            time_area_painter,
                            ui,
                            row_rect,
                            &item,
                            time_commands,
                        );
                    }
                }
            }
        }
    }

    #[expect(clippy::too_many_arguments)]
    fn handle_interactions_for_item(
        &mut self,
        ctx: &ViewerContext<'_>,
        viewport_blueprint: &ViewportBlueprint,
        streams_tree_data: &StreamsTreeData,
        entity_db: &re_entity_db::EntityDb,
        item: Item,
        response: &egui::Response,
        is_draggable: bool,
    ) {
        context_menu_ui_for_item_with_context(
            ctx,
            viewport_blueprint,
            &item,
            // expand/collapse context menu actions need this information
            ItemContext::StreamsTree {
                store_kind: self.source.into(),
                filter_session_id: self.filter_state.session_id(),
            },
            response,
            SelectionUpdateBehavior::UseSelection,
        );
        ctx.handle_select_hover_drag_interactions(response, item.clone(), is_draggable);
        ctx.handle_select_focus_sync(response, item.clone());

        self.handle_range_selection(ctx, streams_tree_data, entity_db, item.clone(), response);

        if Some(item) == self.scroll_to_me_item {
            response.scroll_to_me(None);
            self.scroll_to_me_item = None;
        }
    }

    /// Paint a data density graph, supporting tooltips.
    #[expect(clippy::too_many_arguments)]
    fn data_density_graph_ui(
        &mut self,
        ctx: &ViewerContext<'_>,
        time_ctrl: &TimeControl,
        db: &re_entity_db::EntityDb,
        time_area_painter: &egui::Painter,
        ui: &egui::Ui,
        row_rect: Rect,
        item: &TimePanelItem,
        time_commands: &mut Vec<TimeControlCommand>,
    ) {
        let hovered_time = data_density_graph::data_density_graph_ui(
            &mut self.data_density_graph_painter,
            ctx,
            time_ctrl,
            db,
            time_area_painter,
            ui,
            &self.time_ranges_ui,
            row_rect,
            item,
        );

        if let Some(hovered_time) = hovered_time {
            self.hovered_event_time = Some(hovered_time);

            ctx.selection_state().set_hovered(item.to_item());

            if ui.input(|i| i.pointer.primary_clicked()) {
                ctx.command_sender()
                    .send_system(SystemCommand::SetSelection(item.to_item().into()));

                time_commands.push(TimeControlCommand::SetTime(hovered_time.into()));
                time_commands.push(TimeControlCommand::Pause);
            } else {
                ctx.selection_state().set_hovered(item.to_item());
            }

            if ui.ctx().dragged_id().is_none() {
                // TODO(jprochazk): check chunk.num_rows() and chunk.timeline.is_sorted()
                //                  if too many rows and unsorted, show some generic error tooltip (=too much data)
                egui::Tooltip::always_open(
                    ui.ctx().clone(),
                    ui.layer_id(),
                    egui::Id::new("data_tooltip"),
                    egui::PopupAnchor::Pointer,
                )
                .gap(12.0)
                .show(|ui| {
                    data_density_graph::show_row_ids_tooltip(
                        ctx,
                        ui,
                        time_ctrl,
                        db,
                        item,
                        hovered_time,
                    );
                });
            }
        }
    }

    /// Handle setting/extending the item selection based on shift-clicking.
    ///
    /// NOTE: this is NOT the time range (loop) selection!
    fn handle_range_selection(
        &mut self,
        ctx: &ViewerContext<'_>,
        streams_tree_data: &StreamsTreeData,
        entity_db: &re_entity_db::EntityDb,
        item: Item,
        response: &Response,
    ) {
        // Early out if we're not being clicked.
        if !response.clicked() {
            return;
        }

        let modifiers = ctx.egui_ctx().input(|i| i.modifiers);

        if modifiers.shift {
            if let Some(anchor_item) = &self.range_selection_anchor_item {
                let items_in_range = Self::items_in_range(
                    ctx,
                    streams_tree_data,
                    entity_db,
                    self.collapse_scope(),
                    anchor_item,
                    &item,
                );

                if items_in_range.is_empty() {
                    // This can happen if the last clicked item became invisible due to collapsing, or if
                    // the user switched to another recording. In either case, we invalidate it.
                    self.range_selection_anchor_item = None;
                } else {
                    let items = ItemCollection::from_items_and_context(
                        items_in_range.into_iter().map(|item| {
                            (
                                item,
                                Some(ItemContext::BlueprintTree {
                                    filter_session_id: self.filter_state.session_id(),
                                }),
                            )
                        }),
                    );

                    if modifiers.command {
                        // We extend into the current selection to append new items at the end.
                        let mut selection = ctx.selection().clone();
                        selection.extend(items);
                        ctx.command_sender()
                            .send_system(SystemCommand::set_selection(selection));
                    } else {
                        ctx.command_sender()
                            .send_system(SystemCommand::set_selection(items));
                    }
                }
            }
        } else {
            self.range_selection_anchor_item = Some(item);
        }
    }

    /// Selects a range of items in the streams tree.
    ///
    /// This method selects all [`Item`]s displayed between the provided shift-clicked item and the
    /// existing last-clicked item (if any). It takes into account the collapsed state, so only
    /// actually visible items may be selected.
    fn items_in_range(
        ctx: &ViewerContext<'_>,
        streams_tree_data: &StreamsTreeData,
        entity_db: &re_entity_db::EntityDb,
        collapse_scope: CollapseScope,
        anchor_item: &Item,
        shift_clicked_item: &Item,
    ) -> Vec<Item> {
        let mut items_in_range = vec![];
        let mut found_last_clicked_items = false;
        let mut found_shift_clicked_items = false;

        let _ignored = streams_tree_data.visit(ctx, entity_db, |entity_or_component| {
            let item = entity_or_component.item();

            if &item == anchor_item {
                found_last_clicked_items = true;
            }

            if &item == shift_clicked_item {
                found_shift_clicked_items = true;
            }

            if found_last_clicked_items || found_shift_clicked_items {
                items_in_range.push(item);
            }

            if found_last_clicked_items && found_shift_clicked_items {
                return VisitorControlFlow::Break(());
            }

            let is_expanded = entity_or_component.is_open(ctx.egui_ctx(), collapse_scope);

            if is_expanded {
                VisitorControlFlow::Continue
            } else {
                VisitorControlFlow::SkipBranch
            }
        });

        if !found_last_clicked_items {
            vec![]
        } else {
            items_in_range
        }
    }

    fn top_row_ui(
        &mut self,
        ctx: &ViewerContext<'_>,
        time_ctrl: &TimeControl,
        entity_db: &re_entity_db::EntityDb,
        ui: &mut egui::Ui,
        time_commands: &mut Vec<TimeControlCommand>,
    ) {
        ui.spacing_mut().item_spacing.x = 18.0; // from figma

        if ui.max_rect().width() < 600.0 {
            // Responsive ui for narrow screens, e.g. mobile. Split the controls into two rows.
            ui.vertical(|ui| {
                ui.horizontal(|ui| {
                    self.time_control_ui
                        .play_pause_ui(time_ctrl, ui, time_commands);
                    self.time_control_ui
                        .playback_speed_ui(time_ctrl, ui, time_commands);
                    self.time_control_ui.fps_ui(time_ctrl, ui, time_commands);
                });
                ui.horizontal(|ui| {
                    self.time_control_ui.timeline_selector_ui(
                        time_ctrl,
                        entity_db.timeline_histograms(),
                        ui,
                        time_commands,
                    );

                    self.current_time_ui(ctx, time_ctrl, ui, time_commands);

                    ui.with_layout(egui::Layout::right_to_left(egui::Align::Center), |ui| {
                        help_button(ui);
                    });
                });
            });
        } else {
            // One row:
            let timeline_histograms = entity_db.timeline_histograms();

            self.time_control_ui
                .play_pause_ui(time_ctrl, ui, time_commands);
            self.time_control_ui.timeline_selector_ui(
                time_ctrl,
                timeline_histograms,
                ui,
                time_commands,
            );
            self.time_control_ui
                .playback_speed_ui(time_ctrl, ui, time_commands);
            self.time_control_ui.fps_ui(time_ctrl, ui, time_commands);
            self.current_time_ui(ctx, time_ctrl, ui, time_commands);

            ui.with_layout(egui::Layout::right_to_left(egui::Align::Center), |ui| {
                help_button(ui);
            });
        }
    }

    fn collapse_scope(&self) -> CollapseScope {
        match (self.source, self.filter_state.session_id()) {
            (TimePanelSource::Recording, None) => CollapseScope::StreamsTree,

            (TimePanelSource::Blueprint, None) => CollapseScope::BlueprintStreamsTree,

            (TimePanelSource::Recording, Some(session_id)) => {
                CollapseScope::StreamsTreeFiltered { session_id }
            }

            (TimePanelSource::Blueprint, Some(session_id)) => {
                CollapseScope::BlueprintStreamsTreeFiltered { session_id }
            }
        }
    }

    fn collapsed_time_marker_and_time(
        &mut self,
        ui: &mut egui::Ui,
        ctx: &ViewerContext<'_>,
        time_ctrl: &TimeControl,
        entity_db: &re_entity_db::EntityDb,
        time_commands: &mut Vec<TimeControlCommand>,
    ) {
        let Some(time_range) = entity_db.time_range_for(time_ctrl.timeline_name()) else {
            // We have no data on this timeline
            return;
        };

        if time_range.min() == time_range.max() {
            // Only one time point - showing a slider that can't be moved is just annoying
        } else {
            let space_needed_for_current_time = match time_ctrl.time_type() {
                Some(re_chunk_store::TimeType::Sequence) | None => 100.0,
                Some(re_chunk_store::TimeType::DurationNs) => 200.0,
                Some(re_chunk_store::TimeType::TimestampNs) => 220.0,
            };

            let mut time_range_rect = ui.available_rect_before_wrap();
            time_range_rect.max.x -= space_needed_for_current_time;

            if time_range_rect.width() > 50.0 {
                ui.allocate_rect(time_range_rect, egui::Sense::hover());

                self.time_ranges_ui = initialize_time_ranges_ui(
                    time_ctrl,
                    entity_db,
                    time_range_rect.x_range(),
                    None,
                );
                self.time_ranges_ui
                    .snap_time_control(time_ctrl, time_commands);

                let painter = ui.painter_at(time_range_rect.expand(4.0));

                if let Some(highlighted_range) = time_ctrl.highlighted_range {
                    paint_range_highlight(
                        highlighted_range,
                        &self.time_ranges_ui,
                        &painter,
                        time_range_rect,
                    );
                }

                time_selection_ui::collapsed_loop_selection_ui(
                    time_ctrl,
                    &painter,
                    &self.time_ranges_ui,
                    ui,
                    time_range_rect,
                );

                // Show a centerline
                painter.hline(
                    time_range_rect.x_range(),
                    time_range_rect.center().y,
                    ui.visuals().widgets.noninteractive.fg_stroke,
                );

                data_density_graph::data_density_graph_ui(
                    &mut self.data_density_graph_painter,
                    ctx,
                    time_ctrl,
                    entity_db,
                    ui.painter(),
                    ui,
                    &self.time_ranges_ui,
                    time_range_rect.shrink2(egui::vec2(0.0, 10.0)),
                    &TimePanelItem::entity_path(EntityPath::root()),
                );

                self.time_marker_ui(
                    ui,
                    ctx,
                    time_ctrl,
                    None,
                    &painter,
                    &time_range_rect,
                    &time_range_rect,
                    time_commands,
                );
            }
        }

        self.current_time_ui(ctx, time_ctrl, ui, time_commands);
    }

    fn current_time_ui(
        &mut self,
        ctx: &ViewerContext<'_>,
        time_ctrl: &TimeControl,
        ui: &mut egui::Ui,
        time_commands: &mut Vec<TimeControlCommand>,
    ) {
        if let Some(time_int) = time_ctrl.time_int()
            && let Some(time) = time_ctrl.time()
            && let Some(time_type) = time_ctrl.time_type()
        {
            /// Pick number of decimals to show based on zoom level
            ///
            /// The zoom level is expressed as nanoseconds per ui point (logical pixel).
            ///
            /// The formatting should omit trailing sub-second zeroes as far as `subsecond_decimals` perimts it.
            fn num_subsecond_decimals(nanos_per_point: f64) -> std::ops::RangeInclusive<usize> {
                if 1e9 < nanos_per_point {
                    0..=6
                } else if 1e8 < nanos_per_point {
                    1..=6
                } else if 1e6 < nanos_per_point {
                    3..=6
                } else if 1e3 < nanos_per_point {
                    6..=9
                } else {
                    9..=9
                }
            }

            let subsecond_decimals =
                num_subsecond_decimals(1.0 / self.time_ranges_ui.points_per_time);

            let mut time_str = self.time_edit_string.clone().unwrap_or_else(|| {
                time_type.format_opt(
                    time_int,
                    ctx.app_options().timestamp_format,
                    subsecond_decimals,
                )
            });

            ui.style_mut().spacing.text_edit_width = 200.0;

            let response = ui.text_edit_singleline(&mut time_str);
            if response.changed() {
                self.time_edit_string = Some(time_str.clone());
            }
            if response.lost_focus() {
                if let Some(time_int) =
                    time_type.parse_time(&time_str, ctx.app_options().timestamp_format)
                {
                    time_commands.push(TimeControlCommand::SetTime(time_int.into()));
                } else {
                    re_log::warn!("Failed to parse {time_str:?}");
                }
                self.time_edit_string = None;
            }
            let response = response.on_hover_text(format!(
                "Timestamp: {}",
                re_format::format_int(time_int.as_i64())
            ));

            response.context_menu(|ui| {
                copy_time_properties_context_menu(ui, time);
            });
        }
    }
}

fn archetype_label_ui(
    ui: &mut Ui,
    archetype: Option<re_sdk_types::ArchetypeName>,
) -> egui::Response {
    ui.list_item()
        .with_y_offset(1.0)
        .with_height(20.0)
        .interactive(false)
        .show_hierarchical(
            ui,
            list_item::LabelContent::new(
                RichText::new(
                    archetype
                        .map(|a| a.short_name())
                        .unwrap_or("Without archetype"),
                )
                .size(10.0),
            ),
        )
}

/// Draw the hovered/selected highlight background for a timeline row.
fn highlight_timeline_row(
    ui: &Ui,
    ctx: &ViewerContext<'_>,
    painter: &Painter,
    item: &Item,
    row_rect: &Rect,
) {
    let item_hovered =
        ctx.selection_state().highlight_for_ui_element(item) == HoverHighlight::Hovered;
    let item_selected = ctx.selection().contains_item(item);
    let bg_color = if item_selected {
        Some(ui.visuals().selection.bg_fill.gamma_multiply(0.4))
    } else if item_hovered {
        Some(
            ui.visuals()
                .widgets
                .hovered
                .weak_bg_fill
                .gamma_multiply(0.3),
        )
    } else {
        None
    };
    if let Some(bg_color) = bg_color {
        painter.rect_filled(*row_rect, egui::CornerRadius::ZERO, bg_color);
    }
}

fn paint_range_highlight(
    highlighted_range: AbsoluteTimeRange,
    time_ranges_ui: &TimeRangesUi,
    painter: &egui::Painter,
    rect: Rect,
) {
    time_selection_ui::paint_timeline_range(
        highlighted_range,
        time_ranges_ui,
        painter,
        rect,
        painter.ctx().tokens().extreme_fg_color.gamma_multiply(0.1),
    );
}

fn help(os: egui::os::OperatingSystem) -> Help {
    // There are multiple ways to pan and zoom:
    // Mac trackpad: swipe and pinch
    // Mouse: Scroll with shift/command
    // Mouse: Drag with secondary/middle
    // Which should we show here?
    // If you have a good trackpad, we could hide the other ways to pan/zoom.
    // But how can we know?
    // Should we just assume that every mac user has a trackpad, and nobody else does?
    // But some mac users (like @Wumpf) use a mouse with their mac.
    Help::new("Timeline")
        .control("Select time segment", "Drag time scale")
        .control("Snap to grid", icons::SHIFT)
        .control("Pan", "Middle click drag")
        .control("Pan vertically", "Scroll")
        .control(
            "Pan horizontally",
            (IconText::from_modifiers(os, Modifiers::SHIFT), " + Scroll"),
        )
        .control(
            "Zoom",
            (
                IconText::from_modifiers(os, Modifiers::COMMAND),
                " + Scroll",
            ),
        )
        .control("Zoom", "Right click drag")
        .control("Reset view", "Double click")
        .control("Play/Pause", "Space")
}

fn help_button(ui: &mut egui::Ui) {
    ui.help_button(|ui| {
        help(ui.ctx().os()).ui(ui);
    });
}

// ----------------------------------------------------------------------------

fn initialize_time_ranges_ui(
    time_ctrl: &TimeControl,
    entity_db: &re_entity_db::EntityDb,
    x_range: Rangef,
    mut time_view: Option<TimeView>,
) -> TimeRangesUi {
    re_tracing::profile_function!();

    let mut time_range = Vec::new();

<<<<<<< HEAD
    let timeline = time_ctrl.timeline();
    if let Some(times) = entity_db.time_histogram(timeline.name()) {
=======
    let timeline = time_ctrl.timeline_name();
    if let Some(times) = entity_db.time_histogram(timeline)
        && let Some(time_type) = time_ctrl.time_type()
    {
>>>>>>> 62019c5f
        // NOTE: `times` can be empty if a GC wiped everything.
        if !times.is_empty() {
            let timeline_axis = TimelineAxis::new(time_type, times);
            time_view = time_view.or_else(|| Some(view_everything(&x_range, &timeline_axis)));
            time_range.extend(timeline_axis.ranges);
        }
    }

    TimeRangesUi::new(
        x_range,
        time_view.unwrap_or_else(|| TimeView {
            min: TimeReal::from(0),
            time_spanned: 1.0,
        }),
        &time_range,
    )
}

/// Find a nice view of everything in the valid marked range.
fn view_everything(x_range: &Rangef, timeline_axis: &TimelineAxis) -> TimeView {
    let gap_width = time_ranges_ui::gap_width(x_range, &timeline_axis.ranges) as f32;
    let num_gaps = timeline_axis.ranges.len().saturating_sub(1);
    let width = x_range.span();
    let width_sans_gaps = width - num_gaps as f32 * gap_width;

    let factor = if width_sans_gaps > 0.0 {
        width / width_sans_gaps
    } else {
        1.0 // too narrow to fit everything anyway
    };

    let min_data_time = timeline_axis.ranges.first().min;
    let min_valid_data_time = min_data_time;
    let time_spanned = timeline_axis.sum_time_lengths() as f64 * factor as f64;

    TimeView {
        min: min_valid_data_time.into(),
        time_spanned,
    }
}

/// Visually separate the different time segments
fn paint_time_ranges_gaps(
    time_ranges_ui: &TimeRangesUi,
    ui: &egui::Ui,
    painter: &egui::Painter,
    y_range: Rangef,
) {
    re_tracing::profile_function!();

    // For each gap we are painting this:
    //
    //             zig width
    //             |
    //            <->
    //    \         /  ^
    //     \       /   | zig height
    //      \     /    v
    //      /     \
    //     /       \
    //    /         \
    //    \         /
    //     \       /
    //      \     /
    //      /     \
    //     /       \
    //    /         \
    //
    //    <--------->
    //     gap width
    //
    // Filled with a dark color, plus a stroke and a small drop shadow to the left.

    use itertools::Itertools as _;

    let Rangef {
        min: top,
        max: bottom,
    } = y_range;

    let fill_color = ui.visuals().widgets.noninteractive.bg_fill;
    let stroke = ui.visuals().widgets.noninteractive.bg_stroke;

    let paint_time_gap = |gap_left: f32, gap_right: f32| {
        let gap_width = gap_right - gap_left;
        let zig_width = 4.0_f32.at_most(gap_width / 3.0).at_least(1.0);
        let zig_height = zig_width;
        let shadow_width = 12.0;

        let mut y = top;
        let mut row = 0; // 0 = start wide, 1 = start narrow

        let mut mesh = egui::Mesh::default();
        let mut shadow_mesh = egui::Mesh::default();
        let mut left_line_strip = vec![];
        let mut right_line_strip = vec![];

        while y - zig_height <= bottom {
            let (left, right) = if row % 2 == 0 {
                // full width
                (gap_left, gap_right)
            } else {
                // contracted
                (gap_left + zig_width, gap_right - zig_width)
            };

            let left_pos = pos2(left, y);
            let right_pos = pos2(right, y);

            if !mesh.is_empty() {
                let next_left_vidx = mesh.vertices.len() as u32;
                let next_right_vidx = next_left_vidx + 1;
                let prev_left_vidx = next_left_vidx - 2;
                let prev_right_vidx = next_right_vidx - 2;

                mesh.add_triangle(prev_left_vidx, next_left_vidx, prev_right_vidx);
                mesh.add_triangle(next_left_vidx, prev_right_vidx, next_right_vidx);
            }

            mesh.colored_vertex(left_pos, fill_color);
            mesh.colored_vertex(right_pos, fill_color);

            shadow_mesh.colored_vertex(pos2(right - shadow_width, y), Color32::TRANSPARENT);
            shadow_mesh.colored_vertex(right_pos, ui.tokens().shadow_gradient_dark_start);

            left_line_strip.push(left_pos);
            right_line_strip.push(right_pos);

            y += zig_height;
            row += 1;
        }

        // Regular & shadow mesh have the same topology!
        shadow_mesh.indices.clone_from(&mesh.indices);

        painter.add(Shape::Mesh(Arc::new(mesh)));
        painter.add(Shape::Mesh(Arc::new(shadow_mesh)));
        painter.add(Shape::line(left_line_strip, stroke));
        painter.add(Shape::line(right_line_strip, stroke));
    };

    let zig_zag_first_and_last_edges = true;

    // Margin for the (left or right) end of a gap.
    // Don't use an arbitrarily large value since it can cause platform-specific rendering issues.
    const GAP_END_MARGIN: f32 = 100.0;

    if let Some(segment) = time_ranges_ui.segments.first() {
        let gap_edge = *segment.x.start() as f32;
        let gap_edge_left_side = ui.ctx().content_rect().left() - GAP_END_MARGIN;

        if zig_zag_first_and_last_edges {
            // Left side of first segment - paint as a very wide gap that we only see the right side of
            paint_time_gap(gap_edge_left_side, gap_edge);
        } else {
            // Careful with subtracting a too large number here. Nvidia @ Windows was observed not drawing the rect correctly for -100_000.0
            painter.rect_filled(
                Rect::from_min_max(pos2(gap_edge - 10_000.0, top), pos2(gap_edge, bottom)),
                0.0,
                fill_color,
            );
            painter.vline(gap_edge, y_range, stroke);
        }
    }

    for (a, b) in time_ranges_ui.segments.iter().tuple_windows() {
        paint_time_gap(*a.x.end() as f32, *b.x.start() as f32);
    }

    if let Some(segment) = time_ranges_ui.segments.last() {
        let gap_edge = *segment.x.end() as f32;
        let gap_edge_right_side = ui.ctx().content_rect().right() + GAP_END_MARGIN;

        if zig_zag_first_and_last_edges {
            // Right side of last segment - paint as a very wide gap that we only see the left side of
            paint_time_gap(gap_edge, gap_edge_right_side);
        } else {
            painter.rect_filled(
                Rect::from_min_max(pos2(gap_edge, top), pos2(gap_edge_right_side, bottom)),
                0.0,
                fill_color,
            );
            painter.vline(gap_edge, y_range, stroke);
        }
    }
}

/// Handle zooming, panning, etc.
///
/// Does NOT handle moving the time cursor.
#[must_use]
fn pan_and_zoom_interaction(
    time_ranges_ui: &TimeRangesUi,
    ui: &egui::Ui,
    full_rect: &Rect,
    streams_rect: &Rect,
    time_commands: &mut Vec<TimeControlCommand>,
) -> egui::Response {
    let pointer_pos = ui.input(|i| i.pointer.hover_pos());

    let mut delta_x = 0.0;
    let mut zoom_factor = 1.0;

    // Check for zoom/pan inputs (via e.g. horizontal scrolling) on the entire
    // time area rectangle, including the timeline rect.
    let full_rect_hovered = pointer_pos.is_some_and(|pointer_pos| full_rect.contains(pointer_pos));
    if full_rect_hovered {
        ui.input(|input| {
            delta_x += input.smooth_scroll_delta.x;
            zoom_factor *= input.zoom_delta_2d().x;
        });
    }

    // We only check for drags in the streams rect, because
    // drags in the timeline rect should create loop selections.
    let response = ui.interact(
        *streams_rect,
        ui.id().with("time_area_interact"),
        egui::Sense::click_and_drag(),
    );

    if response.dragged_by(PointerButton::Secondary) {
        zoom_factor *= (response.drag_delta().y * 0.01).exp();
    }

    if response.dragged_by(PointerButton::Middle) {
        delta_x += response.drag_delta().x;
        ui.ctx().set_cursor_icon(CursorIcon::AllScroll);
    }

    if delta_x != 0.0
        && let Some(new_view_range) = time_ranges_ui.pan(-delta_x)
    {
        time_commands.push(TimeControlCommand::SetTimeView(new_view_range));
    }

    if zoom_factor != 1.0
        && let Some(pointer_pos) = pointer_pos
        && let Some(new_view_range) = time_ranges_ui.zoom_at(pointer_pos.x, zoom_factor)
    {
        time_commands.push(TimeControlCommand::SetTimeView(new_view_range));
    }

    if response.double_clicked() {
        time_commands.push(TimeControlCommand::ResetTimeView);
    }

    response
}

/// Context menu that shows up when interacting with the streams rect.
fn timeline_properties_context_menu(
    ui: &mut egui::Ui,
    ctx: &ViewerContext<'_>,
    time_ctrl: &TimeControl,
    hovered_time: TimeReal,
) {
    let mut url = ViewerOpenUrl::from_context(ctx);
    let has_fragment = url.as_mut().is_ok_and(|url| {
        if let Some(fragment) = url.fragment_mut() {
            fragment.time_selection = None;
            fragment.when = time_ctrl.time_type().map(|typ| {
                (
                    *time_ctrl.timeline_name(),
                    re_log_types::TimeCell {
                        typ,
                        value: hovered_time.floor().into(),
                    },
                )
            });
            true
        } else {
            false
        }
    });
    let copy_command = url.and_then(|url| url.copy_url_command());

    if ui
        .add_enabled(
            copy_command.is_ok() && has_fragment,
            egui::Button::new("Copy link to timestamp"),
        )
        .on_disabled_hover_text(if let Err(err) = copy_command.as_ref() {
            format!("Can't share links to the current recording: {err}")
        } else {
            "The current recording doesn't support time stamp links".to_owned()
        })
        .clicked()
        && let Ok(copy_command) = copy_command
    {
        ctx.command_sender().send_system(copy_command);
    }

    if ui.button("Copy timestamp").clicked() {
        let time = format!("{}", hovered_time.floor().as_i64());
        re_log::info!("Copied hovered timestamp: {}", time);
        ui.ctx().copy_text(time);
    }
}

fn copy_time_properties_context_menu(ui: &mut egui::Ui, time: TimeReal) {
    if ui.button("Copy timestamp").clicked() {
        let time = format!("{}", time.floor().as_i64());
        re_log::info!("Copied hovered timestamp: {}", time);
        ui.ctx().copy_text(time);
    }
}

impl TimePanel {
    /// A vertical line that shows the current time.
    ///
    /// This function both paints it and allows click and drag to interact with the current time.
    #[expect(clippy::too_many_arguments)]
    fn time_marker_ui(
        &self,
        ui: &egui::Ui,
        ctx: &ViewerContext<'_>,
        time_ctrl: &TimeControl,
        time_area_response: Option<egui::Response>,
        time_area_painter: &egui::Painter,
        timeline_rect: &Rect,
        interact_rect: &Rect,
        time_commands: &mut Vec<TimeControlCommand>,
    ) {
        // timeline_rect: top part with the second ticks and time marker

        // We only check for drags in the streams rect, because
        // drags in the timeline rect should create loop selections.
        let response = time_area_response
            .unwrap_or_else(|| {
                ui.interact(
                    *interact_rect,
                    ui.id().with("time_cursor_interact"),
                    egui::Sense::click_and_drag(),
                )
            })
            .on_hover_cursor(MOVE_TIME_CURSOR_ICON);

        let hovered_time = self.hovered_event_time.map(TimeReal::from).or_else(|| {
            let pointer_pos = response.hover_pos()?;
            self.time_ranges_ui.snapped_time_from_x(ui, pointer_pos.x)
        });

        // Press to move time:
        if ui.input(|i| i.pointer.primary_down())
            // `interact_pointer_pos` is set as soon as the mouse button is down on it,
            // without having to wait for the drag to go far enough or long enough
            && response.interact_pointer_pos().is_some()
            && let Some(time) = hovered_time
        {
            time_commands.push(TimeControlCommand::SetTime(time));
            time_commands.push(TimeControlCommand::Pause);
        }

        // Show hover preview, and right-click context menu:
        {
            let right_clicked_time_id = egui::Id::new("__right_clicked_time");

            let right_clicked_time = ui
                .ctx()
                .memory(|mem| mem.data.get_temp(right_clicked_time_id));

            // If we have right-clicked a time, we show it, else the hovered time.
            let preview_time = right_clicked_time.or(hovered_time);

            if let Some(preview_time) = preview_time {
                let preview_x = self.time_ranges_ui.x_from_time_f32(preview_time);

                if let Some(preview_x) = preview_x {
                    time_area_painter.vline(
                        preview_x,
                        timeline_rect.top()..=ui.max_rect().bottom(),
                        ui.visuals().widgets.noninteractive.fg_stroke,
                    );
                }

                let popup_is_open = egui::Popup::context_menu(&response)
                    .width(300.0)
                    .show(|ui| {
                        timeline_properties_context_menu(ui, ctx, time_ctrl, preview_time);
                    })
                    .is_some();
                if popup_is_open {
                    ui.ctx().memory_mut(|mem| {
                        mem.data.insert_temp(right_clicked_time_id, preview_time);
                    });
                } else {
                    ui.ctx()
                        .memory_mut(|mem| mem.data.remove::<TimeReal>(right_clicked_time_id));
                }
            }
        }

        // Paint current time:
        {
            // Use latest available time to avoid frame delay:
            let mut current_time = time_ctrl.time();
            for cmd in time_commands {
                if let TimeControlCommand::SetTime(time) = cmd {
                    current_time = Some(*time);
                }
            }

            if let Some(time) = current_time
                && let Some(x) = self.time_ranges_ui.x_from_time_f32(time)
                && timeline_rect.x_range().contains(x)
            {
                ui.paint_time_cursor(
                    time_area_painter,
                    None,
                    x,
                    Rangef::new(timeline_rect.top(), ui.max_rect().bottom()),
                );
            }
        };
    }
}

#[test]
fn test_help_view() {
    re_test_context::TestContext::test_help_view(help);
}<|MERGE_RESOLUTION|>--- conflicted
+++ resolved
@@ -1635,15 +1635,10 @@
 
     let mut time_range = Vec::new();
 
-<<<<<<< HEAD
-    let timeline = time_ctrl.timeline();
-    if let Some(times) = entity_db.time_histogram(timeline.name()) {
-=======
     let timeline = time_ctrl.timeline_name();
     if let Some(times) = entity_db.time_histogram(timeline)
         && let Some(time_type) = time_ctrl.time_type()
     {
->>>>>>> 62019c5f
         // NOTE: `times` can be empty if a GC wiped everything.
         if !times.is_empty() {
             let timeline_axis = TimelineAxis::new(time_type, times);

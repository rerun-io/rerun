--- conflicted
+++ resolved
@@ -1636,18 +1636,10 @@
 
     let mut time_range = Vec::new();
 
-<<<<<<< HEAD
     let timeline = time_ctrl.timeline();
     if let Some(times) = entity_db.time_histogram(timeline.name()) {
-        if times.is_empty() {
-            // NOTE: `times` can be empty if a GC wiped everything.
-        } else {
-=======
-    let timeline = time_ctrl.timeline().name();
-    if let Some(times) = entity_db.time_histogram(timeline) {
         // NOTE: `times` can be empty if a GC wiped everything.
         if !times.is_empty() {
->>>>>>> 8600fe47
             let timeline_axis = TimelineAxis::new(time_ctrl.time_type(), times);
             time_view = time_view.or_else(|| Some(view_everything(&x_range, &timeline_axis)));
             time_range.extend(timeline_axis.ranges);

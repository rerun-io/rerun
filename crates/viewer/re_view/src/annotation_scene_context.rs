--- conflicted
+++ resolved
@@ -1,8 +1,4 @@
-<<<<<<< HEAD
-use re_types::{archetypes::AnnotationContext, Archetype as _, ComponentDescriptorSet};
-=======
-use re_types::{Archetype as _, ComponentNameSet, archetypes::AnnotationContext};
->>>>>>> 936a1938
+use re_types::{Archetype as _, ComponentDescriptorSet, archetypes::AnnotationContext};
 use re_viewer_context::{
     AnnotationMap, IdentifiedViewSystem, ViewContextSystem, ViewSystemIdentifier,
 };
@@ -18,10 +14,12 @@
 
 impl ViewContextSystem for AnnotationSceneContext {
     fn compatible_component_sets(&self) -> Vec<ComponentDescriptorSet> {
-        vec![AnnotationContext::required_components()
-            .iter()
-            .cloned()
-            .collect()]
+        vec![
+            AnnotationContext::required_components()
+                .iter()
+                .cloned()
+                .collect(),
+        ]
     }
 
     fn execute(

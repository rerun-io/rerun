--- conflicted
+++ resolved
@@ -116,12 +116,8 @@
                     nodes.push(Node::Implicit {
                         id: edge.source_index,
                         graph_node: edge.source.clone(),
-<<<<<<< HEAD
-                        label: DrawableLabel::implicit_circle(),
+                        label: DrawableLabel::implicit_circle(ui),
                         edge_instance: edge.instance,
-=======
-                        label: DrawableLabel::implicit_circle(ui),
->>>>>>> c5278c24
                     });
                     seen.insert(edge.source_index);
                 }
@@ -129,12 +125,8 @@
                     nodes.push(Node::Implicit {
                         id: edge.target_index,
                         graph_node: edge.target.clone(),
-<<<<<<< HEAD
-                        label: DrawableLabel::implicit_circle(),
+                        label: DrawableLabel::implicit_circle(ui),
                         edge_instance: edge.instance,
-=======
-                        label: DrawableLabel::implicit_circle(ui),
->>>>>>> c5278c24
                     });
                     seen.insert(edge.target_index);
                 }

--- conflicted
+++ resolved
@@ -472,15 +472,10 @@
         .on_disabled_hover_text("There's no override active")
         .clicked()
     {
-<<<<<<< HEAD
-        ctx.clear_blueprint_component_by_name(override_path, component_name);
-        ui.close();
-=======
         // TODO(#6889): Use component_descr directly.
         ctx.clear_blueprint_component(override_path, component_descr);
-        ui.close_menu();
+        ui.close();
         return;
->>>>>>> c7c87530
     }
 
     if ui
@@ -494,23 +489,14 @@
         if let Some(raw_default) = raw_default {
             ctx.save_blueprint_array(override_path, component_descr, raw_default);
         }
-<<<<<<< HEAD
         ui.close();
-    }
-
-    if ui.button("Set to fallback value").clicked() {
-        ctx.save_blueprint_array(override_path, component_name, raw_fallback);
-        ui.close();
-=======
-        ui.close_menu();
         return;
     }
 
     if ui.button("Set to fallback value").clicked() {
         ctx.save_blueprint_array(override_path, component_descr, raw_fallback);
-        ui.close_menu();
+        ui.close();
         return;
->>>>>>> c7c87530
     }
 
     let override_differs_from_default = raw_override
@@ -526,14 +512,9 @@
         .on_disabled_hover_text("Current override is the same as the override specified in the default blueprint (if any)")
         .clicked()
     {
-<<<<<<< HEAD
-        ctx.reset_blueprint_component_by_name(override_path, component_name);
+        ctx.reset_blueprint_component(override_path, component_descr);
         ui.close();
-=======
-        ctx.reset_blueprint_component(override_path, component_descr);
-        ui.close_menu();
         return;
->>>>>>> c7c87530
     }
 
     if ui.button("Make default for current view").clicked() {

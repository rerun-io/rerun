--- conflicted
+++ resolved
@@ -1,11 +1,7 @@
 //! The UI for the selection panel.
 
 mod defaults_ui;
-<<<<<<< HEAD
-=======
 mod item_title;
-mod selection_history_ui;
->>>>>>> 4f1bf047
 mod selection_panel;
 mod space_view_entity_picker;
 mod space_view_space_origin_ui;

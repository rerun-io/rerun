use egui::NumExt as _;
use egui_tiles::ContainerKind;

use re_context_menu::{context_menu_ui_for_item, SelectionUpdateBehavior};
use re_data_ui::{
    item_ui::{self, cursor_interact_with_selectable, guess_query_and_db_for_selected_entity},
    DataUi,
};
use re_entity_db::{EntityPath, InstancePath};
use re_log_types::{ComponentPath, EntityPathFilter, EntityPathSubs, ResolvedEntityPathFilter};
use re_ui::{
    icons,
    list_item::{self, PropertyContent},
    ContextExt as _, UiExt as _,
};
use re_viewer_context::{
    contents_name_style, icon_for_container_kind, ContainerId, Contents, DataQueryResult,
    DataResult, HoverHighlight, Item, UiLayout, ViewContext, ViewId, ViewStates, ViewerContext,
};
use re_viewport_blueprint::{ui::show_add_view_or_container_modal, ViewportBlueprint};

use crate::{
    defaults_ui::view_components_defaults_section_ui,
    item_heading_no_breadcrumbs::item_title_list_item,
    item_heading_with_breadcrumbs::item_heading_with_breadcrumbs,
    view_entity_picker::ViewEntityPicker,
    visible_time_range_ui::{
        visible_time_range_ui_for_data_result, visible_time_range_ui_for_view,
    },
    visualizer_ui::visualizer_ui,
};

// ---
fn default_selection_panel_width(screen_width: f32) -> f32 {
    (0.45 * screen_width).min(300.0).round()
}

/// The "Selection view" sidebar.
#[derive(Default, serde::Deserialize, serde::Serialize)]
#[serde(default)]
pub struct SelectionPanel {
    #[serde(skip)]
    /// State for the "Add entity" modal.
    view_entity_modal: ViewEntityPicker,
}

impl SelectionPanel {
    pub fn show_panel(
        &mut self,
        ctx: &ViewerContext<'_>,
        viewport: &ViewportBlueprint,
        view_states: &mut ViewStates,
        ui: &mut egui::Ui,
        expanded: bool,
    ) {
        let screen_width = ui.ctx().screen_rect().width();

        let panel = egui::SidePanel::right("selection_view")
            .min_width(120.0)
            .default_width(default_selection_panel_width(screen_width))
            .max_width((0.65 * screen_width).round())
            .resizable(true)
            .frame(egui::Frame {
                fill: ui.style().visuals.panel_fill,
                ..Default::default()
            });

        // Always reset the VH highlight, and let the UI re-set it if needed.
        ctx.rec_cfg.time_ctrl.write().highlighted_range = None;

        panel.show_animated_inside(ui, expanded, |ui: &mut egui::Ui| {
            ui.panel_content(|ui| {
                let hover = "The selection view contains information and options about \
                    the currently selected object(s)";
                ui.panel_title_bar("Selection", Some(hover));
            });

            // move the vertical spacing between the title and the content to _inside_ the scroll
            // area
            ui.add_space(-ui.spacing().item_spacing.y);

            egui::ScrollArea::both()
                .auto_shrink([false; 2])
                .show(ui, |ui| {
                    ui.add_space(ui.spacing().item_spacing.y);
                    ui.panel_content(|ui| {
                        self.contents(ctx, viewport, view_states, ui);
                    });
                });
        });

        // run modals (these are noop if the modals are not active)
        self.view_entity_modal.ui(ui.ctx(), ctx, viewport);
    }

    #[allow(clippy::unused_self)]
    fn contents(
        &mut self,
        ctx: &ViewerContext<'_>,
        viewport: &ViewportBlueprint,
        view_states: &mut ViewStates,
        ui: &mut egui::Ui,
    ) {
        re_tracing::profile_function!();

        let selection = ctx.selection();

        if selection.is_empty() {
            return;
        }

        // no gap before the first item title
        ui.add_space(-ui.spacing().item_spacing.y);

        if selection.len() == 1 {
            for item in selection.iter_items() {
                list_item::list_item_scope(ui, item, |ui| {
                    item_heading_with_breadcrumbs(ctx, viewport, ui, item);

                    self.item_ui(
                        ctx,
                        viewport,
                        view_states,
                        ui,
                        item,
                        UiLayout::SelectionPanel,
                    );
                });
            }
        } else {
            list_item::list_item_scope(ui, "selections_panel", |ui| {
                ui.list_item()
                    .with_height(re_ui::DesignTokens::title_bar_height())
                    .interactive(false)
                    .selected(true)
                    .show_flat(
                        ui,
                        list_item::LabelContent::new(format!(
                            "{} selected items",
                            re_format::format_uint(selection.len())
                        )),
                    );

                for item in selection.iter_items() {
                    ui.add_space(4.0);
                    item_title_list_item(ctx, viewport, ui, item);
                }
            });
        }
    }

    // TODO(emilk): this should probably be `impl DataUi for Item`
    fn item_ui(
        &mut self,
        ctx: &ViewerContext<'_>,
        viewport: &ViewportBlueprint,
        view_states: &mut ViewStates,
        ui: &mut egui::Ui,
        item: &Item,
        ui_layout: UiLayout,
    ) {
        match item {
            Item::ComponentPath(component_path) => {
                let ComponentPath {
                    entity_path,
                    component_name,
                } = component_path;

                let (query, db) = guess_query_and_db_for_selected_entity(ctx, entity_path);
                let is_static = db
                    .storage_engine()
                    .store()
                    .entity_has_static_component(entity_path, component_name);

                ui.list_item_flat_noninteractive(PropertyContent::new("Parent entity").value_fn(
                    |ui, _| {
                        item_ui::entity_path_parts_buttons(ctx, &query, db, ui, None, entity_path);
                    },
                ));

                ui.list_item_flat_noninteractive(
                    PropertyContent::new("Component type").value_text(if is_static {
                        "Static"
                    } else {
                        "Temporal"
                    }),
                );

                list_existing_data_blueprints(ctx, viewport, ui, &entity_path.clone().into());
            }

            Item::InstancePath(instance_path) => {
                let (query, db) =
                    guess_query_and_db_for_selected_entity(ctx, &instance_path.entity_path);

                ui.list_item_flat_noninteractive(PropertyContent::new("Entity path").value_fn(
                    |ui, _| {
                        item_ui::entity_path_parts_buttons(
                            ctx,
                            &query,
                            db,
                            ui,
                            None,
                            &instance_path.entity_path,
                        );
                    },
                ));

                if instance_path.instance.is_specific() {
                    ui.list_item_flat_noninteractive(
                        PropertyContent::new("Instance")
                            .value_text(instance_path.instance.to_string()),
                    );
                }

                list_existing_data_blueprints(ctx, viewport, ui, instance_path);
            }

            Item::Container(container_id) => {
                container_top_level_properties(ctx, viewport, ui, container_id);
                container_children(ctx, viewport, ui, container_id);
            }

            Item::View(view_id) => {
                if let Some(view) = viewport.view(view_id) {
                    view_top_level_properties(ctx, ui, view);
                }
            }

            Item::DataResult(view_id, instance_path) => {
                ui.list_item_flat_noninteractive(PropertyContent::new("Stream entity").value_fn(
                    |ui, _| {
                        let (query, db) =
                            guess_query_and_db_for_selected_entity(ctx, &instance_path.entity_path);

                        item_ui::entity_path_parts_buttons(
                            ctx,
                            &query,
                            db,
                            ui,
                            None,
                            &instance_path.entity_path,
                        );
                    },
                ));

                if instance_path.instance.is_specific() {
                    ui.list_item_flat_noninteractive(PropertyContent::new("Instance").value_fn(
                        |ui, _| {
                            let response = ui.button(instance_path.instance.to_string());
                            cursor_interact_with_selectable(
                                ctx,
                                response,
                                Item::from(instance_path.clone()),
                            );
                        },
                    ));
                }

                if instance_path.is_all() {
                    let entity_path = &instance_path.entity_path;
                    let query_result = ctx.lookup_query_result(*view_id);
                    let data_result = query_result
                        .tree
                        .lookup_result_by_path(entity_path)
                        .cloned();

                    if let Some(data_result) = &data_result {
                        if let Some(view) = viewport.view(view_id) {
                            visible_interactive_toggle_ui(
                                &view.bundle_context_with_states(ctx, view_states),
                                ui,
                                ctx.lookup_query_result(*view_id),
                                data_result,
                            );
                        }
                    }
                }
            }

            _ => {}
        }

        let (query, db) = if let Some(entity_path) = item.entity_path() {
            guess_query_and_db_for_selected_entity(ctx, entity_path)
        } else {
            (ctx.current_query(), ctx.recording())
        };

        if let Some(data_ui_item) = data_section_ui(item) {
            ui.section_collapsing_header("Data").show(ui, |ui| {
                // TODO(#6075): Because `list_item_scope` changes it. Temporary until everything is `ListItem`.
                ui.spacing_mut().item_spacing.y = ui.ctx().style().spacing.item_spacing.y;
                data_ui_item.data_ui(ctx, ui, ui_layout, &query, db);
            });
        }

        if let Item::StoreId(_) = item {
            ui.section_collapsing_header("Properties").show(ui, |ui| {
                let filtered = db
                    .entity_paths()
                    .into_iter()
                    .filter(|entity_path| {
                        // Only check for properties, but skip the recording properties,
                        // because we display them already elsewhere in the UI.
                        entity_path.is_descendant_of(&EntityPath::properties())
                    })
                    .collect::<Vec<_>>();

                if filtered.is_empty() {
                    ui.label("No properties found for this recording.");
                } else {
                    for entity_path in filtered {
                        // We strip the property part
                        let name = entity_path
                            .to_string()
                            .strip_prefix(format!("{}/", EntityPath::properties()).as_str())
                            .map(re_case::to_human_case)
                            .unwrap_or("<unknown>".to_owned());
                        ui.label(name);
                        entity_path.data_ui(ctx, ui, ui_layout, &query, db);
                    }
                }
            });
        }

        match item {
            Item::View(view_id) => {
                self.view_selection_ui(ctx, ui, viewport, view_id, view_states);
            }

            Item::DataResult(view_id, instance_path) => {
                if instance_path.is_all() {
                    entity_selection_ui(
                        ctx,
                        ui,
                        &instance_path.entity_path,
                        viewport,
                        view_id,
                        view_states,
                    );
                } else {
                    // NOTE: not implemented when a single instance is selected
                }
            }
            _ => {}
        }
    }

    fn view_selection_ui(
        &mut self,
        ctx: &ViewerContext<'_>,
        ui: &mut egui::Ui,
        viewport: &ViewportBlueprint,
        view_id: &ViewId,
        view_states: &mut ViewStates,
    ) {
        let markdown = r#"
# Entity path query syntax

Entity path queries are described as a list of include/exclude rules that act on paths:

```diff
+ /world/**           # add everything…
- /world/roads/**     # …but remove all roads…
+ /world/roads/main   # …but show main road
```

If there are multiple matching rules, the most specific rule wins.
If there are multiple rules of the same specificity, the last one wins.
If no rules match, the path is excluded.

The `/**` suffix matches the whole subtree, i.e. self and any child, recursively
(`/world/**` matches both `/world` and `/world/car/driver`).
Other uses of `*` are not (yet) supported.

`EntityPathFilter` sorts the rule by entity path, with recursive coming before non-recursive.
This means the last matching rule is also the most specific one.
For instance:

```diff
+ /world/**
- /world
- /world/car/**
+ /world/car/driver
```

The last rule matching `/world/car/driver` is `+ /world/car/driver`, so it is included.
The last rule matching `/world/car/hood` is `- /world/car/**`, so it is excluded.
The last rule matching `/world` is `- /world`, so it is excluded.
The last rule matching `/world/house` is `+ /world/**`, so it is included.
    "#
        .trim();

        clone_view_button_ui(ctx, ui, viewport, *view_id);

        if let Some(view) = viewport.view(view_id) {
            ui.section_collapsing_header("Entity path filter")
                .button(
                    list_item::ItemActionButton::new(&re_ui::icons::EDIT, || {
                        self.view_entity_modal.open(*view_id);
                    })
                    .hover_text("Modify the entity query using the editor"),
                )
                .help_markdown(markdown)
                .show(ui, |ui| {
                    // TODO(#6075): Because `list_item_scope` changes it. Temporary until everything is `ListItem`.
                    ui.spacing_mut().item_spacing.y = ui.ctx().style().spacing.item_spacing.y;

                    if let Some(new_entity_path_filter) = entity_path_filter_ui(
                        ctx,
                        ui,
                        *view_id,
                        view.contents.entity_path_filter(),
                        &view.space_origin,
                    ) {
                        let path_subs = EntityPathSubs::new_with_origin(&view.space_origin);
                        let query_filter = new_entity_path_filter.resolve_forgiving(&path_subs);
                        view.contents.set_entity_path_filter(ctx, query_filter);
                    }
                })
                .header_response
                .on_hover_text(
                    "The entity path query consists of a list of include/exclude rules \
                that determines what entities are part of this view",
                );
        }

        if let Some(view) = viewport.view(view_id) {
            let view_class = view.class(ctx.view_class_registry());
            let view_state = view_states.get_mut_or_create(view.id, view_class);

            ui.section_collapsing_header("View properties")
                .show(ui, |ui| {
                    // TODO(#6075): Because `list_item_scope` changes it. Temporary until everything is `ListItem`.
                    ui.spacing_mut().item_spacing.y = ui.ctx().style().spacing.item_spacing.y;

                    let cursor = ui.cursor();

                    if let Err(err) =
                        view_class.selection_ui(ctx, ui, view_state, &view.space_origin, view.id)
                    {
                        re_log::error_once!(
                            "Error in view selection UI (class: {}, display name: {}): {err}",
                            view.class_identifier(),
                            view_class.display_name(),
                        );
                    }

                    if cursor == ui.cursor() {
                        ui.weak("(none)");
                    }
                });

            let view_ctx = view.bundle_context_with_state(ctx, view_state);
            view_components_defaults_section_ui(&view_ctx, ui, view);

            visible_time_range_ui_for_view(ctx, ui, view, view_class, view_state);
        }
    }
}

fn entity_selection_ui(
    ctx: &ViewerContext<'_>,
    ui: &mut egui::Ui,
    entity_path: &EntityPath,
    viewport: &ViewportBlueprint,
    view_id: &ViewId,
    view_states: &mut ViewStates,
) {
    let query_result = ctx.lookup_query_result(*view_id);
    let data_result = query_result
        .tree
        .lookup_result_by_path(entity_path)
        .cloned();

    if let Some(view) = viewport.view(view_id) {
        let view_ctx = view.bundle_context_with_states(ctx, view_states);
        visualizer_ui(&view_ctx, view, entity_path, ui);
    }

    if let Some(data_result) = &data_result {
        visible_time_range_ui_for_data_result(ctx, ui, data_result);
    }
}

fn clone_view_button_ui(
    ctx: &ViewerContext<'_>,
    ui: &mut egui::Ui,
    viewport: &ViewportBlueprint,
    view_id: ViewId,
) {
    ui.list_item_flat_noninteractive(
        list_item::ButtonContent::new("Clone this view")
            .on_click(|| {
                if let Some(new_view_id) = viewport.duplicate_view(&view_id, ctx) {
                    ctx.selection_state().set_selection(Item::View(new_view_id));
                    viewport.mark_user_interaction(ctx);
                }
            })
            .hover_text("Create an exact duplicate of this view including all blueprint settings"),
    );
}

/// Returns a new filter when the editing is done, and there has been a change.
fn entity_path_filter_ui(
    ctx: &ViewerContext<'_>,
    ui: &mut egui::Ui,
    view_id: ViewId,
    filter: &ResolvedEntityPathFilter,
    origin: &EntityPath,
) -> Option<EntityPathFilter> {
    fn syntax_highlight_entity_path_filter(
        style: &egui::Style,
        mut string: &str,
    ) -> egui::text::LayoutJob {
        let font_id = egui::TextStyle::Body.resolve(style);

        let mut job = egui::text::LayoutJob::default();

        while !string.is_empty() {
            let newline = string.find('\n').unwrap_or(string.len() - 1);
            let line = &string[..=newline];
            string = &string[newline + 1..];
            let is_exclusion = line.trim_start().starts_with('-');

            let color = if is_exclusion {
                egui::Color32::LIGHT_RED
            } else {
                egui::Color32::LIGHT_GREEN
            };

            let text_format = egui::TextFormat {
                font_id: font_id.clone(),
                color,
                ..Default::default()
            };

            job.append(line, 0.0, text_format);
        }

        job
    }

    fn text_layouter(ui: &egui::Ui, string: &str, wrap_width: f32) -> std::sync::Arc<egui::Galley> {
        let mut layout_job = syntax_highlight_entity_path_filter(ui.style(), string);
        layout_job.wrap.max_width = wrap_width;
        ui.fonts(|f| f.layout_job(layout_job))
    }

    // We store the string we are temporarily editing in the `Ui`'s temporary data storage.
    // This is so it can contain invalid rules while the user edits it, and it's only normalized
    // when they press enter, or stops editing.
    let filter_text_id = ui.id().with("filter_text");

    let mut filter_string = ui.data_mut(|data| {
        data.get_temp_mut_or_insert_with::<String>(filter_text_id, || {
            // We hide the properties filter by default.
            filter.formatted_without_properties()
        })
        .clone()
    });

    let response = ui.add(
        egui::TextEdit::multiline(&mut filter_string)
            .desired_width(ui.spacing().text_edit_width.at_least(ui.available_width()))
            .layouter(&mut text_layouter),
    );

    if response.has_focus() {
        ui.data_mut(|data| data.insert_temp::<String>(filter_text_id, filter_string.clone()));
    } else {
        // Reconstruct it from the filter next frame
        ui.data_mut(|data| data.remove::<String>(filter_text_id));
    }

    // Show some statistics about the query, print a warning text if something seems off.
    let query = ctx.lookup_query_result(view_id);
    if query.num_matching_entities == 0 {
        ui.label(ui.ctx().warning_text("Does not match any entity"));
    } else if query.num_matching_entities == 1 {
        ui.label("Matches 1 entity");
    } else {
        ui.label(format!("Matches {} entities", query.num_matching_entities));
    }
    if query.num_matching_entities != 0 && query.num_visualized_entities == 0 {
        // TODO(andreas): Talk about this root bit only if it's a spatial view.
        ui.label(ui.ctx().warning_text(
            format!("This view is not able to visualize any of the matched entities using the current root \"{origin:?}\"."),
        ));
    }

    // Apply the edit.
    let new_filter = EntityPathFilter::parse_forgiving(&filter_string);
    if new_filter == filter.unresolved() {
        None // no change
    } else {
        Some(new_filter)
    }
}

fn container_children(
    ctx: &ViewerContext<'_>,
    viewport: &ViewportBlueprint,
    ui: &mut egui::Ui,
    container_id: &ContainerId,
) {
    let Some(container) = viewport.container(container_id) else {
        return;
    };

    let show_content = |ui: &mut egui::Ui| {
        let mut has_child = false;
        for child_contents in &container.contents {
            has_child |= show_list_item_for_container_child(ctx, viewport, ui, child_contents);
        }

        if !has_child {
            ui.list_item_flat_noninteractive(
                list_item::LabelContent::new("empty — use the + button to add content")
                    .weak(true)
                    .italics(true),
            );
        }
    };

    ui.section_collapsing_header("Contents")
        .button(
            list_item::ItemActionButton::new(&re_ui::icons::ADD, || {
                show_add_view_or_container_modal(*container_id);
            })
            .hover_text("Add a new view or container to this container"),
        )
        .show(ui, show_content);
}

fn data_section_ui(item: &Item) -> Option<Box<dyn DataUi>> {
    match item {
        Item::AppId(app_id) => Some(Box::new(app_id.clone())),
        Item::DataSource(data_source) => Some(Box::new(data_source.clone())),
        Item::StoreId(store_id) => Some(Box::new(store_id.clone())),
        Item::ComponentPath(component_path) => Some(Box::new(component_path.clone())),
        Item::InstancePath(instance_path) | Item::DataResult(_, instance_path) => {
            Some(Box::new(instance_path.clone()))
        }
        // Skip data ui since we don't know yet what to show for these.
<<<<<<< HEAD
        Item::View(_) | Item::Container(_) | Item::RedapEntry(_) | Item::RedapServer(_) => None,
=======
        Item::TableId(_) | Item::View(_) | Item::Container(_) => None,
>>>>>>> 99af8979
    }
}

fn view_button(
    ctx: &ViewerContext<'_>,
    ui: &mut egui::Ui,
    view: &re_viewport_blueprint::ViewBlueprint,
) -> egui::Response {
    let item = Item::View(view.id);
    let is_selected = ctx.selection().contains_item(&item);
    let view_name = view.display_name_or_default();
    let class = view.class(ctx.view_class_registry());

    let response = ui
        .selectable_label_with_icon(
            class.icon(),
            view_name.as_ref(),
            is_selected,
            contents_name_style(&view_name),
        )
        .on_hover_text(format!("{} view", class.display_name()));
    item_ui::cursor_interact_with_selectable(ctx, response, item)
}

/// Display a list of all the views an entity appears in.
fn list_existing_data_blueprints(
    ctx: &ViewerContext<'_>,
    viewport: &ViewportBlueprint,
    ui: &mut egui::Ui,
    instance_path: &InstancePath,
) {
    let views_with_path = viewport.views_containing_entity_path(ctx, &instance_path.entity_path);

    let (query, db) = guess_query_and_db_for_selected_entity(ctx, &instance_path.entity_path);

    if views_with_path.is_empty() {
        ui.weak("(Not shown in any view)");
    } else {
        for &view_id in &views_with_path {
            if let Some(view) = viewport.view(&view_id) {
                let response = ui.list_item().show_flat(
                    ui,
                    PropertyContent::new("Shown in").value_fn(|ui, _| {
                        view_button(ctx, ui, view);
                    }),
                );

                let item = Item::DataResult(view_id, instance_path.clone());
                let response = response.on_hover_ui(|ui| {
                    let include_subtree = false;
                    item_ui::instance_hover_card_ui(
                        ui,
                        ctx,
                        &query,
                        db,
                        instance_path,
                        include_subtree,
                    );
                });

                // We don't use item_ui::cursor_interact_with_selectable here because the forced
                // hover background is distracting and not useful.
                ctx.handle_select_hover_drag_interactions(&response, item, false);
            }
        }
    }
}

/// Display the top-level properties of a view.
///
/// This includes the name, space origin entity, and view type. These properties are singled
/// out as needing to be edited in most case when creating a new view, which is why they are
/// shown at the very top.
fn view_top_level_properties(
    ctx: &ViewerContext<'_>,
    ui: &mut egui::Ui,
    view: &re_viewport_blueprint::ViewBlueprint,
) {
    ui.list_item_flat_noninteractive(PropertyContent::new("Name").value_fn(|ui, _| {
        ui.spacing_mut().text_edit_width = ui
            .spacing_mut()
            .text_edit_width
            .at_least(ui.available_width());

        let mut name = view.display_name.clone().unwrap_or_default();
        ui.add(egui::TextEdit::singleline(&mut name).hint_text("(default)"));
        view.set_display_name(ctx, if name.is_empty() { None } else { Some(name) });
    }));

    ui.list_item_flat_noninteractive(PropertyContent::new("Space origin").value_fn(|ui, _| {
        ui.spacing_mut().text_edit_width = ui
            .spacing_mut()
            .text_edit_width
            .at_least(ui.available_width());

        super::view_space_origin_ui::view_space_origin_widget_ui(ui, ctx, view);
    }))
    .on_hover_text(
        "The origin entity for this view. For spatial views, the space \
                    view's origin is the same as this entity's origin and all transforms are \
                    relative to it.",
    );

    ui.list_item_flat_noninteractive(
        PropertyContent::new("View type")
            .value_text(view.class(ctx.view_class_registry()).display_name()),
    )
    .on_hover_text("The type of this view");
}

fn container_top_level_properties(
    ctx: &ViewerContext<'_>,
    viewport: &ViewportBlueprint,
    ui: &mut egui::Ui,
    container_id: &ContainerId,
) {
    let Some(container) = viewport.container(container_id) else {
        return;
    };

    ui.list_item_flat_noninteractive(PropertyContent::new("Name").value_fn(|ui, _| {
        ui.spacing_mut().text_edit_width = ui
            .spacing_mut()
            .text_edit_width
            .at_least(ui.available_width());

        let mut name = container.display_name.clone().unwrap_or_default();
        ui.add(egui::TextEdit::singleline(&mut name));
        container.set_display_name(ctx, if name.is_empty() { None } else { Some(name) });
    }));

    ui.list_item_flat_noninteractive(PropertyContent::new("Kind").value_fn(|ui, _| {
        let mut container_kind = container.container_kind;
        container_kind_selection_ui(ui, &mut container_kind);
        viewport.set_container_kind(*container_id, container_kind);
    }));

    if container.container_kind == ContainerKind::Grid {
        ui.list_item_flat_noninteractive(PropertyContent::new("Columns").value_fn(|ui, _| {
            fn columns_to_string(columns: &Option<u32>) -> String {
                match columns {
                    None => "Auto".to_owned(),
                    Some(cols) => cols.to_string(),
                }
            }

            let mut new_columns = container.grid_columns;

            egui::ComboBox::from_id_salt("container_grid_columns")
                .selected_text(columns_to_string(&new_columns))
                .show_ui(ui, |ui| {
                    ui.selectable_value(&mut new_columns, None, columns_to_string(&None));

                    ui.separator();

                    for columns in 1..=container.contents.len() as u32 {
                        ui.selectable_value(
                            &mut new_columns,
                            Some(columns),
                            columns_to_string(&Some(columns)),
                        );
                    }
                });

            container.set_grid_columns(ctx, new_columns);
        }));
    }

    ui.list_item_flat_noninteractive(
        list_item::ButtonContent::new("Simplify hierarchy")
            .on_click(|| {
                viewport.simplify_container(
                    container_id,
                    egui_tiles::SimplificationOptions {
                        prune_empty_tabs: true,
                        prune_empty_containers: true,
                        prune_single_child_tabs: false,
                        prune_single_child_containers: false,
                        all_panes_must_have_tabs: true,
                        join_nested_linear_containers: true,
                    },
                );
            })
            .hover_text("Simplify this container and its children"),
    );

    fn equal_shares(shares: &[f32]) -> bool {
        shares.iter().all(|&share| share == shares[0])
    }

    let all_shares_are_equal =
        equal_shares(&container.col_shares) && equal_shares(&container.row_shares);

    if container.contents.len() > 1
        && match container.container_kind {
            ContainerKind::Tabs => false,
            ContainerKind::Horizontal | ContainerKind::Vertical | ContainerKind::Grid => true,
        }
    {
        ui.list_item_flat_noninteractive(
            list_item::ButtonContent::new("Distribute content equally")
                .on_click(|| {
                    viewport.make_all_children_same_size(container_id);
                })
                .enabled(!all_shares_are_equal)
                .hover_text("Make all children the same size"),
        );
    }
}

fn container_kind_selection_ui(ui: &mut egui::Ui, in_out_kind: &mut ContainerKind) {
    let selected_text = format!("{in_out_kind:?}");

    ui.drop_down_menu("container_kind", selected_text, |ui| {
        static_assertions::const_assert_eq!(ContainerKind::ALL.len(), 4);
        for (kind, icon) in [
            (ContainerKind::Tabs, &icons::CONTAINER_TABS),
            (ContainerKind::Grid, &icons::CONTAINER_GRID),
            (ContainerKind::Horizontal, &icons::CONTAINER_HORIZONTAL),
            (ContainerKind::Vertical, &icons::CONTAINER_VERTICAL),
        ] {
            let response = ui.list_item().selected(*in_out_kind == kind).show_flat(
                ui,
                list_item::LabelContent::new(format!("{kind:?}")).with_icon(icon),
            );

            if response.clicked() {
                *in_out_kind = kind;
            }
        }
    });
}

// TODO(#4560): this code should be generic and part of re_data_ui
/// Show a list item for a single container child.
///
/// Return true if successful.
fn show_list_item_for_container_child(
    ctx: &ViewerContext<'_>,
    viewport: &ViewportBlueprint,
    ui: &mut egui::Ui,
    child_contents: &Contents,
) -> bool {
    let mut remove_contents = false;
    let (item, list_item_content) = match child_contents {
        Contents::View(view_id) => {
            let Some(view) = viewport.view(view_id) else {
                re_log::warn_once!("Could not find view with ID {view_id:?}",);
                return false;
            };

            let view_name = view.display_name_or_default();
            (
                Item::View(*view_id),
                list_item::LabelContent::new(view_name.as_ref())
                    .label_style(contents_name_style(&view_name))
                    .with_icon(view.class(ctx.view_class_registry()).icon())
                    .with_buttons(|ui| {
                        let response = ui
                            .small_icon_button(&icons::REMOVE)
                            .on_hover_text("Remove this view");

                        if response.clicked() {
                            remove_contents = true;
                        }

                        response
                    }),
            )
        }
        Contents::Container(container_id) => {
            let Some(container) = viewport.container(container_id) else {
                re_log::warn_once!("Could not find container with ID {container_id:?}",);
                return false;
            };

            let container_name = container.display_name_or_default();

            (
                Item::Container(*container_id),
                list_item::LabelContent::new(container_name.as_ref())
                    .label_style(contents_name_style(&container_name))
                    .with_icon(icon_for_container_kind(&container.container_kind))
                    .with_buttons(|ui| {
                        let response = ui
                            .small_icon_button(&icons::REMOVE)
                            .on_hover_text("Remove this container");

                        if response.clicked() {
                            remove_contents = true;
                        }

                        response
                    }),
            )
        }
    };

    let is_item_hovered =
        ctx.selection_state().highlight_for_ui_element(&item) == HoverHighlight::Hovered;

    let response = ui
        .list_item()
        .force_hovered(is_item_hovered)
        .show_flat(ui, list_item_content);

    context_menu_ui_for_item(
        ctx,
        viewport,
        &item,
        &response,
        SelectionUpdateBehavior::Ignore,
    );
    ctx.handle_select_hover_drag_interactions(&response, item, false);

    if remove_contents {
        viewport.mark_user_interaction(ctx);
        viewport.remove_contents(*child_contents);
    }

    true
}

fn visible_interactive_toggle_ui(
    ctx: &ViewContext<'_>,
    ui: &mut egui::Ui,
    query_result: &DataQueryResult,
    data_result: &DataResult,
) {
    {
        let visible_before = data_result.is_visible();
        let mut visible = visible_before;

        ui.list_item_flat_noninteractive(
            list_item::PropertyContent::new("Visible").value_bool_mut(&mut visible),
        )
        .on_hover_text("If disabled, the entity won't be shown in the view.");

        if visible_before != visible {
            data_result.save_visible(ctx.viewer_ctx, &query_result.tree, visible);
        }
    }
    {
        let interactive_before = data_result.is_interactive();
        let mut interactive = interactive_before;

        ui.list_item_flat_noninteractive(
            list_item::PropertyContent::new("Interactive").value_bool_mut(&mut interactive),
        )
        .on_hover_text("If disabled, the entity will not react to any mouse interaction.");

        if interactive_before != interactive {
            data_result.save_interactive(ctx.viewer_ctx, &query_result.tree, interactive);
        }
    }
}<|MERGE_RESOLUTION|>--- conflicted
+++ resolved
@@ -644,11 +644,11 @@
             Some(Box::new(instance_path.clone()))
         }
         // Skip data ui since we don't know yet what to show for these.
-<<<<<<< HEAD
-        Item::View(_) | Item::Container(_) | Item::RedapEntry(_) | Item::RedapServer(_) => None,
-=======
-        Item::TableId(_) | Item::View(_) | Item::Container(_) => None,
->>>>>>> 99af8979
+        Item::TableId(_)
+        | Item::View(_)
+        | Item::Container(_)
+        | Item::RedapEntry(_)
+        | Item::RedapServer(_) => None,
     }
 }
 

--- conflicted
+++ resolved
@@ -9,11 +9,7 @@
 };
 use re_entity_db::{EntityPath, InstancePath};
 use re_log_types::{ComponentPath, EntityPathFilter, EntityPathSubs, ResolvedEntityPathFilter};
-<<<<<<< HEAD
 use re_types::{Component as _, ComponentDescriptor};
-=======
-use re_types::ComponentDescriptor;
->>>>>>> 4ecd9aca
 use re_ui::{
     ContextExt as _, UiExt as _, icons,
     list_item::{self, PropertyContent},

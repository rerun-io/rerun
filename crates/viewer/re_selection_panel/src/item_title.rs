--- conflicted
+++ resolved
@@ -76,23 +76,14 @@
         let id_str = format!("{} ID: {}", store_id.kind, store_id);
 
         let title = if let Some(entity_db) = ctx.store_context.bundle.get(store_id) {
-<<<<<<< HEAD
             if let (Some(application_id), Some(started)) =
                 (entity_db.app_id(), entity_db.recording_started())
             {
-                let time = started
-                    .format_time_custom("[hour]:[minute]:[second]", ctx.app_options().time_zone)
-                    .unwrap_or("<unknown time>".to_owned());
-
-                format!("{application_id} - {time}")
-=======
-            if let Some(info) = entity_db.store_info() {
-                let time = re_log_types::Timestamp::from(info.started)
+                let time = re_log_types::Timestamp::from(started)
                     .to_jiff_zoned(ctx.app_options().timestamp_format)
                     .strftime("%H:%M:%S")
                     .to_string();
-                format!("{} - {}", info.application_id, time)
->>>>>>> 41a8c556
+                format!("{application_id} - {}", time)
             } else {
                 id_str.clone()
             }

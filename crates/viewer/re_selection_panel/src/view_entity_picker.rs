--- conflicted
+++ resolved
@@ -48,13 +48,9 @@
                     .set_side_margin(false)
                     .scrollable([false, false])
             },
-<<<<<<< HEAD
             |ui| {
-=======
-            |ui, open| {
                 // 80%, never more than 500px
                 ui.set_max_height(f32::min(ui.ctx().screen_rect().height() * 0.8, 500.0));
->>>>>>> 523b8daa
                 let Some(view_id) = &self.view_id else {
                     ui.close();
                     return;

--- conflicted
+++ resolved
@@ -73,15 +73,12 @@
     item: &Item,
 ) {
     match item {
-<<<<<<< HEAD
         Item::AppId(_)
         | Item::DataSource(_)
         | Item::StoreId(_)
         | Item::RedapEntry(_)
-        | Item::RedapServer(_) => {
-=======
-        Item::AppId(_) | Item::DataSource(_) | Item::StoreId(_) | Item::TableId(_) => {
->>>>>>> 99af8979
+        | Item::RedapServer(_)
+        | Item::TableId(_) => {
             // These have no bread crumbs, at least not currently.
             // I guess one could argue that the `StoreId` should have the `AppId` as its ancestor?
         }
@@ -200,14 +197,10 @@
         | Item::DataSource { .. }
         | Item::Container { .. }
         | Item::View { .. }
-<<<<<<< HEAD
+        | Item::TableId { .. }
         | Item::StoreId { .. }
         | Item::RedapEntry(_)
         | Item::RedapServer(_) => true,
-=======
-        | Item::TableId { .. }
-        | Item::StoreId { .. } => true,
->>>>>>> 99af8979
 
         Item::InstancePath { .. } | Item::DataResult { .. } | Item::ComponentPath { .. } => false,
     };

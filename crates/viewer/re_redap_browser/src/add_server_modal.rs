use re_ui::modal::{ModalHandler, ModalWrapper};
use re_ui::UiExt as _;
use re_uri::Scheme;

use crate::context::Context;
use crate::servers::Command;

pub struct AddServerModal {
    modal: ModalHandler,

    scheme: Scheme,
    host: String,
    port: u16,
}

impl Default for AddServerModal {
    fn default() -> Self {
        Self {
            modal: Default::default(),
            scheme: Scheme::Rerun,
            host: String::new(),
            port: 443,
        }
    }
}

impl AddServerModal {
    pub fn open(&mut self) {
        self.scheme = Scheme::Rerun;
        self.port = 443;
        self.host = String::new();

        self.modal.open();
    }

    //TODO(ab): handle ESC and return
    pub fn ui(&mut self, ctx: &Context<'_>, ui: &egui::Ui) {
        self.modal.ui(
            ui.ctx(),
            || ModalWrapper::new("Add Server"),
<<<<<<< HEAD
            |ui| {
=======
            |ui, keep_open| {
                ui.warning_label(
                    "The dataplatform is very experimental and not generally \
                available yet. Proceed with caution!",
                );

>>>>>>> 523b8daa
                ui.label("Scheme:");

                egui::ComboBox::new("scheme", "")
                    .selected_text(if self.scheme == Scheme::RerunHttp {
                        "http"
                    } else {
                        "https"
                    })
                    .show_ui(ui, |ui| {
                        ui.selectable_value(&mut self.scheme, Scheme::RerunHttps, "https");
                        ui.selectable_value(&mut self.scheme, Scheme::RerunHttp, "http");
                    });

                ui.add_space(14.0);

                ui.label("Host name:");
                let host = url::Host::parse(&self.host);
                ui.scope(|ui| {
                    // make field red if host is invalid
                    if host.is_err() {
                        ui.visuals_mut().widgets.active.bg_stroke =
                            egui::Stroke::new(1.0, ui.visuals().error_fg_color);
                        ui.visuals_mut().widgets.hovered.bg_stroke =
                            egui::Stroke::new(1.0, ui.visuals().error_fg_color);
                        ui.visuals_mut().widgets.inactive.bg_stroke =
                            egui::Stroke::new(1.0, ui.visuals().error_fg_color);
                    }
                    ui.add(egui::TextEdit::singleline(&mut self.host).lock_focus(false));
                });

                ui.add_space(14.0);

                ui.label("Port:");
                ui.add(egui::DragValue::new(&mut self.port));

                let origin = host.map(|host| re_uri::Origin {
                    scheme: self.scheme,
                    host,
                    port: self.port,
                });

                ui.add_space(24.0);

                ui.with_layout(egui::Layout::right_to_left(egui::Align::Center), |ui| {
                    if let Ok(origin) = origin {
                        if ui.button("Add").clicked() {
                            ui.close();

                            let _ = ctx.command_sender.send(Command::AddServer(origin));
                        }
                    } else {
                        ui.add_enabled(false, egui::Button::new("Add"));
                    }

                    if ui.button("Cancel").clicked() {
                        ui.close();
                    }
                });
            },
        );
    }
}<|MERGE_RESOLUTION|>--- conflicted
+++ resolved
@@ -38,16 +38,11 @@
         self.modal.ui(
             ui.ctx(),
             || ModalWrapper::new("Add Server"),
-<<<<<<< HEAD
             |ui| {
-=======
-            |ui, keep_open| {
                 ui.warning_label(
                     "The dataplatform is very experimental and not generally \
                 available yet. Proceed with caution!",
                 );
-
->>>>>>> 523b8daa
                 ui.label("Scheme:");
 
                 egui::ComboBox::new("scheme", "")

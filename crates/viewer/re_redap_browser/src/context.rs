--- conflicted
+++ resolved
@@ -1,20 +1,14 @@
 use std::sync::mpsc::Sender;
 
-<<<<<<< HEAD
-use crate::collections::CollectionId;
-use crate::servers::{Command, ServerSelection};
-=======
 use re_protos::common::v1alpha1::ext::EntryId;
 
-use crate::servers::Command;
->>>>>>> 1947564a
+use crate::servers::{Command, ServerSelection};
 
 /// Context structure for the redap browser.
 pub struct Context<'a> {
     /// Sender to queue new commands.
     pub command_sender: &'a Sender<Command>,
 
-<<<<<<< HEAD
     /// Currently selected collection.
     pub selected_collection: &'a Option<ServerSelection>,
 }
@@ -27,8 +21,4 @@
             if *selected_collection_id == collection_id
         )
     }
-=======
-    /// Currently selected entry.
-    pub selected_entry: &'a Option<EntryId>,
->>>>>>> 1947564a
 }
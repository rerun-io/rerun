--- conflicted
+++ resolved
@@ -3,11 +3,7 @@
 use std::task::Poll;
 
 use datafusion::prelude::{col, lit};
-<<<<<<< HEAD
-use egui::{Frame, Margin, RichText, Widget as _};
-=======
 use egui::Widget as _;
->>>>>>> 901eef0e
 
 use re_dataframe_ui::{ColumnBlueprint, default_display_name_for_column};
 use re_grpc_client::ConnectionRegistryHandle;
@@ -15,10 +11,7 @@
 use re_protos::catalog::v1alpha1::EntryKind;
 use re_protos::manifest_registry::v1alpha1::DATASET_MANIFEST_ID_FIELD_NAME;
 use re_sorbet::{BatchType, ColumnDescriptorRef};
-<<<<<<< HEAD
 use re_ui::alert::Alert;
-=======
->>>>>>> 901eef0e
 use re_ui::list_item::{ItemActionButton, ItemButton as _, ItemMenuButton};
 use re_ui::{UiExt as _, icons, list_item};
 use re_viewer_context::{
@@ -26,10 +19,6 @@
     ViewerContext,
 };
 
-<<<<<<< HEAD
-use crate::add_server_modal::{ServerModal, ServerModalMode};
-=======
->>>>>>> 901eef0e
 use crate::context::Context;
 use crate::entries::{Dataset, Entries};
 use crate::server_modal::{ServerModal, ServerModalMode};
@@ -308,11 +297,7 @@
             .with_buttons(|ui| {
                 Box::new(ItemMenuButton::new(&icons::MORE, "Actions", |ui| {
                     if icons::RESET
-<<<<<<< HEAD
-                        .as_button_with_label(ui.tokens(), "Refresh server")
-=======
                         .as_button_with_label(ui.tokens(), "Refresh")
->>>>>>> 901eef0e
                         .ui(ui)
                         .clicked()
                     {
@@ -320,13 +305,8 @@
                             .send(Command::RefreshCollection(self.origin.clone()))
                             .ok();
                     }
-<<<<<<< HEAD
-                    if icons::EDIT
-                        .as_button_with_label(ui.tokens(), "Edit server")
-=======
                     if icons::SETTINGS
                         .as_button_with_label(ui.tokens(), "Edit")
->>>>>>> 901eef0e
                         .ui(ui)
                         .clicked()
                     {
@@ -334,11 +314,7 @@
                             .send(Command::OpenEditServerModal(self.origin.clone()))
                             .ok();
                     }
-<<<<<<< HEAD
-                    if icons::REMOVE
-=======
                     if icons::TRASH
->>>>>>> 901eef0e
                         .as_button_with_label(ui.tokens(), "Remove")
                         .ui(ui)
                         .clicked()
@@ -505,25 +481,6 @@
             Command::OpenEditServerModal(origin) => {
                 self.server_modal_ui
                     .open(ServerModalMode::Edit(origin), connection_registry);
-<<<<<<< HEAD
-            }
-
-            Command::UpdateServer {
-                previous_origin,
-                new_origin,
-            } => {
-                self.servers.remove(&previous_origin);
-                self.servers.insert(
-                    new_origin.clone(),
-                    Server::new(
-                        connection_registry.clone(),
-                        runtime.clone(),
-                        egui_ctx,
-                        new_origin,
-                    ),
-                );
-=======
->>>>>>> 901eef0e
             }
 
             Command::AddServer(origin) => {

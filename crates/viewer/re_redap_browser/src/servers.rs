use std::collections::BTreeMap;
use std::sync::Arc;
use std::sync::mpsc::{Receiver, Sender};
use std::task::Poll;

use datafusion::prelude::{SessionConfig, SessionContext, col, lit};
use egui::{Frame, Margin, RichText};
use re_dataframe_ui::{ColumnBlueprint, default_display_name_for_column};
use re_log_types::{EntityPathPart, EntryId};
use re_protos::cloud::v1alpha1::{EntryKind, ScanSegmentTableResponse};
use re_redap_client::ConnectionRegistryHandle;
use re_sorbet::ColumnDescriptorRef;
use re_ui::alert::Alert;
use re_ui::{UiExt as _, icons};
use re_viewer_context::{
    AsyncRuntimeHandle, EditRedapServerModalCommand, GlobalContext, ViewerContext,
};

use crate::context::Context;
use crate::entries::{Dataset, Entries, Entry, Table};
use crate::server_modal::{ServerModal, ServerModalMode};

pub struct Server {
    origin: re_uri::Origin,
    entries: Entries,

    /// Session context wrapper which holds all the table-like entries of the server.
    tables_session_ctx: Arc<SessionContext>,

    connection_registry: re_redap_client::ConnectionRegistryHandle,
    runtime: AsyncRuntimeHandle,
}

impl Server {
    fn new(
        connection_registry: re_redap_client::ConnectionRegistryHandle,
        runtime: AsyncRuntimeHandle,
        egui_ctx: &egui::Context,
        origin: re_uri::Origin,
    ) -> Self {
        let tables_session_ctx = Self::session_context();

        let entries = Entries::new(
            connection_registry.clone(),
            &runtime,
            egui_ctx,
            origin.clone(),
            tables_session_ctx.clone(),
        );

        Self {
            origin,
            entries,
            tables_session_ctx,
            connection_registry,
            runtime,
        }
    }

    fn session_context() -> Arc<SessionContext> {
        let session_ctx = SessionContext::new_with_config(
            SessionConfig::new()
                // In order to quickly show results when filtering a table, we disable batch coalescing.
                // This may be slightly inefficient, but is worth it if the user sees immediate
                // results.
                .with_coalesce_batches(false),
        );
        Arc::new(session_ctx)
    }

    fn refresh_entries(&mut self, runtime: &AsyncRuntimeHandle, egui_ctx: &egui::Context) {
        // Note: this also drops the DataFusionTableWidget caches
        self.tables_session_ctx = Self::session_context();

        self.entries = Entries::new(
            self.connection_registry.clone(),
            runtime,
            egui_ctx,
            self.origin.clone(),
            self.tables_session_ctx.clone(),
        );
    }

    #[inline]
    pub fn origin(&self) -> &re_uri::Origin {
        &self.origin
    }

    #[inline]
    pub fn entries(&self) -> &Entries {
        &self.entries
    }

    fn on_frame_start(&mut self) {
        self.entries.on_frame_start();
    }

    fn find_entry(&self, entry_id: EntryId) -> Option<&Entry> {
        self.entries.find_entry(entry_id)
    }

    fn title_ui(
        &self,
        title: String,
        ctx: &Context<'_>,
        ui: &mut egui::Ui,
        content: impl FnOnce(&mut egui::Ui),
    ) {
        Frame::new().inner_margin(Margin::same(16)).show(ui, |ui| {
            ui.horizontal(|ui| {
                ui.heading(RichText::new(title).strong());
                if ui
                    .small_icon_button(&icons::RESET, "Refresh collection")
                    .clicked()
                {
                    ctx.command_sender
                        .send(Command::RefreshCollection(self.origin.clone()))
                        .ok();
                }
            });

            ui.add_space(12.0);

            content(ui);
        });
    }

    /// Central panel UI for when a server is selected.
    fn server_ui(&self, viewer_ctx: &ViewerContext<'_>, ctx: &Context<'_>, ui: &mut egui::Ui) {
        if let Poll::Ready(Err(err)) = self.entries.state() {
            self.title_ui(self.origin.host.to_string(), ctx, ui, |ui| {
                if let Some(conn_err) = err.as_client_credentials_error() {
                    let message = if conn_err.is_missing_token() {
                        "This server requires authentication to access its data."
                    } else {
                        "The provided credentials are invalid for this server."
                    };
                    let edit_message = if conn_err.is_missing_token() {
                        "Add credentials"
                    } else {
                        "Edit credentials"
                    };
                    Alert::warning().show(ui, |ui| {
                        ui.vertical(|ui| {
                            ui.strong(message);
                            if ui
                                .link(RichText::new(edit_message).strong().underline())
                                .clicked()
                            {
                                ctx.command_sender
                                    .send(Command::OpenEditServerModal(
                                        EditRedapServerModalCommand {
                                            origin: self.origin.clone(),
                                            open_on_success: None,
                                            title: None,
                                        },
                                    ))
                                    .ok();
                            }
                        });
                    });
                } else {
                    ui.error_label(err.to_string());
                }
            });
            return;
        }

        const ENTRY_LINK_COLUMN_NAME: &str = "link";

        re_dataframe_ui::DataFusionTableWidget::new(self.tables_session_ctx.clone(), "__entries")
            .title(self.origin.host.to_string())
            .column_blueprint(|desc| {
                let mut blueprint = ColumnBlueprint::default();

                if let ColumnDescriptorRef::Component(component) = desc
                    && component.component == "entry_kind"
                {
                    blueprint = blueprint.variant_ui(re_component_ui::REDAP_ENTRY_KIND_VARIANT);
                }

                let column_sort_key = match desc.display_name().as_str() {
                    "name" => 0,
                    ENTRY_LINK_COLUMN_NAME => 1,
                    _ => 2,
                };

                blueprint = blueprint.sort_key(column_sort_key);

                if desc.display_name().as_str() == ENTRY_LINK_COLUMN_NAME {
                    blueprint = blueprint.variant_ui(re_component_ui::REDAP_URI_BUTTON_VARIANT);
                }

                blueprint
            })
            .generate_entry_links(ENTRY_LINK_COLUMN_NAME, "id", self.origin.clone())
            .prefilter(
                col("entry_kind")
                    .in_list(
                        vec![lit(EntryKind::Table as i32), lit(EntryKind::Dataset as i32)],
                        false,
                    )
                    .and(col("name").not_eq(lit("__entries"))),
            )
            .show(viewer_ctx, &self.runtime, ui);
    }

    fn dataset_entry_ui(
        &self,
        viewer_ctx: &ViewerContext<'_>,
        ui: &mut egui::Ui,
        dataset: &Dataset,
    ) {
        const RECORDING_LINK_COLUMN_NAME: &str = "recording link";

        re_dataframe_ui::DataFusionTableWidget::new(
            self.tables_session_ctx.clone(),
            dataset.name(),
        )
        .title(dataset.name())
        .url(re_uri::EntryUri::new(dataset.origin.clone(), dataset.id()).to_string())
        .column_blueprint(|desc| {
            let mut name = default_display_name_for_column(desc);

            // strip prefix and remove underscores, _only_ for the base columns (aka not the
            // properties)
            name = name
                .strip_prefix("rerun_")
                .map(|name| name.replace('_', " "))
                .unwrap_or(name);

            let default_visible = if desc.entity_path().is_some_and(|entity_path| {
                entity_path.starts_with(&std::iter::once(EntityPathPart::properties()).collect())
            }) {
                // Property columns are visible by default
                true
            } else {
                matches!(
                    desc.display_name().as_str(),
                    RECORDING_LINK_COLUMN_NAME | ScanSegmentTableResponse::FIELD_SEGMENT_ID
                )
            };

            let column_sort_key = match desc.display_name().as_str() {
                ScanSegmentTableResponse::FIELD_SEGMENT_ID => 0,
                RECORDING_LINK_COLUMN_NAME => 1,
                _ => 2,
            };

            let mut blueprint = ColumnBlueprint::default()
                .display_name(name)
                .default_visibility(default_visible)
                .sort_key(column_sort_key);

            if desc.display_name().as_str() == RECORDING_LINK_COLUMN_NAME {
                blueprint = blueprint.variant_ui(re_component_ui::REDAP_URI_BUTTON_VARIANT);
            }

            blueprint
        })
        .generate_segment_links(
            RECORDING_LINK_COLUMN_NAME,
            ScanSegmentTableResponse::FIELD_SEGMENT_ID,
            self.origin.clone(),
            dataset.id(),
        )
        .show(viewer_ctx, &self.runtime, ui);
    }

    fn table_entry_ui(&self, viewer_ctx: &ViewerContext<'_>, ui: &mut egui::Ui, table: &Table) {
        re_dataframe_ui::DataFusionTableWidget::new(self.tables_session_ctx.clone(), table.name())
            .title(table.name())
            .url(re_uri::EntryUri::new(table.origin.clone(), table.id()).to_string())
            .show(viewer_ctx, &self.runtime, ui);
    }
}

/// All servers known to the viewer, and their catalog data.
pub struct RedapServers {
    servers: BTreeMap<re_uri::Origin, Server>,

    /// When deserializing we can't construct the [`Server`]s right away
    /// so they get queued here.
    pending_servers: Vec<re_uri::Origin>,

    // message queue for commands
    command_sender: Sender<Command>,
    command_receiver: Receiver<Command>,

    server_modal_ui: ServerModal,
}

impl serde::Serialize for RedapServers {
    fn serialize<S>(&self, serializer: S) -> Result<S::Ok, S::Error>
    where
        S: serde::Serializer,
    {
        self.servers
            .keys()
            .collect::<Vec<_>>()
            .serialize(serializer)
    }
}

impl<'de> serde::Deserialize<'de> for RedapServers {
    fn deserialize<D>(deserializer: D) -> Result<Self, D::Error>
    where
        D: serde::Deserializer<'de>,
    {
        let origins = Vec::<re_uri::Origin>::deserialize(deserializer)?;

        let mut servers = Self::default();

        // We cannot create `Server` right away, because we need an async handle and an
        // `egui::Context` for that, so we just queue commands to be processed early next frame.
        for origin in origins {
            servers.pending_servers.push(origin);
        }

        Ok(servers)
    }
}

impl Default for RedapServers {
    fn default() -> Self {
        let (command_sender, command_receiver) = std::sync::mpsc::channel();

        Self {
            servers: Default::default(),
            pending_servers: Default::default(),
            command_sender,
            command_receiver,
            server_modal_ui: Default::default(),
        }
    }
}

pub enum Command {
    /// Open a modal to add a new server.
    OpenAddServerModal,

    /// Open a modal to edit an existing server.
    OpenEditServerModal(EditRedapServerModalCommand),

    /// Add a server with an optional JWT token.
    ///
    /// If the token is None, this does *not* remove an existing token.
    ///
    /// The closure can be used to run something after adding the server (useful since [`Command`]s
    /// are not ran in order with [`re_viewer_context::SystemCommand`]s).
    AddServer {
        origin: re_uri::Origin,
        credentials: Option<re_redap_client::Credentials>,
        on_add: Option<Box<dyn FnOnce() + Send>>,
    },

    /// Remove a server and its token.
    RemoveServer(re_uri::Origin),

    RefreshCollection(re_uri::Origin),
}

impl RedapServers {
    pub fn is_empty(&self) -> bool {
        self.servers.is_empty() && self.pending_servers.is_empty()
    }

    /// Whether we already know about a given server (or have it queued to be added).
    pub fn has_server(&self, origin: &re_uri::Origin) -> bool {
        self.servers.contains_key(origin) || self.pending_servers.contains(origin)
    }

    /// Add a server to the hub.
    pub fn add_server(&self, origin: re_uri::Origin) {
        self.command_sender
            .send(Command::AddServer {
                origin,
                credentials: None,
                on_add: None,
            })
            .ok();
    }

    pub fn iter_servers(&self) -> impl Iterator<Item = &Server> {
        self.servers.values()
    }

    pub fn is_authenticated(&self, origin: &re_uri::Origin) -> bool {
        self.servers
            .get(origin)
            .and_then(|server| server.connection_registry.credentials(origin))
            .is_some()
    }

    pub fn logout(&mut self) {
        self.server_modal_ui.logout();
    }

    /// Per-frame housekeeping.
    ///
    /// - Process commands from the queue.
    /// - Update all servers.
    pub fn on_frame_start(
        &mut self,
        connection_registry: &ConnectionRegistryHandle,
        runtime: &AsyncRuntimeHandle,
        egui_ctx: &egui::Context,
    ) {
        self.pending_servers.drain(..).for_each(|origin| {
            self.command_sender
                .send(Command::AddServer {
                    origin,
                    credentials: None,
                    on_add: None,
                })
                .ok();
        });
        while let Ok(command) = self.command_receiver.try_recv() {
            self.handle_command(connection_registry, runtime, egui_ctx, command);
        }

        for server in self.servers.values_mut() {
            server.on_frame_start();
        }
    }

    fn handle_command(
        &mut self,
        connection_registry: &re_redap_client::ConnectionRegistryHandle,
        runtime: &AsyncRuntimeHandle,
        egui_ctx: &egui::Context,
        command: Command,
    ) {
        match command {
            Command::OpenAddServerModal => {
                self.server_modal_ui
                    .open(ServerModalMode::Add, connection_registry);
            }

            Command::OpenEditServerModal(origin) => {
                self.server_modal_ui
                    .open(ServerModalMode::Edit(origin), connection_registry);
            }

            Command::AddServer {
                origin,
                credentials,
                on_add,
            } => {
                if let Some(credentials) = credentials {
                    connection_registry.set_credentials(&origin, credentials);
                }
                if !self.servers.contains_key(&origin) {
                    self.servers.insert(
                        origin.clone(),
                        Server::new(
                            connection_registry.clone(),
                            runtime.clone(),
                            egui_ctx,
                            origin.clone(),
                        ),
                    );
                } else {
                    // Since we persist the server list on disk this happens quite often.
                    // E.g. run `pixi run rerun "rerun+http://localhost"` more than once.
                    re_log::debug!(
                        "Tried to add pre-existing server at {:?}",
                        origin.to_string()
                    );
                }
                if let Some(on_add) = on_add {
                    on_add();
                }
            }

            Command::RemoveServer(origin) => {
                self.servers.remove(&origin);
                connection_registry.remove_credentials(&origin);
            }

            Command::RefreshCollection(origin) => {
                self.servers.entry(origin).and_modify(|server| {
                    server.refresh_entries(runtime, egui_ctx);
                });
            }
        }
    }

    pub fn server_central_panel_ui(
        &self,
        viewer_ctx: &ViewerContext<'_>,
        ui: &mut egui::Ui,
        origin: &re_uri::Origin,
    ) {
        if let Some(server) = self.servers.get(origin) {
            self.with_ctx(|ctx| {
                server.server_ui(viewer_ctx, ctx, ui);
            });
        } else {
            viewer_ctx.revert_to_default_display_mode();
        }
    }

    pub fn open_add_server_modal(&self) {
        self.command_sender.send(Command::OpenAddServerModal).ok();
    }

<<<<<<< HEAD
    pub fn open_edit_server_modal(&self, command: EditRedapServerModalCommand) {
        self.command_sender
            .send(Command::OpenEditServerModal(command))
=======
    pub fn open_edit_server_modal(&self, origin: re_uri::Origin) {
        self.command_sender
            .send(Command::OpenEditServerModal(origin))
>>>>>>> 862ca16a
            .ok();
    }

    pub fn entry_ui(
        &self,
        viewer_ctx: &ViewerContext<'_>,
        ui: &mut egui::Ui,
        active_entry: EntryId,
    ) {
        for server in self.servers.values() {
            if let Some(entry) = server.find_entry(active_entry) {
                match entry.inner() {
                    Ok(crate::entries::EntryInner::Dataset(dataset)) => {
                        server.dataset_entry_ui(viewer_ctx, ui, dataset);

                        // If we're connected twice to the same server, we will find this entry
                        // multiple times. We avoid it by returning here.
                        return;
                    }
                    Ok(crate::entries::EntryInner::Table(table)) => {
                        server.table_entry_ui(viewer_ctx, ui, table);

                        // If we're connected twice to the same server, we will find this entry
                        // multiple times. We avoid it by returning here.
                        return;
                    }
                    Err(err) => {
                        Frame::new().inner_margin(16.0).show(ui, |ui| {
                            Alert::error().show_text(
                                ui,
                                format!("Error loading entry {}", entry.name()),
                                Some(err.to_string()),
                            );
                        });
                    }
                }
            }
        }
    }

    pub fn modals_ui(&mut self, global_ctx: &GlobalContext<'_>, ui: &egui::Ui) {
        //TODO(ab): borrow checker doesn't let me use `with_ctx()` here, I should find a better way
        let ctx = Context {
            command_sender: &self.command_sender,
        };

        self.server_modal_ui.ui(global_ctx, &ctx, ui);
    }

    pub fn send_command(&self, command: Command) {
        let result = self.command_sender.send(command);

        if let Err(err) = result {
            re_log::warn_once!("Failed to send command: {}", err);
        }
    }

    #[inline]
    fn with_ctx<R>(&self, func: impl FnOnce(&Context<'_>) -> R) -> R {
        let ctx = Context {
            command_sender: &self.command_sender,
        };

        func(&ctx)
    }
}<|MERGE_RESOLUTION|>--- conflicted
+++ resolved
@@ -505,15 +505,9 @@
         self.command_sender.send(Command::OpenAddServerModal).ok();
     }
 
-<<<<<<< HEAD
     pub fn open_edit_server_modal(&self, command: EditRedapServerModalCommand) {
         self.command_sender
             .send(Command::OpenEditServerModal(command))
-=======
-    pub fn open_edit_server_modal(&self, origin: re_uri::Origin) {
-        self.command_sender
-            .send(Command::OpenEditServerModal(origin))
->>>>>>> 862ca16a
             .ok();
     }
 

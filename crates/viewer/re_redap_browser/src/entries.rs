--- conflicted
+++ resolved
@@ -79,14 +79,9 @@
     fn client_connection_error(&self) -> Option<&ClientConnectionError> {
         // Be explicit here so we don't miss any future variants that might have a `tonic::Status`.
         match self {
-<<<<<<< HEAD
             Self::ClientConnectionError(err)
             | Self::StreamError(StreamError::ClientConnectionError(err)) => Some(err),
 
-=======
-            Self::TonicError(status) => Some(status.as_ref()),
-            Self::StreamError(StreamError::TonicStatus(status)) => Some(status.as_ref()),
->>>>>>> d67e53b3
             #[cfg(not(target_arch = "wasm32"))]
             Self::StreamError(StreamError::Transport(_)) => None,
 

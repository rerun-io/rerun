#[cfg(not(target_arch = "wasm32"))]
mod native;
#[cfg(target_arch = "wasm32")]
mod web;

use egui::{IntoAtoms as _, vec2};
#[cfg(not(target_arch = "wasm32"))]
use native::State;
use re_ui::UiExt as _;
use re_ui::notifications::{Notification, NotificationLevel};
use re_viewer_context::{CommandSender, SystemCommand, SystemCommandSender as _};
#[cfg(target_arch = "wasm32")]
use web::State;

pub struct LoginFlow {
    state: State,
    #[cfg(target_arch = "wasm32")]
    started: bool,
}

pub enum LoginFlowResult {
<<<<<<< HEAD
    Success(Box<Credentials>),
=======
    Success,
>>>>>>> e2df0e26
    Failure(String),
}

impl LoginFlow {
    pub fn open(ui: &mut egui::Ui) -> Result<Self, String> {
        State::open(ui).map(|state| Self {
            state,
            #[cfg(target_arch = "wasm32")]
            started: false,
        })
    }

    pub fn ui(&mut self, ui: &mut egui::Ui, cmd: &CommandSender) -> Option<LoginFlowResult> {
        #[cfg(target_arch = "wasm32")]
        {
            if !self.started {
                // Show button to start the flow
                if ActionButton::primary(&re_ui::icons::EXTERNAL_LINK, "Login", "Login")
                    .show(ui, &mut false)
                    .clicked()
                {
                    if let Err(err) = self.state.start() {
                        return Some(LoginFlowResult::Failure(err));
                    }
                    self.started = true;
                }
                None
            } else {
                // Show spinner while waiting
                self.state.ui(ui);
                self.done(ui, cmd)
            }
        }
        #[cfg(not(target_arch = "wasm32"))]
        {
            // On native, always show the buttons
            self.state.ui(ui);
            self.done(ui, cmd)
        }
    }

    fn done(&mut self, ui: &egui::Ui, cmd: &CommandSender) -> Option<LoginFlowResult> {
        match self.state.done() {
            Ok(Some(credentials)) => {
                ui.ctx().request_repaint();

                cmd.send_system(SystemCommand::ShowNotification(Notification::new(
                    NotificationLevel::Success,
                    format!("Logged in as {}", credentials.user().email),
                )));

<<<<<<< HEAD
                Some(LoginFlowResult::Success(Box::new(credentials)))
=======
                Some(LoginFlowResult::Success)
>>>>>>> e2df0e26
            }

            Ok(None) => None,

            Err(err) => Some(LoginFlowResult::Failure(err)),
        }
    }
}

#[derive(Clone, Copy)]
enum ActionButtonStyle {
    Primary,
    Secondary,
}

pub struct ActionButton<'a> {
    icon: &'a re_ui::Icon,
    action_text: &'a str,
    feedback_text: &'a str,
    style: ActionButtonStyle,
}

impl<'a> ActionButton<'a> {
    pub fn primary(icon: &'a re_ui::Icon, action_text: &'a str, feedback_text: &'a str) -> Self {
        Self {
            icon,
            action_text,
            feedback_text,
            style: ActionButtonStyle::Primary,
        }
    }

    #[cfg_attr(target_arch = "wasm32", expect(dead_code))] // only used on native
    pub fn secondary(icon: &'a re_ui::Icon, action_text: &'a str, feedback_text: &'a str) -> Self {
        Self {
            icon,
            action_text,
            feedback_text,
            style: ActionButtonStyle::Secondary,
        }
    }

    pub fn show(&self, ui: &mut egui::Ui, show_feedback: &mut bool) -> egui::Response {
        let response = ui
            .scope(|ui| {
                let tokens = ui.tokens();
                let visuals = &mut ui.style_mut().visuals;

                if matches!(self.style, ActionButtonStyle::Primary) {
                    visuals.override_text_color = Some(tokens.text_inverse);
                }

                let spacing = &mut ui.style_mut().spacing;
                spacing.button_padding = vec2(5.0, 4.0);

                let response = ui.ctx().read_response(ui.next_auto_id());
                let fill_color = match self.style {
                    ActionButtonStyle::Primary => {
                        if response.is_some_and(|r| r.hovered()) {
                            tokens.bg_fill_inverse_hover
                        } else {
                            tokens.bg_fill_inverse
                        }
                    }
                    ActionButtonStyle::Secondary => {
                        if response.is_some_and(|r| r.hovered()) {
                            tokens.widget_active_bg_fill
                        } else {
                            tokens.widget_noninteractive_bg_stroke
                        }
                    }
                };

                let label = if *show_feedback {
                    self.feedback_text
                } else {
                    self.action_text
                };

                let icon_tint = match self.style {
                    ActionButtonStyle::Primary => tokens.icon_inverse,
                    ActionButtonStyle::Secondary => tokens.list_item_default_icon,
                };
                let icon = self
                    .icon
                    .as_image()
                    .tint(icon_tint)
                    .fit_to_exact_size(vec2(16.0, 16.0));
                let atoms = (egui::Atom::grow(), label, icon, egui::Atom::grow()).into_atoms();

                ui.add(egui::Button::new(atoms).fill(fill_color).corner_radius(3.0))
            })
            .inner;

        if response.clicked() {
            *show_feedback = true;
        } else if !response.hovered() {
            *show_feedback = false;
        }

        response
    }
}<|MERGE_RESOLUTION|>--- conflicted
+++ resolved
@@ -19,11 +19,7 @@
 }
 
 pub enum LoginFlowResult {
-<<<<<<< HEAD
-    Success(Box<Credentials>),
-=======
     Success,
->>>>>>> e2df0e26
     Failure(String),
 }
 
@@ -75,11 +71,7 @@
                     format!("Logged in as {}", credentials.user().email),
                 )));
 
-<<<<<<< HEAD
-                Some(LoginFlowResult::Success(Box::new(credentials)))
-=======
                 Some(LoginFlowResult::Success)
->>>>>>> e2df0e26
             }
 
             Ok(None) => None,

--- conflicted
+++ resolved
@@ -6,14 +6,7 @@
 use re_ui::UiExt as _;
 use re_ui::modal::{ModalHandler, ModalWrapper};
 use re_uri::Scheme;
-<<<<<<< HEAD
 use re_viewer_context::{DisplayMode, GlobalContext, SystemCommand, SystemCommandSender as _};
-use std::str::FromStr as _;
-=======
-use re_viewer_context::{
-    CommandSender, DisplayMode, GlobalContext, SystemCommand, SystemCommandSender as _,
-};
->>>>>>> a0f8b7a2
 
 use crate::context::Context;
 use crate::servers::Command;

--- conflicted
+++ resolved
@@ -3,12 +3,9 @@
 
 mod add_server_modal;
 mod context;
-<<<<<<< HEAD
-mod local_ui;
-=======
 mod dataset_ui;
 mod entries;
->>>>>>> 1947564a
+mod local_ui;
 mod requested_object;
 mod servers;
 

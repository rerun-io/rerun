--- conflicted
+++ resolved
@@ -37,28 +37,20 @@
 re_tracing.workspace = true
 
 eframe = { workspace = true, default-features = false, features = ["wgpu"] }
-egui.workspace = true
 egui_commonmark = { workspace = true, features = ["pulldown_cmark"] }
 egui_extras.workspace = true
 egui_tiles.workspace = true
+egui.workspace = true
 once_cell.workspace = true
 parking_lot.workspace = true
 rand.workspace = true
 serde = { workspace = true, features = ["derive"] }
 serde_json.workspace = true
+smallvec.workspace = true
+strum_macros.workspace = true
 strum.workspace = true
-strum_macros.workspace = true
 sublime_fuzzy.workspace = true
 
 
-<<<<<<< HEAD
-eframe = { workspace = true, default-features = false, features = ["wgpu"] }
-egui_tiles.workspace = true
-rand.workspace = true
-smallvec.workspace = true
-
-
-=======
->>>>>>> 71072679
 [dev-dependencies]
 egui_kittest.workspace = true
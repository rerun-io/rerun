--- conflicted
+++ resolved
@@ -46,7 +46,6 @@
       "color": "{Blue.300}"
     },
 
-<<<<<<< HEAD
     "surface_success":{
         "color": "{Green.500}",
         "alpha": 25
@@ -90,11 +89,11 @@
     },
     "icon_content_warning":{
         "color": "#DF7700"
-=======
+    },
+
     "highlight_color": {
       // Background color for widgets that should catch the user's attention
       "color": "{Blue.750}"
->>>>>>> 3c7eda8e
     },
 
     "label_button_icon_color": {

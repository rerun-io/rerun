--- conflicted
+++ resolved
@@ -268,7 +268,17 @@
     "list_item_collapse_default": {
       "color": "{Gray.250}"
     },
-<<<<<<< HEAD
+
+    "code_index": {
+      "color": "#BF68AF"
+    },
+    "code_primitive": {
+      "color": "#32AA79"
+    },
+    "code_string": {
+      "color": "#7782EA"
+    },
+
     //TODO(#10777): reuse the same color schema as the one introduced for arrow syntax highlighting
     "table_filter_frame_stroke": {
       "color": "{Gray.400}",
@@ -280,18 +290,6 @@
     "table_filter_rhs_text_color": {
       "color": "{Purple.525}",
     }
-=======
-
-    "code_index": {
-      "color": "#BF68AF"
-    },
-    "code_primitive": {
-      "color": "#32AA79"
-    },
-    "code_string": {
-      "color": "#7782EA"
-    },
->>>>>>> 55b12f2a
   },
 
   "alert_success": {

--- conflicted
+++ resolved
@@ -2,15 +2,9 @@
 
 mod command;
 mod command_palette;
-<<<<<<< HEAD
 mod design_tokens;
-mod syntax_highlighting;
-
 mod color_table;
-=======
->>>>>>> f8bd31d3
 mod context_ext;
-mod design_tokens;
 pub mod drag_and_drop;
 pub mod icons;
 pub mod list_item;

--- conflicted
+++ resolved
@@ -34,29 +34,7 @@
 
 use egui::NumExt as _;
 
-<<<<<<< HEAD
-pub use self::{
-    button::*,
-    command::{UICommand, UICommandSender},
-    command_palette::{CommandPalette, CommandPaletteAction, CommandPaletteUrl},
-    context_ext::ContextExt,
-    design_tokens::{DesignTokens, TableStyle},
-    egui_ext::widget_ext::*,
-    help::*,
-    hot_reload_design_tokens::design_tokens_of,
-    icon_text::*,
-    icons::Icon,
-    markdown_utils::*,
-    notifications::Link,
-    relative_time_range::{
-        RelativeTimeRange, relative_time_range_boundary_label_text, relative_time_range_label_text,
-    },
-    section_collapsing_header::SectionCollapsingHeader,
-    syntax_highlighting::SyntaxHighlighting,
-    time_drag_value::TimeDragValue,
-    ui_ext::UiExt,
-    ui_layout::UiLayout,
-=======
+pub use self::button::*;
 pub use self::command::{UICommand, UICommandSender};
 pub use self::command_palette::{CommandPalette, CommandPaletteAction, CommandPaletteUrl};
 pub use self::context_ext::ContextExt;
@@ -70,7 +48,6 @@
 pub use self::notifications::Link;
 pub use self::relative_time_range::{
     RelativeTimeRange, relative_time_range_boundary_label_text, relative_time_range_label_text,
->>>>>>> 42d35411
 };
 pub use self::section_collapsing_header::SectionCollapsingHeader;
 pub use self::syntax_highlighting::SyntaxHighlighting;

use re_entity_db::InstancePath;
use re_log_types::{
    ComponentPath, EntityPath, EntityPathPart, Instance,
    external::re_types_core::{
        ArchetypeName, ComponentDescriptor, ComponentIdentifier, ComponentType,
    },
};

use crate::HasDesignTokens as _;
use egui::{Color32, Style, TextFormat, TextStyle, text::LayoutJob};

// ----------------------------------------------------------------------------
pub trait SyntaxHighlighting {
    fn syntax_highlighted(&self, style: &Style) -> LayoutJob {
        let mut builder = SyntaxHighlightedBuilder::new();
        self.syntax_highlight_into(&mut builder);
        builder.into_job(style)
    }

    fn syntax_highlight_into(&self, builder: &mut SyntaxHighlightedBuilder);
}

// ----------------------------------------------------------------------------

enum SyntaxHighlightedStyle {
    StringValue,
    Identifier,
    Index,
    Primitive,
    Syntax,
    Body,
    BodyItalics,
    Custom(Box<TextFormat>),
    CustomClosure(Box<dyn Fn(&Style) -> TextFormat>),
}

struct SyntaxHighlightedPart {
    byte_range: std::ops::Range<usize>,
    style: SyntaxHighlightedStyle,
}

/// Easily build syntax-highlighted text.
pub struct SyntaxHighlightedBuilder {
    text: String,
    parts: Vec<SyntaxHighlightedPart>,
}

/// Easily build syntax-highlighted [`LayoutJob`]s.
impl Default for SyntaxHighlightedBuilder {
    fn default() -> Self {
        Self::new()
    }
}

impl SyntaxHighlightedBuilder {
    pub const QUOTE_CHAR: char = '"';

    pub fn new() -> Self {
        Self {
            text: String::new(),
            parts: Vec::new(),
        }
    }

    pub fn from(job: impl Into<LayoutJob>) -> Self {
        let job = job.into();
        Self {
            text: job.text,
            parts: job
                .sections
                .into_iter()
                .map(|s| SyntaxHighlightedPart {
                    style: SyntaxHighlightedStyle::Custom(Box::new(s.format)),
                    byte_range: s.byte_range,
                })
                .collect(),
        }
    }

    #[inline]
    pub fn with(mut self, portion: &dyn SyntaxHighlighting) -> Self {
        portion.syntax_highlight_into(&mut self);
        self
    }

    #[inline]
    pub fn append(&mut self, portion: &dyn SyntaxHighlighting) -> &mut Self {
        portion.syntax_highlight_into(self);
        self
    }

    fn append_kind(&mut self, style: SyntaxHighlightedStyle, portion: &str) -> &mut Self {
        let start = self.text.len();
        self.text.push_str(portion);
        let end = self.text.len();
        self.parts.push(SyntaxHighlightedPart {
            byte_range: start..end,
            style,
        });
        self
    }

    /// Some string data. Will be quoted.
    pub fn append_string_value(&mut self, portion: &str) -> &mut Self {
<<<<<<< HEAD
        let quote = Self::QUOTE_CHAR.to_string();
        self.append_kind(SyntaxHighlightedStyle::StringValue, &quote);
        self.append_kind(SyntaxHighlightedStyle::StringValue, portion);
        self.append_kind(SyntaxHighlightedStyle::StringValue, &quote);
=======
        let format = monospace_with_color(self.style, self.tokens.code_string_color);
        self.job.append("\"", 0.0, format.clone());
        self.job.append(portion, 0.0, format.clone());
        self.job.append("\"", 0.0, format);
>>>>>>> d3188dad
        self
    }

    /// A string identifier.
    ///
    /// E.g. a variable name, field name, etc. Won't be quoted.
    pub fn append_identifier(&mut self, portion: &str) -> &mut Self {
        self.append_kind(SyntaxHighlightedStyle::Identifier, portion);
        self
    }

    /// An index number, e.g. an array index.
    pub fn append_index(&mut self, portion: &str) -> &mut Self {
<<<<<<< HEAD
        self.append_kind(SyntaxHighlightedStyle::Index, portion);
=======
        let format = monospace_with_color(self.style, self.tokens.code_index_color);
        self.job.append(portion, 0.0, format);
>>>>>>> d3188dad
        self
    }

    /// Some primitive value, e.g. a number or bool.
    pub fn append_primitive(&mut self, portion: &str) -> &mut Self {
<<<<<<< HEAD
        self.append_kind(SyntaxHighlightedStyle::Primitive, portion);
=======
        let format = monospace_with_color(self.style, self.tokens.code_primitive_color);
        self.job.append(portion, 0.0, format);
>>>>>>> d3188dad
        self
    }

    /// Some syntax, e.g. brackets, commas, colons, etc.
    pub fn append_syntax(&mut self, portion: &str) -> &mut Self {
        self.append_kind(SyntaxHighlightedStyle::Syntax, portion);
        self
    }

    pub fn append_body(&mut self, portion: &str) -> &mut Self {
        self.append_kind(SyntaxHighlightedStyle::Body, portion);
        self
    }

    pub fn append_body_italics(&mut self, portion: &str) -> &mut Self {
        self.append_kind(SyntaxHighlightedStyle::BodyItalics, portion);
        self
    }

    /// A filter operator
    pub fn append_filter_operator(&mut self, portion: &str) -> &mut Self {
        let format = body_text_with_color(self.style, self.tokens.filter_operator_color);
        self.job.append(portion, 0.0, format);
        self
    }

    #[inline]
    pub fn append_with_format(&mut self, text: &str, format: TextFormat) -> &mut Self {
        self.append_kind(SyntaxHighlightedStyle::Custom(Box::new(format)), text);
        self
    }

    #[inline]
    pub fn append_with_format_closure<F>(&mut self, text: &str, f: F) -> &mut Self
    where
        F: 'static + Fn(&Style) -> TextFormat,
    {
        self.append_kind(SyntaxHighlightedStyle::CustomClosure(Box::new(f)), text);
        self
    }

    #[inline]
    pub fn with_string_value(mut self, portion: &str) -> Self {
        self.append_string_value(portion);
        self
    }

    #[inline]
    pub fn with_syntax(mut self, portion: &str) -> Self {
        self.append_syntax(portion);
        self
    }

    #[inline]
    pub fn with_body(mut self, portion: &str) -> Self {
        self.append_body(portion);
        self
    }

    #[inline]
    pub fn with_index(mut self, portion: &str) -> Self {
        self.append_index(portion);
        self
    }

    #[inline]
    pub fn with_identifier(mut self, portion: &str) -> Self {
        self.append_identifier(portion);
        self
    }

    #[inline]
    pub fn with_primitive(mut self, portion: &str) -> Self {
        self.append_primitive(portion);
        self
    }

    #[inline]
    pub fn into_job(self, style: &Style) -> LayoutJob {
        let mut job = LayoutJob {
            text: self.text,
            sections: Vec::with_capacity(self.parts.len()),
            ..Default::default()
        };

        for part in self.parts {
            let format = part.style.into_format(style);
            job.sections.push(egui::text::LayoutSection {
                byte_range: part.byte_range,
                format,
                leading_space: 0.0,
            });
        }

        job
    }

<<<<<<< HEAD
    #[inline]
    pub fn into_widget_text(self, style: &Style) -> egui::WidgetText {
        self.into_job(style).into()
=======
/// Body text with a specific color (that may be overridden by the style).
fn body_text_with_color(style: &Style, color: Color32) -> TextFormat {
    TextFormat {
        font_id: egui::TextStyle::Body.resolve(style),
        color: style.visuals.override_text_color.unwrap_or(color),
        ..Default::default()
    }
}

/// Monospace text format with a specific color (that may be overridden by the style).
fn monospace_with_color(style: &Style, color: Color32) -> TextFormat {
    TextFormat {
        font_id: egui::TextStyle::Monospace.resolve(style),
        color: style.visuals.override_text_color.unwrap_or(color),
        ..Default::default()
>>>>>>> d3188dad
    }
}

impl SyntaxHighlightedStyle {
    /// Monospace text format with a specific color (that may be overridden by the style).
    pub fn monospace_with_color(style: &Style, color: Color32) -> TextFormat {
        TextFormat {
            font_id: TextStyle::Monospace.resolve(style),
            color: style.visuals.override_text_color.unwrap_or(color),
            ..Default::default()
        }
    }

    pub fn body_with_color(style: &Style, color: Color32) -> TextFormat {
        TextFormat {
            font_id: TextStyle::Body.resolve(style),
            color: style.visuals.override_text_color.unwrap_or(color),
            ..Default::default()
        }
    }

    pub fn body(style: &Style) -> TextFormat {
        Self::body_with_color(style, Color32::PLACEHOLDER)
    }

    pub fn into_format(self, style: &Style) -> TextFormat {
        match self {
            Self::StringValue => Self::monospace_with_color(style, style.tokens().code_string),
            Self::Identifier => Self::monospace_with_color(style, style.tokens().text_default),
            Self::Index => Self::monospace_with_color(style, style.tokens().code_index),
            Self::Primitive => Self::monospace_with_color(style, style.tokens().code_primitive),
            Self::Syntax => Self::monospace_with_color(style, style.tokens().text_strong),
            Self::Body => Self::body(style),
            Self::BodyItalics => {
                let mut format = Self::body(style);
                format.italics = true;
                format
            }
            Self::Custom(format) => *format,
            Self::CustomClosure(f) => f(style),
        }
    }
}

// ----------------------------------------------------------------------------

impl SyntaxHighlighting for EntityPathPart {
    fn syntax_highlight_into(&self, builder: &mut SyntaxHighlightedBuilder) {
        builder.append_identifier(&self.ui_string());
    }
}

impl SyntaxHighlighting for Instance {
    fn syntax_highlight_into(&self, builder: &mut SyntaxHighlightedBuilder) {
        if self.is_all() {
            builder.append_primitive("all");
        } else {
            builder.append_index(&re_format::format_uint(self.get()));
        }
    }
}

impl SyntaxHighlighting for EntityPath {
    fn syntax_highlight_into(&self, builder: &mut SyntaxHighlightedBuilder) {
        builder.append_syntax("/");

        for (i, part) in self.iter().enumerate() {
            if i != 0 {
                builder.append_syntax("/");
            }
            builder.append(part);
        }
    }
}

impl SyntaxHighlighting for InstancePath {
    fn syntax_highlight_into(&self, builder: &mut SyntaxHighlightedBuilder) {
        builder.append(&self.entity_path);
        if self.instance.is_specific() {
            builder.append(&InstanceInBrackets(self.instance));
        }
    }
}

impl SyntaxHighlighting for ComponentType {
    fn syntax_highlight_into(&self, builder: &mut SyntaxHighlightedBuilder) {
        builder.append_identifier(self.short_name());
    }
}

impl SyntaxHighlighting for ArchetypeName {
    fn syntax_highlight_into(&self, builder: &mut SyntaxHighlightedBuilder) {
        builder.append_identifier(self.as_str());
    }
}

impl SyntaxHighlighting for ComponentIdentifier {
    fn syntax_highlight_into(&self, builder: &mut SyntaxHighlightedBuilder) {
        builder.append_identifier(self.as_ref());
    }
}

impl SyntaxHighlighting for ComponentDescriptor {
    fn syntax_highlight_into(&self, builder: &mut SyntaxHighlightedBuilder) {
        builder.append_identifier(self.display_name());
    }
}

impl SyntaxHighlighting for ComponentPath {
    fn syntax_highlight_into(&self, builder: &mut SyntaxHighlightedBuilder) {
        let Self {
            entity_path,
            component_descriptor,
        } = self;
        builder
            .append(entity_path)
            .append_syntax(":")
            .append(component_descriptor);
    }
}

/// Formats an instance number enclosed in square brackets: `[123]`
pub struct InstanceInBrackets(pub Instance);

impl SyntaxHighlighting for InstanceInBrackets {
    fn syntax_highlight_into(&self, builder: &mut SyntaxHighlightedBuilder) {
        builder
            .append_syntax("[")
            .append(&self.0)
            .append_syntax("]");
    }
}

macro_rules! impl_sh_primitive {
    ($t:ty, $to_string:path) => {
        impl SyntaxHighlighting for $t {
            fn syntax_highlight_into(&self, builder: &mut SyntaxHighlightedBuilder) {
                builder.append_primitive(&$to_string(*self));
            }
        }
    };
    ($t:ty) => {
        impl SyntaxHighlighting for $t {
            fn syntax_highlight_into(&self, builder: &mut SyntaxHighlightedBuilder) {
                builder.append_primitive(&self.to_string());
            }
        }
    };
}

impl_sh_primitive!(f32, re_format::format_f32);
impl_sh_primitive!(f64, re_format::format_f64);

impl_sh_primitive!(i8, re_format::format_int);
impl_sh_primitive!(i16, re_format::format_int);
impl_sh_primitive!(i32, re_format::format_int);
impl_sh_primitive!(i64, re_format::format_int);
impl_sh_primitive!(isize, re_format::format_int);
impl_sh_primitive!(u8, re_format::format_uint);
impl_sh_primitive!(u16, re_format::format_uint);
impl_sh_primitive!(u32, re_format::format_uint);
impl_sh_primitive!(u64, re_format::format_uint);
impl_sh_primitive!(usize, re_format::format_uint);

impl_sh_primitive!(bool);

impl<T: SyntaxHighlighting> From<T> for SyntaxHighlightedBuilder {
    fn from(portion: T) -> Self {
        let mut builder = Self::new();
        portion.syntax_highlight_into(&mut builder);
        builder
    }
}<|MERGE_RESOLUTION|>--- conflicted
+++ resolved
@@ -102,17 +102,10 @@
 
     /// Some string data. Will be quoted.
     pub fn append_string_value(&mut self, portion: &str) -> &mut Self {
-<<<<<<< HEAD
         let quote = Self::QUOTE_CHAR.to_string();
         self.append_kind(SyntaxHighlightedStyle::StringValue, &quote);
         self.append_kind(SyntaxHighlightedStyle::StringValue, portion);
         self.append_kind(SyntaxHighlightedStyle::StringValue, &quote);
-=======
-        let format = monospace_with_color(self.style, self.tokens.code_string_color);
-        self.job.append("\"", 0.0, format.clone());
-        self.job.append(portion, 0.0, format.clone());
-        self.job.append("\"", 0.0, format);
->>>>>>> d3188dad
         self
     }
 
@@ -126,23 +119,13 @@
 
     /// An index number, e.g. an array index.
     pub fn append_index(&mut self, portion: &str) -> &mut Self {
-<<<<<<< HEAD
         self.append_kind(SyntaxHighlightedStyle::Index, portion);
-=======
-        let format = monospace_with_color(self.style, self.tokens.code_index_color);
-        self.job.append(portion, 0.0, format);
->>>>>>> d3188dad
         self
     }
 
     /// Some primitive value, e.g. a number or bool.
     pub fn append_primitive(&mut self, portion: &str) -> &mut Self {
-<<<<<<< HEAD
         self.append_kind(SyntaxHighlightedStyle::Primitive, portion);
-=======
-        let format = monospace_with_color(self.style, self.tokens.code_primitive_color);
-        self.job.append(portion, 0.0, format);
->>>>>>> d3188dad
         self
     }
 
@@ -159,13 +142,6 @@
 
     pub fn append_body_italics(&mut self, portion: &str) -> &mut Self {
         self.append_kind(SyntaxHighlightedStyle::BodyItalics, portion);
-        self
-    }
-
-    /// A filter operator
-    pub fn append_filter_operator(&mut self, portion: &str) -> &mut Self {
-        let format = body_text_with_color(self.style, self.tokens.filter_operator_color);
-        self.job.append(portion, 0.0, format);
         self
     }
 
@@ -181,6 +157,13 @@
         F: 'static + Fn(&Style) -> TextFormat,
     {
         self.append_kind(SyntaxHighlightedStyle::CustomClosure(Box::new(f)), text);
+        self
+    }
+
+    /// A filter operator
+    pub fn append_filter_operator(&mut self, portion: &str) -> &mut Self {
+        let format = body_text_with_color(self.style, self.tokens.filter_operator_color);
+        self.job.append(portion, 0.0, format);
         self
     }
 
@@ -240,27 +223,9 @@
         job
     }
 
-<<<<<<< HEAD
     #[inline]
     pub fn into_widget_text(self, style: &Style) -> egui::WidgetText {
         self.into_job(style).into()
-=======
-/// Body text with a specific color (that may be overridden by the style).
-fn body_text_with_color(style: &Style, color: Color32) -> TextFormat {
-    TextFormat {
-        font_id: egui::TextStyle::Body.resolve(style),
-        color: style.visuals.override_text_color.unwrap_or(color),
-        ..Default::default()
-    }
-}
-
-/// Monospace text format with a specific color (that may be overridden by the style).
-fn monospace_with_color(style: &Style, color: Color32) -> TextFormat {
-    TextFormat {
-        font_id: egui::TextStyle::Monospace.resolve(style),
-        color: style.visuals.override_text_color.unwrap_or(color),
-        ..Default::default()
->>>>>>> d3188dad
     }
 }
 

use std::time::Duration;

use egui::NumExt as _;
<<<<<<< HEAD
pub use re_log::Level;
use jiff::Timestamp;
=======
use time::OffsetDateTime;
>>>>>>> ee9b5bf2

pub use re_log::Level;

use crate::{UiExt as _, icons};

fn now() -> Timestamp {
    Timestamp::now()
}

#[derive(Debug, Clone, Copy, PartialEq, Eq, PartialOrd, Ord)]
pub enum NotificationLevel {
    Info = 0,
    Success = 1,
    Warning = 2,
    Error = 3,
}

impl NotificationLevel {
    fn color(&self, ui: &egui::Ui) -> egui::Color32 {
        match self {
            Self::Info => ui.tokens().info_text_color,
            Self::Warning => ui.style().visuals.warn_fg_color,
            Self::Error => ui.style().visuals.error_fg_color,
            Self::Success => ui.tokens().success_text_color,
        }
    }
}

impl From<re_log::Level> for NotificationLevel {
    fn from(value: re_log::Level) -> Self {
        match value {
            re_log::Level::Trace | re_log::Level::Debug | re_log::Level::Info => Self::Info,
            re_log::Level::Warn => Self::Warning,
            re_log::Level::Error => Self::Error,
        }
    }
}

fn is_relevant(target: &str, level: re_log::Level) -> bool {
    let is_rerun_crate = target.starts_with("rerun") || target.starts_with("re_");
    if !is_rerun_crate {
        return false;
    }

    matches!(
        level,
        re_log::Level::Warn | re_log::Level::Error | re_log::Level::Info
    )
}

fn notification_panel_popup_id() -> egui::Id {
    egui::Id::new("notification_panel_popup")
}

struct Notification {
    level: NotificationLevel,
    text: String,

    /// When this notification was added to the list.
    created_at: Timestamp,

    /// Time to live for toasts, the notification itself lives until dismissed.
    toast_ttl: Duration,

    /// Whether this notification has been read.
    is_unread: bool,
}

pub struct NotificationUi {
    /// State of every notification.
    ///
    /// Notifications are stored in order of ascending `created_at`, so the latest one is at the end.
    notifications: Vec<Notification>,

    unread_notification_level: Option<NotificationLevel>,
    was_open_last_frame: bool,

    /// Toasts that show up for a short time.
    toasts: Toasts,
}

impl Default for NotificationUi {
    fn default() -> Self {
        Self::new()
    }
}

impl NotificationUi {
    pub fn new() -> Self {
        Self {
            notifications: Vec::new(),
            unread_notification_level: None,
            was_open_last_frame: false,
            toasts: Toasts::new(),
        }
    }

    pub fn unread_notification_level(&self) -> Option<NotificationLevel> {
        self.unread_notification_level
    }

    pub fn add_log(&mut self, message: re_log::LogMsg) {
        if !is_relevant(&message.target, message.level) {
            return;
        }

        self.push(message.level.into(), message.msg);
    }

    pub fn success(&mut self, text: impl Into<String>) {
        self.push(NotificationLevel::Success, text.into());
    }

    fn push(&mut self, level: NotificationLevel, text: String) {
        self.notifications.push(Notification {
            level,
            text,

            created_at: now(),
            toast_ttl: base_ttl(),
            is_unread: true,
        });

        if Some(level) > self.unread_notification_level {
            self.unread_notification_level = Some(level);
        }
    }

    /// A little bell-like button, that shows recent notifications when clicked.
    pub fn notification_toggle_button(&mut self, ui: &mut egui::Ui) {
        let popup_id = notification_panel_popup_id();

        let is_panel_visible = egui::Popup::is_id_open(ui.ctx(), popup_id);
        let button_response =
            ui.medium_icon_toggle_button(&icons::NOTIFICATION, &mut is_panel_visible.clone());

        if let Some(level) = self.unread_notification_level {
            let pos = button_response.rect.right_top() + egui::vec2(-2.0, 2.0);
            let radius = 3.0;
            let color = level.color(ui);
            ui.painter().circle_filled(pos, radius, color);
        }

        let gap = 2.0;

        let mut is_visible = false;

        egui::Popup::from_toggle_button_response(&button_response)
            .id(popup_id)
            .close_behavior(egui::PopupCloseBehavior::CloseOnClickOutside)
            .frame(ui.tokens().popup_frame(ui.style()))
            // Put the popup below the button, but all the way to the right of the screen:
            .anchor(egui::PopupAnchor::Position(egui::pos2(
                ui.ctx().screen_rect().right() - gap,
                ui.max_rect().bottom() + gap,
            )))
            .align(egui::RectAlign::BOTTOM_END)
            .show(|ui| {
                self.popup_contents(ui);
                is_visible = true;
            });

        if is_panel_visible {
            // Dismiss all toasts when opening popup
            self.unread_notification_level = None;
            for notification in &mut self.notifications {
                notification.toast_ttl = Duration::ZERO;
            }
        }

        if !is_panel_visible && self.was_open_last_frame {
            // Mark all as read after closing panel
            for notification in &mut self.notifications {
                notification.is_unread = false;
            }
        }

        self.was_open_last_frame = is_panel_visible;
    }

    fn popup_contents(&mut self, ui: &mut egui::Ui) {
        let notifications = &mut self.notifications;

        let panel_width = 356.0;
        let panel_max_height = (ui.ctx().screen_rect().height() - 100.0)
            .at_least(0.0)
            .at_most(640.0);

        let mut to_dismiss = None;

        let notification_list = |ui: &mut egui::Ui| {
            if notifications.is_empty() {
                ui.label(egui::RichText::new("No notifications yet.").weak());

                return;
            }

            for (i, notification) in notifications.iter().enumerate().rev() {
                show_notification(ui, notification, DisplayMode::Panel, || {
                    to_dismiss = Some(i);
                });
            }
        };

        let mut dismiss_all = false;

        ui.set_width(panel_width);
        ui.set_max_height(panel_max_height);

        ui.horizontal_top(|ui| {
            if !notifications.is_empty() {
                ui.label(format!("Notifications ({})", notifications.len()));
            } else {
                ui.label("Notifications");
            }
            ui.with_layout(egui::Layout::top_down(egui::Align::Max), |ui| {
                if ui.small_icon_button(&icons::CLOSE, "Close").clicked() {
                    ui.close();
                }
            });
        });
        egui::ScrollArea::vertical()
            .min_scrolled_height(panel_max_height / 2.0)
            .max_height(panel_max_height)
            .show(ui, notification_list);

        if !notifications.is_empty() {
            ui.horizontal_top(|ui| {
                if ui.button("Dismiss all").clicked() {
                    dismiss_all = true;
                };
            });
        }

        if dismiss_all {
            notifications.clear();
        } else if let Some(to_dismiss) = to_dismiss {
            notifications.remove(to_dismiss);
        }
    }

    /// Show floating toast notifications of recent log messages.
    pub fn show_toasts(&mut self, egui_ctx: &egui::Context) {
        self.toasts.show(egui_ctx, &mut self.notifications[..]);
    }
}

fn base_ttl() -> Duration {
    Duration::from_secs_f64(4.0)
}

struct Toasts {
    id: egui::Id,
}

impl Default for Toasts {
    fn default() -> Self {
        Self::new()
    }
}

impl Toasts {
    fn new() -> Self {
        Self {
            id: egui::Id::new("__toasts"),
        }
    }

    /// Shows and updates all toasts
    fn show(&self, egui_ctx: &egui::Context, notifications: &mut [Notification]) {
        let dt = Duration::from_secs_f32(egui_ctx.input(|i| i.unstable_dt));
        let mut offset = egui::vec2(-8.0, 32.0);

        let mut first_nonzero_ttl = None;

        for (i, notification) in notifications
            .iter_mut()
            .enumerate()
            .filter(|(_, n)| n.toast_ttl > Duration::ZERO)
        {
            first_nonzero_ttl.get_or_insert(notification.toast_ttl);

            let response = egui::Area::new(self.id.with(i))
                .anchor(egui::Align2::RIGHT_TOP, offset)
                .order(egui::Order::Foreground)
                .interactable(true)
                .movable(false)
                .show(egui_ctx, |ui| {
                    show_notification(ui, notification, DisplayMode::Toast, || {})
                })
                .response;

            if !response.hovered() {
                if notification.toast_ttl < dt {
                    notification.toast_ttl = Duration::ZERO;
                } else {
                    notification.toast_ttl -= dt;
                }
            }

            let response = response.on_hover_text("Click to close and copy contents");

            if response.clicked() {
                egui_ctx.copy_text(notification.text.clone());
                notification.toast_ttl = Duration::ZERO;
            }

            offset.y += response.rect.height() + 8.0;
        }

        if let Some(first_nonzero_ttl) = first_nonzero_ttl {
            egui_ctx.request_repaint_after(first_nonzero_ttl);
        }
    }
}

#[derive(Clone, Copy, PartialEq, Eq)]
enum DisplayMode {
    Panel,
    Toast,
}

fn show_notification(
    ui: &mut egui::Ui,
    notification: &Notification,
    mode: DisplayMode,
    mut on_dismiss: impl FnMut(),
) -> egui::Response {
    let background_color = if mode == DisplayMode::Toast || notification.is_unread {
        ui.tokens().notification_background_color
    } else {
        ui.tokens().notification_panel_background_color
    };

    egui::Frame::window(ui.style())
        .corner_radius(4)
        .inner_margin(10.0)
        .fill(background_color)
        .shadow(egui::Shadow::NONE)
        .show(ui, |ui| {
            ui.vertical_centered(|ui| {
                ui.horizontal_top(|ui| {
                    log_level_icon(ui, notification.level);
                    ui.horizontal_top(|ui| {
                        ui.style_mut().wrap_mode = Some(egui::TextWrapMode::Wrap);
                        ui.set_width(270.0);
                        ui.label(egui::RichText::new(notification.text.clone()));
                    });

                    ui.add_space(4.0);
                    if mode == DisplayMode::Panel {
                        notification_age_label(ui, notification);
                    }
                });

                ui.horizontal_top(|ui| {
                    if mode != DisplayMode::Panel {
                        return;
                    }

                    ui.add_space(17.0);
                    if ui.button("Dismiss").clicked() {
                        on_dismiss();
                    }
                });
            })
        })
        .response
}

fn notification_age_label(ui: &mut egui::Ui, notification: &Notification) {
    // let age = (now() - notification.created_at).as_seconds_f64();
    let age = now().duration_since(notification.created_at).as_secs_f64();

    let formatted = if age < 10.0 {
        ui.ctx().request_repaint_after(Duration::from_secs(1));

        "now".to_owned()
    } else if age < 60.0 {
        ui.ctx().request_repaint_after(Duration::from_secs(1));

        format!("{age:.0}s")
    } else {
        ui.ctx().request_repaint_after(Duration::from_secs(60));

        notification
            .created_at
            .strftime("%H:%M")
            .to_string()
    };

    ui.horizontal_top(|ui| {
        ui.set_min_width(30.0);
        ui.with_layout(egui::Layout::top_down(egui::Align::Max), |ui| {
            ui.label(egui::RichText::new(formatted).weak())
                .on_hover_text(format!("{}", notification.created_at));
        });
    });
}

fn log_level_icon(ui: &mut egui::Ui, level: NotificationLevel) {
    let color = level.color(ui);
    let (rect, _) = ui.allocate_exact_size(egui::vec2(10.0, 10.0), egui::Sense::hover());
    ui.painter()
        .circle_filled(rect.center() + egui::vec2(0.0, 2.0), 5.0, color);
}<|MERGE_RESOLUTION|>--- conflicted
+++ resolved
@@ -1,16 +1,11 @@
 use std::time::Duration;
 
 use egui::NumExt as _;
-<<<<<<< HEAD
+use jiff::Timestamp;
+
 pub use re_log::Level;
-use jiff::Timestamp;
-=======
-use time::OffsetDateTime;
->>>>>>> ee9b5bf2
-
-pub use re_log::Level;
-
-use crate::{UiExt as _, icons};
+
+use crate::{icons, UiExt as _};
 
 fn now() -> Timestamp {
     Timestamp::now()
@@ -392,10 +387,7 @@
     } else {
         ui.ctx().request_repaint_after(Duration::from_secs(60));
 
-        notification
-            .created_at
-            .strftime("%H:%M")
-            .to_string()
+        notification.created_at.strftime("%H:%M").to_string()
     };
 
     ui.horizontal_top(|ui| {

--- conflicted
+++ resolved
@@ -7,16 +7,9 @@
 };
 
 use crate::alert::Alert;
-<<<<<<< HEAD
 use crate::button::ReButton;
-use crate::{
-    ContextExt as _, DesignTokens, Icon, LabelStyle, icons,
-    list_item::{self, LabelContent},
-};
-=======
 use crate::list_item::{self, LabelContent};
 use crate::{ContextExt as _, DesignTokens, Icon, LabelStyle, icons};
->>>>>>> 42d35411
 
 static FULL_SPAN_TAG: &str = "rerun_full_span";
 

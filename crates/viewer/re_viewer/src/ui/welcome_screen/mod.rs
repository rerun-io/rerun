--- conflicted
+++ resolved
@@ -7,12 +7,7 @@
 use std::sync::Arc;
 
 use example_section::{ExampleSection, MIN_COLUMN_WIDTH};
-<<<<<<< HEAD
-use re_smart_channel::SmartChannelSource;
-=======
 use re_log_channel::LogSource;
-use welcome_section::welcome_section_ui;
->>>>>>> 42d35411
 
 use crate::app_state::WelcomeScreenState;
 
@@ -35,12 +30,8 @@
         ui: &mut egui::Ui,
         ctx: &GlobalContext<'_>,
         welcome_screen_state: &WelcomeScreenState,
-<<<<<<< HEAD
-        log_sources: &[Arc<SmartChannelSource>],
+        log_sources: &[Arc<LogSource>],
         login_state: &CloudState,
-=======
-        log_sources: &[Arc<LogSource>],
->>>>>>> 42d35411
     ) {
         if welcome_screen_state.opacity <= 0.0 {
             return;

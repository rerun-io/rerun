--- conflicted
+++ resolved
@@ -151,8 +151,7 @@
             ),
         ),
 
-<<<<<<< HEAD
-        EndpointCategory::RerunGrpc(url) => {
+        EndpointCategory::RedapRecording(endpoint) => {
             let on_cmd = Box::new(move |cmd| match cmd {
                 re_grpc_client::redap::Command::SetLoopSelection {
                     recording_id,
@@ -164,18 +163,16 @@
                     time_range,
                 }),
             });
-            re_grpc_client::redap::stream_from_redap(url, on_cmd, Some(ui_waker))
-                .map_err(|err| err.into())
-=======
-        EndpointCategory::RedapRecording(endpoint) => Ok(re_grpc_client::redap::stream_from_redap(
-            endpoint,
-            Some(ui_waker),
-        )),
+            Ok(re_grpc_client::redap::stream_from_redap(
+                endpoint,
+                on_cmd,
+                Some(ui_waker),
+            ))
+        }
 
         EndpointCategory::RedapCatalog(_endpoint) => {
             // TODO(grtlr): Implement catalog support
             anyhow::bail!("Catalogs are not supported yet")
->>>>>>> af978d21
         }
 
         EndpointCategory::WebEventListener(url) => {

use std::str::FromStr as _;
use std::sync::Arc;

use egui::{FocusDirection, Key};
use itertools::Itertools as _;
use re_build_info::CrateVersion;
use re_capabilities::MainThreadToken;
use re_chunk::TimelineName;
use re_data_source::{FileContents, LogDataSource};
use re_entity_db::InstancePath;
use re_entity_db::entity_db::EntityDb;
use re_log_channel::{
    DataSourceMessage, DataSourceUiCommand, LogReceiver, LogReceiverSet, LogSource,
};
use re_log_types::{ApplicationId, FileSource, LogMsg, RecordingId, StoreId, StoreKind, TableMsg};
use re_redap_client::ConnectionRegistryHandle;
use re_renderer::WgpuResourcePoolStatistics;
use re_sdk_types::blueprint::components::{LoopMode, PlayState};
use re_ui::egui_ext::context_ext::ContextExt as _;
use re_ui::{ContextExt as _, UICommand, UICommandSender as _, UiExt as _, notifications};
use re_viewer_context::open_url::{OpenUrlOptions, ViewerOpenUrl, combine_with_base_url};
use re_viewer_context::store_hub::{BlueprintPersistence, StoreHub, StoreHubStats};
use re_viewer_context::{
    AppOptions, AsyncRuntimeHandle, AuthContext, BlueprintUndoState, CommandReceiver,
    CommandSender, ComponentUiRegistry, DisplayMode, FallbackProviderRegistry, Item, NeedsRepaint,
    RecordingOrTable, StorageContext, StoreContext, SystemCommand, SystemCommandSender as _,
    TableStore, TimeControlCommand, ViewClass, ViewClassRegistry, ViewClassRegistryError,
    command_channel, sanitize_file_name,
};

use crate::AppState;
use crate::app_blueprint::{AppBlueprint, PanelStateOverrides};
use crate::app_blueprint_ctx::AppBlueprintCtx;
use crate::app_state::WelcomeScreenState;
use crate::background_tasks::BackgroundTasks;
use crate::event::ViewerEventDispatcher;
use crate::startup_options::StartupOptions;

// ----------------------------------------------------------------------------

/// Storage key used to store the last run Rerun version.
///
/// This is then used to detect if the user has recently upgraded Rerun.
const RERUN_VERSION_KEY: &str = "rerun.version";

const REDAP_TOKEN_KEY: &str = "rerun.redap_token";

#[cfg(not(target_arch = "wasm32"))]
const MIN_ZOOM_FACTOR: f32 = 0.2;
#[cfg(not(target_arch = "wasm32"))]
const MAX_ZOOM_FACTOR: f32 = 5.0;

#[cfg(target_arch = "wasm32")]
struct PendingFilePromise {
    recommended_store_id: Option<StoreId>,
    force_store_info: bool,
    promise: poll_promise::Promise<Vec<re_data_source::FileContents>>,
}

/// The Rerun Viewer as an [`eframe`] application.
pub struct App {
    #[allow(clippy::allow_attributes, dead_code)] // Unused on wasm32
    main_thread_token: MainThreadToken,
    build_info: re_build_info::BuildInfo,

    app_env: crate::AppEnvironment,

    startup_options: StartupOptions,
    start_time: web_time::Instant,
    ram_limit_warner: re_memory::RamLimitWarner,
    pub(crate) egui_ctx: egui::Context,
    screenshotter: crate::screenshotter::Screenshotter,

    #[cfg(target_arch = "wasm32")]
    pub(crate) popstate_listener: Option<crate::web_history::PopstateListener>,

    #[cfg(not(target_arch = "wasm32"))]
    profiler: re_tracing::Profiler,

    /// Listens to the local text log stream
    text_log_rx: std::sync::mpsc::Receiver<re_log::LogMsg>,

    component_ui_registry: ComponentUiRegistry,
    component_fallback_registry: FallbackProviderRegistry,

    rx_log: LogReceiverSet,

    #[cfg(target_arch = "wasm32")]
    open_files_promise: Option<PendingFilePromise>,

    /// What is serialized
    pub(crate) state: AppState,

    /// Pending background tasks, e.g. files being saved.
    pub(crate) background_tasks: BackgroundTasks,

    /// Interface for all recordings and blueprints
    pub(crate) store_hub: Option<StoreHub>,

    /// Notification panel.
    pub(crate) notifications: notifications::NotificationUi,

    memory_panel: crate::memory_panel::MemoryPanel,
    memory_panel_open: bool,

    egui_debug_panel_open: bool,

    /// Last time the latency was deemed interesting.
    ///
    /// Note that initializing with an "old" `Instant` won't work reliably cross platform
    /// since `Instant`'s counter may start at program start.
    pub(crate) latest_latency_interest: Option<web_time::Instant>,

    /// Measures how long a frame takes to paint
    pub(crate) frame_time_history: egui::util::History<f32>,

    /// Commands to run at the end of the frame.
    pub command_sender: CommandSender,
    command_receiver: CommandReceiver,
    cmd_palette: re_ui::CommandPalette,

    /// All known view types.
    view_class_registry: ViewClassRegistry,

    pub(crate) panel_state_overrides_active: bool,
    pub(crate) panel_state_overrides: PanelStateOverrides,

    reflection: re_types_core::reflection::Reflection,

    /// External interactions with the Viewer host (JS, custom egui app, notebook, etc.).
    pub event_dispatcher: Option<ViewerEventDispatcher>,

    connection_registry: ConnectionRegistryHandle,

    /// The async runtime that should be used for all asynchronous operations.
    ///
    /// Using the global tokio runtime should be avoided since:
    /// * we don't have a tokio runtime on web
    /// * we want the user to have full control over the runtime,
    ///   and not expect that a global runtime exists.
    async_runtime: AsyncRuntimeHandle,
}

impl App {
    pub fn new(
        main_thread_token: MainThreadToken,
        build_info: re_build_info::BuildInfo,
        app_env: crate::AppEnvironment,
        startup_options: StartupOptions,
        creation_context: &eframe::CreationContext<'_>,
        connection_registry: Option<ConnectionRegistryHandle>,
        tokio_runtime: AsyncRuntimeHandle,
    ) -> Self {
        Self::with_commands(
            main_thread_token,
            build_info,
            app_env,
            startup_options,
            creation_context,
            connection_registry,
            tokio_runtime,
            crate::register_text_log_receiver(),
            command_channel(),
        )
    }

    /// Create a viewer that receives new log messages over time
    #[expect(clippy::too_many_arguments)]
    pub fn with_commands(
        main_thread_token: MainThreadToken,
        build_info: re_build_info::BuildInfo,
        app_env: crate::AppEnvironment,
        startup_options: StartupOptions,
        creation_context: &eframe::CreationContext<'_>,
        connection_registry: Option<ConnectionRegistryHandle>,
        tokio_runtime: AsyncRuntimeHandle,
        text_log_rx: std::sync::mpsc::Receiver<re_log::LogMsg>,
        command_channel: (CommandSender, CommandReceiver),
    ) -> Self {
        re_tracing::profile_function!();

        {
            let command_sender = command_channel.0.clone();
            re_auth::credentials::subscribe_auth_changes(move |user| {
                command_sender.send_system(SystemCommand::OnAuthChanged(
                    user.map(|user| AuthContext { email: user.email }),
                ));
            });
        }

        let connection_registry = connection_registry
            .unwrap_or_else(re_redap_client::ConnectionRegistry::new_with_stored_credentials);

        if let Some(storage) = creation_context.storage
            && let Some(tokens) = eframe::get_value(storage, REDAP_TOKEN_KEY)
        {
            connection_registry.load_tokens(tokens);
        }

        let mut state: AppState = if startup_options.persist_state {
            creation_context.storage
                .and_then(|storage| {
                    // This re-implements: `eframe::get_value` so we can customize the warning message.
                    // TODO(#2849): More thorough error-handling.
                    let value = storage.get_string(eframe::APP_KEY)?;
                    match ron::from_str(&value) {
                        Ok(value) => Some(value),
                        Err(err) => {
                            re_log::warn!("Failed to restore application state. This is expected if you have just upgraded Rerun versions.");
                            re_log::debug!("Failed to decode RON for app state: {err}");
                            None
                        }
                    }
                })
                .unwrap_or_default()
        } else {
            AppState::default()
        };

        if startup_options.persist_state {
            // Check if the user has recently upgraded Rerun.
            if let Some(storage) = creation_context.storage {
                let current_version = build_info.version;
                let previous_version: Option<CrateVersion> =
                    storage.get_string(RERUN_VERSION_KEY).and_then(|version| {
                        // `CrateVersion::try_parse` is `const` (for good reasons), and needs a `&'static str`.
                        // In order to accomplish this, we need to leak the string here.
                        let version = Box::leak(version.into_boxed_str());
                        CrateVersion::try_parse(version).ok()
                    });

                if previous_version
                    .is_none_or(|previous_version| previous_version < CrateVersion::new(0, 24, 0))
                {
                    re_log::debug!(
                        "Upgrading from {} to {}.",
                        previous_version.map_or_else(|| "<unknown>".to_owned(), |v| v.to_string()),
                        current_version
                    );
                    // We used to have Dark as the hard-coded theme preference. Let's change that!
                    creation_context
                        .egui_ctx
                        .options_mut(|o| o.theme_preference = egui::ThemePreference::System);
                }
            }
        }

        if let Some(video_decoder_hw_acceleration) = startup_options.video_decoder_hw_acceleration {
            state.app_options.video_decoder_hw_acceleration = video_decoder_hw_acceleration;
        }

        if app_env.is_test() {
            // Disable certain labels/warnings/etc that would be flaky or not CI-runner-agnostic in snapshot tests.
            state.app_options.show_metrics = false;
        }

        let mut component_fallback_registry =
            re_component_fallbacks::create_component_fallback_registry();

        let view_class_registry =
            crate::default_views::create_view_class_registry(&mut component_fallback_registry)
                .unwrap_or_else(|err| {
                    re_log::error!("Failed to create view class registry: {err}");
                    Default::default()
                });

        #[allow(clippy::allow_attributes, unused_mut, clippy::needless_update)]
        // false positive on web
        let mut screenshotter = crate::screenshotter::Screenshotter::default();

        #[cfg(not(target_arch = "wasm32"))]
        if let Some(screenshot_path) = startup_options.screenshot_to_path_then_quit.clone() {
            screenshotter.screenshot_to_path_then_quit(&creation_context.egui_ctx, screenshot_path);
        }

        let (command_sender, command_receiver) = command_channel;

        let mut component_ui_registry = re_component_ui::create_component_ui_registry();
        re_data_ui::register_component_uis(&mut component_ui_registry);

        let (_adapter_backend, _device_tier) = creation_context.wgpu_render_state.as_ref().map_or(
            (
                wgpu::Backend::Noop,
                re_renderer::device_caps::DeviceCapabilityTier::Limited,
            ),
            |render_state| {
                let egui_renderer = render_state.renderer.read();
                let render_ctx = egui_renderer
                    .callback_resources
                    .get::<re_renderer::RenderContext>();

                (
                    render_state.adapter.get_info().backend,
                    render_ctx.map_or(
                        re_renderer::device_caps::DeviceCapabilityTier::Limited,
                        |ctx| ctx.device_caps().tier,
                    ),
                )
            },
        );

        #[cfg(feature = "analytics")]
        if let Some(analytics) = re_analytics::Analytics::global_or_init() {
            use crate::viewer_analytics::event;

            analytics.record(event::identify(
                analytics.config(),
                build_info.clone(),
                &app_env,
            ));
            analytics.record(event::viewer_started(
                &app_env,
                &creation_context.egui_ctx,
                _adapter_backend,
                _device_tier,
            ));
        }

        let panel_state_overrides = startup_options.panel_state_overrides;

        let reflection = re_sdk_types::reflection::generate_reflection().unwrap_or_else(|err| {
            re_log::error!(
                "Failed to create list of serialized default values for components: {err}"
            );
            Default::default()
        });

        let event_dispatcher = startup_options
            .on_event
            .clone()
            .map(ViewerEventDispatcher::new);

        if !state.redap_servers.is_empty() {
            command_sender.send_ui(UICommand::ExpandBlueprintPanel);
        }

        creation_context.egui_ctx.on_end_pass(
            "remove copied text formatting",
            Arc::new(|ctx| {
                ctx.output_mut(|o| {
                    for command in &mut o.commands {
                        if let egui::output::OutputCommand::CopyText(text) = command {
                            *text = re_format::remove_number_formatting(text);
                        }
                    }
                });
            }),
        );

        {
            // TODO(emilk/egui#7659): This is a workaround consuming the Space/Arrow keys so we can
            // use them as timeline shortcuts. Egui's built in behavior is to interact with focus,
            // and we don't want that.
            // But of course text edits should still get it so we use this ugly hack to check if
            // a text edit is focused.
            let command_sender = command_sender.clone();
            creation_context.egui_ctx.on_begin_pass(
                "filter space key",
                Arc::new(move |ctx| {
                    if !ctx.text_edit_focused() {
                        let conflicting_commands = [
                            UICommand::PlaybackTogglePlayPause,
                            UICommand::PlaybackBeginning,
                            UICommand::PlaybackEnd,
                            UICommand::PlaybackForwardFast,
                            UICommand::PlaybackBackFast,
                            UICommand::PlaybackStepForward,
                            UICommand::PlaybackStepBack,
                            UICommand::PlaybackForward,
                            UICommand::PlaybackBack,
                        ];

                        let os = ctx.os();
                        let mut reset_focus_direction = false;
                        ctx.input_mut(|i| {
                            for command in conflicting_commands {
                                for shortcut in command.kb_shortcuts(os) {
                                    if i.consume_shortcut(&shortcut) {
                                        if shortcut.logical_key == Key::ArrowLeft
                                            || shortcut.logical_key == Key::ArrowRight
                                        {
                                            reset_focus_direction = true;
                                        }
                                        command_sender.send_ui(command);
                                    }
                                }
                            }
                        });

                        if reset_focus_direction {
                            // Additionally, we need to revert the focus direction on ArrowLeft/Right
                            // keys to prevent the focus change for timeline shortcuts
                            ctx.memory_mut(|mem| {
                                mem.move_focus(FocusDirection::None);
                            });
                        }
                    }
                }),
            );
        }

        Self {
            main_thread_token,
            build_info,
            app_env,
            startup_options,
            start_time: web_time::Instant::now(),
            ram_limit_warner: re_memory::RamLimitWarner::warn_at_fraction_of_max(0.75),
            egui_ctx: creation_context.egui_ctx.clone(),
            screenshotter,

            #[cfg(target_arch = "wasm32")]
            popstate_listener: None,

            #[cfg(not(target_arch = "wasm32"))]
            profiler: Default::default(),

            text_log_rx,
            component_ui_registry,
            component_fallback_registry,
            rx_log: Default::default(),

            #[cfg(target_arch = "wasm32")]
            open_files_promise: Default::default(),

            state,
            background_tasks: Default::default(),
            store_hub: Some(StoreHub::new(
                blueprint_loader(),
                &crate::app_blueprint::setup_welcome_screen_blueprint,
            )),
            notifications: notifications::NotificationUi::new(creation_context.egui_ctx.clone()),

            memory_panel: Default::default(),
            memory_panel_open: false,

            egui_debug_panel_open: false,

            latest_latency_interest: None,

            frame_time_history: egui::util::History::new(1..100, 0.5),

            command_sender,
            command_receiver,
            cmd_palette: Default::default(),

            view_class_registry,

            panel_state_overrides_active: true,
            panel_state_overrides,

            reflection,

            event_dispatcher,

            connection_registry,
            async_runtime: tokio_runtime,
        }
    }

    #[cfg(not(target_arch = "wasm32"))]
    pub fn set_profiler(&mut self, profiler: re_tracing::Profiler) {
        self.profiler = profiler;
    }

    pub fn connection_registry(&self) -> &ConnectionRegistryHandle {
        &self.connection_registry
    }

    pub fn set_examples_manifest_url(&mut self, url: String) {
        re_log::info!("Using manifest_url={url:?}");
        self.state.set_examples_manifest_url(&self.egui_ctx, url);
    }

    pub fn build_info(&self) -> &re_build_info::BuildInfo {
        &self.build_info
    }

    pub fn startup_options(&self) -> &StartupOptions {
        &self.startup_options
    }

    pub fn app_options(&self) -> &AppOptions {
        self.state.app_options()
    }

    pub fn app_options_mut(&mut self) -> &mut AppOptions {
        self.state.app_options_mut()
    }

    pub fn app_env(&self) -> &crate::AppEnvironment {
        &self.app_env
    }

    /// Open a content URL in the viewer.
    pub fn open_url_or_file(&self, url: &str) {
        match ViewerOpenUrl::from_str(url) {
            Ok(url) => {
                url.open(
                    &self.egui_ctx,
                    &OpenUrlOptions {
                        follow_if_http: false,
                        select_redap_source_when_loaded: true,
                        show_loader: true,
                    },
                    &self.command_sender,
                );
            }
            Err(err) => {
                if err.to_string().contains(url) {
                    re_log::error!("{err}");
                } else {
                    re_log::error!("Failed to open URL {url}: {err}");
                }
            }
        }
    }

    pub fn is_screenshotting(&self) -> bool {
        self.screenshotter.is_screenshotting()
    }

    #[expect(clippy::needless_pass_by_ref_mut)]
    pub fn add_log_receiver(&mut self, rx: LogReceiver) {
        re_log::debug!("Adding new log receiver: {}", rx.source());

        // Make sure we wake up when a new message is available:
        rx.set_waker({
            let egui_ctx = self.egui_ctx.clone();
            move || {
                // Spend a few more milliseconds decoding incoming messages,
                // then trigger a repaint (https://github.com/rerun-io/rerun/issues/963):
                egui_ctx.request_repaint_after(std::time::Duration::from_millis(10));
            }
        });

        // Add unknown redap servers.
        //
        // Otherwise we end up in a situation where we have a data from an unknown server,
        // which is unnecessary and can get us into a strange ui state.
        if let LogSource::RedapGrpcStream { uri, .. } = rx.source() {
            self.command_sender
                .send_system(SystemCommand::AddRedapServer(uri.origin.clone()));
        }

        self.rx_log.add(rx);
    }

    /// Update the active [`re_viewer_context::TimeControl`]. And if the blueprint inspection
    /// panel is open, also open that time control.
    fn move_time(&mut self) {
        if let Some(store_hub) = &self.store_hub
            && let Some(store_id) = store_hub.active_store_id()
            && let Some(blueprint) = store_hub.active_blueprint_for_app(store_id.application_id())
        {
            let default_blueprint = store_hub.default_blueprint_for_app(store_id.application_id());

            let blueprint_query = self
                .state
                .get_blueprint_query_for_viewer(blueprint)
                .unwrap_or_else(|| {
                    re_chunk::LatestAtQuery::latest(re_viewer_context::blueprint_timeline())
                });

            let bp_ctx = AppBlueprintCtx {
                command_sender: &self.command_sender,
                current_blueprint: blueprint,
                default_blueprint,
                blueprint_query,
            };

            let dt = self.egui_ctx.input(|i| i.stable_dt);
            if let Some(recording) = store_hub.active_recording() {
                // Are we still connected to the data source for the current store?
                let more_data_is_coming =
                    recording.data_source.as_ref().is_some_and(|store_source| {
                        self.rx_log
                            .sources()
                            .iter()
                            .any(|s| s.as_ref() == store_source)
                    });

                let time_ctrl = self.state.time_control_mut(recording, &bp_ctx);

                // The state diffs are used to trigger callbacks if they are configured.
                // If there's no active recording, we should not trigger any callbacks, but since there's an active recording here,
                // we want to diff state changes.
                let should_diff_state = true;
                let response = time_ctrl.update(
                    recording.timeline_histograms(),
                    dt,
                    more_data_is_coming,
                    should_diff_state,
                    Some(&bp_ctx),
                );

                if response.needs_repaint == NeedsRepaint::Yes {
                    self.egui_ctx.request_repaint();
                }

                handle_time_ctrl_event(recording, self.event_dispatcher.as_ref(), &response);
            }

            if self.app_options().inspect_blueprint_timeline {
                let more_data_is_coming = true;
                let should_diff_state = false;
                // We ignore most things from the time control response for the blueprint but still
                // need to repaint if requested.
                let re_viewer_context::TimeControlResponse {
                    needs_repaint,
                    playing_change: _,
                    timeline_change: _,
                    time_change: _,
                } = self.state.blueprint_time_control.update(
                    bp_ctx.current_blueprint.timeline_histograms(),
                    dt,
                    more_data_is_coming,
                    should_diff_state,
                    None::<&AppBlueprintCtx<'_>>,
                );

                if needs_repaint == NeedsRepaint::Yes {
                    self.egui_ctx.request_repaint();
                }

                let undo_state = self
                    .state
                    .blueprint_undo_state
                    .entry(blueprint.store_id().clone())
                    .or_default();
                // Apply changes to the blueprint time to the undo-state:
                if self.state.blueprint_time_control.play_state() == PlayState::Following {
                    undo_state.redo_all();
                } else if let Some(time) = self.state.blueprint_time_control.time_int() {
                    undo_state.set_redo_time(time);
                }
            }
        }
    }

    pub fn msg_receive_set(&self) -> &LogReceiverSet {
        &self.rx_log
    }

    /// Adds a new view class to the viewer.
    pub fn add_view_class<T: ViewClass + Default + 'static>(
        &mut self,
    ) -> Result<(), ViewClassRegistryError> {
        self.view_class_registry
            .add_class::<T>(&mut self.component_fallback_registry)
    }

    /// Accesses the view class registry which can be used to extend the Viewer.
    ///
    /// **WARNING:** Many parts or the viewer assume that all views & visualizers are registered before the first frame is rendered.
    /// Doing so later in the application life cycle may cause unexpected behavior.
    pub fn view_class_registry(&mut self) -> &mut ViewClassRegistry {
        &mut self.view_class_registry
    }

    pub fn component_fallback_registry(&mut self) -> &mut FallbackProviderRegistry {
        &mut self.component_fallback_registry
    }

    fn check_keyboard_shortcuts(&self, egui_ctx: &egui::Context) {
        if let Some(cmd) = UICommand::listen_for_kb_shortcut(egui_ctx) {
            self.command_sender.send_ui(cmd);
        }
    }

    fn run_pending_system_commands(&mut self, store_hub: &mut StoreHub, egui_ctx: &egui::Context) {
        while let Some((from_where, cmd)) = self.command_receiver.recv_system() {
            self.run_system_command(from_where, cmd, store_hub, egui_ctx);
        }
    }

    fn run_pending_ui_commands(
        &mut self,
        egui_ctx: &egui::Context,
        app_blueprint: &AppBlueprint<'_>,
        storage_context: &StorageContext<'_>,
        store_context: Option<&StoreContext<'_>>,
        display_mode: &DisplayMode,
    ) {
        while let Some(cmd) = self.command_receiver.recv_ui() {
            self.run_ui_command(
                egui_ctx,
                app_blueprint,
                storage_context,
                store_context,
                display_mode,
                cmd,
            );
        }
    }

    /// If we're on web and use web history this updates the
    /// web address bar and updates history.
    ///
    /// Otherwise this updates the viewer tracked history.
    fn update_history(&mut self, store_hub: &StoreHub) {
        if !self.startup_options().web_history_enabled() {
            self.update_viewer_history(store_hub);
        } else {
            // We don't want to spam the web history API with changes, because
            // otherwise it will start complaining about it being an insecure
            // operation.
            //
            // This is a kind of hacky way to fix that: If there are currently any
            // inputs, don't update the web address bar. This works for most cases
            // because you need to hold down pointer to aggressively scrub, need to
            // hold down key inputs to quickly step through the timeline.
            #[cfg(target_arch = "wasm32")]
            if !self.egui_ctx.is_using_pointer()
                && self
                    .egui_ctx
                    .input(|input| !input.any_touches() && input.keys_down.is_empty())
            {
                self.update_web_history(store_hub);
            }
        }
    }

    /// Updates the viewer tracked history
    fn update_viewer_history(&mut self, store_hub: &StoreHub) {
        let time_ctrl = store_hub
            .active_recording()
            .and_then(|db| self.state.time_control(db.store_id()));

        let display_mode = self.state.navigation.current();
        let selection = self.state.selection_state.selected_items();

        let Ok(url) =
            ViewerOpenUrl::from_context_expanded(store_hub, display_mode, time_ctrl, selection)
        else {
            return;
        };

        self.state.history.update_current_url(url);
    }

    /// Updates the web address and web history.
    #[cfg(target_arch = "wasm32")]
    fn update_web_history(&self, store_hub: &StoreHub) {
        let time_ctrl = store_hub
            .active_recording()
            .and_then(|db| self.state.time_control(db.store_id()));

        let display_mode = self.state.navigation.current();
        let selection = self.state.selection_state.selected_items();

        let Ok(url) =
            ViewerOpenUrl::from_context_expanded(store_hub, display_mode, time_ctrl, selection)
                .map(|mut url| {
                    // We don't want to update the url while playing, so we use the last paused time.
                    if let Some(fragment) = url.fragment_mut() {
                        fragment.when = time_ctrl.and_then(|time_ctrl| {
                            Some((
                                *time_ctrl.timeline().name(),
                                re_log_types::TimeCell {
                                    typ: time_ctrl.time_type(),
                                    value: time_ctrl.last_paused_time()?.floor().into(),
                                },
                            ))
                        });
                    }

                    url
                })
                // History entries expect the url parameter, not the full url, therefore don't pass a base url.
                .and_then(|url| url.sharable_url(None))
        else {
            return;
        };

        re_log::debug!("Updating navigation bar");

        use crate::web_history::{HistoryEntry, HistoryExt as _, history};
        use crate::web_tools::JsResultExt as _;

        /// Returns the url without the fragment
        fn strip_fragment(url: &str) -> &str {
            // Split by url code for '#', which is used for fragments.
            url.rsplit_once("%23").map_or(url, |(url, _)| url)
        }

        if let Some(history) = history().ok_or_log_js_error() {
            let current_entry = history.current_entry().ok_or_log_js_error().flatten();
            let new_entry = HistoryEntry::new(url);
            if Some(&new_entry) != current_entry.as_ref() {
                // If only the fragment has changed, we replace history instead of pushing it.
                if current_entry
                    .and_then(|entry| {
                        Some((
                            entry.to_query_string().ok_or_log_js_error()?,
                            new_entry.to_query_string().ok_or_log_js_error()?,
                        ))
                    })
                    .is_some_and(|(current, new)| strip_fragment(&current) == strip_fragment(&new))
                {
                    history.replace_entry(new_entry).ok_or_log_js_error();
                } else {
                    history.push_entry(new_entry).ok_or_log_js_error();
                }
            }
        }
    }

    fn run_system_command(
        &mut self,
        sent_from: &std::panic::Location<'_>, // Who sent this command? Useful for debugging!
        cmd: SystemCommand,
        store_hub: &mut StoreHub,
        egui_ctx: &egui::Context,
    ) {
        match cmd {
            SystemCommand::TimeControlCommands {
                store_id,
                time_commands,
            } => {
                match store_id.kind() {
                    StoreKind::Recording => {
                        store_hub.set_active_recording_id(store_id.clone()); // Switch to this recording
                        let (storage_ctx, store_ctx) = store_hub.read_context(); // Materialize the target blueprint on-demand
                        if let Some(store_ctx) = store_ctx {
                            let target_blueprint = store_ctx.blueprint;
                            let blueprint_query =
                                self.state.blueprint_query_for_viewer(target_blueprint);

                            let blueprint_ctx = AppBlueprintCtx {
                                command_sender: &self.command_sender,
                                current_blueprint: target_blueprint,
                                default_blueprint: storage_ctx
                                    .hub
                                    .default_blueprint_for_app(store_id.application_id()),
                                blueprint_query,
                            };

                            let time_ctrl = self
                                .state
                                .time_control_mut(store_ctx.recording, &blueprint_ctx);

                            let response = time_ctrl.handle_time_commands(
                                Some(&blueprint_ctx),
                                store_ctx.recording.timeline_histograms(),
                                &time_commands,
                            );

                            if response.needs_repaint == NeedsRepaint::Yes {
                                self.egui_ctx.request_repaint();
                            }

                            handle_time_ctrl_event(
                                store_ctx.recording,
                                self.event_dispatcher.as_ref(),
                                &response,
                            );
                        } else {
                            re_log::error!(
                                "Skipping time control command because of missing blueprint"
                            );
                        }
                    }
                    StoreKind::Blueprint => {
                        if let Some(target_store) = store_hub.store_bundle().get(&store_id) {
                            let blueprint_ctx: Option<&AppBlueprintCtx<'_>> = None;
                            let response = self.state.blueprint_time_control.handle_time_commands(
                                blueprint_ctx,
                                target_store.timeline_histograms(),
                                &time_commands,
                            );

                            if response.needs_repaint == NeedsRepaint::Yes {
                                self.egui_ctx.request_repaint();
                            }
                        }
                    }
                }
            }
            SystemCommand::SetUrlFragment { store_id, fragment } => {
                // This adds new system commands, which will be handled later in the loop.
                self.go_to_dataset_data(store_id, fragment);
            }
            SystemCommand::CopyViewerUrl(url) => {
                if cfg!(target_arch = "wasm32") {
                    match combine_with_base_url(
                        self.startup_options.web_viewer_base_url().as_ref(),
                        [url],
                    ) {
                        Ok(url) => {
                            self.copy_text(url);
                        }
                        Err(err) => {
                            re_log::error!("{err}");
                        }
                    }
                } else {
                    self.copy_text(url);
                }
            }
            SystemCommand::ActivateApp(app_id) => {
                store_hub.set_active_app(app_id);
                if let Some(recording_id) = store_hub.active_store_id() {
                    self.state
                        .navigation
                        .replace(DisplayMode::LocalRecordings(recording_id.clone()));
                } else {
                    self.state.navigation.reset();
                }
            }

            SystemCommand::CloseApp(app_id) => {
                store_hub.close_app(&app_id);
            }

            SystemCommand::ActivateRecordingOrTable(entry) => {
                match &entry {
                    RecordingOrTable::Recording { store_id } => {
                        store_hub.set_active_recording_id(store_id.clone());
                    }
                    RecordingOrTable::Table { .. } => {}
                }
                self.state.navigation.replace(entry.display_mode());
            }

            SystemCommand::CloseRecordingOrTable(entry) => {
                // TODO(#9464): Find a better successor here.

                let data_source = match &entry {
                    RecordingOrTable::Recording { store_id } => {
                        store_hub.entity_db_mut(store_id).data_source.clone()
                    }
                    RecordingOrTable::Table { .. } => None,
                };
                if let Some(data_source) = data_source {
                    // Only certain sources should be closed.
                    #[expect(clippy::match_same_arms)]
                    let should_close = match &data_source {
                        // Specific files should stop streaming when closing them.
                        LogSource::File(_) => true,

                        // Specific HTTP streams should stop streaming when closing them.
                        LogSource::RrdHttpStream { .. } => true,

                        // Specific GRPC streams should stop streaming when closing them.
                        // TODO(#10967): We still stream in some data after that.
                        LogSource::RedapGrpcStream { .. } => true,

                        // Don't close generic connections (like to an SDK) that may feed in different recordings over time.
                        LogSource::RrdWebEvent
                        | LogSource::JsChannel { .. }
                        | LogSource::Sdk
                        | LogSource::Stdin
                        | LogSource::MessageProxy(_) => false,
                    };

                    if should_close {
                        self.rx_log.retain(|r| r.source() != &data_source);
                    }
                }

                store_hub.remove(&entry);
            }

            SystemCommand::CloseAllEntries => {
                self.state.navigation.reset();
                store_hub.clear_entries();

                // Stop receiving into the old recordings.
                // This is most important when going back to the example screen by using the "Back"
                // button in the browser, and there is still a connection downloading an .rrd.
                // That's the case of `LogSource::RrdHttpStream`.
                // TODO(emilk): exactly what things get kept and what gets cleared?
                self.rx_log.retain(|r| match r.source() {
                    LogSource::File(_) | LogSource::RrdHttpStream { .. } => false,

                    LogSource::JsChannel { .. }
                    | LogSource::RrdWebEvent
                    | LogSource::Sdk
                    | LogSource::RedapGrpcStream { .. }
                    | LogSource::MessageProxy { .. }
                    | LogSource::Stdin => true,
                });
            }

            SystemCommand::AddReceiver(rx) => {
                re_log::debug!("Received AddReceiver");
                self.add_log_receiver(rx);
            }

            SystemCommand::ChangeDisplayMode(display_mode) => {
                if &display_mode == self.state.navigation.current() {
                    return;
                }

                // Suppress loading screen if we're loading a recording that's already loaded, even if only partially.
                if let DisplayMode::Loading(source) = &display_mode
                    && let Some(re_uri::RedapUri::DatasetData(dataset_uri)) = source.redap_uri()
                    && store_hub
                        .store_bundle()
                        .entity_dbs()
                        .any(|db| db.store_id() == &dataset_uri.store_id())
                {
                    return;
                }

                if matches!(display_mode, DisplayMode::Loading(_)) {
                    self.state
                        .selection_state
                        .set_selection(re_viewer_context::ItemCollection::default());
                }
                self.state.navigation.replace(display_mode);

                egui_ctx.request_repaint(); // Make sure we actually see the new mode.
            }

            SystemCommand::OpenSettings => {
                self.state
                    .navigation
                    .replace(DisplayMode::Settings(Box::new(
                        self.state.navigation.current().clone(),
                    )));

                #[cfg(feature = "analytics")]
                re_analytics::record(|| re_analytics::event::SettingsOpened {});
            }

            SystemCommand::OpenChunkStoreBrowser => match self.state.navigation.current() {
                DisplayMode::LocalRecordings(_)
                | DisplayMode::RedapEntry(_)
                | DisplayMode::RedapServer(_) => {
                    self.state
                        .navigation
                        .replace(DisplayMode::ChunkStoreBrowser(Box::new(
                            self.state.navigation.current().clone(),
                        )));
                }

                DisplayMode::ChunkStoreBrowser(_)
                | DisplayMode::Settings(_)
                | DisplayMode::Loading(_)
                | DisplayMode::LocalTable(_) => {
                    re_log::debug!(
                        "Cannot activate chunk store browser from current display mode: {:?}",
                        self.state.navigation.current()
                    );
                }
            },

            SystemCommand::ResetDisplayMode => {
                self.state.navigation.reset();

                egui_ctx.request_repaint(); // Make sure we actually see the new mode.
            }

            SystemCommand::AddRedapServer(origin) => {
                if origin == *re_redap_browser::EXAMPLES_ORIGIN {
                    return;
                }
                if self.state.redap_servers.has_server(&origin) {
                    return;
                }

                self.state.redap_servers.add_server(origin.clone());

                if self
                    .store_hub
                    .as_ref()
                    .is_none_or(|store_hub| store_hub.active_recording_or_table().is_none())
                {
                    self.state
                        .navigation
                        .replace(DisplayMode::RedapServer(origin));
                }
                self.command_sender.send_ui(UICommand::ExpandBlueprintPanel);
            }

            SystemCommand::LoadDataSource(data_source) => {
                self.load_data_source(store_hub, egui_ctx, &data_source);
            }

            SystemCommand::ResetViewer => self.reset_viewer(store_hub, egui_ctx),
            SystemCommand::ClearActiveBlueprintAndEnableHeuristics => {
                re_log::debug!("Clear and generate new blueprint");
                store_hub.clear_active_blueprint_and_generate();
                egui_ctx.request_repaint(); // Many changes take a frame delay to show up.
            }
            SystemCommand::ClearActiveBlueprint => {
                // By clearing the blueprint the default blueprint will be restored
                // at the beginning of the next frame.
                re_log::debug!("Reset blueprint to default");
                store_hub.clear_active_blueprint();
                egui_ctx.request_repaint(); // Many changes take a frame delay to show up.
            }

            SystemCommand::AppendToStore(store_id, chunks) => {
                re_log::trace!(
                    "{}:{} Update {} entities: {}",
                    sent_from.file(),
                    sent_from.line(),
                    store_id.kind(),
                    chunks.iter().map(|c| c.entity_path()).join(", ")
                );

                let db = store_hub.entity_db_mut(&store_id);

                // No need to clear undo buffer if we're just appending static data.
                //
                // It would be nice to be able to undo edits to a recording, but
                // we haven't implemented that yet.
                if store_id.is_blueprint() && chunks.iter().any(|c| !c.is_static()) {
                    self.state
                        .blueprint_undo_state
                        .entry(store_id.clone())
                        .or_default()
                        .clear_redo_buffer(db);

                    if self.app_options().inspect_blueprint_timeline {
                        self.command_sender
                            .send_system(SystemCommand::TimeControlCommands {
                                store_id,
                                time_commands: vec![TimeControlCommand::SetPlayState(
                                    PlayState::Following,
                                )],
                            });
                    }
                }

                for chunk in chunks {
                    match db.add_chunk(&Arc::new(chunk)) {
                        Ok(_store_events) => {}
                        Err(err) => {
                            re_log::warn_once!("Failed to append chunk: {err}");
                        }
                    }
                }
            }

            SystemCommand::UndoBlueprint { blueprint_id } => {
                let inspect_blueprint_timeline = self.app_options().inspect_blueprint_timeline;
                let blueprint_db = store_hub.entity_db_mut(&blueprint_id);
                let undo_state = self
                    .state
                    .blueprint_undo_state
                    .entry(blueprint_id.clone())
                    .or_default();

                undo_state.undo(blueprint_db);

                // Update blueprint inspector timeline.
                if inspect_blueprint_timeline {
                    if let Some(redo_time) = undo_state.redo_time() {
                        self.command_sender
                            .send_system(SystemCommand::TimeControlCommands {
                                store_id: blueprint_id,
                                time_commands: vec![
                                    TimeControlCommand::SetPlayState(PlayState::Paused),
                                    TimeControlCommand::SetTime(redo_time.into()),
                                ],
                            });
                    } else {
                        self.command_sender
                            .send_system(SystemCommand::TimeControlCommands {
                                store_id: blueprint_id,
                                time_commands: vec![TimeControlCommand::SetPlayState(
                                    PlayState::Following,
                                )],
                            });
                    }
                }
            }
            SystemCommand::RedoBlueprint { blueprint_id } => {
                let inspect_blueprint_timeline = self.app_options().inspect_blueprint_timeline;
                let undo_state = self
                    .state
                    .blueprint_undo_state
                    .entry(blueprint_id.clone())
                    .or_default();

                undo_state.redo();

                // Update blueprint inspector timeline.
                if inspect_blueprint_timeline {
                    if let Some(redo_time) = undo_state.redo_time() {
                        self.command_sender
                            .send_system(SystemCommand::TimeControlCommands {
                                store_id: blueprint_id,
                                time_commands: vec![
                                    TimeControlCommand::SetPlayState(PlayState::Paused),
                                    TimeControlCommand::SetTime(redo_time.into()),
                                ],
                            });
                    } else {
                        self.command_sender
                            .send_system(SystemCommand::TimeControlCommands {
                                store_id: blueprint_id,
                                time_commands: vec![TimeControlCommand::SetPlayState(
                                    PlayState::Following,
                                )],
                            });
                    }
                }
            }

            SystemCommand::DropEntity(blueprint_id, entity_path) => {
                let blueprint_db = store_hub.entity_db_mut(&blueprint_id);
                blueprint_db.drop_entity_path_recursive(&entity_path);
            }

            #[cfg(debug_assertions)]
            SystemCommand::EnableInspectBlueprintTimeline(show) => {
                self.app_options_mut().inspect_blueprint_timeline = show;
            }

            SystemCommand::SetSelection(set) => {
                if let Some(item) = set.selection.single_item() {
                    // If the selected item has its own page, switch to it.
                    if let Some(display_mode) = DisplayMode::from_item(item) {
                        if let DisplayMode::LocalRecordings(store_id) = &display_mode {
                            store_hub.set_active_recording_id(store_id.clone());
                        }
                        self.state.navigation.replace(display_mode);
                    }
                }

                self.state.selection_state.set_selection(set);
                egui_ctx.request_repaint(); // Make sure we actually see the new selection.
            }

            SystemCommand::SetFocus(item) => {
                self.state.focused_item = Some(item);
            }

            SystemCommand::ShowNotification(notification) => {
                self.notifications.add(notification);
            }

            #[cfg(not(target_arch = "wasm32"))]
            SystemCommand::FileSaver(file_saver) => {
                if let Err(err) = self.background_tasks.spawn_file_saver(file_saver) {
                    re_log::error!("Failed to save file: {err}");
                }
            }

            SystemCommand::OnAuthChanged(auth) => {
                self.state.auth_state = auth;
            }

            SystemCommand::SetAuthCredentials {
                access_token,
                email,
            } => {
                let credentials =
                    match re_auth::oauth::Credentials::try_new(access_token, None, email) {
                        Ok(credentials) => credentials,
                        Err(err) => {
                            re_log::error!("Failed to create credentials: {err}");
                            return;
                        }
                    };
                if let Err(err) = credentials.ensure_stored() {
                    re_log::error!("Failed to store credentials: {err}");
                }
            }
        }
    }

    /// Loads a data source into the viewer.
    ///
    /// Tries to detect whether the datasource is already present (either still streaming in or already loaded),
    /// and if so, will not load the data again.
    /// Instead, it will only perform any kind of selection/mode-switching operations associated with loading the given data source.
    ///
    /// Note that we *do not* change the display mode here _unconditionally_.
    /// For instance if the datasource is a blueprint for a dataset that may be loaded later,
    /// we don't want to switch out to it while the user browses a server.
    fn load_data_source(
        &mut self,
        store_hub: &mut StoreHub,
        egui_ctx: &egui::Context,
        data_source: &LogDataSource,
    ) {
        // Check if we've already loaded this data source and should just switch to it.
        //
        // Go through all sources that are still loading and those that are already in the store_hub.
        // (if we look only at the one from the store_hub, we might miss those that haven't hit it yet)
        let active_sources = self.rx_log.sources();
        let store_sources = store_hub
            .store_bundle()
            .entity_dbs()
            .filter_map(|db| db.data_source.as_ref());
        let mut all_sources = store_sources.chain(active_sources.iter().map(|s| s.as_ref()));

        match data_source {
            LogDataSource::RrdHttpUrl { url, follow } => {
                let new_source = LogSource::RrdHttpStream {
                    url: url.to_string(),
                    follow: *follow,
                };

                if all_sources.any(|source| source.is_same_ignoring_uri_fragments(&new_source)) {
                    if let Some(entity_db) = store_hub.find_recording_store_by_source(&new_source) {
                        if *follow {
                            self.command_sender
                                .send_system(SystemCommand::TimeControlCommands {
                                    store_id: entity_db.store_id().clone(),
                                    time_commands: vec![TimeControlCommand::SetPlayState(
                                        PlayState::Following,
                                    )],
                                });
                        }

                        let store_id = entity_db.store_id().clone();
                        debug_assert!(store_id.is_recording()); // `find_recording_store_by_source` should have filtered for recordings rather than blueprints.
                        drop(all_sources);
                        self.make_store_active_and_highlight(store_hub, egui_ctx, &store_id);
                    }
                    return;
                }
            }

            #[cfg(not(target_arch = "wasm32"))]
            LogDataSource::FilePath(_file_source, path) => {
                let new_source = LogSource::File(path.clone());
                if all_sources.any(|source| source.is_same_ignoring_uri_fragments(&new_source)) {
                    drop(all_sources);
                    self.try_make_recording_from_source_active(egui_ctx, store_hub, &new_source);
                    return;
                }
            }

            LogDataSource::FileContents(_file_source, _file_contents) => {
                // For raw file contents we currently can't determine whether we're already receiving them.
            }

            #[cfg(not(target_arch = "wasm32"))]
            LogDataSource::Stdin => {
                let new_source = LogSource::Stdin;
                if all_sources.any(|source| source.is_same_ignoring_uri_fragments(&new_source)) {
                    drop(all_sources);
                    self.try_make_recording_from_source_active(egui_ctx, store_hub, &new_source);
                    return;
                }
            }

            LogDataSource::RedapDatasetSegment {
                uri,
                select_when_loaded,
            } => {
                let new_source = LogSource::RedapGrpcStream {
                    uri: uri.clone(),
                    select_when_loaded: *select_when_loaded,
                };
                if all_sources.any(|source| source.is_same_ignoring_uri_fragments(&new_source)) {
                    // We're already receiving from the exact same data source!
                    // But we still should select if requested according to the fragments if any.
                    if *select_when_loaded {
                        // First make the recording itself active.
                        // `go_to_dataset_data` may override the selection again, but this is important regardless,
                        // since `go_to_dataset_data` does not change the active recording.
                        drop(all_sources);
                        self.make_store_active_and_highlight(store_hub, egui_ctx, &uri.store_id());
                    }

                    // Note that applying the fragment changes the per-recording settings like the active time cursor.
                    // Therefore, we apply it even when `select_when_loaded` is false.
                    self.go_to_dataset_data(uri.store_id(), uri.fragment.clone());

                    return;
                }
            }

            LogDataSource::RedapProxy(uri) => {
                let new_source = LogSource::MessageProxy(uri.clone());
                if all_sources.any(|source| source.is_same_ignoring_uri_fragments(&new_source)) {
                    drop(all_sources);
                    self.try_make_recording_from_source_active(egui_ctx, store_hub, &new_source);
                    return;
                }
            }
        }

        let stream = data_source.clone().stream(&self.connection_registry);
        #[cfg(feature = "analytics")]
        if let Some(analytics) = re_analytics::Analytics::global_or_init() {
            let data_source_analytics = data_source.analytics();
            analytics.record(re_analytics::event::LoadDataSource {
                source_type: data_source_analytics.source_type,
                file_extension: data_source_analytics.file_extension,
                file_source: data_source_analytics.file_source,
                started_successfully: stream.is_ok(),
            });
        }

        match stream {
            Ok(rx) => self.add_log_receiver(rx),
            Err(err) => {
                re_log::error!("Failed to open data source: {}", re_error::format(err));
            }
        }
    }

    /// Applies a fragment.
    ///
    /// Does *not* switch the active recording.
    fn go_to_dataset_data(&self, store_id: StoreId, fragment: re_uri::Fragment) {
        let re_uri::Fragment {
            selection,
            when,
            time_selection,
        } = fragment;

        if let Some(selection) = selection {
            let re_log_types::DataPath {
                entity_path,
                instance,
                component,
            } = selection;

            let item = if let Some(component) = component {
                Item::from(re_log_types::ComponentPath::new(entity_path, component))
            } else if let Some(instance) = instance {
                Item::from(InstancePath::instance(entity_path, instance))
            } else {
                Item::from(entity_path)
            };

            self.command_sender
                .send_system(SystemCommand::set_selection(item.clone()));
        }

        let mut time_commands = Vec::new();
        if let Some(time_selection) = time_selection {
            time_commands.push(TimeControlCommand::SetActiveTimeline(
                *time_selection.timeline.name(),
            ));
            time_commands.push(TimeControlCommand::SetTimeSelection(time_selection.range));
<<<<<<< HEAD
=======
            time_commands.push(TimeControlCommand::SetLoopMode(LoopMode::Selection));
>>>>>>> 8600fe47
        }

        if let Some((timeline, timecell)) = when {
            time_commands.push(TimeControlCommand::SetActiveTimeline(timeline));
<<<<<<< HEAD
            time_commands.push(TimeControlCommand::SetTime(timecell.value.into()));
            time_commands.push(TimeControlCommand::Pause);
=======
            time_commands.push(TimeControlCommand::SetPlayState(PlayState::Paused));
            time_commands.push(TimeControlCommand::SetTime(timecell.value.into()));
>>>>>>> 8600fe47
        }

        if !time_commands.is_empty() {
            self.command_sender
                .send_system(SystemCommand::TimeControlCommands {
                    store_id,
                    time_commands,
                });
        }
    }

    fn run_ui_command(
        &mut self,
        egui_ctx: &egui::Context,
        app_blueprint: &AppBlueprint<'_>,
        storage_context: &StorageContext<'_>,
        store_context: Option<&StoreContext<'_>>,
        display_mode: &DisplayMode,
        cmd: UICommand,
    ) {
        let mut force_store_info = false;
        let active_store_id = store_context
            .map(|ctx| ctx.recording_store_id().clone())
            // Don't redirect data to the welcome screen.
            .filter(|store_id| store_id.application_id() != &StoreHub::welcome_screen_app_id())
            .unwrap_or_else(|| {
                // If we don't have any application ID to recommend (which means we are on the welcome screen),
                // then just generate a new one using a UUID.
                let application_id = ApplicationId::random();

                // NOTE: We don't override blueprints' store IDs anyhow, so it is sound to assume that
                // this can only be a recording.
                let recording_id = RecordingId::random();

                // We're creating a recording just-in-time, directly from the viewer.
                // We need those store infos or the data will just be silently ignored.
                force_store_info = true;

                StoreId::recording(application_id, recording_id)
            });

        match cmd {
            UICommand::SaveRecording => {
                #[cfg(target_arch = "wasm32")] // Web
                {
                    if let Err(err) = save_active_recording(self, store_context, None) {
                        re_log::error!("Failed to save recording: {err}");
                    }
                }

                #[cfg(not(target_arch = "wasm32"))] // Native
                {
                    let mut selected_stores = vec![];
                    for item in self.state.selection_state.selected_items().iter_items() {
                        match item {
                            Item::AppId(selected_app_id) => {
                                for recording in storage_context.bundle.recordings() {
                                    if recording.application_id() == selected_app_id {
                                        selected_stores.push(recording.store_id().clone());
                                    }
                                }
                            }
                            Item::StoreId(store_id) => {
                                selected_stores.push(store_id.clone());
                            }
                            _ => {}
                        }
                    }

                    let selected_stores = selected_stores
                        .iter()
                        .filter_map(|store_id| storage_context.bundle.get(store_id))
                        .collect_vec();

                    if selected_stores.is_empty() {
                        if let Err(err) = save_active_recording(self, store_context, None) {
                            re_log::error!("Failed to save recording: {err}");
                        }
                    } else if selected_stores.len() == 1 {
                        // Common case: saving a single recording.
                        // In this case we want the user to be able to pick a file name (not just a folder):
                        if let Err(err) = save_recording(self, selected_stores[0], None) {
                            re_log::error!("Failed to save recording: {err}");
                        }
                    } else {
                        // Save all selected recordings to a folder:
                        if let Some(folder) = rfd::FileDialog::new()
                            .set_title("Save recordings to folder")
                            .pick_folder()
                        {
                            self.save_many_recordings(&selected_stores, &folder);
                        } else {
                            re_log::info!("No folder selected - recordings not saved.");
                        }
                    }
                }
            }
            UICommand::SaveRecordingSelection => {
                if let Err(err) = save_active_recording(
                    self,
                    store_context,
                    self.state.loop_selection(store_context),
                ) {
                    re_log::error!("Failed to save recording: {err}");
                }
            }

            UICommand::SaveBlueprint => {
                if let Err(err) = save_blueprint(self, store_context) {
                    re_log::error!("Failed to save blueprint: {err}");
                }
            }

            #[cfg(not(target_arch = "wasm32"))]
            UICommand::Open => {
                for file_path in open_file_dialog_native(self.main_thread_token) {
                    self.command_sender
                        .send_system(SystemCommand::LoadDataSource(LogDataSource::FilePath(
                            FileSource::FileDialog {
                                recommended_store_id: None,
                                force_store_info,
                            },
                            file_path,
                        )));
                }
            }
            #[cfg(target_arch = "wasm32")]
            UICommand::Open => {
                let egui_ctx = egui_ctx.clone();

                let promise = poll_promise::Promise::spawn_local(async move {
                    let file = async_open_rrd_dialog().await;
                    egui_ctx.request_repaint(); // Wake ui thread
                    file
                });

                self.open_files_promise = Some(PendingFilePromise {
                    recommended_store_id: None,
                    force_store_info,
                    promise,
                });
            }

            #[cfg(not(target_arch = "wasm32"))]
            UICommand::Import => {
                for file_path in open_file_dialog_native(self.main_thread_token) {
                    self.command_sender
                        .send_system(SystemCommand::LoadDataSource(LogDataSource::FilePath(
                            FileSource::FileDialog {
                                recommended_store_id: Some(active_store_id.clone()),
                                force_store_info,
                            },
                            file_path,
                        )));
                }
            }
            #[cfg(target_arch = "wasm32")]
            UICommand::Import => {
                let egui_ctx = egui_ctx.clone();

                let promise = poll_promise::Promise::spawn_local(async move {
                    let file = async_open_rrd_dialog().await;
                    egui_ctx.request_repaint(); // Wake ui thread
                    file
                });

                self.open_files_promise = Some(PendingFilePromise {
                    recommended_store_id: Some(active_store_id.clone()),
                    force_store_info,
                    promise,
                });
            }

            UICommand::OpenUrl => {
                self.state.open_url_modal.open();
            }

            UICommand::CloseCurrentRecording => {
                let cur_rec = store_context.map(|ctx| ctx.recording.store_id());
                if let Some(cur_rec) = cur_rec {
                    self.command_sender
                        .send_system(SystemCommand::CloseRecordingOrTable(cur_rec.clone().into()));
                }
            }
            UICommand::CloseAllEntries => {
                self.command_sender
                    .send_system(SystemCommand::CloseAllEntries);
            }

            UICommand::NextRecording => {
                self.state
                    .recording_panel
                    .send_command(re_recording_panel::RecordingPanelCommand::SelectNextRecording);
            }
            UICommand::PreviousRecording => {
                self.state.recording_panel.send_command(
                    re_recording_panel::RecordingPanelCommand::SelectPreviousRecording,
                );
            }

            UICommand::NavigateBack => {
                if let Some(url) = self.state.history.go_back() {
                    url.clone().open(
                        egui_ctx,
                        &OpenUrlOptions {
                            follow_if_http: true,
                            select_redap_source_when_loaded: true,
                            show_loader: true,
                        },
                        &self.command_sender,
                    );
                }
            }
            UICommand::NavigateForward => {
                if let Some(url) = self.state.history.go_forward() {
                    url.clone().open(
                        egui_ctx,
                        &OpenUrlOptions {
                            follow_if_http: true,
                            select_redap_source_when_loaded: true,
                            show_loader: true,
                        },
                        &self.command_sender,
                    );
                }
            }

            UICommand::Undo => {
                if let Some(store_context) = store_context {
                    let blueprint_id = store_context.blueprint.store_id().clone();
                    self.command_sender
                        .send_system(SystemCommand::UndoBlueprint { blueprint_id });
                }
            }
            UICommand::Redo => {
                if let Some(store_context) = store_context {
                    let blueprint_id = store_context.blueprint.store_id().clone();
                    self.command_sender
                        .send_system(SystemCommand::RedoBlueprint { blueprint_id });
                }
            }

            #[cfg(not(target_arch = "wasm32"))]
            UICommand::Quit => {
                egui_ctx.send_viewport_cmd(egui::ViewportCommand::Close);
            }

            UICommand::OpenWebHelp => {
                egui_ctx.open_url(egui::output::OpenUrl {
                    url: "https://www.rerun.io/docs/getting-started/navigating-the-viewer"
                        .to_owned(),
                    new_tab: true,
                });
            }

            UICommand::OpenRerunDiscord => {
                egui_ctx.open_url(egui::output::OpenUrl {
                    url: "https://discord.gg/PXtCgFBSmH".to_owned(),
                    new_tab: true,
                });
            }

            UICommand::ResetViewer => self.command_sender.send_system(SystemCommand::ResetViewer),
            UICommand::ClearActiveBlueprint => {
                self.command_sender
                    .send_system(SystemCommand::ClearActiveBlueprint);
            }
            UICommand::ClearActiveBlueprintAndEnableHeuristics => {
                self.command_sender
                    .send_system(SystemCommand::ClearActiveBlueprintAndEnableHeuristics);
            }

            #[cfg(not(target_arch = "wasm32"))]
            UICommand::OpenProfiler => {
                self.profiler.start();
            }

            UICommand::ToggleMemoryPanel => {
                self.memory_panel_open ^= true;
            }
            UICommand::TogglePanelStateOverrides => {
                self.panel_state_overrides_active ^= true;
            }
            UICommand::ToggleTopPanel => {
                app_blueprint.toggle_top_panel(&self.command_sender);
            }
            UICommand::ToggleBlueprintPanel => {
                app_blueprint.toggle_blueprint_panel(&self.command_sender);
            }
            UICommand::ExpandBlueprintPanel => {
                if !app_blueprint.blueprint_panel_state().is_expanded() {
                    app_blueprint.toggle_blueprint_panel(&self.command_sender);
                }
            }
            UICommand::ToggleSelectionPanel => {
                app_blueprint.toggle_selection_panel(&self.command_sender);
            }
            UICommand::ExpandSelectionPanel => {
                if !app_blueprint.selection_panel_state().is_expanded() {
                    app_blueprint.toggle_selection_panel(&self.command_sender);
                }
            }
            UICommand::ToggleTimePanel => app_blueprint.toggle_time_panel(&self.command_sender),

            UICommand::ToggleChunkStoreBrowser => match self.state.navigation.current() {
                DisplayMode::LocalRecordings(_)
                | DisplayMode::RedapEntry(_)
                | DisplayMode::RedapServer(_) => {
                    self.state
                        .navigation
                        .replace(DisplayMode::ChunkStoreBrowser(Box::new(
                            self.state.navigation.current().clone(),
                        )));
                }

                DisplayMode::ChunkStoreBrowser(mode) => {
                    self.state.navigation.replace((**mode).clone());
                }

                DisplayMode::Settings(_) | DisplayMode::Loading(_) | DisplayMode::LocalTable(_) => {
                    re_log::debug!(
                        "Cannot toggle chunk store browser from current display mode: {:?}",
                        self.state.navigation.current()
                    );
                }
            },

            #[cfg(debug_assertions)]
            UICommand::ToggleBlueprintInspectionPanel => {
                self.app_options_mut().inspect_blueprint_timeline ^= true;
            }

            #[cfg(debug_assertions)]
            UICommand::ToggleEguiDebugPanel => {
                self.egui_debug_panel_open ^= true;
            }

            UICommand::ToggleFullscreen => {
                self.toggle_fullscreen();
            }

            UICommand::Settings => {
                self.command_sender.send_system(SystemCommand::OpenSettings);
            }

            #[cfg(not(target_arch = "wasm32"))]
            UICommand::ZoomIn => {
                let mut zoom_factor = egui_ctx.zoom_factor();
                zoom_factor += 0.1;
                zoom_factor = zoom_factor.clamp(MIN_ZOOM_FACTOR, MAX_ZOOM_FACTOR);
                zoom_factor = (zoom_factor * 10.).round() / 10.;
                egui_ctx.set_zoom_factor(zoom_factor);
            }
            #[cfg(not(target_arch = "wasm32"))]
            UICommand::ZoomOut => {
                let mut zoom_factor = egui_ctx.zoom_factor();
                zoom_factor -= 0.1;
                zoom_factor = zoom_factor.clamp(MIN_ZOOM_FACTOR, MAX_ZOOM_FACTOR);
                zoom_factor = (zoom_factor * 10.).round() / 10.;
                egui_ctx.set_zoom_factor(zoom_factor);
            }
            #[cfg(not(target_arch = "wasm32"))]
            UICommand::ZoomReset => {
                egui_ctx.set_zoom_factor(1.0);
            }

            UICommand::ToggleCommandPalette => {
                self.cmd_palette.toggle();
            }

            UICommand::PlaybackTogglePlayPause => {
                if let Some(store_id) = storage_context.hub.active_store_id() {
                    self.command_sender
                        .send_system(SystemCommand::TimeControlCommands {
                            store_id: store_id.clone(),
                            time_commands: vec![TimeControlCommand::TogglePlayPause],
                        });
                }
            }
            UICommand::PlaybackFollow => {
                if let Some(store_id) = storage_context.hub.active_store_id() {
                    self.command_sender
                        .send_system(SystemCommand::TimeControlCommands {
                            store_id: store_id.clone(),
                            time_commands: vec![TimeControlCommand::SetPlayState(
                                PlayState::Following,
                            )],
                        });
                }
            }
            UICommand::PlaybackStepBack => {
                if let Some(store_id) = storage_context.hub.active_store_id() {
                    self.command_sender
                        .send_system(SystemCommand::TimeControlCommands {
                            store_id: store_id.clone(),
                            time_commands: vec![TimeControlCommand::StepTimeBack],
                        });
                }
            }
            UICommand::PlaybackStepForward => {
                if let Some(store_id) = storage_context.hub.active_store_id() {
                    self.command_sender
                        .send_system(SystemCommand::TimeControlCommands {
                            store_id: store_id.clone(),
                            time_commands: vec![TimeControlCommand::StepTimeForward],
                        });
                }
            }
            UICommand::PlaybackBack => {
                if let Some(store_id) = storage_context.hub.active_store_id() {
                    self.command_sender
                        .send_system(SystemCommand::TimeControlCommands {
                            store_id: store_id.clone(),
                            time_commands: vec![TimeControlCommand::MoveBySeconds(-0.1)],
                        });
                }
            }
            UICommand::PlaybackForward => {
                if let Some(store_id) = storage_context.hub.active_store_id() {
                    self.command_sender
                        .send_system(SystemCommand::TimeControlCommands {
                            store_id: store_id.clone(),
                            time_commands: vec![TimeControlCommand::MoveBySeconds(0.1)],
                        });
                }
            }
            UICommand::PlaybackBackFast => {
                if let Some(store_id) = storage_context.hub.active_store_id() {
                    self.command_sender
                        .send_system(SystemCommand::TimeControlCommands {
                            store_id: store_id.clone(),
                            time_commands: vec![TimeControlCommand::MoveBySeconds(-1.0)],
                        });
                }
            }
            UICommand::PlaybackForwardFast => {
                if let Some(store_id) = storage_context.hub.active_store_id() {
                    self.command_sender
                        .send_system(SystemCommand::TimeControlCommands {
                            store_id: store_id.clone(),
                            time_commands: vec![TimeControlCommand::MoveBySeconds(1.0)],
                        });
                }
            }
            UICommand::PlaybackBeginning => {
                if let Some(store_id) = storage_context.hub.active_store_id() {
                    self.command_sender
                        .send_system(SystemCommand::TimeControlCommands {
                            store_id: store_id.clone(),
                            time_commands: vec![TimeControlCommand::MoveBeginning],
                        });
                }
            }
            UICommand::PlaybackEnd => {
                if let Some(store_id) = storage_context.hub.active_store_id() {
                    self.command_sender
                        .send_system(SystemCommand::TimeControlCommands {
                            store_id: store_id.clone(),
                            time_commands: vec![TimeControlCommand::MoveEnd],
                        });
                }
            }
            UICommand::PlaybackRestart => {
                if let Some(store_id) = storage_context.hub.active_store_id() {
                    self.command_sender
                        .send_system(SystemCommand::TimeControlCommands {
                            store_id: store_id.clone(),
                            time_commands: vec![TimeControlCommand::Restart],
                        });
                }
            }

            UICommand::PlaybackSpeed(speed) => {
                if let Some(store_id) = storage_context.hub.active_store_id() {
                    self.command_sender
                        .send_system(SystemCommand::TimeControlCommands {
                            store_id: store_id.clone(),
                            time_commands: vec![TimeControlCommand::SetSpeed(speed.0.0)],
                        });
                }
            }

            #[cfg(not(target_arch = "wasm32"))]
            UICommand::ScreenshotWholeApp => {
                self.screenshotter.request_screenshot(egui_ctx);
            }
            #[cfg(not(target_arch = "wasm32"))]
            UICommand::PrintChunkStore => {
                if let Some(ctx) = store_context {
                    let text = format!("{}", ctx.recording.storage_engine().store());
                    egui_ctx.copy_text(text.clone());
                    println!("{text}");
                }
            }
            #[cfg(not(target_arch = "wasm32"))]
            UICommand::PrintBlueprintStore => {
                if let Some(ctx) = store_context {
                    let text = format!("{}", ctx.blueprint.storage_engine().store());
                    egui_ctx.copy_text(text.clone());
                    println!("{text}");
                }
            }
            #[cfg(not(target_arch = "wasm32"))]
            UICommand::PrintPrimaryCache => {
                if let Some(ctx) = store_context {
                    let text = format!("{:?}", ctx.recording.storage_engine().cache());
                    egui_ctx.copy_text(text.clone());
                    println!("{text}");
                }
            }

            #[cfg(debug_assertions)]
            UICommand::ResetEguiMemory => {
                egui_ctx.memory_mut(|mem| *mem = Default::default());

                // re-apply style, which is lost when resetting memory
                re_ui::apply_style_and_install_loaders(egui_ctx);
            }

            UICommand::Share => {
                let selection = self.state.selection_state.selected_items();
                let rec_cfg = storage_context
                    .hub
                    .active_store_id()
                    .and_then(|id| self.state.time_controls.get(id));
                if let Err(err) = self.state.share_modal.open(
                    storage_context.hub,
                    display_mode,
                    rec_cfg,
                    selection,
                ) {
                    re_log::error!("Cannot share link to current screen: {err}");
                }
            }
            UICommand::CopyDirectLink => {
                match ViewerOpenUrl::from_display_mode(storage_context.hub, display_mode) {
                    Ok(url) => self.run_copy_link_command(&url),
                    Err(err) => re_log::error!("{err}"),
                }
            }

            UICommand::CopyTimeSelectionLink => {
                match ViewerOpenUrl::from_display_mode(storage_context.hub, display_mode) {
                    Ok(mut url) => {
                        if let Some(fragment) = url.fragment_mut() {
                            let time_ctrl = storage_context
                                .hub
                                .active_store_id()
                                .and_then(|id| self.state.time_control(id));

                            if let Some(time_ctrl) = &time_ctrl
                                && let Some(time_selection) = time_ctrl.time_selection()
                            {
                                fragment.time_selection = Some(re_uri::TimeSelection {
                                    timeline: *time_ctrl.timeline(),
                                    range: time_selection.to_int(),
                                });
                            } else {
                                re_log::warn!("No timeline selection to copy");
                            }
                        } else {
                            re_log::warn!(
                                "The current recording doesn't support sharing a time range"
                            );
                        }

                        self.run_copy_link_command(&url);
                    }
                    Err(err) => re_log::error!("{err}"),
                }
            }

            #[cfg(target_arch = "wasm32")]
            UICommand::RestartWithWebGl => {
                if crate::web_tools::set_url_parameter_and_refresh("renderer", "webgl").is_err() {
                    re_log::error!("Failed to set URL parameter `renderer=webgl` & refresh page.");
                }
            }

            #[cfg(target_arch = "wasm32")]
            UICommand::RestartWithWebGpu => {
                if crate::web_tools::set_url_parameter_and_refresh("renderer", "webgpu").is_err() {
                    re_log::error!("Failed to set URL parameter `renderer=webgpu` & refresh page.");
                }
            }

            UICommand::CopyEntityHierarchy => {
                self.copy_entity_hierarchy_to_clipboard(egui_ctx, store_context);
            }

            UICommand::AddRedapServer => {
                self.state.redap_servers.open_add_server_modal();
            }
        }
    }

    #[cfg(not(target_arch = "wasm32"))]
    fn save_many_recordings(&mut self, stores: &[&EntityDb], folder: &std::path::Path) {
        use std::sync::atomic::{AtomicBool, AtomicUsize, Ordering};

        use re_log::ResultExt as _;
        use tap::Pipe as _;

        re_tracing::profile_function!();

        let num_stores = stores.len();
        let any_error = Arc::new(AtomicBool::new(false));
        let num_remaining = Arc::new(AtomicUsize::new(stores.len()));

        re_log::info!("Saving {num_stores} recordings to {}…", folder.display());

        for store in stores {
            let messages = store.to_messages(None).collect_vec();

            let file_name = if let Some(rec_name) = store
                .recording_info_property::<re_sdk_types::components::Name>(
                    re_sdk_types::archetypes::RecordingInfo::descriptor_name().component,
                ) {
                rec_name.to_string()
            } else {
                format!("{}-{}", store.application_id(), store.recording_id())
            }
            .pipe(|name| sanitize_file_name(&name))
            .pipe(|stem| format!("{stem}.rrd"));

            let file_path = folder.join(file_name.clone());
            let any_error = any_error.clone();
            let num_remaining = num_remaining.clone();
            let folder = folder.display().to_string();

            self.background_tasks
                .spawn_threaded_promise(file_name, move || {
                    let res = crate::saving::encode_to_file(
                        re_build_info::CrateVersion::LOCAL,
                        &file_path,
                        messages.into_iter(),
                    );

                    if res.is_err() {
                        any_error.store(true, Ordering::Relaxed);
                    }

                    let num_remaining = num_remaining.fetch_sub(1, Ordering::Relaxed) - 1;

                    if num_remaining == 0 {
                        if any_error.load(Ordering::Relaxed) {
                            re_log::error!("Some recordings failed to save.");
                        } else {
                            re_log::info!("{num_stores} recordings successfully saved to {folder}");
                        }
                    }

                    res
                })
                .ok_or_log_error_once();
        }
    }

    fn run_copy_link_command(&mut self, content_url: &ViewerOpenUrl) {
        let base_url = self.startup_options.web_viewer_base_url();

        match content_url.sharable_url(base_url.as_ref()) {
            Ok(url) => {
                self.copy_text(url);
            }
            Err(err) => {
                re_log::error!("{err}");
            }
        }
    }

    /// Copies text to the clipboard, and gives a notification about it.
    fn copy_text(&mut self, url: String) {
        self.notifications
            .success(format!("Copied {url:?} to clipboard"));
        self.egui_ctx.copy_text(url);
    }

    fn copy_entity_hierarchy_to_clipboard(
        &mut self,
        egui_ctx: &egui::Context,
        store_context: Option<&StoreContext<'_>>,
    ) {
        let Some(entity_db) = store_context.as_ref().map(|ctx| ctx.recording) else {
            re_log::warn!("Could not copy entity hierarchy: No active recording");
            return;
        };

        let mut hierarchy_text = String::new();

        // Add application ID and recording ID header
        hierarchy_text.push_str(&format!(
            "Application ID: {}\nRecording ID: {}\n\n",
            entity_db.application_id(),
            entity_db.recording_id()
        ));

        hierarchy_text.push_str(&entity_db.format_with_components());

        if hierarchy_text.is_empty() {
            hierarchy_text = "(no entities)".to_owned();
        }

        egui_ctx.copy_text(hierarchy_text.clone());
        self.notifications
            .success("Copied entity hierarchy with schema to clipboard".to_owned());
    }

    fn memory_panel_ui(
        &self,
        ui: &mut egui::Ui,
        gpu_resource_stats: &WgpuResourcePoolStatistics,
        store_stats: Option<&StoreHubStats>,
    ) {
        let frame = egui::Frame {
            fill: ui.visuals().panel_fill,
            ..ui.tokens().bottom_panel_frame()
        };

        egui::TopBottomPanel::bottom("memory_panel")
            .default_height(300.0)
            .resizable(true)
            .frame(frame)
            .show_animated_inside(ui, self.memory_panel_open, |ui| {
                self.memory_panel.ui(
                    ui,
                    &self.startup_options.memory_limit,
                    gpu_resource_stats,
                    store_stats,
                );
            });
    }

    fn egui_debug_panel_ui(&self, ui: &mut egui::Ui) {
        let egui_ctx = ui.ctx().clone();

        egui::SidePanel::left("style_panel")
            .default_width(300.0)
            .resizable(true)
            .frame(ui.tokens().top_panel_frame())
            .show_animated_inside(ui, self.egui_debug_panel_open, |ui| {
                egui::ScrollArea::vertical().show(ui, |ui| {
                    if ui
                        .button("request_discard")
                        .on_hover_text("Request a second layout pass. Just for testing.")
                        .clicked()
                    {
                        ui.ctx().request_discard("testing");
                    }

                    egui::CollapsingHeader::new("egui settings")
                        .default_open(false)
                        .show(ui, |ui| {
                            egui_ctx.settings_ui(ui);
                        });

                    egui::CollapsingHeader::new("egui inspection")
                        .default_open(false)
                        .show(ui, |ui| {
                            egui_ctx.inspection_ui(ui);
                        });
                });
            });
    }

    /// Top-level ui function.
    ///
    /// Shows the viewer ui.
    #[expect(clippy::too_many_arguments)]
    fn ui(
        &mut self,
        egui_ctx: &egui::Context,
        frame: &eframe::Frame,
        app_blueprint: &AppBlueprint<'_>,
        gpu_resource_stats: &WgpuResourcePoolStatistics,
        store_context: Option<&StoreContext<'_>>,
        storage_context: &StorageContext<'_>,
        store_stats: Option<&StoreHubStats>,
    ) {
        let mut main_panel_frame = egui::Frame::default();
        if re_ui::CUSTOM_WINDOW_DECORATIONS {
            // Add some margin so that we can later paint an outline around it all.
            main_panel_frame.inner_margin = 1.0.into();
        }

        egui::CentralPanel::default()
            .frame(main_panel_frame)
            .show(egui_ctx, |ui| {
                paint_background_fill(ui);

                crate::ui::mobile_warning_ui(ui);

                crate::ui::top_panel(
                    frame,
                    self,
                    app_blueprint,
                    store_context,
                    storage_context.hub,
                    gpu_resource_stats,
                    ui,
                );

                self.memory_panel_ui(ui, gpu_resource_stats, store_stats);

                self.egui_debug_panel_ui(ui);

                let egui_renderer = &mut frame
                    .wgpu_render_state()
                    .expect("Failed to get frame render state")
                    .renderer
                    .write();

                if let Some(render_ctx) = egui_renderer
                    .callback_resources
                    .get_mut::<re_renderer::RenderContext>()
                {
                    if let Some(store_context) = store_context {
                        render_ctx.begin_frame(); // This may actually be called multiple times per egui frame, if we have a multi-pass layout frame.

                        // In some (rare) circumstances we run two egui passes in a single frame.
                        // This happens on call to `egui::Context::request_discard`.
                        let is_start_of_new_frame = egui_ctx.current_pass_index() == 0;

                        if is_start_of_new_frame {
                            self.state.redap_servers.on_frame_start(
                                &self.connection_registry,
                                &self.async_runtime,
                                &self.egui_ctx,
                            );
                        }

                        self.state.show(
                            &self.app_env,
                            &self.startup_options,
                            app_blueprint,
                            ui,
                            render_ctx,
                            store_context,
                            storage_context,
                            &self.reflection,
                            &self.component_ui_registry,
                            &self.component_fallback_registry,
                            &self.view_class_registry,
                            &self.rx_log,
                            &self.command_sender,
                            &WelcomeScreenState {
                                hide_examples: self.startup_options.hide_welcome_screen,
                                opacity: self.welcome_screen_opacity(egui_ctx),
                            },
                            self.event_dispatcher.as_ref(),
                            &self.connection_registry,
                            &self.async_runtime,
                        );
                        render_ctx.before_submit();
                    }

                    self.show_text_logs_as_notifications();
                }
            });

        self.notifications.show_toasts(egui_ctx);
    }

    /// Show recent text log messages to the user as toast notifications.
    fn show_text_logs_as_notifications(&mut self) {
        re_tracing::profile_function!();

        while let Ok(message) = self.text_log_rx.try_recv() {
            self.notifications.add_log(message);
        }
    }

    fn receive_messages(&mut self, store_hub: &mut StoreHub, egui_ctx: &egui::Context) {
        re_tracing::profile_function!();

        let start = web_time::Instant::now();

        while let Some((channel_source, msg)) = self.rx_log.try_recv() {
            re_log::trace!("Received a message from {channel_source:?}"); // Used by `test_ui_wakeup` test app!

            let msg = match msg.payload {
                re_log_channel::SmartMessagePayload::Msg(msg) => msg,

                re_log_channel::SmartMessagePayload::Flush { on_flush_done } => {
                    on_flush_done();
                    continue;
                }

                re_log_channel::SmartMessagePayload::Quit(err) => {
                    if let Some(err) = err {
                        re_log::warn!("Data source {} has left unexpectedly: {err}", msg.source);
                    } else {
                        re_log::debug!("Data source {} has finished", msg.source);
                    }
                    continue;
                }
            };

            match msg {
                DataSourceMessage::RrdManifest(store_id, rrd_manifest) => {
                    let entity_db = store_hub.entity_db_mut(&store_id);
                    entity_db.add_rrd_manifest_message(*rrd_manifest);
                }

                DataSourceMessage::LogMsg(msg) => {
                    self.receive_log_msg(&msg, store_hub, egui_ctx, &channel_source);
                }

                DataSourceMessage::TableMsg(table) => {
                    self.receive_table_msg(store_hub, egui_ctx, table);
                }

                DataSourceMessage::UiCommand(ui_command) => {
                    self.receive_data_source_ui_command(ui_command, &channel_source);
                }
            }

            if start.elapsed() > web_time::Duration::from_millis(10) {
                egui_ctx.request_repaint(); // make sure we keep receiving messages asap
                break; // don't block the main thread for too long
            }
        }

        // Run pending system commands in case any of the messages resulted in additional commands.
        // This avoid further frame delays on these commands.
        self.run_pending_system_commands(store_hub, egui_ctx);
    }

    fn receive_log_msg(
        &self,
        msg: &LogMsg,
        store_hub: &mut StoreHub,
        egui_ctx: &egui::Context,
        channel_source: &LogSource,
    ) {
        let store_id = msg.store_id();

        if store_hub.is_active_blueprint(store_id) {
            // TODO(#5514): handle loading of active blueprints.
            re_log::warn_once!(
                "Loading a blueprint {store_id:?} that is active. See https://github.com/rerun-io/rerun/issues/5514 for details."
            );
        }

        // Note that the `SetStoreInfo` message might be missing. It's not strictly necessary to add a new store.
        let msg_will_add_new_store = !store_hub.store_bundle().contains(store_id);

        let entity_db = store_hub.entity_db_mut(store_id);
        if entity_db.data_source.is_none() {
            entity_db.data_source = Some((*channel_source).clone());
        }

        let was_empty = entity_db.is_empty();
        let entity_db_add_result = entity_db.add(msg);

        // Downgrade to read-only, so we can access caches.
        let entity_db = store_hub
            .entity_db(store_id)
            .expect("Just queried it mutable and that was fine.");

        match entity_db_add_result {
            Ok(store_events) => {
                if let Some(caches) = store_hub.active_caches() {
                    caches.on_store_events(&store_events, entity_db);
                }

                self.validate_loaded_events(&store_events);
            }

            Err(err) => {
                re_log::error_once!("Failed to add incoming msg: {err}");
            }
        }

        if was_empty && !entity_db.is_empty() {
            // Hack: we cannot go to a specific timeline or entity until we know about it.
            // Now we _hopefully_ do.
            if let LogSource::RedapGrpcStream { uri, .. } = channel_source {
                self.go_to_dataset_data(uri.store_id(), uri.fragment.clone());
            }
        }

        #[expect(clippy::match_same_arms)]
        match &msg {
            LogMsg::SetStoreInfo(_) => {
                // Causes a new store typically. But that's handled below via `on_new_store`.
            }

            LogMsg::ArrowMsg(_, _) => {
                // Handled by `EntityDb::add`.
            }

            LogMsg::BlueprintActivationCommand(cmd) => match store_id.kind() {
                StoreKind::Recording => {
                    re_log::debug!(
                        "Unexpected `BlueprintActivationCommand` message for {store_id:?}"
                    );
                }
                StoreKind::Blueprint => {
                    if let Some(info) = entity_db.store_info() {
                        re_log::trace!(
                            "Activating blueprint that was loaded from {channel_source}"
                        );
                        let app_id = info.application_id().clone();
                        if cmd.make_default {
                            store_hub
                                .set_default_blueprint_for_app(store_id)
                                .unwrap_or_else(|err| {
                                    re_log::warn!("Failed to make blueprint default: {err}");
                                });
                        }
                        if cmd.make_active {
                            store_hub
                                .set_cloned_blueprint_active_for_app(store_id)
                                .unwrap_or_else(|err| {
                                    re_log::warn!("Failed to make blueprint active: {err}");
                                });

                            // Switch to this app, e.g. on drag-and-drop of a blueprint file
                            store_hub.set_active_app(app_id);

                            // If the viewer is in the background, tell the user that it has received something new.
                            egui_ctx.send_viewport_cmd(
                                egui::ViewportCommand::RequestUserAttention(
                                    egui::UserAttentionType::Informational,
                                ),
                            );
                        }
                    } else {
                        re_log::warn!(
                            "Got ActivateStore message without first receiving a SetStoreInfo"
                        );
                    }
                }
            },
        }

        // Handle any action that is triggered by a new store _after_ processing the message that caused it.
        if msg_will_add_new_store {
            self.on_new_store(egui_ctx, store_id, channel_source, store_hub);
        }
    }

    fn receive_table_msg(
        &self,
        store_hub: &mut StoreHub,
        egui_ctx: &egui::Context,
        table: TableMsg,
    ) {
        let TableMsg { id, data } = table;

        // TODO(grtlr): For now we don't append anything to existing stores and always replace.
        // TODO(ab): When we actually append to existing table, we will have to clear the UI
        // cache by calling `DataFusionTableWidget::clear_state`.
        let store = TableStore::default();
        if let Err(err) = store.add_record_batch(data) {
            re_log::error!("Failed to load table {id}: {err}");
        } else {
            if store_hub.insert_table_store(id.clone(), store).is_some() {
                re_log::debug!("Overwritten table store with id: `{id}`");
            } else {
                re_log::debug!("Inserted table store with id: `{id}`");
            }
            self.command_sender
                .send_system(SystemCommand::set_selection(
                    re_viewer_context::Item::TableId(id),
                ));

            // If the viewer is in the background, tell the user that it has received something new.
            egui_ctx.send_viewport_cmd(egui::ViewportCommand::RequestUserAttention(
                egui::UserAttentionType::Informational,
            ));
        }
    }

    fn on_new_store(
        &self,
        egui_ctx: &egui::Context,
        store_id: &StoreId,
        channel_source: &LogSource,
        store_hub: &mut StoreHub,
    ) {
        if channel_source.select_when_loaded() {
            // Set the recording-id after potentially creating the store in the hub.
            // This ordering is important because the `StoreHub` internally
            // updates the app-id when changing the recording.
            match store_id.kind() {
                StoreKind::Recording => {
                    re_log::trace!("Opening a new recording: '{store_id:?}'");
                    self.make_store_active_and_highlight(store_hub, egui_ctx, store_id);
                }
                StoreKind::Blueprint => {
                    // We wait with activating blueprints until they are fully loaded,
                    // so that we don't run heuristics on half-loaded blueprints.
                    // Otherwise on a mixed connection (SDK sending both blueprint and recording)
                    // the blueprint won't be activated until the whole _recording_ has finished loading.
                }
            }
        }

        let entity_db = store_hub.entity_db_mut(store_id);
        let is_example = entity_db.store_class().is_example();

        if cfg!(target_arch = "wasm32") && !self.startup_options.is_in_notebook && !is_example {
            use std::sync::Once;
            static ONCE: Once = Once::new();
            ONCE.call_once(|| {
                // Tell the user there is a faster native viewer they can use instead of the web viewer:
                let notification = re_ui::notifications::Notification::new(
                        re_ui::notifications::NotificationLevel::Tip, "For better performance, try the native Rerun Viewer!").with_link(
                        re_ui::Link {
                            text: "Install…".into(),
                            url: "https://rerun.io/docs/getting-started/installing-viewer#installing-the-viewer".into(),
                        }
                    )
                    .no_toast()
                    .permanent_dismiss_id(egui::Id::new("install_native_viewer_prompt"));
                self.command_sender
                    .send_system(SystemCommand::ShowNotification(notification));
            });
        }

        if entity_db.store_kind() == StoreKind::Recording {
            #[cfg(feature = "analytics")]
            if let Some(analytics) = re_analytics::Analytics::global_or_init()
                && let Some(event) =
                    crate::viewer_analytics::event::open_recording(&self.app_env, entity_db)
            {
                analytics.record(event);
            }

            if let Some(event_dispatcher) = self.event_dispatcher.as_ref() {
                event_dispatcher.on_recording_open(entity_db);
            }
        }
    }

    fn receive_data_source_ui_command(
        &self,
        ui_command: DataSourceUiCommand,
        channel_source: &LogSource,
    ) {
        match ui_command {
            DataSourceUiCommand::SetUrlFragment { store_id, fragment } => {
                match re_uri::Fragment::from_str(&fragment) {
                    Ok(fragment) => {
                        self.command_sender
                            .send_system(SystemCommand::SetUrlFragment { store_id, fragment });
                    }

                    Err(err) => {
                        re_log::warn!(
                            "Failed to parse fragment received from {channel_source:?}: {err}"
                        );
                    }
                }
            }
        }
    }

    /// Makes the first recording store active that is found for a given data source if any.
    fn try_make_recording_from_source_active(
        &self,
        egui_ctx: &egui::Context,
        store_hub: &mut StoreHub,
        new_source: &LogSource,
    ) {
        if let Some(entity_db) = store_hub.find_recording_store_by_source(new_source) {
            let store_id = entity_db.store_id().clone();
            debug_assert!(store_id.is_recording()); // `find_recording_store_by_source` should have filtered for recordings rather than blueprints.
            self.make_store_active_and_highlight(store_hub, egui_ctx, &store_id);
        }
    }

    /// Makes the given store active and request user attention if Rerun in the background.
    fn make_store_active_and_highlight(
        &self,
        store_hub: &mut StoreHub,
        egui_ctx: &egui::Context,
        store_id: &StoreId,
    ) {
        if store_id.is_blueprint() {
            re_log::warn!(
                "Can't make a blueprint active: {store_id:?}. This is likely a bug in Rerun."
            );
            return;
        }

        store_hub.set_active_recording_id(store_id.clone());

        // Also select the new recording:
        self.command_sender
            .send_system(SystemCommand::set_selection(
                re_viewer_context::Item::StoreId(store_id.clone()),
            ));

        // If the viewer is in the background, tell the user that it has received something new.
        egui_ctx.send_viewport_cmd(egui::ViewportCommand::RequestUserAttention(
            egui::UserAttentionType::Informational,
        ));
    }

    /// After loading some data; check if the loaded data makes sense.
    fn validate_loaded_events(&self, store_events: &[re_chunk_store::ChunkStoreEvent]) {
        re_tracing::profile_function!();

        for event in store_events {
            let chunk = &event.diff.chunk;

            // For speed, we don't care about the order of the following log statements, so we silence this warning
            for component_descr in chunk.components().component_descriptors() {
                if let Some(archetype_name) = component_descr.archetype {
                    if let Some(archetype) = self.reflection.archetypes.get(&archetype_name) {
                        for &view_type in archetype.view_types {
                            if !cfg!(feature = "map_view") && view_type == "MapView" {
                                re_log::warn_once!(
                                    "Found map-related archetype, but viewer was not compiled with the `map_view` feature."
                                );
                            }
                        }
                    } else {
                        re_log::debug_once!("Unknown archetype: {archetype_name}");
                    }
                }
            }
        }
    }

    fn purge_memory_if_needed(&mut self, store_hub: &mut StoreHub) {
        re_tracing::profile_function!();

        fn format_limit(limit: Option<i64>) -> String {
            if let Some(bytes) = limit {
                format_bytes(bytes as _)
            } else {
                "∞".to_owned()
            }
        }

        use re_format::format_bytes;
        use re_memory::MemoryUse;

        let limit = self.startup_options.memory_limit;
        let mem_use_before = MemoryUse::capture();

        if let Some(minimum_fraction_to_purge) = limit.is_exceeded_by(&mem_use_before) {
            re_log::info_once!(
                "Reached memory limit of {}, dropping oldest data.",
                format_limit(limit.max_bytes)
            );

            let fraction_to_purge = (minimum_fraction_to_purge + 0.2).clamp(0.25, 1.0);

            re_log::trace!("RAM limit: {}", format_limit(limit.max_bytes));
            if let Some(resident) = mem_use_before.resident {
                re_log::trace!("Resident: {}", format_bytes(resident as _),);
            }
            if let Some(counted) = mem_use_before.counted {
                re_log::trace!("Counted: {}", format_bytes(counted as _));
            }

            re_tracing::profile_scope!("pruning");
            if let Some(counted) = mem_use_before.counted {
                re_log::trace!(
                    "Attempting to purge {:.1}% of used RAM ({})…",
                    100.0 * fraction_to_purge,
                    format_bytes(counted as f64 * fraction_to_purge as f64)
                );
            }

            let time_cursor_for =
                |store_id: &StoreId| -> Option<(re_log_types::Timeline, re_log_types::TimeInt)> {
                    let time_ctrl = self.state.time_controls.get(store_id)?;
                    Some((*time_ctrl.timeline(), time_ctrl.time_int()?))
                };
            store_hub.purge_fraction_of_ram(fraction_to_purge, &time_cursor_for);

            let mem_use_after = MemoryUse::capture();

            let freed_memory = mem_use_before - mem_use_after;

            if let (Some(counted_before), Some(counted_diff)) =
                (mem_use_before.counted, freed_memory.counted)
            {
                re_log::debug!(
                    "Freed up {} ({:.1}%)",
                    format_bytes(counted_diff as _),
                    100.0 * counted_diff as f32 / counted_before as f32
                );
            }

            self.memory_panel.note_memory_purge();
        }
    }

    /// Reset the viewer to how it looked the first time you ran it.
    fn reset_viewer(&mut self, store_hub: &mut StoreHub, egui_ctx: &egui::Context) {
        self.state = Default::default();

        store_hub.clear_all_cloned_blueprints();

        // Reset egui:
        egui_ctx.memory_mut(|mem| *mem = Default::default());

        // Restore style:
        re_ui::apply_style_and_install_loaders(egui_ctx);

        if let Err(err) = crate::reset_viewer_persistence() {
            re_log::warn!("Failed to reset viewer: {err}");
        }
    }

    pub fn recording_db(&self) -> Option<&EntityDb> {
        self.store_hub.as_ref()?.active_recording()
    }

    // NOTE: Relying on `self` is dangerous, as this is called during a time where some internal
    // fields may have been temporarily `take()`n out. Keep this a static method.
    fn handle_dropping_files(
        egui_ctx: &egui::Context,
        storage_ctx: &StorageContext<'_>,
        command_sender: &CommandSender,
    ) {
        #![allow(clippy::allow_attributes, clippy::needless_continue)] // false positive, depending on target_arch

        preview_files_being_dropped(egui_ctx);

        let dropped_files = egui_ctx.input_mut(|i| std::mem::take(&mut i.raw.dropped_files));

        if dropped_files.is_empty() {
            return;
        }

        let mut force_store_info = false;

        for file in dropped_files {
            let active_store_id = storage_ctx
                .hub
                .active_store_id()
                .cloned()
                // Don't redirect data to the welcome screen.
                .filter(|store_id| store_id.application_id() != &StoreHub::welcome_screen_app_id())
                .unwrap_or_else(|| {
                    // When we're on the welcome screen, there is no recording ID to recommend.
                    // But we want one, otherwise multiple things being dropped simultaneously on the
                    // welcome screen would end up in different recordings!

                    // If we don't have any application ID to recommend (which means we are on the welcome screen),
                    // then we use the file path as the application ID or the file name if there is no path (on web builds).
                    let application_id = file
                        .path
                        .clone()
                        .map(|p| ApplicationId::from(p.display().to_string()))
                        .unwrap_or_else(|| ApplicationId::from(file.name.clone()));

                    // NOTE: We don't override blueprints' store IDs anyhow, so it is sound to assume that
                    // this can only be a recording.
                    let recording_id = RecordingId::random();

                    // We're creating a recording just-in-time, directly from the viewer.
                    // We need those store infos or the data will just be silently ignored.
                    force_store_info = true;

                    StoreId::recording(application_id, recording_id)
                });

            if let Some(bytes) = file.bytes {
                // This is what we get on Web.
                command_sender.send_system(SystemCommand::LoadDataSource(
                    LogDataSource::FileContents(
                        FileSource::DragAndDrop {
                            recommended_store_id: Some(active_store_id.clone()),
                            force_store_info,
                        },
                        FileContents {
                            name: file.name.clone(),
                            bytes: bytes.clone(),
                        },
                    ),
                ));

                continue;
            }

            #[cfg(not(target_arch = "wasm32"))]
            if let Some(path) = file.path {
                command_sender.send_system(SystemCommand::LoadDataSource(LogDataSource::FilePath(
                    FileSource::DragAndDrop {
                        recommended_store_id: Some(active_store_id.clone()),
                        force_store_info,
                    },
                    path,
                )));
            }
        }
    }

    fn should_fade_in_welcome_screen(&self) -> bool {
        if let Some(expect_data_soon) = self.startup_options.expect_data_soon {
            return expect_data_soon;
        }

        // The reason for the fade-in is to avoid the welcome screen
        // flickering quickly before receiving some data.
        // So: if we expect data very soon, we do a fade-in.

        for source in self.rx_log.sources() {
            match &*source {
                LogSource::File(_)
                | LogSource::RrdHttpStream { .. }
                | LogSource::RedapGrpcStream { .. }
                | LogSource::Stdin
                | LogSource::RrdWebEvent
                | LogSource::Sdk
                | LogSource::JsChannel { .. } => {
                    return true; // We expect data soon, so fade-in
                }

                LogSource::MessageProxy { .. } => {
                    // We start a gRPC server by default in native rerun, i.e. when just running `rerun`,
                    // and in that case fading in the welcome screen would be slightly annoying.
                    // However, we also use the gRPC server for sending data from the logging SDKs
                    // when they call `spawn()`, and in that case we really want to fade in the welcome screen.
                    // Therefore `spawn()` uses the special `--expect-data-soon` flag
                    // (handled earlier in this function), so here we know we are in the other case:
                    // a user calling `rerun` in their terminal (don't fade in).
                }
            }
        }

        false // No special sources (or no sources at all), so don't fade in
    }

    /// Handle fading in the welcome screen, if we should.
    fn welcome_screen_opacity(&self, egui_ctx: &egui::Context) -> f32 {
        if self.should_fade_in_welcome_screen() {
            // The reason for this delay is to avoid the welcome screen
            // flickering quickly before receiving some data.
            // The only time it has for that is between the call to `spawn` and sending the recording info,
            // which should happen _right away_, so we only need a small delay.
            // Why not skip the wlecome screen completely when we expect the data?
            // Because maybe the data never comes.
            let sec_since_first_shown = self.start_time.elapsed().as_secs_f32();
            let opacity = egui::remap_clamp(sec_since_first_shown, 0.4..=0.6, 0.0..=1.0);
            if opacity < 1.0 {
                egui_ctx.request_repaint();
            }
            opacity
        } else {
            1.0
        }
    }

    pub(crate) fn toggle_fullscreen(&self) {
        #[cfg(not(target_arch = "wasm32"))]
        {
            let fullscreen = self
                .egui_ctx
                .input(|i| i.viewport().fullscreen.unwrap_or(false));
            self.egui_ctx
                .send_viewport_cmd(egui::ViewportCommand::Fullscreen(!fullscreen));
        }

        #[cfg(target_arch = "wasm32")]
        {
            if let Some(options) = &self.startup_options.fullscreen_options {
                // Tell JS to toggle fullscreen.
                if let Err(err) = options.on_toggle.call0() {
                    re_log::error!("{}", crate::web_tools::string_from_js_value(err));
                }
            }
        }
    }

    #[cfg(target_arch = "wasm32")]
    pub(crate) fn is_fullscreen_allowed(&self) -> bool {
        self.startup_options.fullscreen_options.is_some()
    }

    #[cfg(target_arch = "wasm32")]
    pub(crate) fn is_fullscreen_mode(&self) -> bool {
        if let Some(options) = &self.startup_options.fullscreen_options {
            // Ask JS if fullscreen is on or not.
            match options.get_state.call0() {
                Ok(v) => return v.is_truthy(),
                Err(err) => re_log::error_once!("{}", crate::web_tools::string_from_js_value(err)),
            }
        }

        false
    }

    #[allow(clippy::allow_attributes, clippy::needless_pass_by_ref_mut)] // False positive on wasm
    fn process_screenshot_result(
        &mut self,
        image: &Arc<egui::ColorImage>,
        user_data: &egui::UserData,
    ) {
        use re_viewer_context::ScreenshotInfo;

        if let Some(info) = user_data
            .data
            .as_ref()
            .and_then(|data| data.downcast_ref::<ScreenshotInfo>())
        {
            let ScreenshotInfo {
                ui_rect,
                pixels_per_point,
                name,
                target,
            } = (*info).clone();

            let rgba = if let Some(ui_rect) = ui_rect {
                Arc::new(image.region(&ui_rect, Some(pixels_per_point)))
            } else {
                image.clone()
            };

            match target {
                re_viewer_context::ScreenshotTarget::CopyToClipboard => {
                    self.egui_ctx.copy_image((*rgba).clone());
                }

                re_viewer_context::ScreenshotTarget::SaveToDisk => {
                    use image::ImageEncoder as _;
                    let mut png_bytes: Vec<u8> = Vec::new();
                    if let Err(err) = image::codecs::png::PngEncoder::new(&mut png_bytes)
                        .write_image(
                            rgba.as_raw(),
                            rgba.width() as u32,
                            rgba.height() as u32,
                            image::ExtendedColorType::Rgba8,
                        )
                    {
                        re_log::error!("Failed to encode screenshot as PNG: {err}");
                    } else {
                        let file_name = format!("{name}.png");
                        self.command_sender.save_file_dialog(
                            self.main_thread_token,
                            &file_name,
                            "Save screenshot".to_owned(),
                            png_bytes,
                        );
                    }
                }
            }
        } else {
            #[cfg(not(target_arch = "wasm32"))] // no full-app screenshotting on web
            self.screenshotter.save(&self.egui_ctx, image);
        }
    }

    /// Get a helper struct to interact with the given recording.
    pub fn blueprint_ctx<'a>(&'a self, recording_id: &StoreId) -> Option<AppBlueprintCtx<'a>> {
        let hub = self.store_hub.as_ref()?;

        let blueprint = hub.active_blueprint_for_app(recording_id.application_id())?;

        let default_blueprint = hub.default_blueprint_for_app(recording_id.application_id());

        let blueprint_query = self
            .state
            .get_blueprint_query_for_viewer(blueprint)
            .unwrap_or_else(|| {
                re_chunk::LatestAtQuery::latest(re_viewer_context::blueprint_timeline())
            });

        Some(AppBlueprintCtx {
            command_sender: &self.command_sender,
            current_blueprint: blueprint,
            default_blueprint,
            blueprint_query,
        })
    }
}

#[cfg(target_arch = "wasm32")]
fn blueprint_loader() -> BlueprintPersistence {
    // TODO(#2579): implement persistence for web
    BlueprintPersistence {
        loader: None,
        saver: None,
        validator: Some(Box::new(crate::blueprint::is_valid_blueprint)),
    }
}

#[cfg(not(target_arch = "wasm32"))]
fn blueprint_loader() -> BlueprintPersistence {
    use re_entity_db::StoreBundle;

    fn load_blueprint_from_disk(app_id: &ApplicationId) -> anyhow::Result<Option<StoreBundle>> {
        let blueprint_path = crate::saving::default_blueprint_path(app_id)?;
        if !blueprint_path.exists() {
            return Ok(None);
        }

        re_log::debug!("Trying to load blueprint for {app_id} from {blueprint_path:?}");

        if let Some(bundle) = crate::loading::load_blueprint_file(&blueprint_path) {
            for store in bundle.entity_dbs() {
                if store.store_kind() == StoreKind::Blueprint
                    && !crate::blueprint::is_valid_blueprint(store)
                {
                    re_log::warn_once!(
                        "Blueprint for {app_id} at {blueprint_path:?} appears invalid - will ignore. This is expected if you have just upgraded Rerun versions."
                    );
                    return Ok(None);
                }
            }
            Ok(Some(bundle))
        } else {
            Ok(None)
        }
    }

    #[cfg(not(target_arch = "wasm32"))]
    fn save_blueprint_to_disk(app_id: &ApplicationId, blueprint: &EntityDb) -> anyhow::Result<()> {
        let blueprint_path = crate::saving::default_blueprint_path(app_id)?;

        let messages = blueprint.to_messages(None);
        let rrd_version = blueprint
            .store_info()
            .and_then(|info| info.store_version)
            .unwrap_or(re_build_info::CrateVersion::LOCAL);

        // TODO(jleibs): Should we push this into a background thread? Blueprints should generally
        // be small & fast to save, but maybe not once we start adding big pieces of user data?
        crate::saving::encode_to_file(rrd_version, &blueprint_path, messages)?;

        re_log::debug!("Saved blueprint for {app_id} to {blueprint_path:?}");

        Ok(())
    }

    BlueprintPersistence {
        loader: Some(Box::new(load_blueprint_from_disk)),
        saver: Some(Box::new(save_blueprint_to_disk)),
        validator: Some(Box::new(crate::blueprint::is_valid_blueprint)),
    }
}

impl eframe::App for App {
    fn clear_color(&self, visuals: &egui::Visuals) -> [f32; 4] {
        if re_ui::CUSTOM_WINDOW_DECORATIONS {
            [0.; 4] // transparent
        } else if visuals.dark_mode {
            [0., 0., 0., 1.]
        } else {
            [1., 1., 1., 1.]
        }
    }

    fn save(&mut self, storage: &mut dyn eframe::Storage) {
        if !self.startup_options.persist_state {
            return;
        }

        re_tracing::profile_function!();

        storage.set_string(RERUN_VERSION_KEY, self.build_info.version.to_string());

        // Save the app state
        eframe::set_value(storage, eframe::APP_KEY, &self.state);
        eframe::set_value(
            storage,
            REDAP_TOKEN_KEY,
            &self.connection_registry.dump_tokens(),
        );

        // Save the blueprints
        // TODO(#2579): implement web-storage for blueprints as well
        if let Some(hub) = &mut self.store_hub {
            if self.state.app_options.blueprint_gc {
                hub.gc_blueprints(&self.state.blueprint_undo_state);
            }

            if let Err(err) = hub.save_app_blueprints() {
                re_log::error!("Saving blueprints failed: {err}");
            }
        } else {
            re_log::error!("Could not save blueprints: the store hub is not available");
        }
    }

    fn update(&mut self, egui_ctx: &egui::Context, frame: &mut eframe::Frame) {
        #[cfg(all(not(target_arch = "wasm32"), feature = "perf_telemetry_tracy"))]
        re_perf_telemetry::external::tracing_tracy::client::frame_mark();

        if let Some(seconds) = frame.info().cpu_usage {
            self.frame_time_history
                .add(egui_ctx.input(|i| i.time), seconds);
        }

        #[cfg(target_arch = "wasm32")]
        if self.startup_options.enable_history {
            // Handle pressing the back/forward mouse buttons explicitly, since eframe catches those.
            let back_pressed =
                egui_ctx.input(|i| i.pointer.button_pressed(egui::PointerButton::Extra1));
            let fwd_pressed =
                egui_ctx.input(|i| i.pointer.button_pressed(egui::PointerButton::Extra2));

            if back_pressed {
                crate::web_history::go_back();
            }
            if fwd_pressed {
                crate::web_history::go_forward();
            }
        }

        // We move the time at the very start of the frame,
        // so that we always show the latest data when we're in "follow" mode.
        self.move_time();

        // Temporarily take the `StoreHub` out of the Viewer so it doesn't interfere with mutability
        let mut store_hub = self
            .store_hub
            .take()
            .expect("Failed to take store hub from the Viewer");

        // Update data source order so it's based on opening order.
        store_hub.update_data_source_order(&self.rx_log.sources());

        #[cfg(not(target_arch = "wasm32"))]
        if let Some(resolution_in_points) = self.startup_options.resolution_in_points.take() {
            egui_ctx.send_viewport_cmd(egui::ViewportCommand::InnerSize(
                resolution_in_points.into(),
            ));
        }

        #[cfg(not(target_arch = "wasm32"))]
        if self.screenshotter.update(egui_ctx).quit {
            egui_ctx.send_viewport_cmd(egui::ViewportCommand::Close);
            return;
        }

        if self.startup_options.memory_limit.is_unlimited() {
            // we only warn about high memory usage if the user hasn't specified a limit
            self.ram_limit_warner.update();
        }

        #[cfg(target_arch = "wasm32")]
        if let Some(PendingFilePromise {
            recommended_store_id,
            force_store_info,
            promise,
        }) = &self.open_files_promise
        {
            if let Some(files) = promise.ready() {
                for file in files {
                    self.command_sender
                        .send_system(SystemCommand::LoadDataSource(LogDataSource::FileContents(
                            FileSource::FileDialog {
                                recommended_store_id: recommended_store_id.clone(),
                                force_store_info: *force_store_info,
                            },
                            file.clone(),
                        )));
                }
                self.open_files_promise = None;
            }
        }

        // NOTE: GPU resource stats are cheap to compute so we always do.
        let gpu_resource_stats = {
            re_tracing::profile_scope!("gpu_resource_stats");

            let egui_renderer = frame
                .wgpu_render_state()
                .expect("Failed to get frame render state")
                .renderer
                .read();

            let render_ctx = egui_renderer
                .callback_resources
                .get::<re_renderer::RenderContext>()
                .expect("Failed to get render context");

            // Query statistics before begin_frame as this might be more accurate if there's resources that we recreate every frame.
            render_ctx.gpu_resources.statistics()
        };

        // NOTE: Store and caching stats are very costly to compute: only do so if the memory panel
        // is opened.
        let store_stats = self.memory_panel_open.then(|| store_hub.stats());

        // do early, before doing too many allocations
        self.memory_panel
            .update(&gpu_resource_stats, store_stats.as_ref());

        self.check_keyboard_shortcuts(egui_ctx);

        self.purge_memory_if_needed(&mut store_hub);

        // In some (rare) circumstances we run two egui passes in a single frame.
        // This happens on call to `egui::Context::request_discard`.
        let is_start_of_new_frame = egui_ctx.current_pass_index() == 0;
        if is_start_of_new_frame {
            // IMPORTANT: only call this once per FRAME even if we run multiple passes.
            // Otherwise we might incorrectly evict something that was invisible in the first (discarded) pass.
            store_hub.begin_frame_caches();
        }

        self.receive_messages(&mut store_hub, egui_ctx);

        if self.app_options().blueprint_gc {
            store_hub.gc_blueprints(&self.state.blueprint_undo_state);
        }

        store_hub.purge_empty();
        self.state.cleanup(&store_hub);

        file_saver_progress_ui(egui_ctx, &mut self.background_tasks); // toasts for background file saver

        // Make sure some app is active
        // Must be called before `read_context` below.
        if let DisplayMode::Loading(source) = self.state.navigation.current() {
            if !self.msg_receive_set().contains(source) {
                self.state.navigation.reset();
            }
        } else if store_hub.active_app().is_none() {
            let apps: std::collections::BTreeSet<&ApplicationId> = store_hub
                .store_bundle()
                .entity_dbs()
                .map(|db| db.application_id())
                .filter(|&app_id| app_id != &StoreHub::welcome_screen_app_id())
                .collect();
            if let Some(app_id) = apps.first().copied() {
                store_hub.set_active_app(app_id.clone());
                // set_active_app will also activate a new entry.
                // Select this entry so it's more obvious to the user which recording
                // is now active.
                match store_hub.active_recording_or_table() {
                    Some(RecordingOrTable::Recording { store_id }) => {
                        self.state
                            .selection_state
                            .set_selection(Item::StoreId(store_id.clone()));
                    }
                    Some(RecordingOrTable::Table { table_id }) => {
                        self.state
                            .selection_state
                            .set_selection(Item::TableId(table_id.clone()));
                    }
                    None => {}
                }
            } else {
                self.state.navigation.reset();
                store_hub.set_active_app(StoreHub::welcome_screen_app_id());
            }
        }

        {
            let (storage_context, store_context) = store_hub.read_context();

            let blueprint_query = store_context.as_ref().map_or_else(
                BlueprintUndoState::default_query,
                |store_context| {
                    self.state
                        .blueprint_query_for_viewer(store_context.blueprint)
                },
            );

            let app_blueprint = AppBlueprint::new(
                store_context.as_ref().map(|ctx| ctx.blueprint),
                &blueprint_query,
                egui_ctx,
                self.panel_state_overrides_active
                    .then_some(self.panel_state_overrides),
            );

            self.ui(
                egui_ctx,
                frame,
                &app_blueprint,
                &gpu_resource_stats,
                store_context.as_ref(),
                &storage_context,
                store_stats.as_ref(),
            );

            if re_ui::CUSTOM_WINDOW_DECORATIONS {
                // Paint the main window frame on top of everything else
                paint_native_window_frame(egui_ctx);
            }

            if let Some(cmd) = self.cmd_palette.show(
                egui_ctx,
                &crate::open_url_description::command_palette_parse_url,
            ) {
                match cmd {
                    re_ui::CommandPaletteAction::UiCommand(cmd) => {
                        self.command_sender.send_ui(cmd);
                    }
                    re_ui::CommandPaletteAction::OpenUrl(url_desc) => {
                        match url_desc.url.parse::<ViewerOpenUrl>() {
                            Ok(url) => {
                                url.open(
                                    egui_ctx,
                                    &OpenUrlOptions {
                                        follow_if_http: false,
                                        select_redap_source_when_loaded: true,
                                        show_loader: true,
                                    },
                                    &self.command_sender,
                                );
                            }
                            Err(err) => {
                                re_log::warn!("{err}");
                            }
                        }

                        // Note that we can't use `ui.ctx().open_url(egui::OpenUrl::same_tab(uri))` here because..
                        // * the url redirect in `check_for_clicked_hyperlinks` wouldn't be hit
                        // * we don't actually want to open any URLs in the browser here ever, only ever into the current viewer
                    }
                }
            }

            Self::handle_dropping_files(egui_ctx, &storage_context, &self.command_sender);

            // Run pending commands last (so we don't have to wait for a repaint before they are run):
            let display_mode = self.state.navigation.current().clone();
            self.run_pending_ui_commands(
                egui_ctx,
                &app_blueprint,
                &storage_context,
                store_context.as_ref(),
                &display_mode,
            );
        }
        self.run_pending_system_commands(&mut store_hub, egui_ctx);

        self.update_history(&store_hub);

        // Return the `StoreHub` to the Viewer so we have it on the next frame
        self.store_hub = Some(store_hub);

        {
            // Check for returned screenshots:
            let screenshots: Vec<_> = egui_ctx.input(|i| {
                i.raw
                    .events
                    .iter()
                    .filter_map(|event| {
                        if let egui::Event::Screenshot {
                            image, user_data, ..
                        } = event
                        {
                            Some((image.clone(), user_data.clone()))
                        } else {
                            None
                        }
                    })
                    .collect()
            });

            for (image, user_data) in screenshots {
                self.process_screenshot_result(&image, &user_data);
            }
        }
    }

    #[cfg(target_arch = "wasm32")]
    fn as_any_mut(&mut self) -> Option<&mut dyn std::any::Any> {
        Some(&mut *self)
    }
}

fn paint_background_fill(ui: &egui::Ui) {
    // This is required because the streams view (time panel)
    // has rounded top corners, which leaves a gap.
    // So we fill in that gap (and other) here.
    // Of course this does some over-draw, but we have to live with that.

    let tokens = ui.tokens();

    ui.painter().rect_filled(
        ui.max_rect().shrink(0.5),
        tokens.native_window_corner_radius(),
        ui.visuals().panel_fill,
    );
}

fn paint_native_window_frame(egui_ctx: &egui::Context) {
    let tokens = egui_ctx.tokens();

    let painter = egui::Painter::new(
        egui_ctx.clone(),
        egui::LayerId::new(egui::Order::TOP, egui::Id::new("native_window_frame")),
        egui::Rect::EVERYTHING,
    );

    painter.rect_stroke(
        egui_ctx.content_rect(),
        tokens.native_window_corner_radius(),
        egui_ctx.tokens().native_frame_stroke,
        egui::StrokeKind::Inside,
    );
}

fn preview_files_being_dropped(egui_ctx: &egui::Context) {
    use egui::{Align2, Id, LayerId, Order, TextStyle};

    // Preview hovering files:
    if !egui_ctx.input(|i| i.raw.hovered_files.is_empty()) {
        use std::fmt::Write as _;

        let mut text = "Drop to load:\n".to_owned();
        egui_ctx.input(|input| {
            for file in &input.raw.hovered_files {
                if let Some(path) = &file.path {
                    write!(text, "\n{}", path.display()).ok();
                } else if !file.mime.is_empty() {
                    write!(text, "\n{}", file.mime).ok();
                }
            }
        });

        let painter =
            egui_ctx.layer_painter(LayerId::new(Order::Foreground, Id::new("file_drop_target")));

        let screen_rect = egui_ctx.content_rect();
        painter.rect_filled(
            screen_rect,
            0.0,
            egui_ctx
                .style()
                .visuals
                .extreme_bg_color
                .gamma_multiply_u8(192),
        );
        painter.text(
            screen_rect.center(),
            Align2::CENTER_CENTER,
            text,
            TextStyle::Body.resolve(&egui_ctx.style()),
            egui_ctx.style().visuals.strong_text_color(),
        );
    }
}

// ----------------------------------------------------------------------------

fn file_saver_progress_ui(egui_ctx: &egui::Context, background_tasks: &mut BackgroundTasks) {
    if background_tasks.is_file_save_in_progress() {
        // There's already a file save running in the background.

        if let Some(res) = background_tasks.poll_file_saver_promise() {
            // File save promise has returned.
            match res {
                Ok(path) => {
                    re_log::info!("File saved to {path:?}."); // this will also show a notification the user
                }
                Err(err) => {
                    re_log::error!("{err}"); // this will also show a notification the user
                }
            }
        } else {
            // File save promise is still running in the background.

            // NOTE: not a toast, want something a bit more discreet here.
            egui::Window::new("file_saver_spin")
                .anchor(egui::Align2::RIGHT_BOTTOM, egui::Vec2::ZERO)
                .title_bar(false)
                .enabled(false)
                .auto_sized()
                .show(egui_ctx, |ui| {
                    ui.horizontal(|ui| {
                        ui.spinner();
                        ui.label("Writing file to disk…");
                    })
                });
        }
    }
}

/// [This may only be called on the main thread](https://docs.rs/rfd/latest/rfd/#macos-non-windowed-applications-async-and-threading).
#[cfg(not(target_arch = "wasm32"))]
fn open_file_dialog_native(_: crate::MainThreadToken) -> Vec<std::path::PathBuf> {
    re_tracing::profile_function!();

    let supported: Vec<_> = if re_data_loader::iter_external_loaders().len() == 0 {
        re_data_loader::supported_extensions().collect()
    } else {
        vec![]
    };

    let mut dialog = rfd::FileDialog::new();

    // If there's at least one external loader registered, then literally anything goes!
    if !supported.is_empty() {
        dialog = dialog.add_filter("Supported files", &supported);
    }

    dialog.pick_files().unwrap_or_default()
}

#[cfg(target_arch = "wasm32")]
async fn async_open_rrd_dialog() -> Vec<re_data_source::FileContents> {
    let supported: Vec<_> = re_data_loader::supported_extensions().collect();

    let files = rfd::AsyncFileDialog::new()
        .add_filter("Supported files", &supported)
        .pick_files()
        .await
        .unwrap_or_default();

    let mut file_contents = Vec::with_capacity(files.len());

    for file in files {
        let file_name = file.file_name();
        re_log::debug!("Reading {file_name}…");
        let bytes = file.read().await;
        re_log::debug!(
            "{file_name} was {}",
            re_format::format_bytes(bytes.len() as _)
        );
        file_contents.push(re_data_source::FileContents {
            name: file_name,
            bytes: bytes.into(),
        });
    }

    file_contents
}

fn save_active_recording(
    app: &mut App,
    store_context: Option<&StoreContext<'_>>,
    loop_selection: Option<(TimelineName, re_log_types::AbsoluteTimeRangeF)>,
) -> anyhow::Result<()> {
    let Some(entity_db) = store_context.as_ref().map(|view| view.recording) else {
        // NOTE: Can only happen if saving through the command palette.
        anyhow::bail!("No recording data to save");
    };

    save_recording(app, entity_db, loop_selection)
}

fn save_recording(
    app: &mut App,
    entity_db: &EntityDb,
    loop_selection: Option<(TimelineName, re_log_types::AbsoluteTimeRangeF)>,
) -> anyhow::Result<()> {
    let rrd_version = entity_db
        .store_info()
        .and_then(|info| info.store_version)
        .unwrap_or(re_build_info::CrateVersion::LOCAL);

    let file_name = if let Some(recording_name) = entity_db
        .recording_info_property::<re_sdk_types::components::Name>(
            re_sdk_types::archetypes::RecordingInfo::descriptor_name().component,
        ) {
        format!("{}.rrd", sanitize_file_name(&recording_name))
    } else {
        "data.rrd".to_owned()
    };

    let title = if loop_selection.is_some() {
        "Save loop selection"
    } else {
        "Save recording"
    };

    save_entity_db(
        app,
        rrd_version,
        file_name,
        title.to_owned(),
        entity_db.to_messages(loop_selection),
    )
}

fn save_blueprint(app: &mut App, store_context: Option<&StoreContext<'_>>) -> anyhow::Result<()> {
    let Some(store_context) = store_context else {
        anyhow::bail!("No blueprint to save");
    };

    re_tracing::profile_function!();

    let rrd_version = store_context
        .blueprint
        .store_info()
        .and_then(|info| info.store_version)
        .unwrap_or(re_build_info::CrateVersion::LOCAL);

    // We change the recording id to a new random one,
    // otherwise when saving and loading a blueprint file, we can end up
    // in a situation where the store_id we're loading is the same as the currently active one,
    // which mean they will merge in a strange way.
    // This is also related to https://github.com/rerun-io/rerun/issues/5295
    let new_store_id = store_context
        .blueprint
        .store_id()
        .clone()
        .with_recording_id(RecordingId::random());
    let messages = store_context.blueprint.to_messages(None).map(|mut msg| {
        if let Ok(msg) = &mut msg {
            msg.set_store_id(new_store_id.clone());
        }
        msg
    });

    let file_name = format!(
        "{}.rbl",
        crate::saving::sanitize_app_id(store_context.application_id())
    );
    let title = "Save blueprint";

    save_entity_db(app, rrd_version, file_name, title.to_owned(), messages)
}

// TODO(emilk): unify this with `ViewerContext::save_file_dialog`
#[allow(clippy::allow_attributes, clippy::needless_pass_by_ref_mut)] // `app` is only used on native
#[allow(clippy::allow_attributes, clippy::unnecessary_wraps)] // cannot return error on web
fn save_entity_db(
    #[allow(clippy::allow_attributes, unused_variables)] app: &mut App, // only used on native
    rrd_version: CrateVersion,
    file_name: String,
    title: String,
    messages: impl Iterator<Item = re_chunk::ChunkResult<LogMsg>>,
) -> anyhow::Result<()> {
    re_tracing::profile_function!();

    // TODO(#6984): Ideally we wouldn't collect at all and just stream straight to the
    // encoder from the store.
    //
    // From a memory usage perspective this isn't too bad though: the data within is still
    // refcounted straight from the store in any case.
    //
    // It just sucks latency-wise.
    let messages = messages.collect::<Vec<_>>();

    // Web
    #[cfg(target_arch = "wasm32")]
    {
        wasm_bindgen_futures::spawn_local(async move {
            if let Err(err) =
                async_save_dialog(rrd_version, &file_name, &title, messages.into_iter()).await
            {
                re_log::error!("File saving failed: {err}");
            }
        });
    }

    // Native
    #[cfg(not(target_arch = "wasm32"))]
    {
        let path = {
            re_tracing::profile_scope!("file_dialog");
            rfd::FileDialog::new()
                .set_file_name(file_name)
                .set_title(title)
                .save_file()
        };
        if let Some(path) = path {
            app.background_tasks.spawn_file_saver(move || {
                crate::saving::encode_to_file(rrd_version, &path, messages.into_iter())?;
                Ok(path)
            })?;
        }
    }

    Ok(())
}

#[cfg(target_arch = "wasm32")]
async fn async_save_dialog(
    rrd_version: CrateVersion,
    file_name: &str,
    title: &str,
    messages: impl Iterator<Item = re_chunk::ChunkResult<LogMsg>>,
) -> anyhow::Result<()> {
    use anyhow::Context as _;

    let file_handle = rfd::AsyncFileDialog::new()
        .set_file_name(file_name)
        .set_title(title)
        .save_file()
        .await;

    let Some(file_handle) = file_handle else {
        return Ok(()); // aborted
    };

    let options = re_log_encoding::rrd::EncodingOptions::PROTOBUF_COMPRESSED;
    let mut bytes = Vec::new();
    re_log_encoding::Encoder::encode_into(rrd_version, options, messages, &mut bytes)?;
    file_handle.write(&bytes).await.context("Failed to save")
}

/// Propagates [`re_viewer_context::TimeControlResponse`] to [`ViewerEventDispatcher`].
fn handle_time_ctrl_event(
    recording: &EntityDb,
    events: Option<&ViewerEventDispatcher>,
    response: &re_viewer_context::TimeControlResponse,
) {
    let Some(events) = events else {
        return;
    };

    if let Some(playing) = response.playing_change {
        events.on_play_state_change(recording, playing);
    }

    if let Some((timeline, time)) = response.timeline_change {
        events.on_timeline_change(recording, timeline, time);
    }

    if let Some(time) = response.time_change {
        events.on_time_update(recording, time);
    }
}<|MERGE_RESOLUTION|>--- conflicted
+++ resolved
@@ -1435,21 +1435,13 @@
                 *time_selection.timeline.name(),
             ));
             time_commands.push(TimeControlCommand::SetTimeSelection(time_selection.range));
-<<<<<<< HEAD
-=======
             time_commands.push(TimeControlCommand::SetLoopMode(LoopMode::Selection));
->>>>>>> 8600fe47
         }
 
         if let Some((timeline, timecell)) = when {
             time_commands.push(TimeControlCommand::SetActiveTimeline(timeline));
-<<<<<<< HEAD
-            time_commands.push(TimeControlCommand::SetTime(timecell.value.into()));
-            time_commands.push(TimeControlCommand::Pause);
-=======
             time_commands.push(TimeControlCommand::SetPlayState(PlayState::Paused));
             time_commands.push(TimeControlCommand::SetTime(timecell.value.into()));
->>>>>>> 8600fe47
         }
 
         if !time_commands.is_empty() {

use egui::{FocusDirection, Key};
use itertools::Itertools as _;
use std::{str::FromStr as _, sync::Arc};

use re_build_info::CrateVersion;
use re_capabilities::MainThreadToken;
use re_chunk::TimelineName;
use re_data_source::{FileContents, LogDataSource};
use re_entity_db::{InstancePath, entity_db::EntityDb};
use re_log_channel::{LogReceiver, LogReceiverSet, LogSource};
use re_log_types::{
    ApplicationId, DataSourceMessage, FileSource, LogMsg, RecordingId, StoreId, StoreKind, TableMsg,
};
use re_redap_client::ConnectionRegistryHandle;
use re_renderer::WgpuResourcePoolStatistics;
use re_types::blueprint::components::PlayState;
use re_ui::egui_ext::context_ext::ContextExt as _;
use re_ui::{ContextExt as _, UICommand, UICommandSender as _, UiExt as _, notifications};
use re_viewer_context::{
    AppOptions, AsyncRuntimeHandle, BlueprintUndoState, CommandReceiver, CommandSender,
    ComponentUiRegistry, DisplayMode, FallbackProviderRegistry, Item, NeedsRepaint,
    RecordingOrTable, StorageContext, StoreContext, SystemCommand, SystemCommandSender as _,
    TableStore, TimeControlCommand, ViewClass, ViewClassRegistry, ViewClassRegistryError,
    command_channel,
    open_url::{OpenUrlOptions, ViewerOpenUrl, combine_with_base_url},
    sanitize_file_name,
    store_hub::{BlueprintPersistence, StoreHub, StoreHubStats},
};

use crate::{
    AppState,
    app_blueprint::{AppBlueprint, PanelStateOverrides},
    app_blueprint_ctx::AppBlueprintCtx,
    app_state::WelcomeScreenState,
    background_tasks::BackgroundTasks,
    event::ViewerEventDispatcher,
    startup_options::StartupOptions,
};

// ----------------------------------------------------------------------------

/// Storage key used to store the last run Rerun version.
///
/// This is then used to detect if the user has recently upgraded Rerun.
const RERUN_VERSION_KEY: &str = "rerun.version";

const REDAP_TOKEN_KEY: &str = "rerun.redap_token";

#[cfg(not(target_arch = "wasm32"))]
const MIN_ZOOM_FACTOR: f32 = 0.2;
#[cfg(not(target_arch = "wasm32"))]
const MAX_ZOOM_FACTOR: f32 = 5.0;

#[cfg(target_arch = "wasm32")]
struct PendingFilePromise {
    recommended_store_id: Option<StoreId>,
    force_store_info: bool,
    promise: poll_promise::Promise<Vec<re_data_source::FileContents>>,
}

/// The Rerun Viewer as an [`eframe`] application.
pub struct App {
    #[allow(clippy::allow_attributes, dead_code)] // Unused on wasm32
    main_thread_token: MainThreadToken,
    build_info: re_build_info::BuildInfo,

    app_env: crate::AppEnvironment,

    startup_options: StartupOptions,
    start_time: web_time::Instant,
    ram_limit_warner: re_memory::RamLimitWarner,
    pub(crate) egui_ctx: egui::Context,
    screenshotter: crate::screenshotter::Screenshotter,

    #[cfg(target_arch = "wasm32")]
    pub(crate) popstate_listener: Option<crate::web_history::PopstateListener>,

    #[cfg(not(target_arch = "wasm32"))]
    profiler: re_tracing::Profiler,

    /// Listens to the local text log stream
    text_log_rx: std::sync::mpsc::Receiver<re_log::LogMsg>,

    component_ui_registry: ComponentUiRegistry,
    component_fallback_registry: FallbackProviderRegistry,

    rx_log: LogReceiverSet,

    #[cfg(target_arch = "wasm32")]
    open_files_promise: Option<PendingFilePromise>,

    /// What is serialized
    pub(crate) state: AppState,

    /// Pending background tasks, e.g. files being saved.
    pub(crate) background_tasks: BackgroundTasks,

    /// Interface for all recordings and blueprints
    pub(crate) store_hub: Option<StoreHub>,

    /// Notification panel.
    pub(crate) notifications: notifications::NotificationUi,

    memory_panel: crate::memory_panel::MemoryPanel,
    memory_panel_open: bool,

    egui_debug_panel_open: bool,

    /// Last time the latency was deemed interesting.
    ///
    /// Note that initializing with an "old" `Instant` won't work reliably cross platform
    /// since `Instant`'s counter may start at program start.
    pub(crate) latest_latency_interest: Option<web_time::Instant>,

    /// Measures how long a frame takes to paint
    pub(crate) frame_time_history: egui::util::History<f32>,

    /// Commands to run at the end of the frame.
    pub command_sender: CommandSender,
    command_receiver: CommandReceiver,
    cmd_palette: re_ui::CommandPalette,

    /// All known view types.
    view_class_registry: ViewClassRegistry,

    pub(crate) panel_state_overrides_active: bool,
    pub(crate) panel_state_overrides: PanelStateOverrides,

    reflection: re_types_core::reflection::Reflection,

    /// External interactions with the Viewer host (JS, custom egui app, notebook, etc.).
    pub event_dispatcher: Option<ViewerEventDispatcher>,

    connection_registry: ConnectionRegistryHandle,

    /// The async runtime that should be used for all asynchronous operations.
    ///
    /// Using the global tokio runtime should be avoided since:
    /// * we don't have a tokio runtime on web
    /// * we want the user to have full control over the runtime,
    ///   and not expect that a global runtime exists.
    async_runtime: AsyncRuntimeHandle,
}

impl App {
    pub fn new(
        main_thread_token: MainThreadToken,
        build_info: re_build_info::BuildInfo,
        app_env: crate::AppEnvironment,
        startup_options: StartupOptions,
        creation_context: &eframe::CreationContext<'_>,
        connection_registry: Option<ConnectionRegistryHandle>,
        tokio_runtime: AsyncRuntimeHandle,
    ) -> Self {
        Self::with_commands(
            main_thread_token,
            build_info,
            app_env,
            startup_options,
            creation_context,
            connection_registry,
            tokio_runtime,
            crate::register_text_log_receiver(),
            command_channel(),
        )
    }

    /// Create a viewer that receives new log messages over time
    #[expect(clippy::too_many_arguments)]
    pub fn with_commands(
        main_thread_token: MainThreadToken,
        build_info: re_build_info::BuildInfo,
        app_env: crate::AppEnvironment,
        startup_options: StartupOptions,
        creation_context: &eframe::CreationContext<'_>,
        connection_registry: Option<ConnectionRegistryHandle>,
        tokio_runtime: AsyncRuntimeHandle,
        text_log_rx: std::sync::mpsc::Receiver<re_log::LogMsg>,
        command_channel: (CommandSender, CommandReceiver),
    ) -> Self {
        re_tracing::profile_function!();

        let connection_registry = connection_registry
            .unwrap_or_else(re_redap_client::ConnectionRegistry::new_with_stored_credentials);

        if let Some(storage) = creation_context.storage
            && let Some(tokens) = eframe::get_value(storage, REDAP_TOKEN_KEY)
        {
            connection_registry.load_tokens(tokens);
        }

        let mut state: AppState = if startup_options.persist_state {
            creation_context.storage
                .and_then(|storage| {
                    // This re-implements: `eframe::get_value` so we can customize the warning message.
                    // TODO(#2849): More thorough error-handling.
                    let value = storage.get_string(eframe::APP_KEY)?;
                    match ron::from_str(&value) {
                        Ok(value) => Some(value),
                        Err(err) => {
                            re_log::warn!("Failed to restore application state. This is expected if you have just upgraded Rerun versions.");
                            re_log::debug!("Failed to decode RON for app state: {err}");
                            None
                        }
                    }
                })
                .unwrap_or_default()
        } else {
            AppState::default()
        };

        if startup_options.persist_state {
            // Check if the user has recently upgraded Rerun.
            if let Some(storage) = creation_context.storage {
                let current_version = build_info.version;
                let previous_version: Option<CrateVersion> =
                    storage.get_string(RERUN_VERSION_KEY).and_then(|version| {
                        // `CrateVersion::try_parse` is `const` (for good reasons), and needs a `&'static str`.
                        // In order to accomplish this, we need to leak the string here.
                        let version = Box::leak(version.into_boxed_str());
                        CrateVersion::try_parse(version).ok()
                    });

                if previous_version
                    .is_none_or(|previous_version| previous_version < CrateVersion::new(0, 24, 0))
                {
                    re_log::debug!(
                        "Upgrading from {} to {}.",
                        previous_version.map_or_else(|| "<unknown>".to_owned(), |v| v.to_string()),
                        current_version
                    );
                    // We used to have Dark as the hard-coded theme preference. Let's change that!
                    creation_context
                        .egui_ctx
                        .options_mut(|o| o.theme_preference = egui::ThemePreference::System);
                }
            }
        }

        if let Some(video_decoder_hw_acceleration) = startup_options.video_decoder_hw_acceleration {
            state.app_options.video_decoder_hw_acceleration = video_decoder_hw_acceleration;
        }

        if app_env.is_test() {
            // Disable certain labels/warnings/etc that would be flaky or not CI-runner-agnostic in snapshot tests.
            state.app_options.show_metrics = false;
        }

        let mut component_fallback_registry =
            re_component_fallbacks::create_component_fallback_registry();

        let view_class_registry =
            crate::default_views::create_view_class_registry(&mut component_fallback_registry)
                .unwrap_or_else(|err| {
                    re_log::error!("Failed to create view class registry: {err}");
                    Default::default()
                });

        #[allow(clippy::allow_attributes, unused_mut, clippy::needless_update)]
        // false positive on web
        let mut screenshotter = crate::screenshotter::Screenshotter::default();

        #[cfg(not(target_arch = "wasm32"))]
        if let Some(screenshot_path) = startup_options.screenshot_to_path_then_quit.clone() {
            screenshotter.screenshot_to_path_then_quit(&creation_context.egui_ctx, screenshot_path);
        }

        let (command_sender, command_receiver) = command_channel;

        let mut component_ui_registry = re_component_ui::create_component_ui_registry();
        re_data_ui::register_component_uis(&mut component_ui_registry);

        let (_adapter_backend, _device_tier) = creation_context.wgpu_render_state.as_ref().map_or(
            (
                wgpu::Backend::Noop,
                re_renderer::device_caps::DeviceCapabilityTier::Limited,
            ),
            |render_state| {
                let egui_renderer = render_state.renderer.read();
                let render_ctx = egui_renderer
                    .callback_resources
                    .get::<re_renderer::RenderContext>();

                (
                    render_state.adapter.get_info().backend,
                    render_ctx.map_or(
                        re_renderer::device_caps::DeviceCapabilityTier::Limited,
                        |ctx| ctx.device_caps().tier,
                    ),
                )
            },
        );

        #[cfg(feature = "analytics")]
        if let Some(analytics) = re_analytics::Analytics::global_or_init() {
            use crate::viewer_analytics::event;

            analytics.record(event::identify(
                analytics.config(),
                build_info.clone(),
                &app_env,
            ));
            analytics.record(event::viewer_started(
                &app_env,
                &creation_context.egui_ctx,
                _adapter_backend,
                _device_tier,
            ));
        }

        let panel_state_overrides = startup_options.panel_state_overrides;

        let reflection = re_types::reflection::generate_reflection().unwrap_or_else(|err| {
            re_log::error!(
                "Failed to create list of serialized default values for components: {err}"
            );
            Default::default()
        });

        let event_dispatcher = startup_options
            .on_event
            .clone()
            .map(ViewerEventDispatcher::new);

        if !state.redap_servers.is_empty() {
            command_sender.send_ui(UICommand::ExpandBlueprintPanel);
        }

        creation_context.egui_ctx.on_end_pass(
            "remove copied text formatting",
            Arc::new(|ctx| {
                ctx.output_mut(|o| {
                    for command in &mut o.commands {
                        if let egui::output::OutputCommand::CopyText(text) = command {
                            *text = re_format::remove_number_formatting(text);
                        }
                    }
                });
            }),
        );

        {
            // TODO(emilk/egui#7659): This is a workaround consuming the Space/Arrow keys so we can
            // use them as timeline shortcuts. Egui's built in behavior is to interact with focus,
            // and we don't want that.
            // But of course text edits should still get it so we use this ugly hack to check if
            // a text edit is focused.
            let command_sender = command_sender.clone();
            creation_context.egui_ctx.on_begin_pass(
                "filter space key",
                Arc::new(move |ctx| {
                    if !ctx.text_edit_focused() {
                        let conflicting_commands = [
                            UICommand::PlaybackTogglePlayPause,
                            UICommand::PlaybackBeginning,
                            UICommand::PlaybackEnd,
                            UICommand::PlaybackForwardFast,
                            UICommand::PlaybackBackFast,
                            UICommand::PlaybackStepForward,
                            UICommand::PlaybackStepBack,
                            UICommand::PlaybackForward,
                            UICommand::PlaybackBack,
                        ];

                        let os = ctx.os();
                        let mut reset_focus_direction = false;
                        ctx.input_mut(|i| {
                            for command in conflicting_commands {
                                for shortcut in command.kb_shortcuts(os) {
                                    if i.consume_shortcut(&shortcut) {
                                        if shortcut.logical_key == Key::ArrowLeft
                                            || shortcut.logical_key == Key::ArrowRight
                                        {
                                            reset_focus_direction = true;
                                        }
                                        command_sender.send_ui(command);
                                    }
                                }
                            }
                        });

                        if reset_focus_direction {
                            // Additionally, we need to revert the focus direction on ArrowLeft/Right
                            // keys to prevent the focus change for timeline shortcuts
                            ctx.memory_mut(|mem| {
                                mem.move_focus(FocusDirection::None);
                            });
                        }
                    }
                }),
            );
        }

        Self {
            main_thread_token,
            build_info,
            app_env,
            startup_options,
            start_time: web_time::Instant::now(),
            ram_limit_warner: re_memory::RamLimitWarner::warn_at_fraction_of_max(0.75),
            egui_ctx: creation_context.egui_ctx.clone(),
            screenshotter,

            #[cfg(target_arch = "wasm32")]
            popstate_listener: None,

            #[cfg(not(target_arch = "wasm32"))]
            profiler: Default::default(),

            text_log_rx,
            component_ui_registry,
            component_fallback_registry,
            rx_log: Default::default(),

            #[cfg(target_arch = "wasm32")]
            open_files_promise: Default::default(),

            state,
            background_tasks: Default::default(),
            store_hub: Some(StoreHub::new(
                blueprint_loader(),
                &crate::app_blueprint::setup_welcome_screen_blueprint,
            )),
            notifications: notifications::NotificationUi::new(creation_context.egui_ctx.clone()),

            memory_panel: Default::default(),
            memory_panel_open: false,

            egui_debug_panel_open: false,

            latest_latency_interest: None,

            frame_time_history: egui::util::History::new(1..100, 0.5),

            command_sender,
            command_receiver,
            cmd_palette: Default::default(),

            view_class_registry,

            panel_state_overrides_active: true,
            panel_state_overrides,

            reflection,

            event_dispatcher,

            connection_registry,
            async_runtime: tokio_runtime,
        }
    }

    #[cfg(not(target_arch = "wasm32"))]
    pub fn set_profiler(&mut self, profiler: re_tracing::Profiler) {
        self.profiler = profiler;
    }

    pub fn connection_registry(&self) -> &ConnectionRegistryHandle {
        &self.connection_registry
    }

    pub fn set_examples_manifest_url(&mut self, url: String) {
        re_log::info!("Using manifest_url={url:?}");
        self.state.set_examples_manifest_url(&self.egui_ctx, url);
    }

    pub fn build_info(&self) -> &re_build_info::BuildInfo {
        &self.build_info
    }

    pub fn startup_options(&self) -> &StartupOptions {
        &self.startup_options
    }

    pub fn app_options(&self) -> &AppOptions {
        self.state.app_options()
    }

    pub fn app_options_mut(&mut self) -> &mut AppOptions {
        self.state.app_options_mut()
    }

    pub fn app_env(&self) -> &crate::AppEnvironment {
        &self.app_env
    }

    /// Open a content URL in the viewer.
    pub fn open_url_or_file(&self, url: &str) {
        match ViewerOpenUrl::from_str(url) {
            Ok(url) => {
                url.open(
                    &self.egui_ctx,
                    &OpenUrlOptions {
                        follow_if_http: false,
                        select_redap_source_when_loaded: true,
                        show_loader: true,
                    },
                    &self.command_sender,
                );
            }
            Err(err) => {
                if err.to_string().contains(url) {
                    re_log::error!("{err}");
                } else {
                    re_log::error!("Failed to open URL {url}: {err}");
                }
            }
        }
    }

    pub fn is_screenshotting(&self) -> bool {
        self.screenshotter.is_screenshotting()
    }

    #[expect(clippy::needless_pass_by_ref_mut)]
    pub fn add_log_receiver(&mut self, rx: LogReceiver) {
        re_log::debug!("Adding new log receiver: {}", rx.source());

        // Make sure we wake up when a new message is available:
        rx.set_waker({
            let egui_ctx = self.egui_ctx.clone();
            move || {
                // Spend a few more milliseconds decoding incoming messages,
                // then trigger a repaint (https://github.com/rerun-io/rerun/issues/963):
                egui_ctx.request_repaint_after(std::time::Duration::from_millis(10));
            }
        });

        // Add unknown redap servers.
        //
        // Otherwise we end up in a situation where we have a data from an unknown server,
        // which is unnecessary and can get us into a strange ui state.
        if let LogSource::RedapGrpcStream { uri, .. } = rx.source() {
            self.command_sender
                .send_system(SystemCommand::AddRedapServer(uri.origin.clone()));
        }

        self.rx_log.add(rx);
    }

    /// Update the active [`re_viewer_context::TimeControl`]. And if the blueprint inspection
    /// panel is open, also open that time control.
    fn move_time(&mut self) {
        if let Some(store_hub) = &self.store_hub
            && let Some(store_id) = store_hub.active_store_id()
            && let Some(blueprint) = store_hub.active_blueprint_for_app(store_id.application_id())
        {
            let default_blueprint = store_hub.default_blueprint_for_app(store_id.application_id());

            let blueprint_query = self
                .state
                .get_blueprint_query_for_viewer(blueprint)
                .unwrap_or(re_chunk::LatestAtQuery::latest(
                    re_viewer_context::blueprint_timeline(),
                ));

            let bp_ctx = AppBlueprintCtx {
                command_sender: &self.command_sender,
                current_blueprint: blueprint,
                default_blueprint,
                blueprint_query,
            };

            let dt = self.egui_ctx.input(|i| i.stable_dt);
            if let Some(recording) = store_hub.active_recording() {
                // Are we still connected to the data source for the current store?
                let more_data_is_coming =
                    recording.data_source.as_ref().is_some_and(|store_source| {
                        self.rx_log
                            .sources()
                            .iter()
                            .any(|s| s.as_ref() == store_source)
                    });

                let time_ctrl = self.state.time_control_mut(recording, &bp_ctx);

                // The state diffs are used to trigger callbacks if they are configured.
                // If there's no active recording, we should not trigger any callbacks, but since there's an active recording here,
                // we want to diff state changes.
                let should_diff_state = true;
                let response = time_ctrl.update(
                    recording.times_per_timeline(),
                    dt,
                    more_data_is_coming,
                    should_diff_state,
                    Some(&bp_ctx),
                );

                if response.needs_repaint == NeedsRepaint::Yes {
                    self.egui_ctx.request_repaint();
                }

                handle_time_ctrl_event(recording, self.event_dispatcher.as_ref(), &response);
            }

            if self.app_options().inspect_blueprint_timeline {
                let more_data_is_coming = true;
                let should_diff_state = false;
                // We ignore most things from the time control response for the blueprint but still
                // need to repaint if requested.
                let re_viewer_context::TimeControlResponse {
                    needs_repaint,
                    playing_change: _,
                    timeline_change: _,
                    time_change: _,
                } = self.state.blueprint_time_control.update(
                    bp_ctx.current_blueprint.times_per_timeline(),
                    dt,
                    more_data_is_coming,
                    should_diff_state,
                    None::<&AppBlueprintCtx<'_>>,
                );

                if needs_repaint == NeedsRepaint::Yes {
                    self.egui_ctx.request_repaint();
                }

                let undo_state = self
                    .state
                    .blueprint_undo_state
                    .entry(blueprint.store_id().clone())
                    .or_default();
                // Apply changes to the blueprint time to the undo-state:
                if self.state.blueprint_time_control.play_state() == PlayState::Following {
                    undo_state.redo_all();
                } else if let Some(time) = self.state.blueprint_time_control.time_int() {
                    undo_state.set_redo_time(time);
                }
            }
        }
    }

    pub fn msg_receive_set(&self) -> &LogReceiverSet {
        &self.rx_log
    }

    /// Adds a new view class to the viewer.
    pub fn add_view_class<T: ViewClass + Default + 'static>(
        &mut self,
    ) -> Result<(), ViewClassRegistryError> {
        self.view_class_registry
            .add_class::<T>(&mut self.component_fallback_registry)
    }

    /// Accesses the view class registry which can be used to extend the Viewer.
    ///
    /// **WARNING:** Many parts or the viewer assume that all views & visualizers are registered before the first frame is rendered.
    /// Doing so later in the application life cycle may cause unexpected behavior.
    pub fn view_class_registry(&mut self) -> &mut ViewClassRegistry {
        &mut self.view_class_registry
    }

    pub fn component_fallback_registry(&mut self) -> &mut FallbackProviderRegistry {
        &mut self.component_fallback_registry
    }

    fn check_keyboard_shortcuts(&self, egui_ctx: &egui::Context) {
        if let Some(cmd) = UICommand::listen_for_kb_shortcut(egui_ctx) {
            self.command_sender.send_ui(cmd);
        }
    }

    fn run_pending_system_commands(&mut self, store_hub: &mut StoreHub, egui_ctx: &egui::Context) {
        while let Some(cmd) = self.command_receiver.recv_system() {
            self.run_system_command(cmd, store_hub, egui_ctx);
        }
    }

    fn run_pending_ui_commands(
        &mut self,
        egui_ctx: &egui::Context,
        app_blueprint: &AppBlueprint<'_>,
        storage_context: &StorageContext<'_>,
        store_context: Option<&StoreContext<'_>>,
        display_mode: &DisplayMode,
    ) {
        while let Some(cmd) = self.command_receiver.recv_ui() {
            self.run_ui_command(
                egui_ctx,
                app_blueprint,
                storage_context,
                store_context,
                display_mode,
                cmd,
            );
        }
    }

    /// If we're on web and use web history this updates the
    /// web address bar and updates history.
    ///
    /// Otherwise this updates the viewer tracked history.
    fn update_history(&mut self, store_hub: &StoreHub) {
        if !self.startup_options().web_history_enabled() {
            self.update_viewer_history(store_hub);
        } else {
            // We don't want to spam the web history API with changes, because
            // otherwise it will start complaining about it being an insecure
            // operation.
            //
            // This is a kind of hacky way to fix that: If there are currently any
            // inputs, don't update the web address bar. This works for most cases
            // because you need to hold down pointer to aggressively scrub, need to
            // hold down key inputs to quickly step through the timeline.
            #[cfg(target_arch = "wasm32")]
            if !self.egui_ctx.is_using_pointer()
                && self
                    .egui_ctx
                    .input(|input| !input.any_touches() && input.keys_down.is_empty())
            {
                self.update_web_history(store_hub);
            }
        }
    }

    /// Updates the viewer tracked history
    fn update_viewer_history(&mut self, store_hub: &StoreHub) {
        let time_ctrl = store_hub
            .active_recording()
            .and_then(|db| self.state.time_control(db.store_id()));

        let display_mode = self.state.navigation.current();
        let selection = self.state.selection_state.selected_items();

        let Ok(url) =
            ViewerOpenUrl::from_context_expanded(store_hub, display_mode, time_ctrl, selection)
                .map(|mut url| {
                    // We don't want the time range in the history url, as that actually leads
                    // to a subset of the current data!
                    url.clear_time_range();
                    url
                })
        else {
            return;
        };

        self.state.history.update_current_url(url);
    }

    /// Updates the web address and web history.
    #[cfg(target_arch = "wasm32")]
    fn update_web_history(&self, store_hub: &StoreHub) {
        let time_ctrl = store_hub
            .active_recording()
            .and_then(|db| self.state.time_control(db.store_id()));

        let display_mode = self.state.navigation.current();
        let selection = self.state.selection_state.selected_items();

        let Ok(url) =
            ViewerOpenUrl::from_context_expanded(store_hub, display_mode, time_ctrl, selection)
                .map(|mut url| {
                    // We don't want to update the url while playing, so we use the last paused time.
                    if let Some(fragment) = url.fragment_mut() {
                        fragment.when = time_ctrl.and_then(|time_ctrl| {
                            Some((
                                *time_ctrl.timeline().name(),
                                re_log_types::TimeCell {
                                    typ: time_ctrl.time_type(),
                                    value: time_ctrl.last_paused_time()?.floor().into(),
                                },
                            ))
                        });
                    }
                    // We don't want the time range in the web url, as that actually leads
                    // to a subset of the current data! And is not in the fragment so
                    // would be added to history.
                    url.clear_time_range();
                    url
                })
                // History entries expect the url parameter, not the full url, therefore don't pass a base url.
                .and_then(|url| url.sharable_url(None))
        else {
            return;
        };

        re_log::debug!("Updating navigation bar");

        use crate::web_history::{HistoryEntry, HistoryExt as _, history};
        use crate::web_tools::JsResultExt as _;

        /// Returns the url without the fragment
        fn strip_fragment(url: &str) -> &str {
            // Split by url code for '#', which is used for fragments.
            url.rsplit_once("%23").map_or(url, |(url, _)| url)
        }

        if let Some(history) = history().ok_or_log_js_error() {
            let current_entry = history.current_entry().ok_or_log_js_error().flatten();
            let new_entry = HistoryEntry::new(url);
            if Some(&new_entry) != current_entry.as_ref() {
                // If only the fragment has changed, we replace history instead of pushing it.
                if current_entry
                    .and_then(|entry| {
                        Some((
                            entry.to_query_string().ok_or_log_js_error()?,
                            new_entry.to_query_string().ok_or_log_js_error()?,
                        ))
                    })
                    .is_some_and(|(current, new)| strip_fragment(&current) == strip_fragment(&new))
                {
                    history.replace_entry(new_entry).ok_or_log_js_error();
                } else {
                    history.push_entry(new_entry).ok_or_log_js_error();
                }
            }
        }
    }

    fn run_system_command(
        &mut self,
        cmd: SystemCommand,
        store_hub: &mut StoreHub,
        egui_ctx: &egui::Context,
    ) {
        match cmd {
            SystemCommand::TimeControlCommands {
                store_id,
                time_commands,
            } => {
                if let Some(target_store) = store_hub.store_bundle().get(&store_id) {
                    let (time_ctrl, blueprint_ctx) = if store_id.is_blueprint() {
                        (&mut self.state.blueprint_time_control, None)
                    } else if let Some(target_blueprint) =
                        store_hub.active_blueprint_for_app(store_id.application_id())
                    {
                        let blueprint_query =
                            self.state.blueprint_query_for_viewer(target_blueprint);

                        let ctx = AppBlueprintCtx {
                            command_sender: &self.command_sender,
                            current_blueprint: target_blueprint,
                            default_blueprint: store_hub
                                .default_blueprint_for_app(store_id.application_id()),
                            blueprint_query,
                        };

                        (self.state.time_control_mut(target_store, &ctx), Some(ctx))
                    } else {
                        return;
                    };

                    let response = time_ctrl.handle_time_commands(
                        blueprint_ctx.as_ref(),
                        target_store.times_per_timeline(),
                        &time_commands,
                    );

                    if response.needs_repaint == NeedsRepaint::Yes {
                        self.egui_ctx.request_repaint();
                    }

                    if !store_id.is_blueprint() {
                        handle_time_ctrl_event(
                            target_store,
                            self.event_dispatcher.as_ref(),
                            &response,
                        );
                    }
                }
            }
            SystemCommand::SetUrlFragment { store_id, fragment } => {
                // This adds new system commands, which will be handled later in the loop.
                self.go_to_dataset_data(store_id, fragment);
            }
            SystemCommand::CopyViewerUrl(url) => {
                if cfg!(target_arch = "wasm32") {
                    match combine_with_base_url(
                        self.startup_options.web_viewer_base_url().as_ref(),
                        [url],
                    ) {
                        Ok(url) => {
                            self.copy_text(url);
                        }
                        Err(err) => {
                            re_log::error!("{err}");
                        }
                    }
                } else {
                    self.copy_text(url);
                }
            }
            SystemCommand::ActivateApp(app_id) => {
                store_hub.set_active_app(app_id);
                if let Some(recording_id) = store_hub.active_store_id() {
                    self.state
                        .navigation
                        .replace(DisplayMode::LocalRecordings(recording_id.clone()));
                } else {
                    self.state.navigation.reset();
                }
            }

            SystemCommand::CloseApp(app_id) => {
                store_hub.close_app(&app_id);
            }

            SystemCommand::ActivateRecordingOrTable(entry) => {
                match &entry {
                    RecordingOrTable::Recording { store_id } => {
                        store_hub.set_active_recording_id(store_id.clone());
                    }
                    RecordingOrTable::Table { .. } => {}
                }
                self.state.navigation.replace(entry.display_mode());
            }

            SystemCommand::CloseRecordingOrTable(entry) => {
                // TODO(#9464): Find a better successor here.

                let data_source = match &entry {
                    RecordingOrTable::Recording { store_id } => {
                        store_hub.entity_db_mut(store_id).data_source.clone()
                    }
                    RecordingOrTable::Table { .. } => None,
                };
                if let Some(data_source) = data_source {
                    // Only certain sources should be closed.
                    #[expect(clippy::match_same_arms)]
                    let should_close = match &data_source {
                        // Specific files should stop streaming when closing them.
                        LogSource::File(_) => true,

                        // Specific HTTP streams should stop streaming when closing them.
                        LogSource::RrdHttpStream { .. } => true,

                        // Specific GRPC streams should stop streaming when closing them.
                        // TODO(#10967): We still stream in some data after that.
                        LogSource::RedapGrpcStream { .. } => true,

                        // Don't close generic connections (like to an SDK) that may feed in different recordings over time.
                        LogSource::RrdWebEvent
                        | LogSource::JsChannel { .. }
                        | LogSource::Sdk
                        | LogSource::Stdin
                        | LogSource::MessageProxy(_) => false,
                    };

                    if should_close {
                        self.rx_log.retain(|r| r.source() != &data_source);
                    }
                }

                store_hub.remove(&entry);
            }

            SystemCommand::CloseAllEntries => {
                self.state.navigation.reset();
                store_hub.clear_entries();

                // Stop receiving into the old recordings.
                // This is most important when going back to the example screen by using the "Back"
                // button in the browser, and there is still a connection downloading an .rrd.
                // That's the case of `LogSource::RrdHttpStream`.
                // TODO(emilk): exactly what things get kept and what gets cleared?
                self.rx_log.retain(|r| match r.source() {
                    LogSource::File(_) | LogSource::RrdHttpStream { .. } => false,

                    LogSource::JsChannel { .. }
                    | LogSource::RrdWebEvent
                    | LogSource::Sdk
                    | LogSource::RedapGrpcStream { .. }
                    | LogSource::MessageProxy { .. }
                    | LogSource::Stdin => true,
                });
            }

            SystemCommand::AddReceiver(rx) => {
                re_log::debug!("Received AddReceiver");
                self.add_log_receiver(rx);
            }

            SystemCommand::ChangeDisplayMode(display_mode) => {
                if &display_mode == self.state.navigation.current() {
                    return;
                }

                // Suppress loading screen if we're loading a recording that's already loaded, even if only partially.
                if let DisplayMode::Loading(source) = &display_mode
                    && let Some(re_uri::RedapUri::DatasetData(dataset_uri)) = source.redap_uri()
                    && store_hub
                        .store_bundle()
                        .entity_dbs()
                        .any(|db| db.store_id() == &dataset_uri.store_id())
                {
                    return;
                }

                if matches!(display_mode, DisplayMode::Loading(_)) {
                    self.state
                        .selection_state
                        .set_selection(re_viewer_context::ItemCollection::default());
                    self.state.navigation.replace(display_mode);
                } else {
                    self.state.navigation.replace(display_mode);
                }

                egui_ctx.request_repaint(); // Make sure we actually see the new mode.
            }

            SystemCommand::OpenSettings => {
                self.state
                    .navigation
                    .replace(DisplayMode::Settings(Box::new(
                        self.state.navigation.current().clone(),
                    )));

                #[cfg(feature = "analytics")]
                if let Some(analytics) = re_analytics::Analytics::global_or_init() {
                    analytics.record(re_analytics::event::SettingsOpened {});
                }
            }

            SystemCommand::OpenChunkStoreBrowser => match self.state.navigation.current() {
                DisplayMode::LocalRecordings(_)
                | DisplayMode::RedapEntry(_)
                | DisplayMode::RedapServer(_) => {
                    self.state
                        .navigation
                        .replace(DisplayMode::ChunkStoreBrowser(Box::new(
                            self.state.navigation.current().clone(),
                        )));
                }

                DisplayMode::ChunkStoreBrowser(_)
                | DisplayMode::Settings(_)
                | DisplayMode::Loading(_)
                | DisplayMode::LocalTable(_) => {
                    re_log::debug!(
                        "Cannot activate chunk store browser from current display mode: {:?}",
                        self.state.navigation.current()
                    );
                }
            },

            SystemCommand::ResetDisplayMode => {
                self.state.navigation.reset();

                egui_ctx.request_repaint(); // Make sure we actually see the new mode.
            }

            SystemCommand::AddRedapServer(origin) => {
                if origin == *re_redap_browser::EXAMPLES_ORIGIN {
                    return;
                }
                if self.state.redap_servers.has_server(&origin) {
                    return;
                }

                self.state.redap_servers.add_server(origin.clone());

                if self
                    .store_hub
                    .as_ref()
                    .is_none_or(|store_hub| store_hub.active_recording_or_table().is_none())
                {
                    self.state
                        .navigation
                        .replace(DisplayMode::RedapServer(origin));
                }
                self.command_sender.send_ui(UICommand::ExpandBlueprintPanel);
            }

            SystemCommand::LoadDataSource(data_source) => {
                self.load_data_source(store_hub, egui_ctx, &data_source);
            }

            SystemCommand::ResetViewer => self.reset_viewer(store_hub, egui_ctx),
            SystemCommand::ClearActiveBlueprintAndEnableHeuristics => {
                re_log::debug!("Clear and generate new blueprint");
                store_hub.clear_active_blueprint_and_generate();
                egui_ctx.request_repaint(); // Many changes take a frame delay to show up.
            }
            SystemCommand::ClearActiveBlueprint => {
                // By clearing the blueprint the default blueprint will be restored
                // at the beginning of the next frame.
                re_log::debug!("Reset blueprint to default");
                store_hub.clear_active_blueprint();
                egui_ctx.request_repaint(); // Many changes take a frame delay to show up.
            }

            SystemCommand::AppendToStore(store_id, chunks) => {
                re_log::trace!(
                    "Update {} entities: {}",
                    store_id.kind(),
                    chunks.iter().map(|c| c.entity_path()).join(", ")
                );

                let db = store_hub.entity_db_mut(&store_id);

                // No need to clear undo buffer if we're just appending static data.
                //
                // It would be nice to be able to undo edits to a recording, but
                // we haven't implemented that yet.
                if store_id.is_blueprint() && chunks.iter().any(|c| !c.is_static()) {
                    self.state
                        .blueprint_undo_state
                        .entry(store_id.clone())
                        .or_default()
                        .clear_redo_buffer(db);

                    if self.app_options().inspect_blueprint_timeline {
                        self.command_sender
                            .send_system(SystemCommand::TimeControlCommands {
                                store_id,
                                time_commands: vec![TimeControlCommand::SetPlayState(
                                    PlayState::Following,
                                )],
                            });
                    }
                }

                for chunk in chunks {
                    match db.add_chunk(&Arc::new(chunk)) {
                        Ok(_store_events) => {}
                        Err(err) => {
                            re_log::warn_once!("Failed to append chunk: {err}");
                        }
                    }
                }
            }

            SystemCommand::UndoBlueprint { blueprint_id } => {
                let inspect_blueprint_timeline = self.app_options().inspect_blueprint_timeline;
                let blueprint_db = store_hub.entity_db_mut(&blueprint_id);
                let undo_state = self
                    .state
                    .blueprint_undo_state
                    .entry(blueprint_id.clone())
                    .or_default();

                undo_state.undo(blueprint_db);

                // Update blueprint inspector timeline.
                if inspect_blueprint_timeline {
                    if let Some(redo_time) = undo_state.redo_time() {
                        self.command_sender
                            .send_system(SystemCommand::TimeControlCommands {
                                store_id: blueprint_id,
                                time_commands: vec![
                                    TimeControlCommand::SetPlayState(PlayState::Paused),
                                    TimeControlCommand::SetTime(redo_time.into()),
                                ],
                            });
                    } else {
                        self.command_sender
                            .send_system(SystemCommand::TimeControlCommands {
                                store_id: blueprint_id,
                                time_commands: vec![TimeControlCommand::SetPlayState(
                                    PlayState::Following,
                                )],
                            });
                    }
                }
            }
            SystemCommand::RedoBlueprint { blueprint_id } => {
                let inspect_blueprint_timeline = self.app_options().inspect_blueprint_timeline;
                let undo_state = self
                    .state
                    .blueprint_undo_state
                    .entry(blueprint_id.clone())
                    .or_default();

                undo_state.redo();

                // Update blueprint inspector timeline.
                if inspect_blueprint_timeline {
                    if let Some(redo_time) = undo_state.redo_time() {
                        self.command_sender
                            .send_system(SystemCommand::TimeControlCommands {
                                store_id: blueprint_id,
                                time_commands: vec![
                                    TimeControlCommand::SetPlayState(PlayState::Paused),
                                    TimeControlCommand::SetTime(redo_time.into()),
                                ],
                            });
                    } else {
                        self.command_sender
                            .send_system(SystemCommand::TimeControlCommands {
                                store_id: blueprint_id,
                                time_commands: vec![TimeControlCommand::SetPlayState(
                                    PlayState::Following,
                                )],
                            });
                    }
                }
            }

            SystemCommand::DropEntity(blueprint_id, entity_path) => {
                let blueprint_db = store_hub.entity_db_mut(&blueprint_id);
                blueprint_db.drop_entity_path_recursive(&entity_path);
            }

            #[cfg(debug_assertions)]
            SystemCommand::EnableInspectBlueprintTimeline(show) => {
                self.app_options_mut().inspect_blueprint_timeline = show;
            }

            SystemCommand::SetSelection(set) => {
                if let Some(item) = set.selection.single_item() {
                    // If the selected item has its own page, switch to it.
                    if let Some(display_mode) = DisplayMode::from_item(item) {
                        if let DisplayMode::LocalRecordings(store_id) = &display_mode {
                            store_hub.set_active_recording_id(store_id.clone());
                        }
                        self.state.navigation.replace(display_mode);
                    }
                }

                self.state.selection_state.set_selection(set);
                egui_ctx.request_repaint(); // Make sure we actually see the new selection.
            }

            SystemCommand::SetFocus(item) => {
                self.state.focused_item = Some(item);
            }

            SystemCommand::ShowNotification(notification) => {
                self.notifications.add(notification);
            }

            #[cfg(not(target_arch = "wasm32"))]
            SystemCommand::FileSaver(file_saver) => {
                if let Err(err) = self.background_tasks.spawn_file_saver(file_saver) {
                    re_log::error!("Failed to save file: {err}");
                }
            }

            SystemCommand::SetAuthCredentials {
                access_token,
                email,
            } => {
                let credentials =
                    match re_auth::oauth::Credentials::try_new(access_token, None, email) {
                        Ok(credentials) => credentials,
                        Err(err) => {
                            re_log::error!("Failed to create credentials: {err}");
                            return;
                        }
                    };
                if let Err(err) = credentials.ensure_stored() {
                    re_log::error!("Failed to store credentials: {err}");
                }
            }
        }
    }

    /// Loads a data source into the viewer.
    ///
    /// Tries to detect whether the datasource is already present (either still streaming in or already loaded),
    /// and if so, will not load the data again.
    /// Instead, it will only perform any kind of selection/mode-switching operations associated with loading the given data source.
    ///
    /// Note that we *do not* change the display mode here _unconditionally_.
    /// For instance if the datasource is a blueprint for a dataset that may be loaded later,
    /// we don't want to switch out to it while the user browses a server.
    fn load_data_source(
        &mut self,
        store_hub: &mut StoreHub,
        egui_ctx: &egui::Context,
        data_source: &LogDataSource,
    ) {
        // Check if we've already loaded this data source and should just switch to it.
        //
        // Go through all sources that are still loading and those that are already in the store_hub.
        // (if we look only at the one from the store_hub, we might miss those that haven't hit it yet)
        let active_sources = self.rx_log.sources();
        let store_sources = store_hub
            .store_bundle()
            .entity_dbs()
            .filter_map(|db| db.data_source.as_ref());
        let mut all_sources = store_sources.chain(active_sources.iter().map(|s| s.as_ref()));

        match data_source {
            LogDataSource::RrdHttpUrl { url, follow } => {
                let new_source = LogSource::RrdHttpStream {
                    url: url.to_string(),
                    follow: *follow,
                };

                if all_sources.any(|source| source.is_same_ignoring_uri_fragments(&new_source)) {
                    if let Some(entity_db) = store_hub.find_recording_store_by_source(&new_source) {
                        if *follow {
                            self.command_sender
                                .send_system(SystemCommand::TimeControlCommands {
                                    store_id: entity_db.store_id().clone(),
                                    time_commands: vec![TimeControlCommand::SetPlayState(
                                        PlayState::Following,
                                    )],
                                });
                        }

                        let store_id = entity_db.store_id().clone();
                        debug_assert!(store_id.is_recording()); // `find_recording_store_by_source` should have filtered for recordings rather than blueprints.
                        drop(all_sources);
                        self.make_store_active_and_highlight(store_hub, egui_ctx, &store_id);
                    }
                    return;
                }
            }

            #[cfg(not(target_arch = "wasm32"))]
            LogDataSource::FilePath(_file_source, path) => {
                let new_source = LogSource::File(path.clone());
                if all_sources.any(|source| source.is_same_ignoring_uri_fragments(&new_source)) {
                    drop(all_sources);
                    self.try_make_recording_from_source_active(egui_ctx, store_hub, &new_source);
                    return;
                }
            }

            LogDataSource::FileContents(_file_source, _file_contents) => {
                // For raw file contents we currently can't determine whether we're already receiving them.
            }

            #[cfg(not(target_arch = "wasm32"))]
            LogDataSource::Stdin => {
                let new_source = LogSource::Stdin;
                if all_sources.any(|source| source.is_same_ignoring_uri_fragments(&new_source)) {
                    drop(all_sources);
                    self.try_make_recording_from_source_active(egui_ctx, store_hub, &new_source);
                    return;
                }
            }

            LogDataSource::RedapDatasetSegment {
                uri,
                select_when_loaded,
            } => {
                let new_source = LogSource::RedapGrpcStream {
                    uri: uri.clone(),
                    select_when_loaded: *select_when_loaded,
                };
                if all_sources.any(|source| source.is_same_ignoring_uri_fragments(&new_source)) {
                    // We're already receiving from the exact same data source!
                    // But we still should select if requested according to the fragments if any.
                    if *select_when_loaded {
                        // First make the recording itself active.
                        // `go_to_dataset_data` may override the selection again, but this is important regardless,
                        // since `go_to_dataset_data` does not change the active recording.
                        drop(all_sources);
                        self.make_store_active_and_highlight(store_hub, egui_ctx, &uri.store_id());
                    }

                    // Note that applying the fragment changes the per-recording settings like the active time cursor.
                    // Therefore, we apply it even when `select_when_loaded` is false.
                    self.go_to_dataset_data(uri.store_id(), uri.fragment.clone());

                    return;
                }
            }

            LogDataSource::RedapProxy(uri) => {
                let new_source = LogSource::MessageProxy(uri.clone());
                if all_sources.any(|source| source.is_same_ignoring_uri_fragments(&new_source)) {
                    drop(all_sources);
                    self.try_make_recording_from_source_active(egui_ctx, store_hub, &new_source);
                    return;
                }
            }
        }

<<<<<<< HEAD
        let _started_successfully = match data_source
            .clone()
            .stream(&self.connection_registry, Some(waker))
        {
            Ok(rx) => {
                self.add_log_receiver(rx);
                true
            }
=======
        match data_source.clone().stream(&self.connection_registry) {
            Ok(rx) => self.add_log_receiver(rx),
>>>>>>> 81fb55cf
            Err(err) => {
                re_log::error!("Failed to open data source: {}", re_error::format(err));
                false
            }
        };

        #[cfg(feature = "analytics")]
        if let Some(analytics) = re_analytics::Analytics::global_or_init() {
            let data_source_analytics = data_source.analytics();
            analytics.record(re_analytics::event::LoadDataSource {
                source_type: data_source_analytics.source_type,
                file_extension: data_source_analytics.file_extension,
                file_source: data_source_analytics.file_source,
                started_successfully: _started_successfully,
            });
        }
    }

    /// Applies a fragment.
    ///
    /// Does *not* switch the active recording.
    fn go_to_dataset_data(&self, store_id: StoreId, fragment: re_uri::Fragment) {
        let re_uri::Fragment { selection, when } = fragment;

        if let Some(selection) = selection {
            let re_log_types::DataPath {
                entity_path,
                instance,
                component,
            } = selection;

            let item = if let Some(component) = component {
                Item::from(re_log_types::ComponentPath::new(entity_path, component))
            } else if let Some(instance) = instance {
                Item::from(InstancePath::instance(entity_path, instance))
            } else {
                Item::from(entity_path)
            };

            self.command_sender
                .send_system(SystemCommand::set_selection(item.clone()));
        }

        if let Some((timeline, timecell)) = when {
            self.command_sender
                .send_system(SystemCommand::TimeControlCommands {
                    store_id,
                    time_commands: vec![
                        TimeControlCommand::SetActiveTimeline(timeline),
                        TimeControlCommand::SetTime(timecell.value.into()),
                    ],
                });
        }
    }

    fn run_ui_command(
        &mut self,
        egui_ctx: &egui::Context,
        app_blueprint: &AppBlueprint<'_>,
        storage_context: &StorageContext<'_>,
        store_context: Option<&StoreContext<'_>>,
        display_mode: &DisplayMode,
        cmd: UICommand,
    ) {
        let mut force_store_info = false;
        let active_store_id = store_context
            .map(|ctx| ctx.recording_store_id().clone())
            // Don't redirect data to the welcome screen.
            .filter(|store_id| store_id.application_id() != &StoreHub::welcome_screen_app_id())
            .unwrap_or_else(|| {
                // If we don't have any application ID to recommend (which means we are on the welcome screen),
                // then just generate a new one using a UUID.
                let application_id = ApplicationId::random();

                // NOTE: We don't override blueprints' store IDs anyhow, so it is sound to assume that
                // this can only be a recording.
                let recording_id = RecordingId::random();

                // We're creating a recording just-in-time, directly from the viewer.
                // We need those store infos or the data will just be silently ignored.
                force_store_info = true;

                StoreId::recording(application_id, recording_id)
            });

        match cmd {
            UICommand::SaveRecording => {
                #[cfg(target_arch = "wasm32")] // Web
                {
                    if let Err(err) = save_active_recording(self, store_context, None) {
                        re_log::error!("Failed to save recording: {err}");
                    }
                }

                #[cfg(not(target_arch = "wasm32"))] // Native
                {
                    let mut selected_stores = vec![];
                    for item in self.state.selection_state.selected_items().iter_items() {
                        match item {
                            Item::AppId(selected_app_id) => {
                                for recording in storage_context.bundle.recordings() {
                                    if recording.application_id() == selected_app_id {
                                        selected_stores.push(recording.store_id().clone());
                                    }
                                }
                            }
                            Item::StoreId(store_id) => {
                                selected_stores.push(store_id.clone());
                            }
                            _ => {}
                        }
                    }

                    let selected_stores = selected_stores
                        .iter()
                        .filter_map(|store_id| storage_context.bundle.get(store_id))
                        .collect_vec();

                    if selected_stores.is_empty() {
                        if let Err(err) = save_active_recording(self, store_context, None) {
                            re_log::error!("Failed to save recording: {err}");
                        }
                    } else if selected_stores.len() == 1 {
                        // Common case: saving a single recording.
                        // In this case we want the user to be able to pick a file name (not just a folder):
                        if let Err(err) = save_recording(self, selected_stores[0], None) {
                            re_log::error!("Failed to save recording: {err}");
                        }
                    } else {
                        // Save all selected recordings to a folder:
                        if let Some(folder) = rfd::FileDialog::new()
                            .set_title("Save recordings to folder")
                            .pick_folder()
                        {
                            self.save_many_recordings(&selected_stores, &folder);
                        } else {
                            re_log::info!("No folder selected - recordings not saved.");
                        }
                    }
                }
            }
            UICommand::SaveRecordingSelection => {
                if let Err(err) = save_active_recording(
                    self,
                    store_context,
                    self.state.loop_selection(store_context),
                ) {
                    re_log::error!("Failed to save recording: {err}");
                }
            }

            UICommand::SaveBlueprint => {
                if let Err(err) = save_blueprint(self, store_context) {
                    re_log::error!("Failed to save blueprint: {err}");
                }
            }

            #[cfg(not(target_arch = "wasm32"))]
            UICommand::Open => {
                for file_path in open_file_dialog_native(self.main_thread_token) {
                    self.command_sender
                        .send_system(SystemCommand::LoadDataSource(LogDataSource::FilePath(
                            FileSource::FileDialog {
                                recommended_store_id: None,
                                force_store_info,
                            },
                            file_path,
                        )));
                }
            }
            #[cfg(target_arch = "wasm32")]
            UICommand::Open => {
                let egui_ctx = egui_ctx.clone();

                let promise = poll_promise::Promise::spawn_local(async move {
                    let file = async_open_rrd_dialog().await;
                    egui_ctx.request_repaint(); // Wake ui thread
                    file
                });

                self.open_files_promise = Some(PendingFilePromise {
                    recommended_store_id: None,
                    force_store_info,
                    promise,
                });
            }

            #[cfg(not(target_arch = "wasm32"))]
            UICommand::Import => {
                for file_path in open_file_dialog_native(self.main_thread_token) {
                    self.command_sender
                        .send_system(SystemCommand::LoadDataSource(LogDataSource::FilePath(
                            FileSource::FileDialog {
                                recommended_store_id: Some(active_store_id.clone()),
                                force_store_info,
                            },
                            file_path,
                        )));
                }
            }
            #[cfg(target_arch = "wasm32")]
            UICommand::Import => {
                let egui_ctx = egui_ctx.clone();

                let promise = poll_promise::Promise::spawn_local(async move {
                    let file = async_open_rrd_dialog().await;
                    egui_ctx.request_repaint(); // Wake ui thread
                    file
                });

                self.open_files_promise = Some(PendingFilePromise {
                    recommended_store_id: Some(active_store_id.clone()),
                    force_store_info,
                    promise,
                });
            }

            UICommand::OpenUrl => {
                self.state.open_url_modal.open();
            }

            UICommand::CloseCurrentRecording => {
                let cur_rec = store_context.map(|ctx| ctx.recording.store_id());
                if let Some(cur_rec) = cur_rec {
                    self.command_sender
                        .send_system(SystemCommand::CloseRecordingOrTable(cur_rec.clone().into()));
                }
            }
            UICommand::CloseAllEntries => {
                self.command_sender
                    .send_system(SystemCommand::CloseAllEntries);
            }

            UICommand::NextRecording => {
                self.state
                    .recording_panel
                    .send_command(re_recording_panel::RecordingPanelCommand::SelectNextRecording);
            }
            UICommand::PreviousRecording => {
                self.state.recording_panel.send_command(
                    re_recording_panel::RecordingPanelCommand::SelectPreviousRecording,
                );
            }

            UICommand::NavigateBack => {
                if let Some(url) = self.state.history.go_back() {
                    url.clone().open(
                        egui_ctx,
                        &OpenUrlOptions {
                            follow_if_http: true,
                            select_redap_source_when_loaded: true,
                            show_loader: true,
                        },
                        &self.command_sender,
                    );
                }
            }
            UICommand::NavigateForward => {
                if let Some(url) = self.state.history.go_forward() {
                    url.clone().open(
                        egui_ctx,
                        &OpenUrlOptions {
                            follow_if_http: true,
                            select_redap_source_when_loaded: true,
                            show_loader: true,
                        },
                        &self.command_sender,
                    );
                }
            }

            UICommand::Undo => {
                if let Some(store_context) = store_context {
                    let blueprint_id = store_context.blueprint.store_id().clone();
                    self.command_sender
                        .send_system(SystemCommand::UndoBlueprint { blueprint_id });
                }
            }
            UICommand::Redo => {
                if let Some(store_context) = store_context {
                    let blueprint_id = store_context.blueprint.store_id().clone();
                    self.command_sender
                        .send_system(SystemCommand::RedoBlueprint { blueprint_id });
                }
            }

            #[cfg(not(target_arch = "wasm32"))]
            UICommand::Quit => {
                egui_ctx.send_viewport_cmd(egui::ViewportCommand::Close);
            }

            UICommand::OpenWebHelp => {
                egui_ctx.open_url(egui::output::OpenUrl {
                    url: "https://www.rerun.io/docs/getting-started/navigating-the-viewer"
                        .to_owned(),
                    new_tab: true,
                });
            }

            UICommand::OpenRerunDiscord => {
                egui_ctx.open_url(egui::output::OpenUrl {
                    url: "https://discord.gg/PXtCgFBSmH".to_owned(),
                    new_tab: true,
                });
            }

            UICommand::ResetViewer => self.command_sender.send_system(SystemCommand::ResetViewer),
            UICommand::ClearActiveBlueprint => {
                self.command_sender
                    .send_system(SystemCommand::ClearActiveBlueprint);
            }
            UICommand::ClearActiveBlueprintAndEnableHeuristics => {
                self.command_sender
                    .send_system(SystemCommand::ClearActiveBlueprintAndEnableHeuristics);
            }

            #[cfg(not(target_arch = "wasm32"))]
            UICommand::OpenProfiler => {
                self.profiler.start();
            }

            UICommand::ToggleMemoryPanel => {
                self.memory_panel_open ^= true;
            }
            UICommand::TogglePanelStateOverrides => {
                self.panel_state_overrides_active ^= true;
            }
            UICommand::ToggleTopPanel => {
                app_blueprint.toggle_top_panel(&self.command_sender);
            }
            UICommand::ToggleBlueprintPanel => {
                app_blueprint.toggle_blueprint_panel(&self.command_sender);
            }
            UICommand::ExpandBlueprintPanel => {
                if !app_blueprint.blueprint_panel_state().is_expanded() {
                    app_blueprint.toggle_blueprint_panel(&self.command_sender);
                }
            }
            UICommand::ToggleSelectionPanel => {
                app_blueprint.toggle_selection_panel(&self.command_sender);
            }
            UICommand::ExpandSelectionPanel => {
                if !app_blueprint.selection_panel_state().is_expanded() {
                    app_blueprint.toggle_selection_panel(&self.command_sender);
                }
            }
            UICommand::ToggleTimePanel => app_blueprint.toggle_time_panel(&self.command_sender),

            UICommand::ToggleChunkStoreBrowser => match self.state.navigation.current() {
                DisplayMode::LocalRecordings(_)
                | DisplayMode::RedapEntry(_)
                | DisplayMode::RedapServer(_) => {
                    self.state
                        .navigation
                        .replace(DisplayMode::ChunkStoreBrowser(Box::new(
                            self.state.navigation.current().clone(),
                        )));
                }

                DisplayMode::ChunkStoreBrowser(mode) => {
                    self.state.navigation.replace((**mode).clone());
                }

                DisplayMode::Settings(_) | DisplayMode::Loading(_) | DisplayMode::LocalTable(_) => {
                    re_log::debug!(
                        "Cannot toggle chunk store browser from current display mode: {:?}",
                        self.state.navigation.current()
                    );
                }
            },

            #[cfg(debug_assertions)]
            UICommand::ToggleBlueprintInspectionPanel => {
                self.app_options_mut().inspect_blueprint_timeline ^= true;
            }

            #[cfg(debug_assertions)]
            UICommand::ToggleEguiDebugPanel => {
                self.egui_debug_panel_open ^= true;
            }

            UICommand::ToggleFullscreen => {
                self.toggle_fullscreen();
            }

            UICommand::Settings => {
                self.command_sender.send_system(SystemCommand::OpenSettings);
            }

            #[cfg(not(target_arch = "wasm32"))]
            UICommand::ZoomIn => {
                let mut zoom_factor = egui_ctx.zoom_factor();
                zoom_factor += 0.1;
                zoom_factor = zoom_factor.clamp(MIN_ZOOM_FACTOR, MAX_ZOOM_FACTOR);
                zoom_factor = (zoom_factor * 10.).round() / 10.;
                egui_ctx.set_zoom_factor(zoom_factor);
            }
            #[cfg(not(target_arch = "wasm32"))]
            UICommand::ZoomOut => {
                let mut zoom_factor = egui_ctx.zoom_factor();
                zoom_factor -= 0.1;
                zoom_factor = zoom_factor.clamp(MIN_ZOOM_FACTOR, MAX_ZOOM_FACTOR);
                zoom_factor = (zoom_factor * 10.).round() / 10.;
                egui_ctx.set_zoom_factor(zoom_factor);
            }
            #[cfg(not(target_arch = "wasm32"))]
            UICommand::ZoomReset => {
                egui_ctx.set_zoom_factor(1.0);
            }

            UICommand::ToggleCommandPalette => {
                self.cmd_palette.toggle();
            }

            UICommand::PlaybackTogglePlayPause => {
                if let Some(store_id) = storage_context.hub.active_store_id() {
                    self.command_sender
                        .send_system(SystemCommand::TimeControlCommands {
                            store_id: store_id.clone(),
                            time_commands: vec![TimeControlCommand::TogglePlayPause],
                        });
                }
            }
            UICommand::PlaybackFollow => {
                if let Some(store_id) = storage_context.hub.active_store_id() {
                    self.command_sender
                        .send_system(SystemCommand::TimeControlCommands {
                            store_id: store_id.clone(),
                            time_commands: vec![TimeControlCommand::SetPlayState(
                                PlayState::Following,
                            )],
                        });
                }
            }
            UICommand::PlaybackStepBack => {
                if let Some(store_id) = storage_context.hub.active_store_id() {
                    self.command_sender
                        .send_system(SystemCommand::TimeControlCommands {
                            store_id: store_id.clone(),
                            time_commands: vec![TimeControlCommand::StepTimeBack],
                        });
                }
            }
            UICommand::PlaybackStepForward => {
                if let Some(store_id) = storage_context.hub.active_store_id() {
                    self.command_sender
                        .send_system(SystemCommand::TimeControlCommands {
                            store_id: store_id.clone(),
                            time_commands: vec![TimeControlCommand::StepTimeForward],
                        });
                }
            }
            UICommand::PlaybackBack => {
                if let Some(store_id) = storage_context.hub.active_store_id() {
                    self.command_sender
                        .send_system(SystemCommand::TimeControlCommands {
                            store_id: store_id.clone(),
                            time_commands: vec![TimeControlCommand::MoveBySeconds(-0.1)],
                        });
                }
            }
            UICommand::PlaybackForward => {
                if let Some(store_id) = storage_context.hub.active_store_id() {
                    self.command_sender
                        .send_system(SystemCommand::TimeControlCommands {
                            store_id: store_id.clone(),
                            time_commands: vec![TimeControlCommand::MoveBySeconds(0.1)],
                        });
                }
            }
            UICommand::PlaybackBackFast => {
                if let Some(store_id) = storage_context.hub.active_store_id() {
                    self.command_sender
                        .send_system(SystemCommand::TimeControlCommands {
                            store_id: store_id.clone(),
                            time_commands: vec![TimeControlCommand::MoveBySeconds(-1.0)],
                        });
                }
            }
            UICommand::PlaybackForwardFast => {
                if let Some(store_id) = storage_context.hub.active_store_id() {
                    self.command_sender
                        .send_system(SystemCommand::TimeControlCommands {
                            store_id: store_id.clone(),
                            time_commands: vec![TimeControlCommand::MoveBySeconds(1.0)],
                        });
                }
            }
            UICommand::PlaybackBeginning => {
                if let Some(store_id) = storage_context.hub.active_store_id() {
                    self.command_sender
                        .send_system(SystemCommand::TimeControlCommands {
                            store_id: store_id.clone(),
                            time_commands: vec![TimeControlCommand::MoveBeginning],
                        });
                }
            }
            UICommand::PlaybackEnd => {
                if let Some(store_id) = storage_context.hub.active_store_id() {
                    self.command_sender
                        .send_system(SystemCommand::TimeControlCommands {
                            store_id: store_id.clone(),
                            time_commands: vec![TimeControlCommand::MoveEnd],
                        });
                }
            }
            UICommand::PlaybackRestart => {
                if let Some(store_id) = storage_context.hub.active_store_id() {
                    self.command_sender
                        .send_system(SystemCommand::TimeControlCommands {
                            store_id: store_id.clone(),
                            time_commands: vec![TimeControlCommand::Restart],
                        });
                }
            }

            UICommand::PlaybackSpeed(speed) => {
                if let Some(store_id) = storage_context.hub.active_store_id() {
                    self.command_sender
                        .send_system(SystemCommand::TimeControlCommands {
                            store_id: store_id.clone(),
                            time_commands: vec![TimeControlCommand::SetSpeed(speed.0.0)],
                        });
                }
            }

            #[cfg(not(target_arch = "wasm32"))]
            UICommand::ScreenshotWholeApp => {
                self.screenshotter.request_screenshot(egui_ctx);
            }
            #[cfg(not(target_arch = "wasm32"))]
            UICommand::PrintChunkStore => {
                if let Some(ctx) = store_context {
                    let text = format!("{}", ctx.recording.storage_engine().store());
                    egui_ctx.copy_text(text.clone());
                    println!("{text}");
                }
            }
            #[cfg(not(target_arch = "wasm32"))]
            UICommand::PrintBlueprintStore => {
                if let Some(ctx) = store_context {
                    let text = format!("{}", ctx.blueprint.storage_engine().store());
                    egui_ctx.copy_text(text.clone());
                    println!("{text}");
                }
            }
            #[cfg(not(target_arch = "wasm32"))]
            UICommand::PrintPrimaryCache => {
                if let Some(ctx) = store_context {
                    let text = format!("{:?}", ctx.recording.storage_engine().cache());
                    egui_ctx.copy_text(text.clone());
                    println!("{text}");
                }
            }

            #[cfg(debug_assertions)]
            UICommand::ResetEguiMemory => {
                egui_ctx.memory_mut(|mem| *mem = Default::default());

                // re-apply style, which is lost when resetting memory
                re_ui::apply_style_and_install_loaders(egui_ctx);
            }

            UICommand::Share => {
                let selection = self.state.selection_state.selected_items();
                let rec_cfg = storage_context
                    .hub
                    .active_store_id()
                    .and_then(|id| self.state.time_controls.get(id));
                if let Err(err) = self.state.share_modal.open(
                    storage_context.hub,
                    display_mode,
                    rec_cfg,
                    selection,
                ) {
                    re_log::error!("Cannot share link to current screen: {err}");
                }
            }
            UICommand::CopyDirectLink => {
                match ViewerOpenUrl::from_display_mode(storage_context.hub, display_mode) {
                    Ok(url) => self.run_copy_link_command(&url),
                    Err(err) => re_log::error!("{err}"),
                }
            }

            UICommand::CopyTimeRangeLink => {
                match ViewerOpenUrl::from_display_mode(storage_context.hub, display_mode) {
                    Ok(mut url) => {
                        if let Some(time_range) = url.time_range_mut() {
                            let time_ctrl = storage_context
                                .hub
                                .active_store_id()
                                .and_then(|id| self.state.time_control(id));

                            if let Some(time_ctrl) = &time_ctrl
                                && let Some(loop_selection) = time_ctrl.loop_selection()
                            {
                                *time_range = Some(re_uri::TimeSelection {
                                    timeline: *time_ctrl.timeline(),
                                    range: loop_selection.to_int(),
                                });
                            } else {
                                re_log::warn!("No timeline selection to copy");
                            }
                        } else {
                            re_log::warn!(
                                "The current recording doesn't support sharing a time range"
                            );
                        }

                        self.run_copy_link_command(&url);
                    }
                    Err(err) => re_log::error!("{err}"),
                }
            }

            #[cfg(target_arch = "wasm32")]
            UICommand::RestartWithWebGl => {
                if crate::web_tools::set_url_parameter_and_refresh("renderer", "webgl").is_err() {
                    re_log::error!("Failed to set URL parameter `renderer=webgl` & refresh page.");
                }
            }

            #[cfg(target_arch = "wasm32")]
            UICommand::RestartWithWebGpu => {
                if crate::web_tools::set_url_parameter_and_refresh("renderer", "webgpu").is_err() {
                    re_log::error!("Failed to set URL parameter `renderer=webgpu` & refresh page.");
                }
            }

            UICommand::CopyEntityHierarchy => {
                self.copy_entity_hierarchy_to_clipboard(egui_ctx, store_context);
            }

            UICommand::AddRedapServer => {
                self.state.redap_servers.open_add_server_modal();
            }
        }
    }

    #[cfg(not(target_arch = "wasm32"))]
    fn save_many_recordings(&mut self, stores: &[&EntityDb], folder: &std::path::Path) {
        use std::sync::atomic::{AtomicBool, AtomicUsize, Ordering};

        use re_log::ResultExt as _;
        use tap::Pipe as _;

        re_tracing::profile_function!();

        let num_stores = stores.len();
        let any_error = Arc::new(AtomicBool::new(false));
        let num_remaining = Arc::new(AtomicUsize::new(stores.len()));

        re_log::info!("Saving {num_stores} recordings to {}…", folder.display());

        for store in stores {
            let messages = store.to_messages(None).collect_vec();

            let file_name = if let Some(rec_name) = store
                .recording_info_property::<re_types::components::Name>(
                    re_types::archetypes::RecordingInfo::descriptor_name().component,
                ) {
                rec_name.to_string()
            } else {
                format!("{}-{}", store.application_id(), store.recording_id())
            }
            .pipe(|name| sanitize_file_name(&name))
            .pipe(|stem| format!("{stem}.rrd"));

            let file_path = folder.join(file_name.clone());
            let any_error = any_error.clone();
            let num_remaining = num_remaining.clone();
            let folder = folder.display().to_string();

            self.background_tasks
                .spawn_threaded_promise(file_name, move || {
                    let res = crate::saving::encode_to_file(
                        re_build_info::CrateVersion::LOCAL,
                        &file_path,
                        messages.into_iter(),
                    );

                    if res.is_err() {
                        any_error.store(true, Ordering::Relaxed);
                    }

                    let num_remaining = num_remaining.fetch_sub(1, Ordering::Relaxed) - 1;

                    if num_remaining == 0 {
                        if any_error.load(Ordering::Relaxed) {
                            re_log::error!("Some recordings failed to save.");
                        } else {
                            re_log::info!("{num_stores} recordings successfully saved to {folder}");
                        }
                    }

                    res
                })
                .ok_or_log_error_once();
        }
    }

    fn run_copy_link_command(&mut self, content_url: &ViewerOpenUrl) {
        let base_url = self.startup_options.web_viewer_base_url();

        match content_url.sharable_url(base_url.as_ref()) {
            Ok(url) => {
                self.copy_text(url);
            }
            Err(err) => {
                re_log::error!("{err}");
            }
        }
    }

    /// Copies text to the clipboard, and gives a notification about it.
    fn copy_text(&mut self, url: String) {
        self.notifications
            .success(format!("Copied {url:?} to clipboard"));
        self.egui_ctx.copy_text(url);
    }

    fn copy_entity_hierarchy_to_clipboard(
        &mut self,
        egui_ctx: &egui::Context,
        store_context: Option<&StoreContext<'_>>,
    ) {
        let Some(entity_db) = store_context.as_ref().map(|ctx| ctx.recording) else {
            re_log::warn!("Could not copy entity hierarchy: No active recording");
            return;
        };

        let mut hierarchy_text = String::new();

        // Add application ID and recording ID header
        hierarchy_text.push_str(&format!(
            "Application ID: {}\nRecording ID: {}\n\n",
            entity_db.application_id(),
            entity_db.recording_id()
        ));

        hierarchy_text.push_str(&entity_db.format_with_components());

        if hierarchy_text.is_empty() {
            hierarchy_text = "(no entities)".to_owned();
        }

        egui_ctx.copy_text(hierarchy_text.clone());
        self.notifications
            .success("Copied entity hierarchy with schema to clipboard".to_owned());
    }

    fn memory_panel_ui(
        &self,
        ui: &mut egui::Ui,
        gpu_resource_stats: &WgpuResourcePoolStatistics,
        store_stats: Option<&StoreHubStats>,
    ) {
        let frame = egui::Frame {
            fill: ui.visuals().panel_fill,
            ..ui.tokens().bottom_panel_frame()
        };

        egui::TopBottomPanel::bottom("memory_panel")
            .default_height(300.0)
            .resizable(true)
            .frame(frame)
            .show_animated_inside(ui, self.memory_panel_open, |ui| {
                self.memory_panel.ui(
                    ui,
                    &self.startup_options.memory_limit,
                    gpu_resource_stats,
                    store_stats,
                );
            });
    }

    fn egui_debug_panel_ui(&self, ui: &mut egui::Ui) {
        let egui_ctx = ui.ctx().clone();

        egui::SidePanel::left("style_panel")
            .default_width(300.0)
            .resizable(true)
            .frame(ui.tokens().top_panel_frame())
            .show_animated_inside(ui, self.egui_debug_panel_open, |ui| {
                egui::ScrollArea::vertical().show(ui, |ui| {
                    if ui
                        .button("request_discard")
                        .on_hover_text("Request a second layout pass. Just for testing.")
                        .clicked()
                    {
                        ui.ctx().request_discard("testing");
                    }

                    egui::CollapsingHeader::new("egui settings")
                        .default_open(false)
                        .show(ui, |ui| {
                            egui_ctx.settings_ui(ui);
                        });

                    egui::CollapsingHeader::new("egui inspection")
                        .default_open(false)
                        .show(ui, |ui| {
                            egui_ctx.inspection_ui(ui);
                        });
                });
            });
    }

    /// Top-level ui function.
    ///
    /// Shows the viewer ui.
    #[expect(clippy::too_many_arguments)]
    fn ui(
        &mut self,
        egui_ctx: &egui::Context,
        frame: &eframe::Frame,
        app_blueprint: &AppBlueprint<'_>,
        gpu_resource_stats: &WgpuResourcePoolStatistics,
        store_context: Option<&StoreContext<'_>>,
        storage_context: &StorageContext<'_>,
        store_stats: Option<&StoreHubStats>,
    ) {
        let mut main_panel_frame = egui::Frame::default();
        if re_ui::CUSTOM_WINDOW_DECORATIONS {
            // Add some margin so that we can later paint an outline around it all.
            main_panel_frame.inner_margin = 1.0.into();
        }

        egui::CentralPanel::default()
            .frame(main_panel_frame)
            .show(egui_ctx, |ui| {
                paint_background_fill(ui);

                crate::ui::mobile_warning_ui(ui);

                crate::ui::top_panel(
                    frame,
                    self,
                    app_blueprint,
                    store_context,
                    storage_context.hub,
                    gpu_resource_stats,
                    ui,
                );

                self.memory_panel_ui(ui, gpu_resource_stats, store_stats);

                self.egui_debug_panel_ui(ui);

                let egui_renderer = &mut frame
                    .wgpu_render_state()
                    .expect("Failed to get frame render state")
                    .renderer
                    .write();

                if let Some(render_ctx) = egui_renderer
                    .callback_resources
                    .get_mut::<re_renderer::RenderContext>()
                {
                    if let Some(store_context) = store_context {
                        render_ctx.begin_frame(); // This may actually be called multiple times per egui frame, if we have a multi-pass layout frame.

                        // In some (rare) circumstances we run two egui passes in a single frame.
                        // This happens on call to `egui::Context::request_discard`.
                        let is_start_of_new_frame = egui_ctx.current_pass_index() == 0;

                        if is_start_of_new_frame {
                            self.state.redap_servers.on_frame_start(
                                &self.connection_registry,
                                &self.async_runtime,
                                &self.egui_ctx,
                            );
                        }

                        self.state.show(
                            &self.app_env,
                            &self.startup_options,
                            app_blueprint,
                            ui,
                            render_ctx,
                            store_context,
                            storage_context,
                            &self.reflection,
                            &self.component_ui_registry,
                            &self.component_fallback_registry,
                            &self.view_class_registry,
                            &self.rx_log,
                            &self.command_sender,
                            &WelcomeScreenState {
                                hide_examples: self.startup_options.hide_welcome_screen,
                                opacity: self.welcome_screen_opacity(egui_ctx),
                            },
                            self.event_dispatcher.as_ref(),
                            &self.connection_registry,
                            &self.async_runtime,
                        );
                        render_ctx.before_submit();
                    }

                    self.show_text_logs_as_notifications();
                }
            });

        self.notifications.show_toasts(egui_ctx);
    }

    /// Show recent text log messages to the user as toast notifications.
    fn show_text_logs_as_notifications(&mut self) {
        re_tracing::profile_function!();

        while let Ok(message) = self.text_log_rx.try_recv() {
            self.notifications.add_log(message);
        }
    }

    fn receive_messages(&mut self, store_hub: &mut StoreHub, egui_ctx: &egui::Context) {
        re_tracing::profile_function!();

        let start = web_time::Instant::now();

        while let Some((channel_source, msg)) = self.rx_log.try_recv() {
            re_log::trace!("Received a message from {channel_source:?}"); // Used by `test_ui_wakeup` test app!

            let msg = match msg.payload {
                re_log_channel::SmartMessagePayload::Msg(msg) => msg,

                re_log_channel::SmartMessagePayload::Flush { on_flush_done } => {
                    on_flush_done();
                    continue;
                }

                re_log_channel::SmartMessagePayload::Quit(err) => {
                    if let Some(err) = err {
                        re_log::warn!("Data source {} has left unexpectedly: {err}", msg.source);
                    } else {
                        re_log::debug!("Data source {} has finished", msg.source);
                    }
                    continue;
                }
            };

            match msg {
                DataSourceMessage::ChunkIndexMessage(store_id, chunk_index) => {
                    let entity_db = store_hub.entity_db_mut(&store_id);
                    entity_db.add_chunk_index_message(chunk_index);
                }

                DataSourceMessage::LogMsg(msg) => {
                    self.receive_log_msg(&msg, store_hub, egui_ctx, &channel_source);
                }

                DataSourceMessage::TableMsg(table) => {
                    self.receive_table_msg(store_hub, egui_ctx, table);
                }

                DataSourceMessage::UiCommand(ui_command) => {
                    self.receive_data_source_ui_command(ui_command, &channel_source);
                }
            }

            if start.elapsed() > web_time::Duration::from_millis(10) {
                egui_ctx.request_repaint(); // make sure we keep receiving messages asap
                break; // don't block the main thread for too long
            }
        }

        // Run pending system commands in case any of the messages resulted in additional commands.
        // This avoid further frame delays on these commands.
        self.run_pending_system_commands(store_hub, egui_ctx);
    }

    fn receive_log_msg(
        &self,
        msg: &LogMsg,
        store_hub: &mut StoreHub,
        egui_ctx: &egui::Context,
        channel_source: &LogSource,
    ) {
        let store_id = msg.store_id();

        if store_hub.is_active_blueprint(store_id) {
            // TODO(#5514): handle loading of active blueprints.
            re_log::warn_once!(
                "Loading a blueprint {store_id:?} that is active. See https://github.com/rerun-io/rerun/issues/5514 for details."
            );
        }

        // Note that the `SetStoreInfo` message might be missing. It's not strictly necessary to add a new store.
        let msg_will_add_new_store = !store_hub.store_bundle().contains(store_id);

        let entity_db = store_hub.entity_db_mut(store_id);
        if entity_db.data_source.is_none() {
            entity_db.data_source = Some((*channel_source).clone());
        }

        let was_empty = entity_db.is_empty();
        let entity_db_add_result = entity_db.add(msg);

        // Downgrade to read-only, so we can access caches.
        let entity_db = store_hub
            .entity_db(store_id)
            .expect("Just queried it mutable and that was fine.");

        match entity_db_add_result {
            Ok(store_events) => {
                if let Some(caches) = store_hub.active_caches() {
                    caches.on_store_events(&store_events, entity_db);
                }

                self.validate_loaded_events(&store_events);
            }

            Err(err) => {
                re_log::error_once!("Failed to add incoming msg: {err}");
            }
        }

        if was_empty && !entity_db.is_empty() {
            // Hack: we cannot go to a specific timeline or entity until we know about it.
            // Now we _hopefully_ do.
            if let LogSource::RedapGrpcStream { uri, .. } = channel_source {
                self.go_to_dataset_data(uri.store_id(), uri.fragment.clone());
            }
        }

        #[expect(clippy::match_same_arms)]
        match &msg {
            LogMsg::SetStoreInfo(_) => {
                // Causes a new store typically. But that's handled below via `on_new_store`.
            }

            LogMsg::ArrowMsg(_, _) => {
                // Handled by `EntityDb::add`.
            }

            LogMsg::BlueprintActivationCommand(cmd) => match store_id.kind() {
                StoreKind::Recording => {
                    re_log::debug!(
                        "Unexpected `BlueprintActivationCommand` message for {store_id:?}"
                    );
                }
                StoreKind::Blueprint => {
                    if let Some(info) = entity_db.store_info() {
                        re_log::trace!(
                            "Activating blueprint that was loaded from {channel_source}"
                        );
                        let app_id = info.application_id().clone();
                        if cmd.make_default {
                            store_hub
                                .set_default_blueprint_for_app(store_id)
                                .unwrap_or_else(|err| {
                                    re_log::warn!("Failed to make blueprint default: {err}");
                                });
                        }
                        if cmd.make_active {
                            store_hub
                                .set_cloned_blueprint_active_for_app(store_id)
                                .unwrap_or_else(|err| {
                                    re_log::warn!("Failed to make blueprint active: {err}");
                                });

                            // Switch to this app, e.g. on drag-and-drop of a blueprint file
                            store_hub.set_active_app(app_id);

                            // If the viewer is in the background, tell the user that it has received something new.
                            egui_ctx.send_viewport_cmd(
                                egui::ViewportCommand::RequestUserAttention(
                                    egui::UserAttentionType::Informational,
                                ),
                            );
                        }
                    } else {
                        re_log::warn!(
                            "Got ActivateStore message without first receiving a SetStoreInfo"
                        );
                    }
                }
            },
        }

        // Handle any action that is triggered by a new store _after_ processing the message that caused it.
        if msg_will_add_new_store {
            self.on_new_store(egui_ctx, store_id, channel_source, store_hub);
        }
    }

    fn receive_table_msg(
        &self,
        store_hub: &mut StoreHub,
        egui_ctx: &egui::Context,
        table: TableMsg,
    ) {
        let TableMsg { id, data } = table;

        // TODO(grtlr): For now we don't append anything to existing stores and always replace.
        // TODO(ab): When we actually append to existing table, we will have to clear the UI
        // cache by calling `DataFusionTableWidget::clear_state`.
        let store = TableStore::default();
        if let Err(err) = store.add_record_batch(data) {
            re_log::error!("Failed to load table {id}: {err}");
        } else {
            if store_hub.insert_table_store(id.clone(), store).is_some() {
                re_log::debug!("Overwritten table store with id: `{id}`");
            } else {
                re_log::debug!("Inserted table store with id: `{id}`");
            }
            self.command_sender
                .send_system(SystemCommand::set_selection(
                    re_viewer_context::Item::TableId(id),
                ));

            // If the viewer is in the background, tell the user that it has received something new.
            egui_ctx.send_viewport_cmd(egui::ViewportCommand::RequestUserAttention(
                egui::UserAttentionType::Informational,
            ));
        }
    }

    fn on_new_store(
        &self,
        egui_ctx: &egui::Context,
        store_id: &StoreId,
        channel_source: &LogSource,
        store_hub: &mut StoreHub,
    ) {
        if channel_source.select_when_loaded() {
            // Set the recording-id after potentially creating the store in the hub.
            // This ordering is important because the `StoreHub` internally
            // updates the app-id when changing the recording.
            match store_id.kind() {
                StoreKind::Recording => {
                    re_log::trace!("Opening a new recording: '{store_id:?}'");
                    self.make_store_active_and_highlight(store_hub, egui_ctx, store_id);
                }
                StoreKind::Blueprint => {
                    // We wait with activating blueprints until they are fully loaded,
                    // so that we don't run heuristics on half-loaded blueprints.
                    // Otherwise on a mixed connection (SDK sending both blueprint and recording)
                    // the blueprint won't be activated until the whole _recording_ has finished loading.
                }
            }
        }

        let entity_db = store_hub.entity_db_mut(store_id);
        let is_example = entity_db.store_class().is_example();

        if cfg!(target_arch = "wasm32") && !self.startup_options.is_in_notebook && !is_example {
            use std::sync::Once;
            static ONCE: Once = Once::new();
            ONCE.call_once(|| {
                // Tell the user there is a faster native viewer they can use instead of the web viewer:
                let notification = re_ui::notifications::Notification::new(
                        re_ui::notifications::NotificationLevel::Tip, "For better performance, try the native Rerun Viewer!").with_link(
                        re_ui::Link {
                            text: "Install…".into(),
                            url: "https://rerun.io/docs/getting-started/installing-viewer#installing-the-viewer".into(),
                        }
                    )
                    .no_toast()
                    .permanent_dismiss_id(egui::Id::new("install_native_viewer_prompt"));
                self.command_sender
                    .send_system(SystemCommand::ShowNotification(notification));
            });
        }

        if entity_db.store_kind() == StoreKind::Recording {
            #[cfg(feature = "analytics")]
            if let Some(analytics) = re_analytics::Analytics::global_or_init()
                && let Some(event) =
                    crate::viewer_analytics::event::open_recording(&self.app_env, entity_db)
            {
                analytics.record(event);
            }

            if let Some(event_dispatcher) = self.event_dispatcher.as_ref() {
                event_dispatcher.on_recording_open(entity_db);
            }
        }
    }

    fn receive_data_source_ui_command(
        &self,
        ui_command: re_log_types::DataSourceUiCommand,
        channel_source: &LogSource,
    ) {
        match ui_command {
            re_log_types::DataSourceUiCommand::AddValidTimeRange {
                store_id,
                timeline,
                time_range,
            } => {
                self.command_sender
                    .send_system(SystemCommand::TimeControlCommands {
                        store_id,
                        time_commands: vec![TimeControlCommand::AddValidTimeRange {
                            timeline,
                            time_range,
                        }],
                    });
            }

            re_log_types::DataSourceUiCommand::SetUrlFragment { store_id, fragment } => {
                match re_uri::Fragment::from_str(&fragment) {
                    Ok(fragment) => {
                        self.command_sender
                            .send_system(SystemCommand::SetUrlFragment { store_id, fragment });
                    }

                    Err(err) => {
                        re_log::warn!(
                            "Failed to parse fragment received from {channel_source:?}: {err}"
                        );
                    }
                }
            }
        }
    }

    /// Makes the first recording store active that is found for a given data source if any.
    fn try_make_recording_from_source_active(
        &self,
        egui_ctx: &egui::Context,
        store_hub: &mut StoreHub,
        new_source: &LogSource,
    ) {
        if let Some(entity_db) = store_hub.find_recording_store_by_source(new_source) {
            let store_id = entity_db.store_id().clone();
            debug_assert!(store_id.is_recording()); // `find_recording_store_by_source` should have filtered for recordings rather than blueprints.
            self.make_store_active_and_highlight(store_hub, egui_ctx, &store_id);
        }
    }

    /// Makes the given store active and request user attention if Rerun in the background.
    fn make_store_active_and_highlight(
        &self,
        store_hub: &mut StoreHub,
        egui_ctx: &egui::Context,
        store_id: &StoreId,
    ) {
        if store_id.is_blueprint() {
            re_log::warn!(
                "Can't make a blueprint active: {store_id:?}. This is likely a bug in Rerun."
            );
            return;
        }

        store_hub.set_active_recording_id(store_id.clone());

        // Also select the new recording:
        self.command_sender
            .send_system(SystemCommand::set_selection(
                re_viewer_context::Item::StoreId(store_id.clone()),
            ));

        // If the viewer is in the background, tell the user that it has received something new.
        egui_ctx.send_viewport_cmd(egui::ViewportCommand::RequestUserAttention(
            egui::UserAttentionType::Informational,
        ));
    }

    /// After loading some data; check if the loaded data makes sense.
    fn validate_loaded_events(&self, store_events: &[re_chunk_store::ChunkStoreEvent]) {
        re_tracing::profile_function!();

        for event in store_events {
            let chunk = &event.diff.chunk;

            // For speed, we don't care about the order of the following log statements, so we silence this warning
            for component_descr in chunk.components().component_descriptors() {
                if let Some(archetype_name) = component_descr.archetype {
                    if let Some(archetype) = self.reflection.archetypes.get(&archetype_name) {
                        for &view_type in archetype.view_types {
                            if !cfg!(feature = "map_view") && view_type == "MapView" {
                                re_log::warn_once!(
                                    "Found map-related archetype, but viewer was not compiled with the `map_view` feature."
                                );
                            }
                        }
                    } else {
                        re_log::debug_once!("Unknown archetype: {archetype_name}");
                    }
                }
            }
        }
    }

    fn purge_memory_if_needed(&mut self, store_hub: &mut StoreHub) {
        re_tracing::profile_function!();

        fn format_limit(limit: Option<i64>) -> String {
            if let Some(bytes) = limit {
                format_bytes(bytes as _)
            } else {
                "∞".to_owned()
            }
        }

        use re_format::format_bytes;
        use re_memory::MemoryUse;

        let limit = self.startup_options.memory_limit;
        let mem_use_before = MemoryUse::capture();

        if let Some(minimum_fraction_to_purge) = limit.is_exceeded_by(&mem_use_before) {
            re_log::info_once!(
                "Reached memory limit of {}, dropping oldest data.",
                format_limit(limit.max_bytes)
            );

            let fraction_to_purge = (minimum_fraction_to_purge + 0.2).clamp(0.25, 1.0);

            re_log::trace!("RAM limit: {}", format_limit(limit.max_bytes));
            if let Some(resident) = mem_use_before.resident {
                re_log::trace!("Resident: {}", format_bytes(resident as _),);
            }
            if let Some(counted) = mem_use_before.counted {
                re_log::trace!("Counted: {}", format_bytes(counted as _));
            }

            re_tracing::profile_scope!("pruning");
            if let Some(counted) = mem_use_before.counted {
                re_log::trace!(
                    "Attempting to purge {:.1}% of used RAM ({})…",
                    100.0 * fraction_to_purge,
                    format_bytes(counted as f64 * fraction_to_purge as f64)
                );
            }
            store_hub.purge_fraction_of_ram(fraction_to_purge);

            let mem_use_after = MemoryUse::capture();

            let freed_memory = mem_use_before - mem_use_after;

            if let (Some(counted_before), Some(counted_diff)) =
                (mem_use_before.counted, freed_memory.counted)
            {
                re_log::debug!(
                    "Freed up {} ({:.1}%)",
                    format_bytes(counted_diff as _),
                    100.0 * counted_diff as f32 / counted_before as f32
                );
            }

            self.memory_panel.note_memory_purge();
        }
    }

    /// Reset the viewer to how it looked the first time you ran it.
    fn reset_viewer(&mut self, store_hub: &mut StoreHub, egui_ctx: &egui::Context) {
        self.state = Default::default();

        store_hub.clear_all_cloned_blueprints();

        // Reset egui:
        egui_ctx.memory_mut(|mem| *mem = Default::default());

        // Restore style:
        re_ui::apply_style_and_install_loaders(egui_ctx);

        if let Err(err) = crate::reset_viewer_persistence() {
            re_log::warn!("Failed to reset viewer: {err}");
        }
    }

    pub fn recording_db(&self) -> Option<&EntityDb> {
        self.store_hub.as_ref()?.active_recording()
    }

    // NOTE: Relying on `self` is dangerous, as this is called during a time where some internal
    // fields may have been temporarily `take()`n out. Keep this a static method.
    fn handle_dropping_files(
        egui_ctx: &egui::Context,
        storage_ctx: &StorageContext<'_>,
        command_sender: &CommandSender,
    ) {
        #![allow(clippy::allow_attributes, clippy::needless_continue)] // false positive, depending on target_arch

        preview_files_being_dropped(egui_ctx);

        let dropped_files = egui_ctx.input_mut(|i| std::mem::take(&mut i.raw.dropped_files));

        if dropped_files.is_empty() {
            return;
        }

        let mut force_store_info = false;

        for file in dropped_files {
            let active_store_id = storage_ctx
                .hub
                .active_store_id()
                .cloned()
                // Don't redirect data to the welcome screen.
                .filter(|store_id| store_id.application_id() != &StoreHub::welcome_screen_app_id())
                .unwrap_or_else(|| {
                    // When we're on the welcome screen, there is no recording ID to recommend.
                    // But we want one, otherwise multiple things being dropped simultaneously on the
                    // welcome screen would end up in different recordings!

                    // If we don't have any application ID to recommend (which means we are on the welcome screen),
                    // then we use the file path as the application ID or the file name if there is no path (on web builds).
                    let application_id = file
                        .path
                        .clone()
                        .map(|p| ApplicationId::from(p.display().to_string()))
                        .unwrap_or(ApplicationId::from(file.name.clone()));

                    // NOTE: We don't override blueprints' store IDs anyhow, so it is sound to assume that
                    // this can only be a recording.
                    let recording_id = RecordingId::random();

                    // We're creating a recording just-in-time, directly from the viewer.
                    // We need those store infos or the data will just be silently ignored.
                    force_store_info = true;

                    StoreId::recording(application_id, recording_id)
                });

            if let Some(bytes) = file.bytes {
                // This is what we get on Web.
                command_sender.send_system(SystemCommand::LoadDataSource(
                    LogDataSource::FileContents(
                        FileSource::DragAndDrop {
                            recommended_store_id: Some(active_store_id.clone()),
                            force_store_info,
                        },
                        FileContents {
                            name: file.name.clone(),
                            bytes: bytes.clone(),
                        },
                    ),
                ));

                continue;
            }

            #[cfg(not(target_arch = "wasm32"))]
            if let Some(path) = file.path {
                command_sender.send_system(SystemCommand::LoadDataSource(LogDataSource::FilePath(
                    FileSource::DragAndDrop {
                        recommended_store_id: Some(active_store_id.clone()),
                        force_store_info,
                    },
                    path,
                )));
            }
        }
    }

    fn should_fade_in_welcome_screen(&self) -> bool {
        if let Some(expect_data_soon) = self.startup_options.expect_data_soon {
            return expect_data_soon;
        }

        // The reason for the fade-in is to avoid the welcome screen
        // flickering quickly before receiving some data.
        // So: if we expect data very soon, we do a fade-in.

        for source in self.rx_log.sources() {
            match &*source {
                LogSource::File(_)
                | LogSource::RrdHttpStream { .. }
                | LogSource::RedapGrpcStream { .. }
                | LogSource::Stdin
                | LogSource::RrdWebEvent
                | LogSource::Sdk
                | LogSource::JsChannel { .. } => {
                    return true; // We expect data soon, so fade-in
                }

                LogSource::MessageProxy { .. } => {
                    // We start a gRPC server by default in native rerun, i.e. when just running `rerun`,
                    // and in that case fading in the welcome screen would be slightly annoying.
                    // However, we also use the gRPC server for sending data from the logging SDKs
                    // when they call `spawn()`, and in that case we really want to fade in the welcome screen.
                    // Therefore `spawn()` uses the special `--expect-data-soon` flag
                    // (handled earlier in this function), so here we know we are in the other case:
                    // a user calling `rerun` in their terminal (don't fade in).
                }
            }
        }

        false // No special sources (or no sources at all), so don't fade in
    }

    /// Handle fading in the welcome screen, if we should.
    fn welcome_screen_opacity(&self, egui_ctx: &egui::Context) -> f32 {
        if self.should_fade_in_welcome_screen() {
            // The reason for this delay is to avoid the welcome screen
            // flickering quickly before receiving some data.
            // The only time it has for that is between the call to `spawn` and sending the recording info,
            // which should happen _right away_, so we only need a small delay.
            // Why not skip the wlecome screen completely when we expect the data?
            // Because maybe the data never comes.
            let sec_since_first_shown = self.start_time.elapsed().as_secs_f32();
            let opacity = egui::remap_clamp(sec_since_first_shown, 0.4..=0.6, 0.0..=1.0);
            if opacity < 1.0 {
                egui_ctx.request_repaint();
            }
            opacity
        } else {
            1.0
        }
    }

    pub(crate) fn toggle_fullscreen(&self) {
        #[cfg(not(target_arch = "wasm32"))]
        {
            let fullscreen = self
                .egui_ctx
                .input(|i| i.viewport().fullscreen.unwrap_or(false));
            self.egui_ctx
                .send_viewport_cmd(egui::ViewportCommand::Fullscreen(!fullscreen));
        }

        #[cfg(target_arch = "wasm32")]
        {
            if let Some(options) = &self.startup_options.fullscreen_options {
                // Tell JS to toggle fullscreen.
                if let Err(err) = options.on_toggle.call0() {
                    re_log::error!("{}", crate::web_tools::string_from_js_value(err));
                }
            }
        }
    }

    #[cfg(target_arch = "wasm32")]
    pub(crate) fn is_fullscreen_allowed(&self) -> bool {
        self.startup_options.fullscreen_options.is_some()
    }

    #[cfg(target_arch = "wasm32")]
    pub(crate) fn is_fullscreen_mode(&self) -> bool {
        if let Some(options) = &self.startup_options.fullscreen_options {
            // Ask JS if fullscreen is on or not.
            match options.get_state.call0() {
                Ok(v) => return v.is_truthy(),
                Err(err) => re_log::error_once!("{}", crate::web_tools::string_from_js_value(err)),
            }
        }

        false
    }

    #[allow(clippy::allow_attributes, clippy::needless_pass_by_ref_mut)] // False positive on wasm
    fn process_screenshot_result(
        &mut self,
        image: &Arc<egui::ColorImage>,
        user_data: &egui::UserData,
    ) {
        use re_viewer_context::ScreenshotInfo;

        if let Some(info) = user_data
            .data
            .as_ref()
            .and_then(|data| data.downcast_ref::<ScreenshotInfo>())
        {
            let ScreenshotInfo {
                ui_rect,
                pixels_per_point,
                name,
                target,
            } = (*info).clone();

            let rgba = if let Some(ui_rect) = ui_rect {
                Arc::new(image.region(&ui_rect, Some(pixels_per_point)))
            } else {
                image.clone()
            };

            match target {
                re_viewer_context::ScreenshotTarget::CopyToClipboard => {
                    self.egui_ctx.copy_image((*rgba).clone());
                }

                re_viewer_context::ScreenshotTarget::SaveToDisk => {
                    use image::ImageEncoder as _;
                    let mut png_bytes: Vec<u8> = Vec::new();
                    if let Err(err) = image::codecs::png::PngEncoder::new(&mut png_bytes)
                        .write_image(
                            rgba.as_raw(),
                            rgba.width() as u32,
                            rgba.height() as u32,
                            image::ExtendedColorType::Rgba8,
                        )
                    {
                        re_log::error!("Failed to encode screenshot as PNG: {err}");
                    } else {
                        let file_name = format!("{name}.png");
                        self.command_sender.save_file_dialog(
                            self.main_thread_token,
                            &file_name,
                            "Save screenshot".to_owned(),
                            png_bytes,
                        );
                    }
                }
            }
        } else {
            #[cfg(not(target_arch = "wasm32"))] // no full-app screenshotting on web
            self.screenshotter.save(&self.egui_ctx, image);
        }
    }

    /// Get a helper struct to interact with the given recording.
    pub fn blueprint_ctx<'a>(&'a self, recording_id: &StoreId) -> Option<AppBlueprintCtx<'a>> {
        let hub = self.store_hub.as_ref()?;

        let blueprint = hub.active_blueprint_for_app(recording_id.application_id())?;

        let default_blueprint = hub.default_blueprint_for_app(recording_id.application_id());

        let blueprint_query = self
            .state
            .get_blueprint_query_for_viewer(blueprint)
            .unwrap_or(re_chunk::LatestAtQuery::latest(
                re_viewer_context::blueprint_timeline(),
            ));

        Some(AppBlueprintCtx {
            command_sender: &self.command_sender,
            current_blueprint: blueprint,
            default_blueprint,
            blueprint_query,
        })
    }
}

#[cfg(target_arch = "wasm32")]
fn blueprint_loader() -> BlueprintPersistence {
    // TODO(#2579): implement persistence for web
    BlueprintPersistence {
        loader: None,
        saver: None,
        validator: Some(Box::new(crate::blueprint::is_valid_blueprint)),
    }
}

#[cfg(not(target_arch = "wasm32"))]
fn blueprint_loader() -> BlueprintPersistence {
    use re_entity_db::StoreBundle;

    fn load_blueprint_from_disk(app_id: &ApplicationId) -> anyhow::Result<Option<StoreBundle>> {
        let blueprint_path = crate::saving::default_blueprint_path(app_id)?;
        if !blueprint_path.exists() {
            return Ok(None);
        }

        re_log::debug!("Trying to load blueprint for {app_id} from {blueprint_path:?}");

        if let Some(bundle) = crate::loading::load_blueprint_file(&blueprint_path) {
            for store in bundle.entity_dbs() {
                if store.store_kind() == StoreKind::Blueprint
                    && !crate::blueprint::is_valid_blueprint(store)
                {
                    re_log::warn_once!(
                        "Blueprint for {app_id} at {blueprint_path:?} appears invalid - will ignore. This is expected if you have just upgraded Rerun versions."
                    );
                    return Ok(None);
                }
            }
            Ok(Some(bundle))
        } else {
            Ok(None)
        }
    }

    #[cfg(not(target_arch = "wasm32"))]
    fn save_blueprint_to_disk(app_id: &ApplicationId, blueprint: &EntityDb) -> anyhow::Result<()> {
        let blueprint_path = crate::saving::default_blueprint_path(app_id)?;

        let messages = blueprint.to_messages(None);
        let rrd_version = blueprint
            .store_info()
            .and_then(|info| info.store_version)
            .unwrap_or(re_build_info::CrateVersion::LOCAL);

        // TODO(jleibs): Should we push this into a background thread? Blueprints should generally
        // be small & fast to save, but maybe not once we start adding big pieces of user data?
        crate::saving::encode_to_file(rrd_version, &blueprint_path, messages)?;

        re_log::debug!("Saved blueprint for {app_id} to {blueprint_path:?}");

        Ok(())
    }

    BlueprintPersistence {
        loader: Some(Box::new(load_blueprint_from_disk)),
        saver: Some(Box::new(save_blueprint_to_disk)),
        validator: Some(Box::new(crate::blueprint::is_valid_blueprint)),
    }
}

impl eframe::App for App {
    fn clear_color(&self, visuals: &egui::Visuals) -> [f32; 4] {
        if re_ui::CUSTOM_WINDOW_DECORATIONS {
            [0.; 4] // transparent
        } else if visuals.dark_mode {
            [0., 0., 0., 1.]
        } else {
            [1., 1., 1., 1.]
        }
    }

    fn save(&mut self, storage: &mut dyn eframe::Storage) {
        if !self.startup_options.persist_state {
            return;
        }

        re_tracing::profile_function!();

        storage.set_string(RERUN_VERSION_KEY, self.build_info.version.to_string());

        // Save the app state
        eframe::set_value(storage, eframe::APP_KEY, &self.state);
        eframe::set_value(
            storage,
            REDAP_TOKEN_KEY,
            &self.connection_registry.dump_tokens(),
        );

        // Save the blueprints
        // TODO(#2579): implement web-storage for blueprints as well
        if let Some(hub) = &mut self.store_hub {
            if self.state.app_options.blueprint_gc {
                hub.gc_blueprints(&self.state.blueprint_undo_state);
            }

            if let Err(err) = hub.save_app_blueprints() {
                re_log::error!("Saving blueprints failed: {err}");
            }
        } else {
            re_log::error!("Could not save blueprints: the store hub is not available");
        }
    }

    fn update(&mut self, egui_ctx: &egui::Context, frame: &mut eframe::Frame) {
        #[cfg(all(not(target_arch = "wasm32"), feature = "perf_telemetry"))]
        re_perf_telemetry::external::tracing_tracy::client::frame_mark();

        if let Some(seconds) = frame.info().cpu_usage {
            self.frame_time_history
                .add(egui_ctx.input(|i| i.time), seconds);
        }

        #[cfg(target_arch = "wasm32")]
        if self.startup_options.enable_history {
            // Handle pressing the back/forward mouse buttons explicitly, since eframe catches those.
            let back_pressed =
                egui_ctx.input(|i| i.pointer.button_pressed(egui::PointerButton::Extra1));
            let fwd_pressed =
                egui_ctx.input(|i| i.pointer.button_pressed(egui::PointerButton::Extra2));

            if back_pressed {
                crate::web_history::go_back();
            }
            if fwd_pressed {
                crate::web_history::go_forward();
            }
        }

        // We move the time at the very start of the frame,
        // so that we always show the latest data when we're in "follow" mode.
        self.move_time();

        // Temporarily take the `StoreHub` out of the Viewer so it doesn't interfere with mutability
        let mut store_hub = self
            .store_hub
            .take()
            .expect("Failed to take store hub from the Viewer");

        // Update data source order so it's based on opening order.
        store_hub.update_data_source_order(&self.rx_log.sources());

        #[cfg(not(target_arch = "wasm32"))]
        if let Some(resolution_in_points) = self.startup_options.resolution_in_points.take() {
            egui_ctx.send_viewport_cmd(egui::ViewportCommand::InnerSize(
                resolution_in_points.into(),
            ));
        }

        #[cfg(not(target_arch = "wasm32"))]
        if self.screenshotter.update(egui_ctx).quit {
            egui_ctx.send_viewport_cmd(egui::ViewportCommand::Close);
            return;
        }

        if self.startup_options.memory_limit.is_unlimited() {
            // we only warn about high memory usage if the user hasn't specified a limit
            self.ram_limit_warner.update();
        }

        #[cfg(target_arch = "wasm32")]
        if let Some(PendingFilePromise {
            recommended_store_id,
            force_store_info,
            promise,
        }) = &self.open_files_promise
        {
            if let Some(files) = promise.ready() {
                for file in files {
                    self.command_sender
                        .send_system(SystemCommand::LoadDataSource(LogDataSource::FileContents(
                            FileSource::FileDialog {
                                recommended_store_id: recommended_store_id.clone(),
                                force_store_info: *force_store_info,
                            },
                            file.clone(),
                        )));
                }
                self.open_files_promise = None;
            }
        }

        // NOTE: GPU resource stats are cheap to compute so we always do.
        let gpu_resource_stats = {
            re_tracing::profile_scope!("gpu_resource_stats");

            let egui_renderer = frame
                .wgpu_render_state()
                .expect("Failed to get frame render state")
                .renderer
                .read();

            let render_ctx = egui_renderer
                .callback_resources
                .get::<re_renderer::RenderContext>()
                .expect("Failed to get render context");

            // Query statistics before begin_frame as this might be more accurate if there's resources that we recreate every frame.
            render_ctx.gpu_resources.statistics()
        };

        // NOTE: Store and caching stats are very costly to compute: only do so if the memory panel
        // is opened.
        let store_stats = self.memory_panel_open.then(|| store_hub.stats());

        // do early, before doing too many allocations
        self.memory_panel
            .update(&gpu_resource_stats, store_stats.as_ref());

        self.check_keyboard_shortcuts(egui_ctx);

        self.purge_memory_if_needed(&mut store_hub);

        // In some (rare) circumstances we run two egui passes in a single frame.
        // This happens on call to `egui::Context::request_discard`.
        let is_start_of_new_frame = egui_ctx.current_pass_index() == 0;
        if is_start_of_new_frame {
            // IMPORTANT: only call this once per FRAME even if we run multiple passes.
            // Otherwise we might incorrectly evict something that was invisible in the first (discarded) pass.
            store_hub.begin_frame_caches();
        }

        self.receive_messages(&mut store_hub, egui_ctx);

        if self.app_options().blueprint_gc {
            store_hub.gc_blueprints(&self.state.blueprint_undo_state);
        }

        store_hub.purge_empty();
        self.state.cleanup(&store_hub);

        file_saver_progress_ui(egui_ctx, &mut self.background_tasks); // toasts for background file saver

        // Make sure some app is active
        // Must be called before `read_context` below.
        if let DisplayMode::Loading(source) = self.state.navigation.current() {
            if !self.msg_receive_set().contains(source) {
                self.state.navigation.reset();
            }
        } else if store_hub.active_app().is_none() {
            let apps: std::collections::BTreeSet<&ApplicationId> = store_hub
                .store_bundle()
                .entity_dbs()
                .map(|db| db.application_id())
                .filter(|&app_id| app_id != &StoreHub::welcome_screen_app_id())
                .collect();
            if let Some(app_id) = apps.first().copied() {
                store_hub.set_active_app(app_id.clone());
                // set_active_app will also activate a new entry.
                // Select this entry so it's more obvious to the user which recording
                // is now active.
                match store_hub.active_recording_or_table() {
                    Some(RecordingOrTable::Recording { store_id }) => {
                        self.state
                            .selection_state
                            .set_selection(Item::StoreId(store_id.clone()));
                    }
                    Some(RecordingOrTable::Table { table_id }) => {
                        self.state
                            .selection_state
                            .set_selection(Item::TableId(table_id.clone()));
                    }
                    None => {}
                }
            } else {
                self.state.navigation.reset();
                store_hub.set_active_app(StoreHub::welcome_screen_app_id());
            }
        }

        {
            let (storage_context, store_context) = store_hub.read_context();

            let blueprint_query = store_context.as_ref().map_or(
                BlueprintUndoState::default_query(),
                |store_context| {
                    self.state
                        .blueprint_query_for_viewer(store_context.blueprint)
                },
            );

            let app_blueprint = AppBlueprint::new(
                store_context.as_ref().map(|ctx| ctx.blueprint),
                &blueprint_query,
                egui_ctx,
                self.panel_state_overrides_active
                    .then_some(self.panel_state_overrides),
            );

            self.ui(
                egui_ctx,
                frame,
                &app_blueprint,
                &gpu_resource_stats,
                store_context.as_ref(),
                &storage_context,
                store_stats.as_ref(),
            );

            if re_ui::CUSTOM_WINDOW_DECORATIONS {
                // Paint the main window frame on top of everything else
                paint_native_window_frame(egui_ctx);
            }

            if let Some(cmd) = self.cmd_palette.show(
                egui_ctx,
                &crate::open_url_description::command_palette_parse_url,
            ) {
                match cmd {
                    re_ui::CommandPaletteAction::UiCommand(cmd) => {
                        self.command_sender.send_ui(cmd);
                    }
                    re_ui::CommandPaletteAction::OpenUrl(url_desc) => {
                        match url_desc.url.parse::<ViewerOpenUrl>() {
                            Ok(url) => {
                                url.open(
                                    egui_ctx,
                                    &OpenUrlOptions {
                                        follow_if_http: false,
                                        select_redap_source_when_loaded: true,
                                        show_loader: true,
                                    },
                                    &self.command_sender,
                                );
                            }
                            Err(err) => {
                                re_log::warn!("{err}");
                            }
                        }

                        // Note that we can't use `ui.ctx().open_url(egui::OpenUrl::same_tab(uri))` here because..
                        // * the url redirect in `check_for_clicked_hyperlinks` wouldn't be hit
                        // * we don't actually want to open any URLs in the browser here ever, only ever into the current viewer
                    }
                }
            }

            Self::handle_dropping_files(egui_ctx, &storage_context, &self.command_sender);

            // Run pending commands last (so we don't have to wait for a repaint before they are run):
            let display_mode = self.state.navigation.current().clone();
            self.run_pending_ui_commands(
                egui_ctx,
                &app_blueprint,
                &storage_context,
                store_context.as_ref(),
                &display_mode,
            );
        }
        self.run_pending_system_commands(&mut store_hub, egui_ctx);

        self.update_history(&store_hub);

        // Return the `StoreHub` to the Viewer so we have it on the next frame
        self.store_hub = Some(store_hub);

        {
            // Check for returned screenshots:
            let screenshots: Vec<_> = egui_ctx.input(|i| {
                i.raw
                    .events
                    .iter()
                    .filter_map(|event| {
                        if let egui::Event::Screenshot {
                            image, user_data, ..
                        } = event
                        {
                            Some((image.clone(), user_data.clone()))
                        } else {
                            None
                        }
                    })
                    .collect()
            });

            for (image, user_data) in screenshots {
                self.process_screenshot_result(&image, &user_data);
            }
        }
    }

    #[cfg(target_arch = "wasm32")]
    fn as_any_mut(&mut self) -> Option<&mut dyn std::any::Any> {
        Some(&mut *self)
    }
}

fn paint_background_fill(ui: &egui::Ui) {
    // This is required because the streams view (time panel)
    // has rounded top corners, which leaves a gap.
    // So we fill in that gap (and other) here.
    // Of course this does some over-draw, but we have to live with that.

    let tokens = ui.tokens();

    ui.painter().rect_filled(
        ui.max_rect().shrink(0.5),
        tokens.native_window_corner_radius(),
        ui.visuals().panel_fill,
    );
}

fn paint_native_window_frame(egui_ctx: &egui::Context) {
    let tokens = egui_ctx.tokens();

    let painter = egui::Painter::new(
        egui_ctx.clone(),
        egui::LayerId::new(egui::Order::TOP, egui::Id::new("native_window_frame")),
        egui::Rect::EVERYTHING,
    );

    painter.rect_stroke(
        egui_ctx.content_rect(),
        tokens.native_window_corner_radius(),
        egui_ctx.tokens().native_frame_stroke,
        egui::StrokeKind::Inside,
    );
}

fn preview_files_being_dropped(egui_ctx: &egui::Context) {
    use egui::{Align2, Id, LayerId, Order, TextStyle};

    // Preview hovering files:
    if !egui_ctx.input(|i| i.raw.hovered_files.is_empty()) {
        use std::fmt::Write as _;

        let mut text = "Drop to load:\n".to_owned();
        egui_ctx.input(|input| {
            for file in &input.raw.hovered_files {
                if let Some(path) = &file.path {
                    write!(text, "\n{}", path.display()).ok();
                } else if !file.mime.is_empty() {
                    write!(text, "\n{}", file.mime).ok();
                }
            }
        });

        let painter =
            egui_ctx.layer_painter(LayerId::new(Order::Foreground, Id::new("file_drop_target")));

        let screen_rect = egui_ctx.content_rect();
        painter.rect_filled(
            screen_rect,
            0.0,
            egui_ctx
                .style()
                .visuals
                .extreme_bg_color
                .gamma_multiply_u8(192),
        );
        painter.text(
            screen_rect.center(),
            Align2::CENTER_CENTER,
            text,
            TextStyle::Body.resolve(&egui_ctx.style()),
            egui_ctx.style().visuals.strong_text_color(),
        );
    }
}

// ----------------------------------------------------------------------------

fn file_saver_progress_ui(egui_ctx: &egui::Context, background_tasks: &mut BackgroundTasks) {
    if background_tasks.is_file_save_in_progress() {
        // There's already a file save running in the background.

        if let Some(res) = background_tasks.poll_file_saver_promise() {
            // File save promise has returned.
            match res {
                Ok(path) => {
                    re_log::info!("File saved to {path:?}."); // this will also show a notification the user
                }
                Err(err) => {
                    re_log::error!("{err}"); // this will also show a notification the user
                }
            }
        } else {
            // File save promise is still running in the background.

            // NOTE: not a toast, want something a bit more discreet here.
            egui::Window::new("file_saver_spin")
                .anchor(egui::Align2::RIGHT_BOTTOM, egui::Vec2::ZERO)
                .title_bar(false)
                .enabled(false)
                .auto_sized()
                .show(egui_ctx, |ui| {
                    ui.horizontal(|ui| {
                        ui.spinner();
                        ui.label("Writing file to disk…");
                    })
                });
        }
    }
}

/// [This may only be called on the main thread](https://docs.rs/rfd/latest/rfd/#macos-non-windowed-applications-async-and-threading).
#[cfg(not(target_arch = "wasm32"))]
fn open_file_dialog_native(_: crate::MainThreadToken) -> Vec<std::path::PathBuf> {
    re_tracing::profile_function!();

    let supported: Vec<_> = if re_data_loader::iter_external_loaders().len() == 0 {
        re_data_loader::supported_extensions().collect()
    } else {
        vec![]
    };

    let mut dialog = rfd::FileDialog::new();

    // If there's at least one external loader registered, then literally anything goes!
    if !supported.is_empty() {
        dialog = dialog.add_filter("Supported files", &supported);
    }

    dialog.pick_files().unwrap_or_default()
}

#[cfg(target_arch = "wasm32")]
async fn async_open_rrd_dialog() -> Vec<re_data_source::FileContents> {
    let supported: Vec<_> = re_data_loader::supported_extensions().collect();

    let files = rfd::AsyncFileDialog::new()
        .add_filter("Supported files", &supported)
        .pick_files()
        .await
        .unwrap_or_default();

    let mut file_contents = Vec::with_capacity(files.len());

    for file in files {
        let file_name = file.file_name();
        re_log::debug!("Reading {file_name}…");
        let bytes = file.read().await;
        re_log::debug!(
            "{file_name} was {}",
            re_format::format_bytes(bytes.len() as _)
        );
        file_contents.push(re_data_source::FileContents {
            name: file_name,
            bytes: bytes.into(),
        });
    }

    file_contents
}

fn save_active_recording(
    app: &mut App,
    store_context: Option<&StoreContext<'_>>,
    loop_selection: Option<(TimelineName, re_log_types::AbsoluteTimeRangeF)>,
) -> anyhow::Result<()> {
    let Some(entity_db) = store_context.as_ref().map(|view| view.recording) else {
        // NOTE: Can only happen if saving through the command palette.
        anyhow::bail!("No recording data to save");
    };

    save_recording(app, entity_db, loop_selection)
}

fn save_recording(
    app: &mut App,
    entity_db: &EntityDb,
    loop_selection: Option<(TimelineName, re_log_types::AbsoluteTimeRangeF)>,
) -> anyhow::Result<()> {
    let rrd_version = entity_db
        .store_info()
        .and_then(|info| info.store_version)
        .unwrap_or(re_build_info::CrateVersion::LOCAL);

    let file_name = if let Some(recording_name) = entity_db
        .recording_info_property::<re_types::components::Name>(
            re_types::archetypes::RecordingInfo::descriptor_name().component,
        ) {
        format!("{}.rrd", sanitize_file_name(&recording_name))
    } else {
        "data.rrd".to_owned()
    };

    let title = if loop_selection.is_some() {
        "Save loop selection"
    } else {
        "Save recording"
    };

    save_entity_db(
        app,
        rrd_version,
        file_name,
        title.to_owned(),
        entity_db.to_messages(loop_selection),
    )
}

fn save_blueprint(app: &mut App, store_context: Option<&StoreContext<'_>>) -> anyhow::Result<()> {
    let Some(store_context) = store_context else {
        anyhow::bail!("No blueprint to save");
    };

    re_tracing::profile_function!();

    let rrd_version = store_context
        .blueprint
        .store_info()
        .and_then(|info| info.store_version)
        .unwrap_or(re_build_info::CrateVersion::LOCAL);

    // We change the recording id to a new random one,
    // otherwise when saving and loading a blueprint file, we can end up
    // in a situation where the store_id we're loading is the same as the currently active one,
    // which mean they will merge in a strange way.
    // This is also related to https://github.com/rerun-io/rerun/issues/5295
    let new_store_id = store_context
        .blueprint
        .store_id()
        .clone()
        .with_recording_id(RecordingId::random());
    let messages = store_context.blueprint.to_messages(None).map(|mut msg| {
        if let Ok(msg) = &mut msg {
            msg.set_store_id(new_store_id.clone());
        }
        msg
    });

    let file_name = format!(
        "{}.rbl",
        crate::saving::sanitize_app_id(store_context.application_id())
    );
    let title = "Save blueprint";

    save_entity_db(app, rrd_version, file_name, title.to_owned(), messages)
}

// TODO(emilk): unify this with `ViewerContext::save_file_dialog`
#[allow(clippy::allow_attributes, clippy::needless_pass_by_ref_mut)] // `app` is only used on native
#[allow(clippy::allow_attributes, clippy::unnecessary_wraps)] // cannot return error on web
fn save_entity_db(
    #[allow(clippy::allow_attributes, unused_variables)] app: &mut App, // only used on native
    rrd_version: CrateVersion,
    file_name: String,
    title: String,
    messages: impl Iterator<Item = re_chunk::ChunkResult<LogMsg>>,
) -> anyhow::Result<()> {
    re_tracing::profile_function!();

    // TODO(#6984): Ideally we wouldn't collect at all and just stream straight to the
    // encoder from the store.
    //
    // From a memory usage perspective this isn't too bad though: the data within is still
    // refcounted straight from the store in any case.
    //
    // It just sucks latency-wise.
    let messages = messages.collect::<Vec<_>>();

    // Web
    #[cfg(target_arch = "wasm32")]
    {
        wasm_bindgen_futures::spawn_local(async move {
            if let Err(err) =
                async_save_dialog(rrd_version, &file_name, &title, messages.into_iter()).await
            {
                re_log::error!("File saving failed: {err}");
            }
        });
    }

    // Native
    #[cfg(not(target_arch = "wasm32"))]
    {
        let path = {
            re_tracing::profile_scope!("file_dialog");
            rfd::FileDialog::new()
                .set_file_name(file_name)
                .set_title(title)
                .save_file()
        };
        if let Some(path) = path {
            app.background_tasks.spawn_file_saver(move || {
                crate::saving::encode_to_file(rrd_version, &path, messages.into_iter())?;
                Ok(path)
            })?;
        }
    }

    Ok(())
}

#[cfg(target_arch = "wasm32")]
async fn async_save_dialog(
    rrd_version: CrateVersion,
    file_name: &str,
    title: &str,
    messages: impl Iterator<Item = re_chunk::ChunkResult<LogMsg>>,
) -> anyhow::Result<()> {
    use anyhow::Context as _;

    let file_handle = rfd::AsyncFileDialog::new()
        .set_file_name(file_name)
        .set_title(title)
        .save_file()
        .await;

    let Some(file_handle) = file_handle else {
        return Ok(()); // aborted
    };

    let options = re_log_encoding::rrd::EncodingOptions::PROTOBUF_COMPRESSED;
    let mut bytes = Vec::new();
    re_log_encoding::Encoder::encode_into(rrd_version, options, messages, &mut bytes)?;
    file_handle.write(&bytes).await.context("Failed to save")
}

/// Propagates [`re_viewer_context::TimeControlResponse`] to [`ViewerEventDispatcher`].
fn handle_time_ctrl_event(
    recording: &EntityDb,
    events: Option<&ViewerEventDispatcher>,
    response: &re_viewer_context::TimeControlResponse,
) {
    let Some(events) = events else {
        return;
    };

    if let Some(playing) = response.playing_change {
        events.on_play_state_change(recording, playing);
    }

    if let Some((timeline, time)) = response.timeline_change {
        events.on_timeline_change(recording, timeline, time);
    }

    if let Some(time) = response.time_change {
        events.on_time_update(recording, time);
    }
}<|MERGE_RESOLUTION|>--- conflicted
+++ resolved
@@ -1360,25 +1360,7 @@
             }
         }
 
-<<<<<<< HEAD
-        let _started_successfully = match data_source
-            .clone()
-            .stream(&self.connection_registry, Some(waker))
-        {
-            Ok(rx) => {
-                self.add_log_receiver(rx);
-                true
-            }
-=======
-        match data_source.clone().stream(&self.connection_registry) {
-            Ok(rx) => self.add_log_receiver(rx),
->>>>>>> 81fb55cf
-            Err(err) => {
-                re_log::error!("Failed to open data source: {}", re_error::format(err));
-                false
-            }
-        };
-
+        let stream = data_source.clone().stream(&self.connection_registry);
         #[cfg(feature = "analytics")]
         if let Some(analytics) = re_analytics::Analytics::global_or_init() {
             let data_source_analytics = data_source.analytics();
@@ -1386,9 +1368,16 @@
                 source_type: data_source_analytics.source_type,
                 file_extension: data_source_analytics.file_extension,
                 file_source: data_source_analytics.file_source,
-                started_successfully: _started_successfully,
+                started_successfully: stream.is_ok(),
             });
         }
+
+        match stream {
+            Ok(rx) => self.add_log_receiver(rx),
+            Err(err) => {
+                re_log::error!("Failed to open data source: {}", re_error::format(err));
+            }
+        };
     }
 
     /// Applies a fragment.

use std::str::FromStr as _;
use std::sync::Arc;

use egui::{FocusDirection, Key};
use itertools::Itertools as _;
use re_build_info::CrateVersion;
use re_capabilities::MainThreadToken;
use re_chunk::TimelineName;
use re_data_source::{FileContents, LogDataSource};
use re_entity_db::InstancePath;
use re_entity_db::entity_db::EntityDb;
use re_log_channel::{
    DataSourceMessage, DataSourceUiCommand, LogReceiver, LogReceiverSet, LogSource,
};
use re_log_types::{ApplicationId, FileSource, LogMsg, RecordingId, StoreId, StoreKind, TableMsg};
use re_redap_client::ConnectionRegistryHandle;
use re_renderer::WgpuResourcePoolStatistics;
use re_sdk_types::blueprint::components::PlayState;
use re_ui::egui_ext::context_ext::ContextExt as _;
use re_ui::{ContextExt as _, UICommand, UICommandSender as _, UiExt as _, notifications};
use re_viewer_context::open_url::{OpenUrlOptions, ViewerOpenUrl, combine_with_base_url};
use re_viewer_context::store_hub::{BlueprintPersistence, StoreHub, StoreHubStats};
use re_viewer_context::{
    AppOptions, AsyncRuntimeHandle, AuthContext, BlueprintUndoState, CommandReceiver,
    CommandSender, ComponentUiRegistry, DisplayMode, FallbackProviderRegistry, Item, NeedsRepaint,
    RecordingOrTable, StorageContext, StoreContext, SystemCommand, SystemCommandSender as _,
    TableStore, TimeControlCommand, ViewClass, ViewClassRegistry, ViewClassRegistryError,
    command_channel, sanitize_file_name,
};

use crate::AppState;
use crate::app_blueprint::{AppBlueprint, PanelStateOverrides};
use crate::app_blueprint_ctx::AppBlueprintCtx;
use crate::app_state::WelcomeScreenState;
use crate::background_tasks::BackgroundTasks;
use crate::event::ViewerEventDispatcher;
use crate::startup_options::StartupOptions;

// ----------------------------------------------------------------------------

/// Storage key used to store the last run Rerun version.
///
/// This is then used to detect if the user has recently upgraded Rerun.
const RERUN_VERSION_KEY: &str = "rerun.version";

const REDAP_TOKEN_KEY: &str = "rerun.redap_token";

#[cfg(not(target_arch = "wasm32"))]
const MIN_ZOOM_FACTOR: f32 = 0.2;
#[cfg(not(target_arch = "wasm32"))]
const MAX_ZOOM_FACTOR: f32 = 5.0;

#[cfg(target_arch = "wasm32")]
struct PendingFilePromise {
    recommended_store_id: Option<StoreId>,
    force_store_info: bool,
    promise: poll_promise::Promise<Vec<re_data_source::FileContents>>,
}

/// The Rerun Viewer as an [`eframe`] application.
pub struct App {
    #[allow(clippy::allow_attributes, dead_code)] // Unused on wasm32
    main_thread_token: MainThreadToken,
    build_info: re_build_info::BuildInfo,

    app_env: crate::AppEnvironment,

    startup_options: StartupOptions,
    start_time: web_time::Instant,
    ram_limit_warner: re_memory::RamLimitWarner,
    pub(crate) egui_ctx: egui::Context,
    screenshotter: crate::screenshotter::Screenshotter,

    #[cfg(target_arch = "wasm32")]
    pub(crate) popstate_listener: Option<crate::web_history::PopstateListener>,

    #[cfg(not(target_arch = "wasm32"))]
    profiler: re_tracing::Profiler,

    /// Listens to the local text log stream
    text_log_rx: std::sync::mpsc::Receiver<re_log::LogMsg>,

    component_ui_registry: ComponentUiRegistry,
    component_fallback_registry: FallbackProviderRegistry,

    rx_log: LogReceiverSet,

    #[cfg(target_arch = "wasm32")]
    open_files_promise: Option<PendingFilePromise>,

    /// What is serialized
    pub(crate) state: AppState,

    /// Pending background tasks, e.g. files being saved.
    pub(crate) background_tasks: BackgroundTasks,

    /// Interface for all recordings and blueprints
    pub(crate) store_hub: Option<StoreHub>,

    /// Notification panel.
    pub(crate) notifications: notifications::NotificationUi,

    memory_panel: crate::memory_panel::MemoryPanel,
    memory_panel_open: bool,

    egui_debug_panel_open: bool,

    /// Last time the latency was deemed interesting.
    ///
    /// Note that initializing with an "old" `Instant` won't work reliably cross platform
    /// since `Instant`'s counter may start at program start.
    pub(crate) latest_latency_interest: Option<web_time::Instant>,

    /// Measures how long a frame takes to paint
    pub(crate) frame_time_history: egui::util::History<f32>,

    /// Commands to run at the end of the frame.
    pub command_sender: CommandSender,
    command_receiver: CommandReceiver,
    cmd_palette: re_ui::CommandPalette,

    /// All known view types.
    view_class_registry: ViewClassRegistry,

    pub(crate) panel_state_overrides_active: bool,
    pub(crate) panel_state_overrides: PanelStateOverrides,

    reflection: re_types_core::reflection::Reflection,

    /// External interactions with the Viewer host (JS, custom egui app, notebook, etc.).
    pub event_dispatcher: Option<ViewerEventDispatcher>,

    connection_registry: ConnectionRegistryHandle,

    /// The async runtime that should be used for all asynchronous operations.
    ///
    /// Using the global tokio runtime should be avoided since:
    /// * we don't have a tokio runtime on web
    /// * we want the user to have full control over the runtime,
    ///   and not expect that a global runtime exists.
    async_runtime: AsyncRuntimeHandle,
}

impl App {
    pub fn new(
        main_thread_token: MainThreadToken,
        build_info: re_build_info::BuildInfo,
        app_env: crate::AppEnvironment,
        startup_options: StartupOptions,
        creation_context: &eframe::CreationContext<'_>,
        connection_registry: Option<ConnectionRegistryHandle>,
        tokio_runtime: AsyncRuntimeHandle,
    ) -> Self {
        Self::with_commands(
            main_thread_token,
            build_info,
            app_env,
            startup_options,
            creation_context,
            connection_registry,
            tokio_runtime,
            crate::register_text_log_receiver(),
            command_channel(),
        )
    }

    /// Create a viewer that receives new log messages over time
    #[expect(clippy::too_many_arguments)]
    pub fn with_commands(
        main_thread_token: MainThreadToken,
        build_info: re_build_info::BuildInfo,
        app_env: crate::AppEnvironment,
        startup_options: StartupOptions,
        creation_context: &eframe::CreationContext<'_>,
        connection_registry: Option<ConnectionRegistryHandle>,
        tokio_runtime: AsyncRuntimeHandle,
        text_log_rx: std::sync::mpsc::Receiver<re_log::LogMsg>,
        command_channel: (CommandSender, CommandReceiver),
    ) -> Self {
        re_tracing::profile_function!();

        {
            let command_sender = command_channel.0.clone();
            re_auth::credentials::subscribe_auth_changes(move |user| {
                command_sender.send_system(SystemCommand::OnAuthChanged(
                    user.map(|user| AuthContext { email: user.email }),
                ));
            });
        }

        let connection_registry = connection_registry
            .unwrap_or_else(re_redap_client::ConnectionRegistry::new_with_stored_credentials);

        if let Some(storage) = creation_context.storage
            && let Some(tokens) = eframe::get_value(storage, REDAP_TOKEN_KEY)
        {
            connection_registry.load_tokens(tokens);
        }

        let mut state: AppState = if startup_options.persist_state {
            creation_context.storage
                .and_then(|storage| {
                    // This re-implements: `eframe::get_value` so we can customize the warning message.
                    // TODO(#2849): More thorough error-handling.
                    let value = storage.get_string(eframe::APP_KEY)?;
                    match ron::from_str(&value) {
                        Ok(value) => Some(value),
                        Err(err) => {
                            re_log::warn!("Failed to restore application state. This is expected if you have just upgraded Rerun versions.");
                            re_log::debug!("Failed to decode RON for app state: {err}");
                            None
                        }
                    }
                })
                .unwrap_or_default()
        } else {
            AppState::default()
        };

        if startup_options.persist_state {
            // Check if the user has recently upgraded Rerun.
            if let Some(storage) = creation_context.storage {
                let current_version = build_info.version;
                let previous_version: Option<CrateVersion> =
                    storage.get_string(RERUN_VERSION_KEY).and_then(|version| {
                        // `CrateVersion::try_parse` is `const` (for good reasons), and needs a `&'static str`.
                        // In order to accomplish this, we need to leak the string here.
                        let version = Box::leak(version.into_boxed_str());
                        CrateVersion::try_parse(version).ok()
                    });

                if previous_version
                    .is_none_or(|previous_version| previous_version < CrateVersion::new(0, 24, 0))
                {
                    re_log::debug!(
                        "Upgrading from {} to {}.",
                        previous_version.map_or_else(|| "<unknown>".to_owned(), |v| v.to_string()),
                        current_version
                    );
                    // We used to have Dark as the hard-coded theme preference. Let's change that!
                    creation_context
                        .egui_ctx
                        .options_mut(|o| o.theme_preference = egui::ThemePreference::System);
                }
            }
        }

        if let Some(video_decoder_hw_acceleration) = startup_options.video_decoder_hw_acceleration {
            state.app_options.video_decoder_hw_acceleration = video_decoder_hw_acceleration;
        }

        if app_env.is_test() {
            // Disable certain labels/warnings/etc that would be flaky or not CI-runner-agnostic in snapshot tests.
            state.app_options.show_metrics = false;
        }

        let mut component_fallback_registry =
            re_component_fallbacks::create_component_fallback_registry();

        let view_class_registry =
            crate::default_views::create_view_class_registry(&mut component_fallback_registry)
                .unwrap_or_else(|err| {
                    re_log::error!("Failed to create view class registry: {err}");
                    Default::default()
                });

        #[allow(clippy::allow_attributes, unused_mut, clippy::needless_update)]
        // false positive on web
        let mut screenshotter = crate::screenshotter::Screenshotter::default();

        #[cfg(not(target_arch = "wasm32"))]
        if let Some(screenshot_path) = startup_options.screenshot_to_path_then_quit.clone() {
            screenshotter.screenshot_to_path_then_quit(&creation_context.egui_ctx, screenshot_path);
        }

        let (command_sender, command_receiver) = command_channel;

        let mut component_ui_registry = re_component_ui::create_component_ui_registry();
        re_data_ui::register_component_uis(&mut component_ui_registry);

        let (_adapter_backend, _device_tier) = creation_context.wgpu_render_state.as_ref().map_or(
            (
                wgpu::Backend::Noop,
                re_renderer::device_caps::DeviceCapabilityTier::Limited,
            ),
            |render_state| {
                let egui_renderer = render_state.renderer.read();
                let render_ctx = egui_renderer
                    .callback_resources
                    .get::<re_renderer::RenderContext>();

                (
                    render_state.adapter.get_info().backend,
                    render_ctx.map_or(
                        re_renderer::device_caps::DeviceCapabilityTier::Limited,
                        |ctx| ctx.device_caps().tier,
                    ),
                )
            },
        );

        #[cfg(feature = "analytics")]
        if let Some(analytics) = re_analytics::Analytics::global_or_init() {
            use crate::viewer_analytics::event;

            analytics.record(event::identify(
                analytics.config(),
                build_info.clone(),
                &app_env,
            ));
            analytics.record(event::viewer_started(
                &app_env,
                &creation_context.egui_ctx,
                _adapter_backend,
                _device_tier,
            ));
        }

        let panel_state_overrides = startup_options.panel_state_overrides;

        let reflection = re_sdk_types::reflection::generate_reflection().unwrap_or_else(|err| {
            re_log::error!(
                "Failed to create list of serialized default values for components: {err}"
            );
            Default::default()
        });

        let event_dispatcher = startup_options
            .on_event
            .clone()
            .map(ViewerEventDispatcher::new);

        if !state.redap_servers.is_empty() {
            command_sender.send_ui(UICommand::ExpandBlueprintPanel);
        }

        creation_context.egui_ctx.on_end_pass(
            "remove copied text formatting",
            Arc::new(|ctx| {
                ctx.output_mut(|o| {
                    for command in &mut o.commands {
                        if let egui::output::OutputCommand::CopyText(text) = command {
                            *text = re_format::remove_number_formatting(text);
                        }
                    }
                });
            }),
        );

        {
            // TODO(emilk/egui#7659): This is a workaround consuming the Space/Arrow keys so we can
            // use them as timeline shortcuts. Egui's built in behavior is to interact with focus,
            // and we don't want that.
            // But of course text edits should still get it so we use this ugly hack to check if
            // a text edit is focused.
            let command_sender = command_sender.clone();
            creation_context.egui_ctx.on_begin_pass(
                "filter space key",
                Arc::new(move |ctx| {
                    if !ctx.text_edit_focused() {
                        let conflicting_commands = [
                            UICommand::PlaybackTogglePlayPause,
                            UICommand::PlaybackBeginning,
                            UICommand::PlaybackEnd,
                            UICommand::PlaybackForwardFast,
                            UICommand::PlaybackBackFast,
                            UICommand::PlaybackStepForward,
                            UICommand::PlaybackStepBack,
                            UICommand::PlaybackForward,
                            UICommand::PlaybackBack,
                        ];

                        let os = ctx.os();
                        let mut reset_focus_direction = false;
                        ctx.input_mut(|i| {
                            for command in conflicting_commands {
                                for shortcut in command.kb_shortcuts(os) {
                                    if i.consume_shortcut(&shortcut) {
                                        if shortcut.logical_key == Key::ArrowLeft
                                            || shortcut.logical_key == Key::ArrowRight
                                        {
                                            reset_focus_direction = true;
                                        }
                                        command_sender.send_ui(command);
                                    }
                                }
                            }
                        });

                        if reset_focus_direction {
                            // Additionally, we need to revert the focus direction on ArrowLeft/Right
                            // keys to prevent the focus change for timeline shortcuts
                            ctx.memory_mut(|mem| {
                                mem.move_focus(FocusDirection::None);
                            });
                        }
                    }
                }),
            );
        }

        Self {
            main_thread_token,
            build_info,
            app_env,
            startup_options,
            start_time: web_time::Instant::now(),
            ram_limit_warner: re_memory::RamLimitWarner::warn_at_fraction_of_max(0.75),
            egui_ctx: creation_context.egui_ctx.clone(),
            screenshotter,

            #[cfg(target_arch = "wasm32")]
            popstate_listener: None,

            #[cfg(not(target_arch = "wasm32"))]
            profiler: Default::default(),

            text_log_rx,
            component_ui_registry,
            component_fallback_registry,
            rx_log: Default::default(),

            #[cfg(target_arch = "wasm32")]
            open_files_promise: Default::default(),

            state,
            background_tasks: Default::default(),
            store_hub: Some(StoreHub::new(
                blueprint_loader(),
                &crate::app_blueprint::setup_welcome_screen_blueprint,
            )),
            notifications: notifications::NotificationUi::new(creation_context.egui_ctx.clone()),

            memory_panel: Default::default(),
            memory_panel_open: false,

            egui_debug_panel_open: false,

            latest_latency_interest: None,

            frame_time_history: egui::util::History::new(1..100, 0.5),

            command_sender,
            command_receiver,
            cmd_palette: Default::default(),

            view_class_registry,

            panel_state_overrides_active: true,
            panel_state_overrides,

            reflection,

            event_dispatcher,

            connection_registry,
            async_runtime: tokio_runtime,
        }
    }

    #[cfg(not(target_arch = "wasm32"))]
    pub fn set_profiler(&mut self, profiler: re_tracing::Profiler) {
        self.profiler = profiler;
    }

    pub fn connection_registry(&self) -> &ConnectionRegistryHandle {
        &self.connection_registry
    }

    pub fn set_examples_manifest_url(&mut self, url: String) {
        re_log::info!("Using manifest_url={url:?}");
        self.state.set_examples_manifest_url(&self.egui_ctx, url);
    }

    pub fn build_info(&self) -> &re_build_info::BuildInfo {
        &self.build_info
    }

    pub fn startup_options(&self) -> &StartupOptions {
        &self.startup_options
    }

    pub fn app_options(&self) -> &AppOptions {
        self.state.app_options()
    }

    pub fn app_options_mut(&mut self) -> &mut AppOptions {
        self.state.app_options_mut()
    }

    pub fn app_env(&self) -> &crate::AppEnvironment {
        &self.app_env
    }

    /// Open a content URL in the viewer.
    pub fn open_url_or_file(&self, url: &str) {
        match ViewerOpenUrl::from_str(url) {
            Ok(url) => {
                url.open(
                    &self.egui_ctx,
                    &OpenUrlOptions {
                        follow_if_http: false,
                        select_redap_source_when_loaded: true,
                        show_loader: true,
                    },
                    &self.command_sender,
                );
            }
            Err(err) => {
                if err.to_string().contains(url) {
                    re_log::error!("{err}");
                } else {
                    re_log::error!("Failed to open URL {url}: {err}");
                }
            }
        }
    }

    pub fn is_screenshotting(&self) -> bool {
        self.screenshotter.is_screenshotting()
    }

    #[expect(clippy::needless_pass_by_ref_mut)]
    pub fn add_log_receiver(&mut self, rx: LogReceiver) {
        re_log::debug!("Adding new log receiver: {}", rx.source());

        // Make sure we wake up when a new message is available:
        rx.set_waker({
            let egui_ctx = self.egui_ctx.clone();
            move || {
                // Spend a few more milliseconds decoding incoming messages,
                // then trigger a repaint (https://github.com/rerun-io/rerun/issues/963):
                egui_ctx.request_repaint_after(std::time::Duration::from_millis(10));
            }
        });

        // Add unknown redap servers.
        //
        // Otherwise we end up in a situation where we have a data from an unknown server,
        // which is unnecessary and can get us into a strange ui state.
        if let LogSource::RedapGrpcStream { uri, .. } = rx.source() {
            self.command_sender
                .send_system(SystemCommand::AddRedapServer(uri.origin.clone()));
        }

        self.rx_log.add(rx);
    }

    /// Update the active [`re_viewer_context::TimeControl`]. And if the blueprint inspection
    /// panel is open, also open that time control.
    fn move_time(&mut self) {
        if let Some(store_hub) = &self.store_hub
            && let Some(store_id) = store_hub.active_store_id()
            && let Some(blueprint) = store_hub.active_blueprint_for_app(store_id.application_id())
        {
            let default_blueprint = store_hub.default_blueprint_for_app(store_id.application_id());

            let blueprint_query = self
                .state
                .get_blueprint_query_for_viewer(blueprint)
                .unwrap_or_else(|| {
                    re_chunk::LatestAtQuery::latest(re_viewer_context::blueprint_timeline())
                });

            let bp_ctx = AppBlueprintCtx {
                command_sender: &self.command_sender,
                current_blueprint: blueprint,
                default_blueprint,
                blueprint_query,
            };

            let dt = self.egui_ctx.input(|i| i.stable_dt);
            if let Some(recording) = store_hub.active_recording() {
                // Are we still connected to the data source for the current store?
                let more_data_is_coming =
                    recording.data_source.as_ref().is_some_and(|store_source| {
                        self.rx_log
                            .sources()
                            .iter()
                            .any(|s| s.as_ref() == store_source)
                    });

                let time_ctrl = self.state.time_control_mut(recording, &bp_ctx);

                // The state diffs are used to trigger callbacks if they are configured.
                // If there's no active recording, we should not trigger any callbacks, but since there's an active recording here,
                // we want to diff state changes.
                let should_diff_state = true;
                let response = time_ctrl.update(
                    recording.times_per_timeline(),
                    dt,
                    more_data_is_coming,
                    should_diff_state,
                    Some(&bp_ctx),
                );

                if response.needs_repaint == NeedsRepaint::Yes {
                    self.egui_ctx.request_repaint();
                }

                handle_time_ctrl_event(recording, self.event_dispatcher.as_ref(), &response);
            }

            if self.app_options().inspect_blueprint_timeline {
                let more_data_is_coming = true;
                let should_diff_state = false;
                // We ignore most things from the time control response for the blueprint but still
                // need to repaint if requested.
                let re_viewer_context::TimeControlResponse {
                    needs_repaint,
                    playing_change: _,
                    timeline_change: _,
                    time_change: _,
                } = self.state.blueprint_time_control.update(
                    bp_ctx.current_blueprint.times_per_timeline(),
                    dt,
                    more_data_is_coming,
                    should_diff_state,
                    None::<&AppBlueprintCtx<'_>>,
                );

                if needs_repaint == NeedsRepaint::Yes {
                    self.egui_ctx.request_repaint();
                }

                let undo_state = self
                    .state
                    .blueprint_undo_state
                    .entry(blueprint.store_id().clone())
                    .or_default();
                // Apply changes to the blueprint time to the undo-state:
                if self.state.blueprint_time_control.play_state() == PlayState::Following {
                    undo_state.redo_all();
                } else if let Some(time) = self.state.blueprint_time_control.time_int() {
                    undo_state.set_redo_time(time);
                }
            }
        }
    }

    pub fn msg_receive_set(&self) -> &LogReceiverSet {
        &self.rx_log
    }

    /// Adds a new view class to the viewer.
    pub fn add_view_class<T: ViewClass + Default + 'static>(
        &mut self,
    ) -> Result<(), ViewClassRegistryError> {
        self.view_class_registry
            .add_class::<T>(&mut self.component_fallback_registry)
    }

    /// Accesses the view class registry which can be used to extend the Viewer.
    ///
    /// **WARNING:** Many parts or the viewer assume that all views & visualizers are registered before the first frame is rendered.
    /// Doing so later in the application life cycle may cause unexpected behavior.
    pub fn view_class_registry(&mut self) -> &mut ViewClassRegistry {
        &mut self.view_class_registry
    }

    pub fn component_fallback_registry(&mut self) -> &mut FallbackProviderRegistry {
        &mut self.component_fallback_registry
    }

    fn check_keyboard_shortcuts(&self, egui_ctx: &egui::Context) {
        if let Some(cmd) = UICommand::listen_for_kb_shortcut(egui_ctx) {
            self.command_sender.send_ui(cmd);
        }
    }

    fn run_pending_system_commands(&mut self, store_hub: &mut StoreHub, egui_ctx: &egui::Context) {
        while let Some((from_where, cmd)) = self.command_receiver.recv_system() {
            self.run_system_command(from_where, cmd, store_hub, egui_ctx);
        }
    }

    fn run_pending_ui_commands(
        &mut self,
        egui_ctx: &egui::Context,
        app_blueprint: &AppBlueprint<'_>,
        storage_context: &StorageContext<'_>,
        store_context: Option<&StoreContext<'_>>,
        display_mode: &DisplayMode,
    ) {
        while let Some(cmd) = self.command_receiver.recv_ui() {
            self.run_ui_command(
                egui_ctx,
                app_blueprint,
                storage_context,
                store_context,
                display_mode,
                cmd,
            );
        }
    }

    /// If we're on web and use web history this updates the
    /// web address bar and updates history.
    ///
    /// Otherwise this updates the viewer tracked history.
    fn update_history(&mut self, store_hub: &StoreHub) {
        if !self.startup_options().web_history_enabled() {
            self.update_viewer_history(store_hub);
        } else {
            // We don't want to spam the web history API with changes, because
            // otherwise it will start complaining about it being an insecure
            // operation.
            //
            // This is a kind of hacky way to fix that: If there are currently any
            // inputs, don't update the web address bar. This works for most cases
            // because you need to hold down pointer to aggressively scrub, need to
            // hold down key inputs to quickly step through the timeline.
            #[cfg(target_arch = "wasm32")]
            if !self.egui_ctx.is_using_pointer()
                && self
                    .egui_ctx
                    .input(|input| !input.any_touches() && input.keys_down.is_empty())
            {
                self.update_web_history(store_hub);
            }
        }
    }

    /// Updates the viewer tracked history
    fn update_viewer_history(&mut self, store_hub: &StoreHub) {
        let time_ctrl = store_hub
            .active_recording()
            .and_then(|db| self.state.time_control(db.store_id()));

        let display_mode = self.state.navigation.current();
        let selection = self.state.selection_state.selected_items();

        let Ok(url) =
            ViewerOpenUrl::from_context_expanded(store_hub, display_mode, time_ctrl, selection)
        else {
            return;
        };

        self.state.history.update_current_url(url);
    }

    /// Updates the web address and web history.
    #[cfg(target_arch = "wasm32")]
    fn update_web_history(&self, store_hub: &StoreHub) {
        let time_ctrl = store_hub
            .active_recording()
            .and_then(|db| self.state.time_control(db.store_id()));

        let display_mode = self.state.navigation.current();
        let selection = self.state.selection_state.selected_items();

        let Ok(url) =
            ViewerOpenUrl::from_context_expanded(store_hub, display_mode, time_ctrl, selection)
                .map(|mut url| {
                    // We don't want to update the url while playing, so we use the last paused time.
                    if let Some(fragment) = url.fragment_mut() {
                        fragment.when = time_ctrl.and_then(|time_ctrl| {
                            Some((
                                *time_ctrl.timeline().name(),
                                re_log_types::TimeCell {
                                    typ: time_ctrl.time_type(),
                                    value: time_ctrl.last_paused_time()?.floor().into(),
                                },
                            ))
                        });
                    }
                    // We don't want the time range in the web url, as that actually leads
                    // to a subset of the current data! And is not in the fragment so
                    // would be added to history.
                    url.clear_time_range();
                    url
                })
                // History entries expect the url parameter, not the full url, therefore don't pass a base url.
                .and_then(|url| url.sharable_url(None))
        else {
            return;
        };

        re_log::debug!("Updating navigation bar");

        use crate::web_history::{HistoryEntry, HistoryExt as _, history};
        use crate::web_tools::JsResultExt as _;

        /// Returns the url without the fragment
        fn strip_fragment(url: &str) -> &str {
            // Split by url code for '#', which is used for fragments.
            url.rsplit_once("%23").map_or(url, |(url, _)| url)
        }

        if let Some(history) = history().ok_or_log_js_error() {
            let current_entry = history.current_entry().ok_or_log_js_error().flatten();
            let new_entry = HistoryEntry::new(url);
            if Some(&new_entry) != current_entry.as_ref() {
                // If only the fragment has changed, we replace history instead of pushing it.
                if current_entry
                    .and_then(|entry| {
                        Some((
                            entry.to_query_string().ok_or_log_js_error()?,
                            new_entry.to_query_string().ok_or_log_js_error()?,
                        ))
                    })
                    .is_some_and(|(current, new)| strip_fragment(&current) == strip_fragment(&new))
                {
                    history.replace_entry(new_entry).ok_or_log_js_error();
                } else {
                    history.push_entry(new_entry).ok_or_log_js_error();
                }
            }
        }
    }

    fn run_system_command(
        &mut self,
        sent_from: &std::panic::Location<'_>, // Who sent this command? Useful for debugging!
        cmd: SystemCommand,
        store_hub: &mut StoreHub,
        egui_ctx: &egui::Context,
    ) {
        match cmd {
            SystemCommand::TimeControlCommands {
                store_id,
                time_commands,
            } => {
                match store_id.kind() {
                    StoreKind::Recording => {
                        store_hub.set_active_recording_id(store_id.clone()); // Switch to this recording
                        let (storage_ctx, store_ctx) = store_hub.read_context(); // Materialize the target blueprint on-demand
                        if let Some(store_ctx) = store_ctx {
                            let target_blueprint = store_ctx.blueprint;
                            let blueprint_query =
                                self.state.blueprint_query_for_viewer(target_blueprint);

                            let blueprint_ctx = AppBlueprintCtx {
                                command_sender: &self.command_sender,
                                current_blueprint: target_blueprint,
                                default_blueprint: storage_ctx
                                    .hub
                                    .default_blueprint_for_app(store_id.application_id()),
                                blueprint_query,
                            };

                            let time_ctrl = self
                                .state
                                .time_control_mut(store_ctx.recording, &blueprint_ctx);

                            let response = time_ctrl.handle_time_commands(
                                Some(&blueprint_ctx),
                                store_ctx.recording.times_per_timeline(),
                                &time_commands,
                            );

                            if response.needs_repaint == NeedsRepaint::Yes {
                                self.egui_ctx.request_repaint();
                            }

                            handle_time_ctrl_event(
                                store_ctx.recording,
                                self.event_dispatcher.as_ref(),
                                &response,
                            );
                        } else {
                            re_log::error!(
                                "Skipping time control command because of missing blueprint"
                            );
                        }
                    }
                    StoreKind::Blueprint => {
                        if let Some(target_store) = store_hub.store_bundle().get(&store_id) {
                            let blueprint_ctx: Option<&AppBlueprintCtx<'_>> = None;
                            let response = self.state.blueprint_time_control.handle_time_commands(
                                blueprint_ctx,
                                target_store.times_per_timeline(),
                                &time_commands,
                            );

                            if response.needs_repaint == NeedsRepaint::Yes {
                                self.egui_ctx.request_repaint();
                            }
                        }
                    }
                }
            }
            SystemCommand::SetUrlFragment { store_id, fragment } => {
                // This adds new system commands, which will be handled later in the loop.
                self.go_to_dataset_data(store_id, fragment);
            }
            SystemCommand::CopyViewerUrl(url) => {
                if cfg!(target_arch = "wasm32") {
                    match combine_with_base_url(
                        self.startup_options.web_viewer_base_url().as_ref(),
                        [url],
                    ) {
                        Ok(url) => {
                            self.copy_text(url);
                        }
                        Err(err) => {
                            re_log::error!("{err}");
                        }
                    }
                } else {
                    self.copy_text(url);
                }
            }
            SystemCommand::ActivateApp(app_id) => {
                store_hub.set_active_app(app_id);
                if let Some(recording_id) = store_hub.active_store_id() {
                    self.state
                        .navigation
                        .replace(DisplayMode::LocalRecordings(recording_id.clone()));
                } else {
                    self.state.navigation.reset();
                }
            }

            SystemCommand::CloseApp(app_id) => {
                store_hub.close_app(&app_id);
            }

            SystemCommand::ActivateRecordingOrTable(entry) => {
                match &entry {
                    RecordingOrTable::Recording { store_id } => {
                        store_hub.set_active_recording_id(store_id.clone());
                    }
                    RecordingOrTable::Table { .. } => {}
                }
                self.state.navigation.replace(entry.display_mode());
            }

            SystemCommand::CloseRecordingOrTable(entry) => {
                // TODO(#9464): Find a better successor here.

                let data_source = match &entry {
                    RecordingOrTable::Recording { store_id } => {
                        store_hub.entity_db_mut(store_id).data_source.clone()
                    }
                    RecordingOrTable::Table { .. } => None,
                };
                if let Some(data_source) = data_source {
                    // Only certain sources should be closed.
                    #[expect(clippy::match_same_arms)]
                    let should_close = match &data_source {
                        // Specific files should stop streaming when closing them.
                        LogSource::File(_) => true,

                        // Specific HTTP streams should stop streaming when closing them.
                        LogSource::RrdHttpStream { .. } => true,

                        // Specific GRPC streams should stop streaming when closing them.
                        // TODO(#10967): We still stream in some data after that.
                        LogSource::RedapGrpcStream { .. } => true,

                        // Don't close generic connections (like to an SDK) that may feed in different recordings over time.
                        LogSource::RrdWebEvent
                        | LogSource::JsChannel { .. }
                        | LogSource::Sdk
                        | LogSource::Stdin
                        | LogSource::MessageProxy(_) => false,
                    };

                    if should_close {
                        self.rx_log.retain(|r| r.source() != &data_source);
                    }
                }

                store_hub.remove(&entry);
            }

            SystemCommand::CloseAllEntries => {
                self.state.navigation.reset();
                store_hub.clear_entries();

                // Stop receiving into the old recordings.
                // This is most important when going back to the example screen by using the "Back"
                // button in the browser, and there is still a connection downloading an .rrd.
                // That's the case of `LogSource::RrdHttpStream`.
                // TODO(emilk): exactly what things get kept and what gets cleared?
                self.rx_log.retain(|r| match r.source() {
                    LogSource::File(_) | LogSource::RrdHttpStream { .. } => false,

                    LogSource::JsChannel { .. }
                    | LogSource::RrdWebEvent
                    | LogSource::Sdk
                    | LogSource::RedapGrpcStream { .. }
                    | LogSource::MessageProxy { .. }
                    | LogSource::Stdin => true,
                });
            }

            SystemCommand::AddReceiver(rx) => {
                re_log::debug!("Received AddReceiver");
                self.add_log_receiver(rx);
            }

            SystemCommand::ChangeDisplayMode(display_mode) => {
                if &display_mode == self.state.navigation.current() {
                    return;
                }

                // Suppress loading screen if we're loading a recording that's already loaded, even if only partially.
                if let DisplayMode::Loading(source) = &display_mode
                    && let Some(re_uri::RedapUri::DatasetData(dataset_uri)) = source.redap_uri()
                    && store_hub
                        .store_bundle()
                        .entity_dbs()
                        .any(|db| db.store_id() == &dataset_uri.store_id())
                {
                    return;
                }

                if matches!(display_mode, DisplayMode::Loading(_)) {
                    self.state
                        .selection_state
                        .set_selection(re_viewer_context::ItemCollection::default());
                }
                self.state.navigation.replace(display_mode);

                egui_ctx.request_repaint(); // Make sure we actually see the new mode.
            }

            SystemCommand::OpenSettings => {
                self.state
                    .navigation
                    .replace(DisplayMode::Settings(Box::new(
                        self.state.navigation.current().clone(),
                    )));

                #[cfg(feature = "analytics")]
                re_analytics::record(|| re_analytics::event::SettingsOpened {});
            }

            SystemCommand::OpenChunkStoreBrowser => match self.state.navigation.current() {
                DisplayMode::LocalRecordings(_)
                | DisplayMode::RedapEntry(_)
                | DisplayMode::RedapServer(_) => {
                    self.state
                        .navigation
                        .replace(DisplayMode::ChunkStoreBrowser(Box::new(
                            self.state.navigation.current().clone(),
                        )));
                }

                DisplayMode::ChunkStoreBrowser(_)
                | DisplayMode::Settings(_)
                | DisplayMode::Loading(_)
                | DisplayMode::LocalTable(_) => {
                    re_log::debug!(
                        "Cannot activate chunk store browser from current display mode: {:?}",
                        self.state.navigation.current()
                    );
                }
            },

            SystemCommand::ResetDisplayMode => {
                self.state.navigation.reset();

                egui_ctx.request_repaint(); // Make sure we actually see the new mode.
            }

            SystemCommand::AddRedapServer(origin) => {
                if origin == *re_redap_browser::EXAMPLES_ORIGIN {
                    return;
                }
                if self.state.redap_servers.has_server(&origin) {
                    return;
                }

                self.state.redap_servers.add_server(origin.clone());

                if self
                    .store_hub
                    .as_ref()
                    .is_none_or(|store_hub| store_hub.active_recording_or_table().is_none())
                {
                    self.state
                        .navigation
                        .replace(DisplayMode::RedapServer(origin));
                }
                self.command_sender.send_ui(UICommand::ExpandBlueprintPanel);
            }

            SystemCommand::LoadDataSource(data_source) => {
                self.load_data_source(store_hub, egui_ctx, &data_source);
            }

            SystemCommand::ResetViewer => self.reset_viewer(store_hub, egui_ctx),
            SystemCommand::ClearActiveBlueprintAndEnableHeuristics => {
                re_log::debug!("Clear and generate new blueprint");
                store_hub.clear_active_blueprint_and_generate();
                egui_ctx.request_repaint(); // Many changes take a frame delay to show up.
            }
            SystemCommand::ClearActiveBlueprint => {
                // By clearing the blueprint the default blueprint will be restored
                // at the beginning of the next frame.
                re_log::debug!("Reset blueprint to default");
                store_hub.clear_active_blueprint();
                egui_ctx.request_repaint(); // Many changes take a frame delay to show up.
            }

            SystemCommand::AppendToStore(store_id, chunks) => {
                re_log::trace!(
                    "{}:{} Update {} entities: {}",
                    sent_from.file(),
                    sent_from.line(),
                    store_id.kind(),
                    chunks.iter().map(|c| c.entity_path()).join(", ")
                );

                let db = store_hub.entity_db_mut(&store_id);

                // No need to clear undo buffer if we're just appending static data.
                //
                // It would be nice to be able to undo edits to a recording, but
                // we haven't implemented that yet.
                if store_id.is_blueprint() && chunks.iter().any(|c| !c.is_static()) {
                    self.state
                        .blueprint_undo_state
                        .entry(store_id.clone())
                        .or_default()
                        .clear_redo_buffer(db);

                    if self.app_options().inspect_blueprint_timeline {
                        self.command_sender
                            .send_system(SystemCommand::TimeControlCommands {
                                store_id,
                                time_commands: vec![TimeControlCommand::SetPlayState(
                                    PlayState::Following,
                                )],
                            });
                    }
                }

                for chunk in chunks {
                    match db.add_chunk(&Arc::new(chunk)) {
                        Ok(_store_events) => {}
                        Err(err) => {
                            re_log::warn_once!("Failed to append chunk: {err}");
                        }
                    }
                }
            }

            SystemCommand::UndoBlueprint { blueprint_id } => {
                let inspect_blueprint_timeline = self.app_options().inspect_blueprint_timeline;
                let blueprint_db = store_hub.entity_db_mut(&blueprint_id);
                let undo_state = self
                    .state
                    .blueprint_undo_state
                    .entry(blueprint_id.clone())
                    .or_default();

                undo_state.undo(blueprint_db);

                // Update blueprint inspector timeline.
                if inspect_blueprint_timeline {
                    if let Some(redo_time) = undo_state.redo_time() {
                        self.command_sender
                            .send_system(SystemCommand::TimeControlCommands {
                                store_id: blueprint_id,
                                time_commands: vec![
                                    TimeControlCommand::SetPlayState(PlayState::Paused),
                                    TimeControlCommand::SetTime(redo_time.into()),
                                ],
                            });
                    } else {
                        self.command_sender
                            .send_system(SystemCommand::TimeControlCommands {
                                store_id: blueprint_id,
                                time_commands: vec![TimeControlCommand::SetPlayState(
                                    PlayState::Following,
                                )],
                            });
                    }
                }
            }
            SystemCommand::RedoBlueprint { blueprint_id } => {
                let inspect_blueprint_timeline = self.app_options().inspect_blueprint_timeline;
                let undo_state = self
                    .state
                    .blueprint_undo_state
                    .entry(blueprint_id.clone())
                    .or_default();

                undo_state.redo();

                // Update blueprint inspector timeline.
                if inspect_blueprint_timeline {
                    if let Some(redo_time) = undo_state.redo_time() {
                        self.command_sender
                            .send_system(SystemCommand::TimeControlCommands {
                                store_id: blueprint_id,
                                time_commands: vec![
                                    TimeControlCommand::SetPlayState(PlayState::Paused),
                                    TimeControlCommand::SetTime(redo_time.into()),
                                ],
                            });
                    } else {
                        self.command_sender
                            .send_system(SystemCommand::TimeControlCommands {
                                store_id: blueprint_id,
                                time_commands: vec![TimeControlCommand::SetPlayState(
                                    PlayState::Following,
                                )],
                            });
                    }
                }
            }

            SystemCommand::DropEntity(blueprint_id, entity_path) => {
                let blueprint_db = store_hub.entity_db_mut(&blueprint_id);
                blueprint_db.drop_entity_path_recursive(&entity_path);
            }

            #[cfg(debug_assertions)]
            SystemCommand::EnableInspectBlueprintTimeline(show) => {
                self.app_options_mut().inspect_blueprint_timeline = show;
            }

            SystemCommand::SetSelection(set) => {
                if let Some(item) = set.selection.single_item() {
                    // If the selected item has its own page, switch to it.
                    if let Some(display_mode) = DisplayMode::from_item(item) {
                        if let DisplayMode::LocalRecordings(store_id) = &display_mode {
                            store_hub.set_active_recording_id(store_id.clone());
                        }
                        self.state.navigation.replace(display_mode);
                    }
                }

                self.state.selection_state.set_selection(set);
                egui_ctx.request_repaint(); // Make sure we actually see the new selection.
            }

            SystemCommand::SetFocus(item) => {
                self.state.focused_item = Some(item);
            }

            SystemCommand::ShowNotification(notification) => {
                self.notifications.add(notification);
            }

            #[cfg(not(target_arch = "wasm32"))]
            SystemCommand::FileSaver(file_saver) => {
                if let Err(err) = self.background_tasks.spawn_file_saver(file_saver) {
                    re_log::error!("Failed to save file: {err}");
                }
            }

            SystemCommand::OnAuthChanged(auth) => {
                self.state.auth_state = auth;
            }

            SystemCommand::SetAuthCredentials {
                access_token,
                email,
            } => {
                let credentials =
                    match re_auth::oauth::Credentials::try_new(access_token, None, email) {
                        Ok(credentials) => credentials,
                        Err(err) => {
                            re_log::error!("Failed to create credentials: {err}");
                            return;
                        }
                    };
                if let Err(err) = credentials.ensure_stored() {
                    re_log::error!("Failed to store credentials: {err}");
                }
            }
        }
    }

    /// Loads a data source into the viewer.
    ///
    /// Tries to detect whether the datasource is already present (either still streaming in or already loaded),
    /// and if so, will not load the data again.
    /// Instead, it will only perform any kind of selection/mode-switching operations associated with loading the given data source.
    ///
    /// Note that we *do not* change the display mode here _unconditionally_.
    /// For instance if the datasource is a blueprint for a dataset that may be loaded later,
    /// we don't want to switch out to it while the user browses a server.
    fn load_data_source(
        &mut self,
        store_hub: &mut StoreHub,
        egui_ctx: &egui::Context,
        data_source: &LogDataSource,
    ) {
        // Check if we've already loaded this data source and should just switch to it.
        //
        // Go through all sources that are still loading and those that are already in the store_hub.
        // (if we look only at the one from the store_hub, we might miss those that haven't hit it yet)
        let active_sources = self.rx_log.sources();
        let store_sources = store_hub
            .store_bundle()
            .entity_dbs()
            .filter_map(|db| db.data_source.as_ref());
        let mut all_sources = store_sources.chain(active_sources.iter().map(|s| s.as_ref()));

        match data_source {
            LogDataSource::RrdHttpUrl { url, follow } => {
                let new_source = LogSource::RrdHttpStream {
                    url: url.to_string(),
                    follow: *follow,
                };

                if all_sources.any(|source| source.is_same_ignoring_uri_fragments(&new_source)) {
                    if let Some(entity_db) = store_hub.find_recording_store_by_source(&new_source) {
                        if *follow {
                            self.command_sender
                                .send_system(SystemCommand::TimeControlCommands {
                                    store_id: entity_db.store_id().clone(),
                                    time_commands: vec![TimeControlCommand::SetPlayState(
                                        PlayState::Following,
                                    )],
                                });
                        }

                        let store_id = entity_db.store_id().clone();
                        debug_assert!(store_id.is_recording()); // `find_recording_store_by_source` should have filtered for recordings rather than blueprints.
                        drop(all_sources);
                        self.make_store_active_and_highlight(store_hub, egui_ctx, &store_id);
                    }
                    return;
                }
            }

            #[cfg(not(target_arch = "wasm32"))]
            LogDataSource::FilePath(_file_source, path) => {
                let new_source = LogSource::File(path.clone());
                if all_sources.any(|source| source.is_same_ignoring_uri_fragments(&new_source)) {
                    drop(all_sources);
                    self.try_make_recording_from_source_active(egui_ctx, store_hub, &new_source);
                    return;
                }
            }

            LogDataSource::FileContents(_file_source, _file_contents) => {
                // For raw file contents we currently can't determine whether we're already receiving them.
            }

            #[cfg(not(target_arch = "wasm32"))]
            LogDataSource::Stdin => {
                let new_source = LogSource::Stdin;
                if all_sources.any(|source| source.is_same_ignoring_uri_fragments(&new_source)) {
                    drop(all_sources);
                    self.try_make_recording_from_source_active(egui_ctx, store_hub, &new_source);
                    return;
                }
            }

            LogDataSource::RedapDatasetSegment {
                uri,
                select_when_loaded,
            } => {
                let new_source = LogSource::RedapGrpcStream {
                    uri: uri.clone(),
                    select_when_loaded: *select_when_loaded,
                };
                if all_sources.any(|source| source.is_same_ignoring_uri_fragments(&new_source)) {
                    // We're already receiving from the exact same data source!
                    // But we still should select if requested according to the fragments if any.
                    if *select_when_loaded {
                        // First make the recording itself active.
                        // `go_to_dataset_data` may override the selection again, but this is important regardless,
                        // since `go_to_dataset_data` does not change the active recording.
                        drop(all_sources);
                        self.make_store_active_and_highlight(store_hub, egui_ctx, &uri.store_id());
                    }

                    // Note that applying the fragment changes the per-recording settings like the active time cursor.
                    // Therefore, we apply it even when `select_when_loaded` is false.
                    self.go_to_dataset_data(uri.store_id(), uri.fragment.clone());

                    return;
                }
            }

            LogDataSource::RedapProxy(uri) => {
                let new_source = LogSource::MessageProxy(uri.clone());
                if all_sources.any(|source| source.is_same_ignoring_uri_fragments(&new_source)) {
                    drop(all_sources);
                    self.try_make_recording_from_source_active(egui_ctx, store_hub, &new_source);
                    return;
                }
            }
        }

        let stream = data_source.clone().stream(&self.connection_registry);
        #[cfg(feature = "analytics")]
        if let Some(analytics) = re_analytics::Analytics::global_or_init() {
            let data_source_analytics = data_source.analytics();
            analytics.record(re_analytics::event::LoadDataSource {
                source_type: data_source_analytics.source_type,
                file_extension: data_source_analytics.file_extension,
                file_source: data_source_analytics.file_source,
                started_successfully: stream.is_ok(),
            });
        }

        match stream {
            Ok(rx) => self.add_log_receiver(rx),
            Err(err) => {
                re_log::error!("Failed to open data source: {}", re_error::format(err));
            }
        }
    }

    /// Applies a fragment.
    ///
    /// Does *not* switch the active recording.
    fn go_to_dataset_data(&self, store_id: StoreId, fragment: re_uri::Fragment) {
        let re_uri::Fragment {
            selection,
            when,
            time_selection,
        } = fragment;

        if let Some(selection) = selection {
            let re_log_types::DataPath {
                entity_path,
                instance,
                component,
            } = selection;

            let item = if let Some(component) = component {
                Item::from(re_log_types::ComponentPath::new(entity_path, component))
            } else if let Some(instance) = instance {
                Item::from(InstancePath::instance(entity_path, instance))
            } else {
                Item::from(entity_path)
            };

            self.command_sender
                .send_system(SystemCommand::set_selection(item.clone()));
        }

        let mut time_commands = Vec::new();
        if let Some(time_selection) = time_selection {
            time_commands.push(TimeControlCommand::SetActiveTimeline(
                *time_selection.timeline.name(),
            ));
            time_commands.push(TimeControlCommand::SetTimeSelection(time_selection.range));
        }

        if let Some((timeline, timecell)) = when {
            time_commands.push(TimeControlCommand::SetActiveTimeline(timeline));
            time_commands.push(TimeControlCommand::SetTime(timecell.value.into()));
        }

        if !time_commands.is_empty() {
            self.command_sender
                .send_system(SystemCommand::TimeControlCommands {
                    store_id,
<<<<<<< HEAD
                    time_commands,
=======
                    time_commands: vec![
                        TimeControlCommand::SetActiveTimeline(timeline),
                        TimeControlCommand::SetPlayState(PlayState::Paused),
                        TimeControlCommand::SetTime(timecell.value.into()),
                    ],
>>>>>>> 36db121f
                });
        }
    }

    fn run_ui_command(
        &mut self,
        egui_ctx: &egui::Context,
        app_blueprint: &AppBlueprint<'_>,
        storage_context: &StorageContext<'_>,
        store_context: Option<&StoreContext<'_>>,
        display_mode: &DisplayMode,
        cmd: UICommand,
    ) {
        let mut force_store_info = false;
        let active_store_id = store_context
            .map(|ctx| ctx.recording_store_id().clone())
            // Don't redirect data to the welcome screen.
            .filter(|store_id| store_id.application_id() != &StoreHub::welcome_screen_app_id())
            .unwrap_or_else(|| {
                // If we don't have any application ID to recommend (which means we are on the welcome screen),
                // then just generate a new one using a UUID.
                let application_id = ApplicationId::random();

                // NOTE: We don't override blueprints' store IDs anyhow, so it is sound to assume that
                // this can only be a recording.
                let recording_id = RecordingId::random();

                // We're creating a recording just-in-time, directly from the viewer.
                // We need those store infos or the data will just be silently ignored.
                force_store_info = true;

                StoreId::recording(application_id, recording_id)
            });

        match cmd {
            UICommand::SaveRecording => {
                #[cfg(target_arch = "wasm32")] // Web
                {
                    if let Err(err) = save_active_recording(self, store_context, None) {
                        re_log::error!("Failed to save recording: {err}");
                    }
                }

                #[cfg(not(target_arch = "wasm32"))] // Native
                {
                    let mut selected_stores = vec![];
                    for item in self.state.selection_state.selected_items().iter_items() {
                        match item {
                            Item::AppId(selected_app_id) => {
                                for recording in storage_context.bundle.recordings() {
                                    if recording.application_id() == selected_app_id {
                                        selected_stores.push(recording.store_id().clone());
                                    }
                                }
                            }
                            Item::StoreId(store_id) => {
                                selected_stores.push(store_id.clone());
                            }
                            _ => {}
                        }
                    }

                    let selected_stores = selected_stores
                        .iter()
                        .filter_map(|store_id| storage_context.bundle.get(store_id))
                        .collect_vec();

                    if selected_stores.is_empty() {
                        if let Err(err) = save_active_recording(self, store_context, None) {
                            re_log::error!("Failed to save recording: {err}");
                        }
                    } else if selected_stores.len() == 1 {
                        // Common case: saving a single recording.
                        // In this case we want the user to be able to pick a file name (not just a folder):
                        if let Err(err) = save_recording(self, selected_stores[0], None) {
                            re_log::error!("Failed to save recording: {err}");
                        }
                    } else {
                        // Save all selected recordings to a folder:
                        if let Some(folder) = rfd::FileDialog::new()
                            .set_title("Save recordings to folder")
                            .pick_folder()
                        {
                            self.save_many_recordings(&selected_stores, &folder);
                        } else {
                            re_log::info!("No folder selected - recordings not saved.");
                        }
                    }
                }
            }
            UICommand::SaveRecordingSelection => {
                if let Err(err) = save_active_recording(
                    self,
                    store_context,
                    self.state.loop_selection(store_context),
                ) {
                    re_log::error!("Failed to save recording: {err}");
                }
            }

            UICommand::SaveBlueprint => {
                if let Err(err) = save_blueprint(self, store_context) {
                    re_log::error!("Failed to save blueprint: {err}");
                }
            }

            #[cfg(not(target_arch = "wasm32"))]
            UICommand::Open => {
                for file_path in open_file_dialog_native(self.main_thread_token) {
                    self.command_sender
                        .send_system(SystemCommand::LoadDataSource(LogDataSource::FilePath(
                            FileSource::FileDialog {
                                recommended_store_id: None,
                                force_store_info,
                            },
                            file_path,
                        )));
                }
            }
            #[cfg(target_arch = "wasm32")]
            UICommand::Open => {
                let egui_ctx = egui_ctx.clone();

                let promise = poll_promise::Promise::spawn_local(async move {
                    let file = async_open_rrd_dialog().await;
                    egui_ctx.request_repaint(); // Wake ui thread
                    file
                });

                self.open_files_promise = Some(PendingFilePromise {
                    recommended_store_id: None,
                    force_store_info,
                    promise,
                });
            }

            #[cfg(not(target_arch = "wasm32"))]
            UICommand::Import => {
                for file_path in open_file_dialog_native(self.main_thread_token) {
                    self.command_sender
                        .send_system(SystemCommand::LoadDataSource(LogDataSource::FilePath(
                            FileSource::FileDialog {
                                recommended_store_id: Some(active_store_id.clone()),
                                force_store_info,
                            },
                            file_path,
                        )));
                }
            }
            #[cfg(target_arch = "wasm32")]
            UICommand::Import => {
                let egui_ctx = egui_ctx.clone();

                let promise = poll_promise::Promise::spawn_local(async move {
                    let file = async_open_rrd_dialog().await;
                    egui_ctx.request_repaint(); // Wake ui thread
                    file
                });

                self.open_files_promise = Some(PendingFilePromise {
                    recommended_store_id: Some(active_store_id.clone()),
                    force_store_info,
                    promise,
                });
            }

            UICommand::OpenUrl => {
                self.state.open_url_modal.open();
            }

            UICommand::CloseCurrentRecording => {
                let cur_rec = store_context.map(|ctx| ctx.recording.store_id());
                if let Some(cur_rec) = cur_rec {
                    self.command_sender
                        .send_system(SystemCommand::CloseRecordingOrTable(cur_rec.clone().into()));
                }
            }
            UICommand::CloseAllEntries => {
                self.command_sender
                    .send_system(SystemCommand::CloseAllEntries);
            }

            UICommand::NextRecording => {
                self.state
                    .recording_panel
                    .send_command(re_recording_panel::RecordingPanelCommand::SelectNextRecording);
            }
            UICommand::PreviousRecording => {
                self.state.recording_panel.send_command(
                    re_recording_panel::RecordingPanelCommand::SelectPreviousRecording,
                );
            }

            UICommand::NavigateBack => {
                if let Some(url) = self.state.history.go_back() {
                    url.clone().open(
                        egui_ctx,
                        &OpenUrlOptions {
                            follow_if_http: true,
                            select_redap_source_when_loaded: true,
                            show_loader: true,
                        },
                        &self.command_sender,
                    );
                }
            }
            UICommand::NavigateForward => {
                if let Some(url) = self.state.history.go_forward() {
                    url.clone().open(
                        egui_ctx,
                        &OpenUrlOptions {
                            follow_if_http: true,
                            select_redap_source_when_loaded: true,
                            show_loader: true,
                        },
                        &self.command_sender,
                    );
                }
            }

            UICommand::Undo => {
                if let Some(store_context) = store_context {
                    let blueprint_id = store_context.blueprint.store_id().clone();
                    self.command_sender
                        .send_system(SystemCommand::UndoBlueprint { blueprint_id });
                }
            }
            UICommand::Redo => {
                if let Some(store_context) = store_context {
                    let blueprint_id = store_context.blueprint.store_id().clone();
                    self.command_sender
                        .send_system(SystemCommand::RedoBlueprint { blueprint_id });
                }
            }

            #[cfg(not(target_arch = "wasm32"))]
            UICommand::Quit => {
                egui_ctx.send_viewport_cmd(egui::ViewportCommand::Close);
            }

            UICommand::OpenWebHelp => {
                egui_ctx.open_url(egui::output::OpenUrl {
                    url: "https://www.rerun.io/docs/getting-started/navigating-the-viewer"
                        .to_owned(),
                    new_tab: true,
                });
            }

            UICommand::OpenRerunDiscord => {
                egui_ctx.open_url(egui::output::OpenUrl {
                    url: "https://discord.gg/PXtCgFBSmH".to_owned(),
                    new_tab: true,
                });
            }

            UICommand::ResetViewer => self.command_sender.send_system(SystemCommand::ResetViewer),
            UICommand::ClearActiveBlueprint => {
                self.command_sender
                    .send_system(SystemCommand::ClearActiveBlueprint);
            }
            UICommand::ClearActiveBlueprintAndEnableHeuristics => {
                self.command_sender
                    .send_system(SystemCommand::ClearActiveBlueprintAndEnableHeuristics);
            }

            #[cfg(not(target_arch = "wasm32"))]
            UICommand::OpenProfiler => {
                self.profiler.start();
            }

            UICommand::ToggleMemoryPanel => {
                self.memory_panel_open ^= true;
            }
            UICommand::TogglePanelStateOverrides => {
                self.panel_state_overrides_active ^= true;
            }
            UICommand::ToggleTopPanel => {
                app_blueprint.toggle_top_panel(&self.command_sender);
            }
            UICommand::ToggleBlueprintPanel => {
                app_blueprint.toggle_blueprint_panel(&self.command_sender);
            }
            UICommand::ExpandBlueprintPanel => {
                if !app_blueprint.blueprint_panel_state().is_expanded() {
                    app_blueprint.toggle_blueprint_panel(&self.command_sender);
                }
            }
            UICommand::ToggleSelectionPanel => {
                app_blueprint.toggle_selection_panel(&self.command_sender);
            }
            UICommand::ExpandSelectionPanel => {
                if !app_blueprint.selection_panel_state().is_expanded() {
                    app_blueprint.toggle_selection_panel(&self.command_sender);
                }
            }
            UICommand::ToggleTimePanel => app_blueprint.toggle_time_panel(&self.command_sender),

            UICommand::ToggleChunkStoreBrowser => match self.state.navigation.current() {
                DisplayMode::LocalRecordings(_)
                | DisplayMode::RedapEntry(_)
                | DisplayMode::RedapServer(_) => {
                    self.state
                        .navigation
                        .replace(DisplayMode::ChunkStoreBrowser(Box::new(
                            self.state.navigation.current().clone(),
                        )));
                }

                DisplayMode::ChunkStoreBrowser(mode) => {
                    self.state.navigation.replace((**mode).clone());
                }

                DisplayMode::Settings(_) | DisplayMode::Loading(_) | DisplayMode::LocalTable(_) => {
                    re_log::debug!(
                        "Cannot toggle chunk store browser from current display mode: {:?}",
                        self.state.navigation.current()
                    );
                }
            },

            #[cfg(debug_assertions)]
            UICommand::ToggleBlueprintInspectionPanel => {
                self.app_options_mut().inspect_blueprint_timeline ^= true;
            }

            #[cfg(debug_assertions)]
            UICommand::ToggleEguiDebugPanel => {
                self.egui_debug_panel_open ^= true;
            }

            UICommand::ToggleFullscreen => {
                self.toggle_fullscreen();
            }

            UICommand::Settings => {
                self.command_sender.send_system(SystemCommand::OpenSettings);
            }

            #[cfg(not(target_arch = "wasm32"))]
            UICommand::ZoomIn => {
                let mut zoom_factor = egui_ctx.zoom_factor();
                zoom_factor += 0.1;
                zoom_factor = zoom_factor.clamp(MIN_ZOOM_FACTOR, MAX_ZOOM_FACTOR);
                zoom_factor = (zoom_factor * 10.).round() / 10.;
                egui_ctx.set_zoom_factor(zoom_factor);
            }
            #[cfg(not(target_arch = "wasm32"))]
            UICommand::ZoomOut => {
                let mut zoom_factor = egui_ctx.zoom_factor();
                zoom_factor -= 0.1;
                zoom_factor = zoom_factor.clamp(MIN_ZOOM_FACTOR, MAX_ZOOM_FACTOR);
                zoom_factor = (zoom_factor * 10.).round() / 10.;
                egui_ctx.set_zoom_factor(zoom_factor);
            }
            #[cfg(not(target_arch = "wasm32"))]
            UICommand::ZoomReset => {
                egui_ctx.set_zoom_factor(1.0);
            }

            UICommand::ToggleCommandPalette => {
                self.cmd_palette.toggle();
            }

            UICommand::PlaybackTogglePlayPause => {
                if let Some(store_id) = storage_context.hub.active_store_id() {
                    self.command_sender
                        .send_system(SystemCommand::TimeControlCommands {
                            store_id: store_id.clone(),
                            time_commands: vec![TimeControlCommand::TogglePlayPause],
                        });
                }
            }
            UICommand::PlaybackFollow => {
                if let Some(store_id) = storage_context.hub.active_store_id() {
                    self.command_sender
                        .send_system(SystemCommand::TimeControlCommands {
                            store_id: store_id.clone(),
                            time_commands: vec![TimeControlCommand::SetPlayState(
                                PlayState::Following,
                            )],
                        });
                }
            }
            UICommand::PlaybackStepBack => {
                if let Some(store_id) = storage_context.hub.active_store_id() {
                    self.command_sender
                        .send_system(SystemCommand::TimeControlCommands {
                            store_id: store_id.clone(),
                            time_commands: vec![TimeControlCommand::StepTimeBack],
                        });
                }
            }
            UICommand::PlaybackStepForward => {
                if let Some(store_id) = storage_context.hub.active_store_id() {
                    self.command_sender
                        .send_system(SystemCommand::TimeControlCommands {
                            store_id: store_id.clone(),
                            time_commands: vec![TimeControlCommand::StepTimeForward],
                        });
                }
            }
            UICommand::PlaybackBack => {
                if let Some(store_id) = storage_context.hub.active_store_id() {
                    self.command_sender
                        .send_system(SystemCommand::TimeControlCommands {
                            store_id: store_id.clone(),
                            time_commands: vec![TimeControlCommand::MoveBySeconds(-0.1)],
                        });
                }
            }
            UICommand::PlaybackForward => {
                if let Some(store_id) = storage_context.hub.active_store_id() {
                    self.command_sender
                        .send_system(SystemCommand::TimeControlCommands {
                            store_id: store_id.clone(),
                            time_commands: vec![TimeControlCommand::MoveBySeconds(0.1)],
                        });
                }
            }
            UICommand::PlaybackBackFast => {
                if let Some(store_id) = storage_context.hub.active_store_id() {
                    self.command_sender
                        .send_system(SystemCommand::TimeControlCommands {
                            store_id: store_id.clone(),
                            time_commands: vec![TimeControlCommand::MoveBySeconds(-1.0)],
                        });
                }
            }
            UICommand::PlaybackForwardFast => {
                if let Some(store_id) = storage_context.hub.active_store_id() {
                    self.command_sender
                        .send_system(SystemCommand::TimeControlCommands {
                            store_id: store_id.clone(),
                            time_commands: vec![TimeControlCommand::MoveBySeconds(1.0)],
                        });
                }
            }
            UICommand::PlaybackBeginning => {
                if let Some(store_id) = storage_context.hub.active_store_id() {
                    self.command_sender
                        .send_system(SystemCommand::TimeControlCommands {
                            store_id: store_id.clone(),
                            time_commands: vec![TimeControlCommand::MoveBeginning],
                        });
                }
            }
            UICommand::PlaybackEnd => {
                if let Some(store_id) = storage_context.hub.active_store_id() {
                    self.command_sender
                        .send_system(SystemCommand::TimeControlCommands {
                            store_id: store_id.clone(),
                            time_commands: vec![TimeControlCommand::MoveEnd],
                        });
                }
            }
            UICommand::PlaybackRestart => {
                if let Some(store_id) = storage_context.hub.active_store_id() {
                    self.command_sender
                        .send_system(SystemCommand::TimeControlCommands {
                            store_id: store_id.clone(),
                            time_commands: vec![TimeControlCommand::Restart],
                        });
                }
            }

            UICommand::PlaybackSpeed(speed) => {
                if let Some(store_id) = storage_context.hub.active_store_id() {
                    self.command_sender
                        .send_system(SystemCommand::TimeControlCommands {
                            store_id: store_id.clone(),
                            time_commands: vec![TimeControlCommand::SetSpeed(speed.0.0)],
                        });
                }
            }

            #[cfg(not(target_arch = "wasm32"))]
            UICommand::ScreenshotWholeApp => {
                self.screenshotter.request_screenshot(egui_ctx);
            }
            #[cfg(not(target_arch = "wasm32"))]
            UICommand::PrintChunkStore => {
                if let Some(ctx) = store_context {
                    let text = format!("{}", ctx.recording.storage_engine().store());
                    egui_ctx.copy_text(text.clone());
                    println!("{text}");
                }
            }
            #[cfg(not(target_arch = "wasm32"))]
            UICommand::PrintBlueprintStore => {
                if let Some(ctx) = store_context {
                    let text = format!("{}", ctx.blueprint.storage_engine().store());
                    egui_ctx.copy_text(text.clone());
                    println!("{text}");
                }
            }
            #[cfg(not(target_arch = "wasm32"))]
            UICommand::PrintPrimaryCache => {
                if let Some(ctx) = store_context {
                    let text = format!("{:?}", ctx.recording.storage_engine().cache());
                    egui_ctx.copy_text(text.clone());
                    println!("{text}");
                }
            }

            #[cfg(debug_assertions)]
            UICommand::ResetEguiMemory => {
                egui_ctx.memory_mut(|mem| *mem = Default::default());

                // re-apply style, which is lost when resetting memory
                re_ui::apply_style_and_install_loaders(egui_ctx);
            }

            UICommand::Share => {
                let selection = self.state.selection_state.selected_items();
                let rec_cfg = storage_context
                    .hub
                    .active_store_id()
                    .and_then(|id| self.state.time_controls.get(id));
                if let Err(err) = self.state.share_modal.open(
                    storage_context.hub,
                    display_mode,
                    rec_cfg,
                    selection,
                ) {
                    re_log::error!("Cannot share link to current screen: {err}");
                }
            }
            UICommand::CopyDirectLink => {
                match ViewerOpenUrl::from_display_mode(storage_context.hub, display_mode) {
                    Ok(url) => self.run_copy_link_command(&url),
                    Err(err) => re_log::error!("{err}"),
                }
            }

            UICommand::CopyTimeSelectionLink => {
                match ViewerOpenUrl::from_display_mode(storage_context.hub, display_mode) {
                    Ok(mut url) => {
                        if let Some(fragment) = url.fragment_mut() {
                            let time_ctrl = storage_context
                                .hub
                                .active_store_id()
                                .and_then(|id| self.state.time_control(id));

                            if let Some(time_ctrl) = &time_ctrl
                                && let Some(time_selection) = time_ctrl.time_selection()
                            {
                                fragment.time_selection = Some(re_uri::TimeSelection {
                                    timeline: *time_ctrl.timeline(),
                                    range: time_selection.to_int(),
                                });
                            } else {
                                re_log::warn!("No timeline selection to copy");
                            }
                        } else {
                            re_log::warn!(
                                "The current recording doesn't support sharing a time range"
                            );
                        }

                        self.run_copy_link_command(&url);
                    }
                    Err(err) => re_log::error!("{err}"),
                }
            }

            #[cfg(target_arch = "wasm32")]
            UICommand::RestartWithWebGl => {
                if crate::web_tools::set_url_parameter_and_refresh("renderer", "webgl").is_err() {
                    re_log::error!("Failed to set URL parameter `renderer=webgl` & refresh page.");
                }
            }

            #[cfg(target_arch = "wasm32")]
            UICommand::RestartWithWebGpu => {
                if crate::web_tools::set_url_parameter_and_refresh("renderer", "webgpu").is_err() {
                    re_log::error!("Failed to set URL parameter `renderer=webgpu` & refresh page.");
                }
            }

            UICommand::CopyEntityHierarchy => {
                self.copy_entity_hierarchy_to_clipboard(egui_ctx, store_context);
            }

            UICommand::AddRedapServer => {
                self.state.redap_servers.open_add_server_modal();
            }
        }
    }

    #[cfg(not(target_arch = "wasm32"))]
    fn save_many_recordings(&mut self, stores: &[&EntityDb], folder: &std::path::Path) {
        use std::sync::atomic::{AtomicBool, AtomicUsize, Ordering};

        use re_log::ResultExt as _;
        use tap::Pipe as _;

        re_tracing::profile_function!();

        let num_stores = stores.len();
        let any_error = Arc::new(AtomicBool::new(false));
        let num_remaining = Arc::new(AtomicUsize::new(stores.len()));

        re_log::info!("Saving {num_stores} recordings to {}…", folder.display());

        for store in stores {
            let messages = store.to_messages(None).collect_vec();

            let file_name = if let Some(rec_name) = store
                .recording_info_property::<re_sdk_types::components::Name>(
                    re_sdk_types::archetypes::RecordingInfo::descriptor_name().component,
                ) {
                rec_name.to_string()
            } else {
                format!("{}-{}", store.application_id(), store.recording_id())
            }
            .pipe(|name| sanitize_file_name(&name))
            .pipe(|stem| format!("{stem}.rrd"));

            let file_path = folder.join(file_name.clone());
            let any_error = any_error.clone();
            let num_remaining = num_remaining.clone();
            let folder = folder.display().to_string();

            self.background_tasks
                .spawn_threaded_promise(file_name, move || {
                    let res = crate::saving::encode_to_file(
                        re_build_info::CrateVersion::LOCAL,
                        &file_path,
                        messages.into_iter(),
                    );

                    if res.is_err() {
                        any_error.store(true, Ordering::Relaxed);
                    }

                    let num_remaining = num_remaining.fetch_sub(1, Ordering::Relaxed) - 1;

                    if num_remaining == 0 {
                        if any_error.load(Ordering::Relaxed) {
                            re_log::error!("Some recordings failed to save.");
                        } else {
                            re_log::info!("{num_stores} recordings successfully saved to {folder}");
                        }
                    }

                    res
                })
                .ok_or_log_error_once();
        }
    }

    fn run_copy_link_command(&mut self, content_url: &ViewerOpenUrl) {
        let base_url = self.startup_options.web_viewer_base_url();

        match content_url.sharable_url(base_url.as_ref()) {
            Ok(url) => {
                self.copy_text(url);
            }
            Err(err) => {
                re_log::error!("{err}");
            }
        }
    }

    /// Copies text to the clipboard, and gives a notification about it.
    fn copy_text(&mut self, url: String) {
        self.notifications
            .success(format!("Copied {url:?} to clipboard"));
        self.egui_ctx.copy_text(url);
    }

    fn copy_entity_hierarchy_to_clipboard(
        &mut self,
        egui_ctx: &egui::Context,
        store_context: Option<&StoreContext<'_>>,
    ) {
        let Some(entity_db) = store_context.as_ref().map(|ctx| ctx.recording) else {
            re_log::warn!("Could not copy entity hierarchy: No active recording");
            return;
        };

        let mut hierarchy_text = String::new();

        // Add application ID and recording ID header
        hierarchy_text.push_str(&format!(
            "Application ID: {}\nRecording ID: {}\n\n",
            entity_db.application_id(),
            entity_db.recording_id()
        ));

        hierarchy_text.push_str(&entity_db.format_with_components());

        if hierarchy_text.is_empty() {
            hierarchy_text = "(no entities)".to_owned();
        }

        egui_ctx.copy_text(hierarchy_text.clone());
        self.notifications
            .success("Copied entity hierarchy with schema to clipboard".to_owned());
    }

    fn memory_panel_ui(
        &self,
        ui: &mut egui::Ui,
        gpu_resource_stats: &WgpuResourcePoolStatistics,
        store_stats: Option<&StoreHubStats>,
    ) {
        let frame = egui::Frame {
            fill: ui.visuals().panel_fill,
            ..ui.tokens().bottom_panel_frame()
        };

        egui::TopBottomPanel::bottom("memory_panel")
            .default_height(300.0)
            .resizable(true)
            .frame(frame)
            .show_animated_inside(ui, self.memory_panel_open, |ui| {
                self.memory_panel.ui(
                    ui,
                    &self.startup_options.memory_limit,
                    gpu_resource_stats,
                    store_stats,
                );
            });
    }

    fn egui_debug_panel_ui(&self, ui: &mut egui::Ui) {
        let egui_ctx = ui.ctx().clone();

        egui::SidePanel::left("style_panel")
            .default_width(300.0)
            .resizable(true)
            .frame(ui.tokens().top_panel_frame())
            .show_animated_inside(ui, self.egui_debug_panel_open, |ui| {
                egui::ScrollArea::vertical().show(ui, |ui| {
                    if ui
                        .button("request_discard")
                        .on_hover_text("Request a second layout pass. Just for testing.")
                        .clicked()
                    {
                        ui.ctx().request_discard("testing");
                    }

                    egui::CollapsingHeader::new("egui settings")
                        .default_open(false)
                        .show(ui, |ui| {
                            egui_ctx.settings_ui(ui);
                        });

                    egui::CollapsingHeader::new("egui inspection")
                        .default_open(false)
                        .show(ui, |ui| {
                            egui_ctx.inspection_ui(ui);
                        });
                });
            });
    }

    /// Top-level ui function.
    ///
    /// Shows the viewer ui.
    #[expect(clippy::too_many_arguments)]
    fn ui(
        &mut self,
        egui_ctx: &egui::Context,
        frame: &eframe::Frame,
        app_blueprint: &AppBlueprint<'_>,
        gpu_resource_stats: &WgpuResourcePoolStatistics,
        store_context: Option<&StoreContext<'_>>,
        storage_context: &StorageContext<'_>,
        store_stats: Option<&StoreHubStats>,
    ) {
        let mut main_panel_frame = egui::Frame::default();
        if re_ui::CUSTOM_WINDOW_DECORATIONS {
            // Add some margin so that we can later paint an outline around it all.
            main_panel_frame.inner_margin = 1.0.into();
        }

        egui::CentralPanel::default()
            .frame(main_panel_frame)
            .show(egui_ctx, |ui| {
                paint_background_fill(ui);

                crate::ui::mobile_warning_ui(ui);

                crate::ui::top_panel(
                    frame,
                    self,
                    app_blueprint,
                    store_context,
                    storage_context.hub,
                    gpu_resource_stats,
                    ui,
                );

                self.memory_panel_ui(ui, gpu_resource_stats, store_stats);

                self.egui_debug_panel_ui(ui);

                let egui_renderer = &mut frame
                    .wgpu_render_state()
                    .expect("Failed to get frame render state")
                    .renderer
                    .write();

                if let Some(render_ctx) = egui_renderer
                    .callback_resources
                    .get_mut::<re_renderer::RenderContext>()
                {
                    if let Some(store_context) = store_context {
                        render_ctx.begin_frame(); // This may actually be called multiple times per egui frame, if we have a multi-pass layout frame.

                        // In some (rare) circumstances we run two egui passes in a single frame.
                        // This happens on call to `egui::Context::request_discard`.
                        let is_start_of_new_frame = egui_ctx.current_pass_index() == 0;

                        if is_start_of_new_frame {
                            self.state.redap_servers.on_frame_start(
                                &self.connection_registry,
                                &self.async_runtime,
                                &self.egui_ctx,
                            );
                        }

                        self.state.show(
                            &self.app_env,
                            &self.startup_options,
                            app_blueprint,
                            ui,
                            render_ctx,
                            store_context,
                            storage_context,
                            &self.reflection,
                            &self.component_ui_registry,
                            &self.component_fallback_registry,
                            &self.view_class_registry,
                            &self.rx_log,
                            &self.command_sender,
                            &WelcomeScreenState {
                                hide_examples: self.startup_options.hide_welcome_screen,
                                opacity: self.welcome_screen_opacity(egui_ctx),
                            },
                            self.event_dispatcher.as_ref(),
                            &self.connection_registry,
                            &self.async_runtime,
                        );
                        render_ctx.before_submit();
                    }

                    self.show_text_logs_as_notifications();
                }
            });

        self.notifications.show_toasts(egui_ctx);
    }

    /// Show recent text log messages to the user as toast notifications.
    fn show_text_logs_as_notifications(&mut self) {
        re_tracing::profile_function!();

        while let Ok(message) = self.text_log_rx.try_recv() {
            self.notifications.add_log(message);
        }
    }

    fn receive_messages(&mut self, store_hub: &mut StoreHub, egui_ctx: &egui::Context) {
        re_tracing::profile_function!();

        let start = web_time::Instant::now();

        while let Some((channel_source, msg)) = self.rx_log.try_recv() {
            re_log::trace!("Received a message from {channel_source:?}"); // Used by `test_ui_wakeup` test app!

            let msg = match msg.payload {
                re_log_channel::SmartMessagePayload::Msg(msg) => msg,

                re_log_channel::SmartMessagePayload::Flush { on_flush_done } => {
                    on_flush_done();
                    continue;
                }

                re_log_channel::SmartMessagePayload::Quit(err) => {
                    if let Some(err) = err {
                        re_log::warn!("Data source {} has left unexpectedly: {err}", msg.source);
                    } else {
                        re_log::debug!("Data source {} has finished", msg.source);
                    }
                    continue;
                }
            };

            match msg {
                DataSourceMessage::RrdManifest(store_id, rrd_manifest) => {
                    let entity_db = store_hub.entity_db_mut(&store_id);
                    entity_db.add_rrd_manifest_message(*rrd_manifest);
                }

                DataSourceMessage::LogMsg(msg) => {
                    self.receive_log_msg(&msg, store_hub, egui_ctx, &channel_source);
                }

                DataSourceMessage::TableMsg(table) => {
                    self.receive_table_msg(store_hub, egui_ctx, table);
                }

                DataSourceMessage::UiCommand(ui_command) => {
                    self.receive_data_source_ui_command(ui_command, &channel_source);
                }
            }

            if start.elapsed() > web_time::Duration::from_millis(10) {
                egui_ctx.request_repaint(); // make sure we keep receiving messages asap
                break; // don't block the main thread for too long
            }
        }

        // Run pending system commands in case any of the messages resulted in additional commands.
        // This avoid further frame delays on these commands.
        self.run_pending_system_commands(store_hub, egui_ctx);
    }

    fn receive_log_msg(
        &self,
        msg: &LogMsg,
        store_hub: &mut StoreHub,
        egui_ctx: &egui::Context,
        channel_source: &LogSource,
    ) {
        let store_id = msg.store_id();

        if store_hub.is_active_blueprint(store_id) {
            // TODO(#5514): handle loading of active blueprints.
            re_log::warn_once!(
                "Loading a blueprint {store_id:?} that is active. See https://github.com/rerun-io/rerun/issues/5514 for details."
            );
        }

        // Note that the `SetStoreInfo` message might be missing. It's not strictly necessary to add a new store.
        let msg_will_add_new_store = !store_hub.store_bundle().contains(store_id);

        let entity_db = store_hub.entity_db_mut(store_id);
        if entity_db.data_source.is_none() {
            entity_db.data_source = Some((*channel_source).clone());
        }

        let was_empty = entity_db.is_empty();
        let entity_db_add_result = entity_db.add(msg);

        // Downgrade to read-only, so we can access caches.
        let entity_db = store_hub
            .entity_db(store_id)
            .expect("Just queried it mutable and that was fine.");

        match entity_db_add_result {
            Ok(store_events) => {
                if let Some(caches) = store_hub.active_caches() {
                    caches.on_store_events(&store_events, entity_db);
                }

                self.validate_loaded_events(&store_events);
            }

            Err(err) => {
                re_log::error_once!("Failed to add incoming msg: {err}");
            }
        }

        if was_empty && !entity_db.is_empty() {
            // Hack: we cannot go to a specific timeline or entity until we know about it.
            // Now we _hopefully_ do.
            if let LogSource::RedapGrpcStream { uri, .. } = channel_source {
                self.go_to_dataset_data(uri.store_id(), uri.fragment.clone());
            }
        }

        #[expect(clippy::match_same_arms)]
        match &msg {
            LogMsg::SetStoreInfo(_) => {
                // Causes a new store typically. But that's handled below via `on_new_store`.
            }

            LogMsg::ArrowMsg(_, _) => {
                // Handled by `EntityDb::add`.
            }

            LogMsg::BlueprintActivationCommand(cmd) => match store_id.kind() {
                StoreKind::Recording => {
                    re_log::debug!(
                        "Unexpected `BlueprintActivationCommand` message for {store_id:?}"
                    );
                }
                StoreKind::Blueprint => {
                    if let Some(info) = entity_db.store_info() {
                        re_log::trace!(
                            "Activating blueprint that was loaded from {channel_source}"
                        );
                        let app_id = info.application_id().clone();
                        if cmd.make_default {
                            store_hub
                                .set_default_blueprint_for_app(store_id)
                                .unwrap_or_else(|err| {
                                    re_log::warn!("Failed to make blueprint default: {err}");
                                });
                        }
                        if cmd.make_active {
                            store_hub
                                .set_cloned_blueprint_active_for_app(store_id)
                                .unwrap_or_else(|err| {
                                    re_log::warn!("Failed to make blueprint active: {err}");
                                });

                            // Switch to this app, e.g. on drag-and-drop of a blueprint file
                            store_hub.set_active_app(app_id);

                            // If the viewer is in the background, tell the user that it has received something new.
                            egui_ctx.send_viewport_cmd(
                                egui::ViewportCommand::RequestUserAttention(
                                    egui::UserAttentionType::Informational,
                                ),
                            );
                        }
                    } else {
                        re_log::warn!(
                            "Got ActivateStore message without first receiving a SetStoreInfo"
                        );
                    }
                }
            },
        }

        // Handle any action that is triggered by a new store _after_ processing the message that caused it.
        if msg_will_add_new_store {
            self.on_new_store(egui_ctx, store_id, channel_source, store_hub);
        }
    }

    fn receive_table_msg(
        &self,
        store_hub: &mut StoreHub,
        egui_ctx: &egui::Context,
        table: TableMsg,
    ) {
        let TableMsg { id, data } = table;

        // TODO(grtlr): For now we don't append anything to existing stores and always replace.
        // TODO(ab): When we actually append to existing table, we will have to clear the UI
        // cache by calling `DataFusionTableWidget::clear_state`.
        let store = TableStore::default();
        if let Err(err) = store.add_record_batch(data) {
            re_log::error!("Failed to load table {id}: {err}");
        } else {
            if store_hub.insert_table_store(id.clone(), store).is_some() {
                re_log::debug!("Overwritten table store with id: `{id}`");
            } else {
                re_log::debug!("Inserted table store with id: `{id}`");
            }
            self.command_sender
                .send_system(SystemCommand::set_selection(
                    re_viewer_context::Item::TableId(id),
                ));

            // If the viewer is in the background, tell the user that it has received something new.
            egui_ctx.send_viewport_cmd(egui::ViewportCommand::RequestUserAttention(
                egui::UserAttentionType::Informational,
            ));
        }
    }

    fn on_new_store(
        &self,
        egui_ctx: &egui::Context,
        store_id: &StoreId,
        channel_source: &LogSource,
        store_hub: &mut StoreHub,
    ) {
        if channel_source.select_when_loaded() {
            // Set the recording-id after potentially creating the store in the hub.
            // This ordering is important because the `StoreHub` internally
            // updates the app-id when changing the recording.
            match store_id.kind() {
                StoreKind::Recording => {
                    re_log::trace!("Opening a new recording: '{store_id:?}'");
                    self.make_store_active_and_highlight(store_hub, egui_ctx, store_id);
                }
                StoreKind::Blueprint => {
                    // We wait with activating blueprints until they are fully loaded,
                    // so that we don't run heuristics on half-loaded blueprints.
                    // Otherwise on a mixed connection (SDK sending both blueprint and recording)
                    // the blueprint won't be activated until the whole _recording_ has finished loading.
                }
            }
        }

        let entity_db = store_hub.entity_db_mut(store_id);
        let is_example = entity_db.store_class().is_example();

        if cfg!(target_arch = "wasm32") && !self.startup_options.is_in_notebook && !is_example {
            use std::sync::Once;
            static ONCE: Once = Once::new();
            ONCE.call_once(|| {
                // Tell the user there is a faster native viewer they can use instead of the web viewer:
                let notification = re_ui::notifications::Notification::new(
                        re_ui::notifications::NotificationLevel::Tip, "For better performance, try the native Rerun Viewer!").with_link(
                        re_ui::Link {
                            text: "Install…".into(),
                            url: "https://rerun.io/docs/getting-started/installing-viewer#installing-the-viewer".into(),
                        }
                    )
                    .no_toast()
                    .permanent_dismiss_id(egui::Id::new("install_native_viewer_prompt"));
                self.command_sender
                    .send_system(SystemCommand::ShowNotification(notification));
            });
        }

        if entity_db.store_kind() == StoreKind::Recording {
            #[cfg(feature = "analytics")]
            if let Some(analytics) = re_analytics::Analytics::global_or_init()
                && let Some(event) =
                    crate::viewer_analytics::event::open_recording(&self.app_env, entity_db)
            {
                analytics.record(event);
            }

            if let Some(event_dispatcher) = self.event_dispatcher.as_ref() {
                event_dispatcher.on_recording_open(entity_db);
            }
        }
    }

    fn receive_data_source_ui_command(
        &self,
        ui_command: DataSourceUiCommand,
        channel_source: &LogSource,
    ) {
        match ui_command {
            DataSourceUiCommand::SetUrlFragment { store_id, fragment } => {
                match re_uri::Fragment::from_str(&fragment) {
                    Ok(fragment) => {
                        self.command_sender
                            .send_system(SystemCommand::SetUrlFragment { store_id, fragment });
                    }

                    Err(err) => {
                        re_log::warn!(
                            "Failed to parse fragment received from {channel_source:?}: {err}"
                        );
                    }
                }
            }
        }
    }

    /// Makes the first recording store active that is found for a given data source if any.
    fn try_make_recording_from_source_active(
        &self,
        egui_ctx: &egui::Context,
        store_hub: &mut StoreHub,
        new_source: &LogSource,
    ) {
        if let Some(entity_db) = store_hub.find_recording_store_by_source(new_source) {
            let store_id = entity_db.store_id().clone();
            debug_assert!(store_id.is_recording()); // `find_recording_store_by_source` should have filtered for recordings rather than blueprints.
            self.make_store_active_and_highlight(store_hub, egui_ctx, &store_id);
        }
    }

    /// Makes the given store active and request user attention if Rerun in the background.
    fn make_store_active_and_highlight(
        &self,
        store_hub: &mut StoreHub,
        egui_ctx: &egui::Context,
        store_id: &StoreId,
    ) {
        if store_id.is_blueprint() {
            re_log::warn!(
                "Can't make a blueprint active: {store_id:?}. This is likely a bug in Rerun."
            );
            return;
        }

        store_hub.set_active_recording_id(store_id.clone());

        // Also select the new recording:
        self.command_sender
            .send_system(SystemCommand::set_selection(
                re_viewer_context::Item::StoreId(store_id.clone()),
            ));

        // If the viewer is in the background, tell the user that it has received something new.
        egui_ctx.send_viewport_cmd(egui::ViewportCommand::RequestUserAttention(
            egui::UserAttentionType::Informational,
        ));
    }

    /// After loading some data; check if the loaded data makes sense.
    fn validate_loaded_events(&self, store_events: &[re_chunk_store::ChunkStoreEvent]) {
        re_tracing::profile_function!();

        for event in store_events {
            let chunk = &event.diff.chunk;

            // For speed, we don't care about the order of the following log statements, so we silence this warning
            for component_descr in chunk.components().component_descriptors() {
                if let Some(archetype_name) = component_descr.archetype {
                    if let Some(archetype) = self.reflection.archetypes.get(&archetype_name) {
                        for &view_type in archetype.view_types {
                            if !cfg!(feature = "map_view") && view_type == "MapView" {
                                re_log::warn_once!(
                                    "Found map-related archetype, but viewer was not compiled with the `map_view` feature."
                                );
                            }
                        }
                    } else {
                        re_log::debug_once!("Unknown archetype: {archetype_name}");
                    }
                }
            }
        }
    }

    fn purge_memory_if_needed(&mut self, store_hub: &mut StoreHub) {
        re_tracing::profile_function!();

        fn format_limit(limit: Option<i64>) -> String {
            if let Some(bytes) = limit {
                format_bytes(bytes as _)
            } else {
                "∞".to_owned()
            }
        }

        use re_format::format_bytes;
        use re_memory::MemoryUse;

        let limit = self.startup_options.memory_limit;
        let mem_use_before = MemoryUse::capture();

        if let Some(minimum_fraction_to_purge) = limit.is_exceeded_by(&mem_use_before) {
            re_log::info_once!(
                "Reached memory limit of {}, dropping oldest data.",
                format_limit(limit.max_bytes)
            );

            let fraction_to_purge = (minimum_fraction_to_purge + 0.2).clamp(0.25, 1.0);

            re_log::trace!("RAM limit: {}", format_limit(limit.max_bytes));
            if let Some(resident) = mem_use_before.resident {
                re_log::trace!("Resident: {}", format_bytes(resident as _),);
            }
            if let Some(counted) = mem_use_before.counted {
                re_log::trace!("Counted: {}", format_bytes(counted as _));
            }

            re_tracing::profile_scope!("pruning");
            if let Some(counted) = mem_use_before.counted {
                re_log::trace!(
                    "Attempting to purge {:.1}% of used RAM ({})…",
                    100.0 * fraction_to_purge,
                    format_bytes(counted as f64 * fraction_to_purge as f64)
                );
            }

            let time_cursor_for =
                |store_id: &StoreId| -> Option<(re_log_types::Timeline, re_log_types::TimeInt)> {
                    let time_ctrl = self.state.time_controls.get(store_id)?;
                    Some((*time_ctrl.timeline(), time_ctrl.time_int()?))
                };
            store_hub.purge_fraction_of_ram(fraction_to_purge, &time_cursor_for);

            let mem_use_after = MemoryUse::capture();

            let freed_memory = mem_use_before - mem_use_after;

            if let (Some(counted_before), Some(counted_diff)) =
                (mem_use_before.counted, freed_memory.counted)
            {
                re_log::debug!(
                    "Freed up {} ({:.1}%)",
                    format_bytes(counted_diff as _),
                    100.0 * counted_diff as f32 / counted_before as f32
                );
            }

            self.memory_panel.note_memory_purge();
        }
    }

    /// Reset the viewer to how it looked the first time you ran it.
    fn reset_viewer(&mut self, store_hub: &mut StoreHub, egui_ctx: &egui::Context) {
        self.state = Default::default();

        store_hub.clear_all_cloned_blueprints();

        // Reset egui:
        egui_ctx.memory_mut(|mem| *mem = Default::default());

        // Restore style:
        re_ui::apply_style_and_install_loaders(egui_ctx);

        if let Err(err) = crate::reset_viewer_persistence() {
            re_log::warn!("Failed to reset viewer: {err}");
        }
    }

    pub fn recording_db(&self) -> Option<&EntityDb> {
        self.store_hub.as_ref()?.active_recording()
    }

    // NOTE: Relying on `self` is dangerous, as this is called during a time where some internal
    // fields may have been temporarily `take()`n out. Keep this a static method.
    fn handle_dropping_files(
        egui_ctx: &egui::Context,
        storage_ctx: &StorageContext<'_>,
        command_sender: &CommandSender,
    ) {
        #![allow(clippy::allow_attributes, clippy::needless_continue)] // false positive, depending on target_arch

        preview_files_being_dropped(egui_ctx);

        let dropped_files = egui_ctx.input_mut(|i| std::mem::take(&mut i.raw.dropped_files));

        if dropped_files.is_empty() {
            return;
        }

        let mut force_store_info = false;

        for file in dropped_files {
            let active_store_id = storage_ctx
                .hub
                .active_store_id()
                .cloned()
                // Don't redirect data to the welcome screen.
                .filter(|store_id| store_id.application_id() != &StoreHub::welcome_screen_app_id())
                .unwrap_or_else(|| {
                    // When we're on the welcome screen, there is no recording ID to recommend.
                    // But we want one, otherwise multiple things being dropped simultaneously on the
                    // welcome screen would end up in different recordings!

                    // If we don't have any application ID to recommend (which means we are on the welcome screen),
                    // then we use the file path as the application ID or the file name if there is no path (on web builds).
                    let application_id = file
                        .path
                        .clone()
                        .map(|p| ApplicationId::from(p.display().to_string()))
                        .unwrap_or_else(|| ApplicationId::from(file.name.clone()));

                    // NOTE: We don't override blueprints' store IDs anyhow, so it is sound to assume that
                    // this can only be a recording.
                    let recording_id = RecordingId::random();

                    // We're creating a recording just-in-time, directly from the viewer.
                    // We need those store infos or the data will just be silently ignored.
                    force_store_info = true;

                    StoreId::recording(application_id, recording_id)
                });

            if let Some(bytes) = file.bytes {
                // This is what we get on Web.
                command_sender.send_system(SystemCommand::LoadDataSource(
                    LogDataSource::FileContents(
                        FileSource::DragAndDrop {
                            recommended_store_id: Some(active_store_id.clone()),
                            force_store_info,
                        },
                        FileContents {
                            name: file.name.clone(),
                            bytes: bytes.clone(),
                        },
                    ),
                ));

                continue;
            }

            #[cfg(not(target_arch = "wasm32"))]
            if let Some(path) = file.path {
                command_sender.send_system(SystemCommand::LoadDataSource(LogDataSource::FilePath(
                    FileSource::DragAndDrop {
                        recommended_store_id: Some(active_store_id.clone()),
                        force_store_info,
                    },
                    path,
                )));
            }
        }
    }

    fn should_fade_in_welcome_screen(&self) -> bool {
        if let Some(expect_data_soon) = self.startup_options.expect_data_soon {
            return expect_data_soon;
        }

        // The reason for the fade-in is to avoid the welcome screen
        // flickering quickly before receiving some data.
        // So: if we expect data very soon, we do a fade-in.

        for source in self.rx_log.sources() {
            match &*source {
                LogSource::File(_)
                | LogSource::RrdHttpStream { .. }
                | LogSource::RedapGrpcStream { .. }
                | LogSource::Stdin
                | LogSource::RrdWebEvent
                | LogSource::Sdk
                | LogSource::JsChannel { .. } => {
                    return true; // We expect data soon, so fade-in
                }

                LogSource::MessageProxy { .. } => {
                    // We start a gRPC server by default in native rerun, i.e. when just running `rerun`,
                    // and in that case fading in the welcome screen would be slightly annoying.
                    // However, we also use the gRPC server for sending data from the logging SDKs
                    // when they call `spawn()`, and in that case we really want to fade in the welcome screen.
                    // Therefore `spawn()` uses the special `--expect-data-soon` flag
                    // (handled earlier in this function), so here we know we are in the other case:
                    // a user calling `rerun` in their terminal (don't fade in).
                }
            }
        }

        false // No special sources (or no sources at all), so don't fade in
    }

    /// Handle fading in the welcome screen, if we should.
    fn welcome_screen_opacity(&self, egui_ctx: &egui::Context) -> f32 {
        if self.should_fade_in_welcome_screen() {
            // The reason for this delay is to avoid the welcome screen
            // flickering quickly before receiving some data.
            // The only time it has for that is between the call to `spawn` and sending the recording info,
            // which should happen _right away_, so we only need a small delay.
            // Why not skip the wlecome screen completely when we expect the data?
            // Because maybe the data never comes.
            let sec_since_first_shown = self.start_time.elapsed().as_secs_f32();
            let opacity = egui::remap_clamp(sec_since_first_shown, 0.4..=0.6, 0.0..=1.0);
            if opacity < 1.0 {
                egui_ctx.request_repaint();
            }
            opacity
        } else {
            1.0
        }
    }

    pub(crate) fn toggle_fullscreen(&self) {
        #[cfg(not(target_arch = "wasm32"))]
        {
            let fullscreen = self
                .egui_ctx
                .input(|i| i.viewport().fullscreen.unwrap_or(false));
            self.egui_ctx
                .send_viewport_cmd(egui::ViewportCommand::Fullscreen(!fullscreen));
        }

        #[cfg(target_arch = "wasm32")]
        {
            if let Some(options) = &self.startup_options.fullscreen_options {
                // Tell JS to toggle fullscreen.
                if let Err(err) = options.on_toggle.call0() {
                    re_log::error!("{}", crate::web_tools::string_from_js_value(err));
                }
            }
        }
    }

    #[cfg(target_arch = "wasm32")]
    pub(crate) fn is_fullscreen_allowed(&self) -> bool {
        self.startup_options.fullscreen_options.is_some()
    }

    #[cfg(target_arch = "wasm32")]
    pub(crate) fn is_fullscreen_mode(&self) -> bool {
        if let Some(options) = &self.startup_options.fullscreen_options {
            // Ask JS if fullscreen is on or not.
            match options.get_state.call0() {
                Ok(v) => return v.is_truthy(),
                Err(err) => re_log::error_once!("{}", crate::web_tools::string_from_js_value(err)),
            }
        }

        false
    }

    #[allow(clippy::allow_attributes, clippy::needless_pass_by_ref_mut)] // False positive on wasm
    fn process_screenshot_result(
        &mut self,
        image: &Arc<egui::ColorImage>,
        user_data: &egui::UserData,
    ) {
        use re_viewer_context::ScreenshotInfo;

        if let Some(info) = user_data
            .data
            .as_ref()
            .and_then(|data| data.downcast_ref::<ScreenshotInfo>())
        {
            let ScreenshotInfo {
                ui_rect,
                pixels_per_point,
                name,
                target,
            } = (*info).clone();

            let rgba = if let Some(ui_rect) = ui_rect {
                Arc::new(image.region(&ui_rect, Some(pixels_per_point)))
            } else {
                image.clone()
            };

            match target {
                re_viewer_context::ScreenshotTarget::CopyToClipboard => {
                    self.egui_ctx.copy_image((*rgba).clone());
                }

                re_viewer_context::ScreenshotTarget::SaveToDisk => {
                    use image::ImageEncoder as _;
                    let mut png_bytes: Vec<u8> = Vec::new();
                    if let Err(err) = image::codecs::png::PngEncoder::new(&mut png_bytes)
                        .write_image(
                            rgba.as_raw(),
                            rgba.width() as u32,
                            rgba.height() as u32,
                            image::ExtendedColorType::Rgba8,
                        )
                    {
                        re_log::error!("Failed to encode screenshot as PNG: {err}");
                    } else {
                        let file_name = format!("{name}.png");
                        self.command_sender.save_file_dialog(
                            self.main_thread_token,
                            &file_name,
                            "Save screenshot".to_owned(),
                            png_bytes,
                        );
                    }
                }
            }
        } else {
            #[cfg(not(target_arch = "wasm32"))] // no full-app screenshotting on web
            self.screenshotter.save(&self.egui_ctx, image);
        }
    }

    /// Get a helper struct to interact with the given recording.
    pub fn blueprint_ctx<'a>(&'a self, recording_id: &StoreId) -> Option<AppBlueprintCtx<'a>> {
        let hub = self.store_hub.as_ref()?;

        let blueprint = hub.active_blueprint_for_app(recording_id.application_id())?;

        let default_blueprint = hub.default_blueprint_for_app(recording_id.application_id());

        let blueprint_query = self
            .state
            .get_blueprint_query_for_viewer(blueprint)
            .unwrap_or_else(|| {
                re_chunk::LatestAtQuery::latest(re_viewer_context::blueprint_timeline())
            });

        Some(AppBlueprintCtx {
            command_sender: &self.command_sender,
            current_blueprint: blueprint,
            default_blueprint,
            blueprint_query,
        })
    }
}

#[cfg(target_arch = "wasm32")]
fn blueprint_loader() -> BlueprintPersistence {
    // TODO(#2579): implement persistence for web
    BlueprintPersistence {
        loader: None,
        saver: None,
        validator: Some(Box::new(crate::blueprint::is_valid_blueprint)),
    }
}

#[cfg(not(target_arch = "wasm32"))]
fn blueprint_loader() -> BlueprintPersistence {
    use re_entity_db::StoreBundle;

    fn load_blueprint_from_disk(app_id: &ApplicationId) -> anyhow::Result<Option<StoreBundle>> {
        let blueprint_path = crate::saving::default_blueprint_path(app_id)?;
        if !blueprint_path.exists() {
            return Ok(None);
        }

        re_log::debug!("Trying to load blueprint for {app_id} from {blueprint_path:?}");

        if let Some(bundle) = crate::loading::load_blueprint_file(&blueprint_path) {
            for store in bundle.entity_dbs() {
                if store.store_kind() == StoreKind::Blueprint
                    && !crate::blueprint::is_valid_blueprint(store)
                {
                    re_log::warn_once!(
                        "Blueprint for {app_id} at {blueprint_path:?} appears invalid - will ignore. This is expected if you have just upgraded Rerun versions."
                    );
                    return Ok(None);
                }
            }
            Ok(Some(bundle))
        } else {
            Ok(None)
        }
    }

    #[cfg(not(target_arch = "wasm32"))]
    fn save_blueprint_to_disk(app_id: &ApplicationId, blueprint: &EntityDb) -> anyhow::Result<()> {
        let blueprint_path = crate::saving::default_blueprint_path(app_id)?;

        let messages = blueprint.to_messages(None);
        let rrd_version = blueprint
            .store_info()
            .and_then(|info| info.store_version)
            .unwrap_or(re_build_info::CrateVersion::LOCAL);

        // TODO(jleibs): Should we push this into a background thread? Blueprints should generally
        // be small & fast to save, but maybe not once we start adding big pieces of user data?
        crate::saving::encode_to_file(rrd_version, &blueprint_path, messages)?;

        re_log::debug!("Saved blueprint for {app_id} to {blueprint_path:?}");

        Ok(())
    }

    BlueprintPersistence {
        loader: Some(Box::new(load_blueprint_from_disk)),
        saver: Some(Box::new(save_blueprint_to_disk)),
        validator: Some(Box::new(crate::blueprint::is_valid_blueprint)),
    }
}

impl eframe::App for App {
    fn clear_color(&self, visuals: &egui::Visuals) -> [f32; 4] {
        if re_ui::CUSTOM_WINDOW_DECORATIONS {
            [0.; 4] // transparent
        } else if visuals.dark_mode {
            [0., 0., 0., 1.]
        } else {
            [1., 1., 1., 1.]
        }
    }

    fn save(&mut self, storage: &mut dyn eframe::Storage) {
        if !self.startup_options.persist_state {
            return;
        }

        re_tracing::profile_function!();

        storage.set_string(RERUN_VERSION_KEY, self.build_info.version.to_string());

        // Save the app state
        eframe::set_value(storage, eframe::APP_KEY, &self.state);
        eframe::set_value(
            storage,
            REDAP_TOKEN_KEY,
            &self.connection_registry.dump_tokens(),
        );

        // Save the blueprints
        // TODO(#2579): implement web-storage for blueprints as well
        if let Some(hub) = &mut self.store_hub {
            if self.state.app_options.blueprint_gc {
                hub.gc_blueprints(&self.state.blueprint_undo_state);
            }

            if let Err(err) = hub.save_app_blueprints() {
                re_log::error!("Saving blueprints failed: {err}");
            }
        } else {
            re_log::error!("Could not save blueprints: the store hub is not available");
        }
    }

    fn update(&mut self, egui_ctx: &egui::Context, frame: &mut eframe::Frame) {
        #[cfg(all(not(target_arch = "wasm32"), feature = "perf_telemetry_tracy"))]
        re_perf_telemetry::external::tracing_tracy::client::frame_mark();

        if let Some(seconds) = frame.info().cpu_usage {
            self.frame_time_history
                .add(egui_ctx.input(|i| i.time), seconds);
        }

        #[cfg(target_arch = "wasm32")]
        if self.startup_options.enable_history {
            // Handle pressing the back/forward mouse buttons explicitly, since eframe catches those.
            let back_pressed =
                egui_ctx.input(|i| i.pointer.button_pressed(egui::PointerButton::Extra1));
            let fwd_pressed =
                egui_ctx.input(|i| i.pointer.button_pressed(egui::PointerButton::Extra2));

            if back_pressed {
                crate::web_history::go_back();
            }
            if fwd_pressed {
                crate::web_history::go_forward();
            }
        }

        // We move the time at the very start of the frame,
        // so that we always show the latest data when we're in "follow" mode.
        self.move_time();

        // Temporarily take the `StoreHub` out of the Viewer so it doesn't interfere with mutability
        let mut store_hub = self
            .store_hub
            .take()
            .expect("Failed to take store hub from the Viewer");

        // Update data source order so it's based on opening order.
        store_hub.update_data_source_order(&self.rx_log.sources());

        #[cfg(not(target_arch = "wasm32"))]
        if let Some(resolution_in_points) = self.startup_options.resolution_in_points.take() {
            egui_ctx.send_viewport_cmd(egui::ViewportCommand::InnerSize(
                resolution_in_points.into(),
            ));
        }

        #[cfg(not(target_arch = "wasm32"))]
        if self.screenshotter.update(egui_ctx).quit {
            egui_ctx.send_viewport_cmd(egui::ViewportCommand::Close);
            return;
        }

        if self.startup_options.memory_limit.is_unlimited() {
            // we only warn about high memory usage if the user hasn't specified a limit
            self.ram_limit_warner.update();
        }

        #[cfg(target_arch = "wasm32")]
        if let Some(PendingFilePromise {
            recommended_store_id,
            force_store_info,
            promise,
        }) = &self.open_files_promise
        {
            if let Some(files) = promise.ready() {
                for file in files {
                    self.command_sender
                        .send_system(SystemCommand::LoadDataSource(LogDataSource::FileContents(
                            FileSource::FileDialog {
                                recommended_store_id: recommended_store_id.clone(),
                                force_store_info: *force_store_info,
                            },
                            file.clone(),
                        )));
                }
                self.open_files_promise = None;
            }
        }

        // NOTE: GPU resource stats are cheap to compute so we always do.
        let gpu_resource_stats = {
            re_tracing::profile_scope!("gpu_resource_stats");

            let egui_renderer = frame
                .wgpu_render_state()
                .expect("Failed to get frame render state")
                .renderer
                .read();

            let render_ctx = egui_renderer
                .callback_resources
                .get::<re_renderer::RenderContext>()
                .expect("Failed to get render context");

            // Query statistics before begin_frame as this might be more accurate if there's resources that we recreate every frame.
            render_ctx.gpu_resources.statistics()
        };

        // NOTE: Store and caching stats are very costly to compute: only do so if the memory panel
        // is opened.
        let store_stats = self.memory_panel_open.then(|| store_hub.stats());

        // do early, before doing too many allocations
        self.memory_panel
            .update(&gpu_resource_stats, store_stats.as_ref());

        self.check_keyboard_shortcuts(egui_ctx);

        self.purge_memory_if_needed(&mut store_hub);

        // In some (rare) circumstances we run two egui passes in a single frame.
        // This happens on call to `egui::Context::request_discard`.
        let is_start_of_new_frame = egui_ctx.current_pass_index() == 0;
        if is_start_of_new_frame {
            // IMPORTANT: only call this once per FRAME even if we run multiple passes.
            // Otherwise we might incorrectly evict something that was invisible in the first (discarded) pass.
            store_hub.begin_frame_caches();
        }

        self.receive_messages(&mut store_hub, egui_ctx);

        if self.app_options().blueprint_gc {
            store_hub.gc_blueprints(&self.state.blueprint_undo_state);
        }

        store_hub.purge_empty();
        self.state.cleanup(&store_hub);

        file_saver_progress_ui(egui_ctx, &mut self.background_tasks); // toasts for background file saver

        // Make sure some app is active
        // Must be called before `read_context` below.
        if let DisplayMode::Loading(source) = self.state.navigation.current() {
            if !self.msg_receive_set().contains(source) {
                self.state.navigation.reset();
            }
        } else if store_hub.active_app().is_none() {
            let apps: std::collections::BTreeSet<&ApplicationId> = store_hub
                .store_bundle()
                .entity_dbs()
                .map(|db| db.application_id())
                .filter(|&app_id| app_id != &StoreHub::welcome_screen_app_id())
                .collect();
            if let Some(app_id) = apps.first().copied() {
                store_hub.set_active_app(app_id.clone());
                // set_active_app will also activate a new entry.
                // Select this entry so it's more obvious to the user which recording
                // is now active.
                match store_hub.active_recording_or_table() {
                    Some(RecordingOrTable::Recording { store_id }) => {
                        self.state
                            .selection_state
                            .set_selection(Item::StoreId(store_id.clone()));
                    }
                    Some(RecordingOrTable::Table { table_id }) => {
                        self.state
                            .selection_state
                            .set_selection(Item::TableId(table_id.clone()));
                    }
                    None => {}
                }
            } else {
                self.state.navigation.reset();
                store_hub.set_active_app(StoreHub::welcome_screen_app_id());
            }
        }

        {
            let (storage_context, store_context) = store_hub.read_context();

            let blueprint_query = store_context.as_ref().map_or_else(
                BlueprintUndoState::default_query,
                |store_context| {
                    self.state
                        .blueprint_query_for_viewer(store_context.blueprint)
                },
            );

            let app_blueprint = AppBlueprint::new(
                store_context.as_ref().map(|ctx| ctx.blueprint),
                &blueprint_query,
                egui_ctx,
                self.panel_state_overrides_active
                    .then_some(self.panel_state_overrides),
            );

            self.ui(
                egui_ctx,
                frame,
                &app_blueprint,
                &gpu_resource_stats,
                store_context.as_ref(),
                &storage_context,
                store_stats.as_ref(),
            );

            if re_ui::CUSTOM_WINDOW_DECORATIONS {
                // Paint the main window frame on top of everything else
                paint_native_window_frame(egui_ctx);
            }

            if let Some(cmd) = self.cmd_palette.show(
                egui_ctx,
                &crate::open_url_description::command_palette_parse_url,
            ) {
                match cmd {
                    re_ui::CommandPaletteAction::UiCommand(cmd) => {
                        self.command_sender.send_ui(cmd);
                    }
                    re_ui::CommandPaletteAction::OpenUrl(url_desc) => {
                        match url_desc.url.parse::<ViewerOpenUrl>() {
                            Ok(url) => {
                                url.open(
                                    egui_ctx,
                                    &OpenUrlOptions {
                                        follow_if_http: false,
                                        select_redap_source_when_loaded: true,
                                        show_loader: true,
                                    },
                                    &self.command_sender,
                                );
                            }
                            Err(err) => {
                                re_log::warn!("{err}");
                            }
                        }

                        // Note that we can't use `ui.ctx().open_url(egui::OpenUrl::same_tab(uri))` here because..
                        // * the url redirect in `check_for_clicked_hyperlinks` wouldn't be hit
                        // * we don't actually want to open any URLs in the browser here ever, only ever into the current viewer
                    }
                }
            }

            Self::handle_dropping_files(egui_ctx, &storage_context, &self.command_sender);

            // Run pending commands last (so we don't have to wait for a repaint before they are run):
            let display_mode = self.state.navigation.current().clone();
            self.run_pending_ui_commands(
                egui_ctx,
                &app_blueprint,
                &storage_context,
                store_context.as_ref(),
                &display_mode,
            );
        }
        self.run_pending_system_commands(&mut store_hub, egui_ctx);

        self.update_history(&store_hub);

        // Return the `StoreHub` to the Viewer so we have it on the next frame
        self.store_hub = Some(store_hub);

        {
            // Check for returned screenshots:
            let screenshots: Vec<_> = egui_ctx.input(|i| {
                i.raw
                    .events
                    .iter()
                    .filter_map(|event| {
                        if let egui::Event::Screenshot {
                            image, user_data, ..
                        } = event
                        {
                            Some((image.clone(), user_data.clone()))
                        } else {
                            None
                        }
                    })
                    .collect()
            });

            for (image, user_data) in screenshots {
                self.process_screenshot_result(&image, &user_data);
            }
        }
    }

    #[cfg(target_arch = "wasm32")]
    fn as_any_mut(&mut self) -> Option<&mut dyn std::any::Any> {
        Some(&mut *self)
    }
}

fn paint_background_fill(ui: &egui::Ui) {
    // This is required because the streams view (time panel)
    // has rounded top corners, which leaves a gap.
    // So we fill in that gap (and other) here.
    // Of course this does some over-draw, but we have to live with that.

    let tokens = ui.tokens();

    ui.painter().rect_filled(
        ui.max_rect().shrink(0.5),
        tokens.native_window_corner_radius(),
        ui.visuals().panel_fill,
    );
}

fn paint_native_window_frame(egui_ctx: &egui::Context) {
    let tokens = egui_ctx.tokens();

    let painter = egui::Painter::new(
        egui_ctx.clone(),
        egui::LayerId::new(egui::Order::TOP, egui::Id::new("native_window_frame")),
        egui::Rect::EVERYTHING,
    );

    painter.rect_stroke(
        egui_ctx.content_rect(),
        tokens.native_window_corner_radius(),
        egui_ctx.tokens().native_frame_stroke,
        egui::StrokeKind::Inside,
    );
}

fn preview_files_being_dropped(egui_ctx: &egui::Context) {
    use egui::{Align2, Id, LayerId, Order, TextStyle};

    // Preview hovering files:
    if !egui_ctx.input(|i| i.raw.hovered_files.is_empty()) {
        use std::fmt::Write as _;

        let mut text = "Drop to load:\n".to_owned();
        egui_ctx.input(|input| {
            for file in &input.raw.hovered_files {
                if let Some(path) = &file.path {
                    write!(text, "\n{}", path.display()).ok();
                } else if !file.mime.is_empty() {
                    write!(text, "\n{}", file.mime).ok();
                }
            }
        });

        let painter =
            egui_ctx.layer_painter(LayerId::new(Order::Foreground, Id::new("file_drop_target")));

        let screen_rect = egui_ctx.content_rect();
        painter.rect_filled(
            screen_rect,
            0.0,
            egui_ctx
                .style()
                .visuals
                .extreme_bg_color
                .gamma_multiply_u8(192),
        );
        painter.text(
            screen_rect.center(),
            Align2::CENTER_CENTER,
            text,
            TextStyle::Body.resolve(&egui_ctx.style()),
            egui_ctx.style().visuals.strong_text_color(),
        );
    }
}

// ----------------------------------------------------------------------------

fn file_saver_progress_ui(egui_ctx: &egui::Context, background_tasks: &mut BackgroundTasks) {
    if background_tasks.is_file_save_in_progress() {
        // There's already a file save running in the background.

        if let Some(res) = background_tasks.poll_file_saver_promise() {
            // File save promise has returned.
            match res {
                Ok(path) => {
                    re_log::info!("File saved to {path:?}."); // this will also show a notification the user
                }
                Err(err) => {
                    re_log::error!("{err}"); // this will also show a notification the user
                }
            }
        } else {
            // File save promise is still running in the background.

            // NOTE: not a toast, want something a bit more discreet here.
            egui::Window::new("file_saver_spin")
                .anchor(egui::Align2::RIGHT_BOTTOM, egui::Vec2::ZERO)
                .title_bar(false)
                .enabled(false)
                .auto_sized()
                .show(egui_ctx, |ui| {
                    ui.horizontal(|ui| {
                        ui.spinner();
                        ui.label("Writing file to disk…");
                    })
                });
        }
    }
}

/// [This may only be called on the main thread](https://docs.rs/rfd/latest/rfd/#macos-non-windowed-applications-async-and-threading).
#[cfg(not(target_arch = "wasm32"))]
fn open_file_dialog_native(_: crate::MainThreadToken) -> Vec<std::path::PathBuf> {
    re_tracing::profile_function!();

    let supported: Vec<_> = if re_data_loader::iter_external_loaders().len() == 0 {
        re_data_loader::supported_extensions().collect()
    } else {
        vec![]
    };

    let mut dialog = rfd::FileDialog::new();

    // If there's at least one external loader registered, then literally anything goes!
    if !supported.is_empty() {
        dialog = dialog.add_filter("Supported files", &supported);
    }

    dialog.pick_files().unwrap_or_default()
}

#[cfg(target_arch = "wasm32")]
async fn async_open_rrd_dialog() -> Vec<re_data_source::FileContents> {
    let supported: Vec<_> = re_data_loader::supported_extensions().collect();

    let files = rfd::AsyncFileDialog::new()
        .add_filter("Supported files", &supported)
        .pick_files()
        .await
        .unwrap_or_default();

    let mut file_contents = Vec::with_capacity(files.len());

    for file in files {
        let file_name = file.file_name();
        re_log::debug!("Reading {file_name}…");
        let bytes = file.read().await;
        re_log::debug!(
            "{file_name} was {}",
            re_format::format_bytes(bytes.len() as _)
        );
        file_contents.push(re_data_source::FileContents {
            name: file_name,
            bytes: bytes.into(),
        });
    }

    file_contents
}

fn save_active_recording(
    app: &mut App,
    store_context: Option<&StoreContext<'_>>,
    loop_selection: Option<(TimelineName, re_log_types::AbsoluteTimeRangeF)>,
) -> anyhow::Result<()> {
    let Some(entity_db) = store_context.as_ref().map(|view| view.recording) else {
        // NOTE: Can only happen if saving through the command palette.
        anyhow::bail!("No recording data to save");
    };

    save_recording(app, entity_db, loop_selection)
}

fn save_recording(
    app: &mut App,
    entity_db: &EntityDb,
    loop_selection: Option<(TimelineName, re_log_types::AbsoluteTimeRangeF)>,
) -> anyhow::Result<()> {
    let rrd_version = entity_db
        .store_info()
        .and_then(|info| info.store_version)
        .unwrap_or(re_build_info::CrateVersion::LOCAL);

    let file_name = if let Some(recording_name) = entity_db
        .recording_info_property::<re_sdk_types::components::Name>(
            re_sdk_types::archetypes::RecordingInfo::descriptor_name().component,
        ) {
        format!("{}.rrd", sanitize_file_name(&recording_name))
    } else {
        "data.rrd".to_owned()
    };

    let title = if loop_selection.is_some() {
        "Save loop selection"
    } else {
        "Save recording"
    };

    save_entity_db(
        app,
        rrd_version,
        file_name,
        title.to_owned(),
        entity_db.to_messages(loop_selection),
    )
}

fn save_blueprint(app: &mut App, store_context: Option<&StoreContext<'_>>) -> anyhow::Result<()> {
    let Some(store_context) = store_context else {
        anyhow::bail!("No blueprint to save");
    };

    re_tracing::profile_function!();

    let rrd_version = store_context
        .blueprint
        .store_info()
        .and_then(|info| info.store_version)
        .unwrap_or(re_build_info::CrateVersion::LOCAL);

    // We change the recording id to a new random one,
    // otherwise when saving and loading a blueprint file, we can end up
    // in a situation where the store_id we're loading is the same as the currently active one,
    // which mean they will merge in a strange way.
    // This is also related to https://github.com/rerun-io/rerun/issues/5295
    let new_store_id = store_context
        .blueprint
        .store_id()
        .clone()
        .with_recording_id(RecordingId::random());
    let messages = store_context.blueprint.to_messages(None).map(|mut msg| {
        if let Ok(msg) = &mut msg {
            msg.set_store_id(new_store_id.clone());
        }
        msg
    });

    let file_name = format!(
        "{}.rbl",
        crate::saving::sanitize_app_id(store_context.application_id())
    );
    let title = "Save blueprint";

    save_entity_db(app, rrd_version, file_name, title.to_owned(), messages)
}

// TODO(emilk): unify this with `ViewerContext::save_file_dialog`
#[allow(clippy::allow_attributes, clippy::needless_pass_by_ref_mut)] // `app` is only used on native
#[allow(clippy::allow_attributes, clippy::unnecessary_wraps)] // cannot return error on web
fn save_entity_db(
    #[allow(clippy::allow_attributes, unused_variables)] app: &mut App, // only used on native
    rrd_version: CrateVersion,
    file_name: String,
    title: String,
    messages: impl Iterator<Item = re_chunk::ChunkResult<LogMsg>>,
) -> anyhow::Result<()> {
    re_tracing::profile_function!();

    // TODO(#6984): Ideally we wouldn't collect at all and just stream straight to the
    // encoder from the store.
    //
    // From a memory usage perspective this isn't too bad though: the data within is still
    // refcounted straight from the store in any case.
    //
    // It just sucks latency-wise.
    let messages = messages.collect::<Vec<_>>();

    // Web
    #[cfg(target_arch = "wasm32")]
    {
        wasm_bindgen_futures::spawn_local(async move {
            if let Err(err) =
                async_save_dialog(rrd_version, &file_name, &title, messages.into_iter()).await
            {
                re_log::error!("File saving failed: {err}");
            }
        });
    }

    // Native
    #[cfg(not(target_arch = "wasm32"))]
    {
        let path = {
            re_tracing::profile_scope!("file_dialog");
            rfd::FileDialog::new()
                .set_file_name(file_name)
                .set_title(title)
                .save_file()
        };
        if let Some(path) = path {
            app.background_tasks.spawn_file_saver(move || {
                crate::saving::encode_to_file(rrd_version, &path, messages.into_iter())?;
                Ok(path)
            })?;
        }
    }

    Ok(())
}

#[cfg(target_arch = "wasm32")]
async fn async_save_dialog(
    rrd_version: CrateVersion,
    file_name: &str,
    title: &str,
    messages: impl Iterator<Item = re_chunk::ChunkResult<LogMsg>>,
) -> anyhow::Result<()> {
    use anyhow::Context as _;

    let file_handle = rfd::AsyncFileDialog::new()
        .set_file_name(file_name)
        .set_title(title)
        .save_file()
        .await;

    let Some(file_handle) = file_handle else {
        return Ok(()); // aborted
    };

    let options = re_log_encoding::rrd::EncodingOptions::PROTOBUF_COMPRESSED;
    let mut bytes = Vec::new();
    re_log_encoding::Encoder::encode_into(rrd_version, options, messages, &mut bytes)?;
    file_handle.write(&bytes).await.context("Failed to save")
}

/// Propagates [`re_viewer_context::TimeControlResponse`] to [`ViewerEventDispatcher`].
fn handle_time_ctrl_event(
    recording: &EntityDb,
    events: Option<&ViewerEventDispatcher>,
    response: &re_viewer_context::TimeControlResponse,
) {
    let Some(events) = events else {
        return;
    };

    if let Some(playing) = response.playing_change {
        events.on_play_state_change(recording, playing);
    }

    if let Some((timeline, time)) = response.timeline_change {
        events.on_timeline_change(recording, timeline, time);
    }

    if let Some(time) = response.time_change {
        events.on_time_update(recording, time);
    }
}<|MERGE_RESOLUTION|>--- conflicted
+++ resolved
@@ -1443,21 +1443,14 @@
         if let Some((timeline, timecell)) = when {
             time_commands.push(TimeControlCommand::SetActiveTimeline(timeline));
             time_commands.push(TimeControlCommand::SetTime(timecell.value.into()));
+            time_commands.push(TimeControlCommand::Pause);
         }
 
         if !time_commands.is_empty() {
             self.command_sender
                 .send_system(SystemCommand::TimeControlCommands {
                     store_id,
-<<<<<<< HEAD
                     time_commands,
-=======
-                    time_commands: vec![
-                        TimeControlCommand::SetActiveTimeline(timeline),
-                        TimeControlCommand::SetPlayState(PlayState::Paused),
-                        TimeControlCommand::SetTime(timecell.value.into()),
-                    ],
->>>>>>> 36db121f
                 });
         }
     }

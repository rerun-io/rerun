use std::sync::Arc;

use itertools::Itertools as _;

use re_build_info::CrateVersion;
use re_capabilities::MainThreadToken;
use re_data_source::{DataSource, FileContents};
use re_entity_db::entity_db::EntityDb;
use re_log_types::{ApplicationId, FileSource, LogMsg, StoreKind};
use re_renderer::WgpuResourcePoolStatistics;
use re_smart_channel::{ReceiveSet, SmartChannelSource};
use re_ui::{notifications, DesignTokens, UICommand, UICommandSender};
use re_viewer_context::{
    command_channel,
    store_hub::{BlueprintPersistence, StoreHub, StoreHubStats},
    AppOptions, AsyncRuntimeHandle, BlueprintUndoState, CommandReceiver, CommandSender,
    ComponentUiRegistry, DisplayMode, PlayState, StoreContext, SystemCommand, SystemCommandSender,
    ViewClass, ViewClassRegistry, ViewClassRegistryError,
};

use crate::{
    app_blueprint::{AppBlueprint, PanelStateOverrides},
    app_state::WelcomeScreenState,
    background_tasks::BackgroundTasks,
    AppState,
};
// ----------------------------------------------------------------------------

#[derive(Clone, Copy, Debug, PartialEq, Eq, Hash)]
enum TimeControlCommand {
    TogglePlayPause,
    StepBack,
    StepForward,
    Restart,
    Follow,
}

// ----------------------------------------------------------------------------

/// Settings set once at startup (e.g. via command-line options) and not serialized.
#[derive(Clone)]
pub struct StartupOptions {
    /// When the total process RAM reaches this limit, we GC old data.
    pub memory_limit: re_memory::MemoryLimit,

    pub persist_state: bool,

    /// Whether or not the app is running in the context of a Jupyter Notebook.
    pub is_in_notebook: bool,

    /// Set to identify the web page the viewer is running on.
    #[cfg(target_arch = "wasm32")]
    pub location: Option<eframe::Location>,

    /// Take a screenshot of the app and quit.
    /// We use this to generate screenshots of our examples.
    #[cfg(not(target_arch = "wasm32"))]
    pub screenshot_to_path_then_quit: Option<std::path::PathBuf>,

    /// A user has specifically requested the welcome screen be hidden.
    pub hide_welcome_screen: bool,

    /// Set the screen resolution in logical points.
    #[cfg(not(target_arch = "wasm32"))]
    pub resolution_in_points: Option<[f32; 2]>,

    /// This is a hint that we expect a recording to stream in very soon.
    ///
    /// This is set by the `spawn()` method in our logging SDK.
    ///
    /// The viewer will respond by fading in the welcome screen,
    /// instead of showing it directly.
    /// This ensures that it won't blink for a few frames before switching to the recording.
    pub expect_data_soon: Option<bool>,

    /// Forces wgpu backend to use the specified graphics API, e.g. `webgl` or `webgpu`.
    pub force_wgpu_backend: Option<String>,

    /// Overwrites hardware acceleration option for video decoding.
    ///
    /// By default uses the last provided setting, which is `auto` if never configured.
    /// This also can be changed in the viewer's option menu.
    pub video_decoder_hw_acceleration: Option<re_video::decode::DecodeHardwareAcceleration>,

    /// Interaction between JS and timeline.
    ///
    /// This field isn't used directly, but is propagated to all recording configs
    /// when they are created.
    #[cfg(target_arch = "wasm32")]
    pub timeline_options: Option<crate::web::TimelineOptions>,

    /// Fullscreen is handled by JS on web.
    ///
    /// This holds some callbacks which we use to communicate
    /// about fullscreen state to JS.
    #[cfg(target_arch = "wasm32")]
    pub fullscreen_options: Option<crate::web::FullscreenOptions>,

    /// Default overrides for state of top/side/bottom panels.
    pub panel_state_overrides: PanelStateOverrides,

    /// Whether or not to enable usage of the `History` API on web.
    ///
    /// It is disabled by default.
    ///
    /// This should only be enabled when it is acceptable for `rerun`
    /// to push its own entries into browser history.
    ///
    /// That only makes sense if it has "taken over" a page, and is
    /// the only thing on that page. If you are embedding multiple
    /// viewers onto the same page, then it's better to turn this off.
    ///
    /// We use browser history in a limited way to track the currently
    /// open example recording, see [`crate::history`].
    #[cfg(target_arch = "wasm32")]
    pub enable_history: bool,
}

impl Default for StartupOptions {
    fn default() -> Self {
        Self {
            memory_limit: re_memory::MemoryLimit::from_fraction_of_total(0.75),
            persist_state: true,
            is_in_notebook: false,

            #[cfg(target_arch = "wasm32")]
            location: None,

            #[cfg(not(target_arch = "wasm32"))]
            screenshot_to_path_then_quit: None,

            hide_welcome_screen: false,

            #[cfg(not(target_arch = "wasm32"))]
            resolution_in_points: None,

            expect_data_soon: None,
            force_wgpu_backend: None,
            video_decoder_hw_acceleration: None,

            #[cfg(target_arch = "wasm32")]
            timeline_options: Default::default(),

            #[cfg(target_arch = "wasm32")]
            fullscreen_options: Default::default(),

            panel_state_overrides: Default::default(),

            #[cfg(target_arch = "wasm32")]
            enable_history: false,
        }
    }
}

// ----------------------------------------------------------------------------

#[cfg(not(target_arch = "wasm32"))]
const MIN_ZOOM_FACTOR: f32 = 0.2;
#[cfg(not(target_arch = "wasm32"))]
const MAX_ZOOM_FACTOR: f32 = 5.0;

#[cfg(target_arch = "wasm32")]
struct PendingFilePromise {
    recommended_application_id: Option<ApplicationId>,
    recommended_recording_id: Option<re_log_types::StoreId>,
    force_store_info: bool,
    promise: poll_promise::Promise<Vec<re_data_source::FileContents>>,
}

/// The Rerun Viewer as an [`eframe`] application.
pub struct App {
    #[allow(dead_code)] // Unused on wasm32
    main_thread_token: MainThreadToken,
    build_info: re_build_info::BuildInfo,
    startup_options: StartupOptions,
    start_time: web_time::Instant,
    ram_limit_warner: re_memory::RamLimitWarner,
    pub(crate) egui_ctx: egui::Context,
    screenshotter: crate::screenshotter::Screenshotter,

    #[cfg(target_arch = "wasm32")]
    pub(crate) popstate_listener: Option<crate::history::PopstateListener>,

    #[cfg(not(target_arch = "wasm32"))]
    profiler: re_tracing::Profiler,

    /// Listens to the local text log stream
    text_log_rx: std::sync::mpsc::Receiver<re_log::LogMsg>,

    component_ui_registry: ComponentUiRegistry,

    rx: ReceiveSet<LogMsg>,

    #[cfg(target_arch = "wasm32")]
    open_files_promise: Option<PendingFilePromise>,

    /// What is serialized
    pub(crate) state: AppState,

    /// Pending background tasks, e.g. files being saved.
    pub(crate) background_tasks: BackgroundTasks,

    /// Interface for all recordings and blueprints
    pub(crate) store_hub: Option<StoreHub>,

    /// Notification panel.
    pub(crate) notifications: notifications::NotificationUi,

    memory_panel: crate::memory_panel::MemoryPanel,
    memory_panel_open: bool,

    egui_debug_panel_open: bool,

    pub(crate) latest_queue_interest: web_time::Instant,

    /// Measures how long a frame takes to paint
    pub(crate) frame_time_history: egui::util::History<f32>,

    /// Commands to run at the end of the frame.
    pub command_sender: CommandSender,
    command_receiver: CommandReceiver,
    cmd_palette: re_ui::CommandPalette,

    analytics: crate::viewer_analytics::ViewerAnalytics,

    /// All known view types.
    view_class_registry: ViewClassRegistry,

    pub(crate) panel_state_overrides_active: bool,
    pub(crate) panel_state_overrides: PanelStateOverrides,

    reflection: re_types_core::reflection::Reflection,

    /// Interaction between JS and timeline.
    ///
    /// This field isn't used directly, but is propagated to all recording configs
    /// when they are created.
    pub timeline_callbacks: Option<re_viewer_context::TimelineCallbacks>,

    /// The async runtime that should be used for all asynchronous operations.
    ///
    /// Using the global tokio runtime should be avoided since:
    /// * we don't have a tokio runtime on web
    /// * we want the user to have full control over the runtime,
    ///   and not expect that a global runtime exists.
    async_runtime: AsyncRuntimeHandle,
}

impl App {
    /// Create a viewer that receives new log messages over time
    pub fn new(
        main_thread_token: MainThreadToken,
        build_info: re_build_info::BuildInfo,
        app_env: &crate::AppEnvironment,
        startup_options: StartupOptions,
        creation_context: &eframe::CreationContext<'_>,
        tokio_runtime: AsyncRuntimeHandle,
    ) -> Self {
        re_tracing::profile_function!();

        let analytics =
            crate::viewer_analytics::ViewerAnalytics::new(&startup_options, app_env.clone());

        let (logger, text_log_rx) = re_log::ChannelLogger::new(re_log::LevelFilter::Info);
        if re_log::add_boxed_logger(Box::new(logger)).is_err() {
            // This can happen when `rerun` crate users call `spawn`. TODO(emilk): make `spawn` spawn a new process.
            re_log::debug!(
                "re_log not initialized - we won't see any log messages as GUI notifications"
            );
        }

        let mut state: AppState = if startup_options.persist_state {
            creation_context.storage
                .and_then(|storage| {
                    // This re-implements: `eframe::get_value` so we can customize the warning message.
                    // TODO(#2849): More thorough error-handling.
                    storage.get_string(eframe::APP_KEY).and_then(|value| {
                        match ron::from_str(&value) {
                            Ok(value) => Some(value),
                            Err(err) => {
                                re_log::warn!("Failed to restore application state. This is expected if you have just upgraded Rerun versions.");
                                re_log::debug!("Failed to decode RON for app state: {err}");
                                None
                            }
                        }
                    })
                })
                .unwrap_or_default()
        } else {
            AppState::default()
        };

        if let Some(video_decoder_hw_acceleration) = startup_options.video_decoder_hw_acceleration {
            state.app_options.video_decoder_hw_acceleration = video_decoder_hw_acceleration;
        }

        let mut view_class_registry = ViewClassRegistry::default();
        if let Err(err) = populate_view_class_registry_with_builtin(&mut view_class_registry) {
            re_log::error!(
                "Failed to populate the view type registry with built-in views: {}",
                err
            );
        }

        #[allow(unused_mut, clippy::needless_update)] // false positive on web
        let mut screenshotter = crate::screenshotter::Screenshotter::default();

        #[cfg(not(target_arch = "wasm32"))]
        if let Some(screenshot_path) = startup_options.screenshot_to_path_then_quit.clone() {
            screenshotter.screenshot_to_path_then_quit(&creation_context.egui_ctx, screenshot_path);
        }

        let (command_sender, command_receiver) = command_channel();

        let mut component_ui_registry = re_component_ui::create_component_ui_registry();
        re_data_ui::register_component_uis(&mut component_ui_registry);

        // TODO(emilk): `Instant::MIN` when we have our own `Instant` that supports it.;
        let long_time_ago = web_time::Instant::now()
            .checked_sub(web_time::Duration::from_secs(1_000_000_000))
            .unwrap_or(web_time::Instant::now());

        let (adapter_backend, device_tier) = creation_context.wgpu_render_state.as_ref().map_or(
            (
                wgpu::Backend::Empty,
                re_renderer::device_caps::DeviceCapabilityTier::Limited,
            ),
            |render_state| {
                let egui_renderer = render_state.renderer.read();
                let render_ctx = egui_renderer
                    .callback_resources
                    .get::<re_renderer::RenderContext>();

                (
                    render_state.adapter.get_info().backend,
                    render_ctx.map_or(
                        re_renderer::device_caps::DeviceCapabilityTier::Limited,
                        |ctx| ctx.device_caps().tier,
                    ),
                )
            },
        );
        analytics.on_viewer_started(build_info, adapter_backend, device_tier);

        let panel_state_overrides = startup_options.panel_state_overrides;

        let reflection = re_types::reflection::generate_reflection().unwrap_or_else(|err| {
            re_log::error!(
                "Failed to create list of serialized default values for components: {err}"
            );
            Default::default()
        });

        #[cfg(target_arch = "wasm32")]
        let timeline_callbacks = {
            use crate::web_tools::string_from_js_value;
            use std::rc::Rc;
            use wasm_bindgen::JsValue;

            startup_options.timeline_options.clone().map(|opts| {
                re_viewer_context::TimelineCallbacks {
                    on_timelinechange: Rc::new(move |timeline, time| {
                        if let Err(err) = opts.on_timelinechange.call2(
                            &JsValue::from_str(timeline.name().as_str()),
                            &JsValue::from_f64(time.as_f64()),
                        ) {
                            re_log::error!("{}", string_from_js_value(err));
                        };
                    }),
                    on_timeupdate: Rc::new(move |time| {
                        if let Err(err) =
                            opts.on_timeupdate.call1(&JsValue::from_f64(time.as_f64()))
                        {
                            re_log::error!("{}", string_from_js_value(err));
                        }
                    }),
                    on_play: Rc::new(move || {
                        if let Err(err) = opts.on_play.call0() {
                            re_log::error!("{}", string_from_js_value(err));
                        }
                    }),
                    on_pause: Rc::new(move || {
                        if let Err(err) = opts.on_pause.call0() {
                            re_log::error!("{}", string_from_js_value(err));
                        }
                    }),
                }
            })
        };

        #[cfg(not(target_arch = "wasm32"))]
        let timeline_callbacks = None;

        Self {
            main_thread_token,
            build_info,
            startup_options,
            start_time: web_time::Instant::now(),
            ram_limit_warner: re_memory::RamLimitWarner::warn_at_fraction_of_max(0.75),
            egui_ctx: creation_context.egui_ctx.clone(),
            screenshotter,

            #[cfg(target_arch = "wasm32")]
            popstate_listener: None,

            #[cfg(not(target_arch = "wasm32"))]
            profiler: Default::default(),

            text_log_rx,
            component_ui_registry,
            rx: Default::default(),
            #[cfg(target_arch = "wasm32")]
            open_files_promise: Default::default(),
            state,
            background_tasks: Default::default(),
            store_hub: Some(StoreHub::new(
                blueprint_loader(),
                &crate::app_blueprint::setup_welcome_screen_blueprint,
            )),
            notifications: notifications::NotificationUi::new(),

            memory_panel: Default::default(),
            memory_panel_open: false,

            egui_debug_panel_open: false,

            latest_queue_interest: long_time_ago,

            frame_time_history: egui::util::History::new(1..100, 0.5),

            command_sender,
            command_receiver,
            cmd_palette: Default::default(),

            view_class_registry,

            analytics,

            panel_state_overrides_active: true,
            panel_state_overrides,

            reflection,

            timeline_callbacks,
            async_runtime: tokio_runtime,
        }
    }

    #[cfg(not(target_arch = "wasm32"))]
    pub fn set_profiler(&mut self, profiler: re_tracing::Profiler) {
        self.profiler = profiler;
    }

    pub fn set_examples_manifest_url(&mut self, url: String) {
        re_log::info!("Using manifest_url={url:?}");
        self.state.set_examples_manifest_url(&self.egui_ctx, url);
    }

    pub fn build_info(&self) -> &re_build_info::BuildInfo {
        &self.build_info
    }

    pub fn app_options(&self) -> &AppOptions {
        self.state.app_options()
    }

    pub fn app_options_mut(&mut self) -> &mut AppOptions {
        self.state.app_options_mut()
    }

    pub fn is_screenshotting(&self) -> bool {
        self.screenshotter.is_screenshotting()
    }

    #[allow(clippy::needless_pass_by_ref_mut)]
    pub fn add_receiver(&mut self, rx: re_smart_channel::Receiver<LogMsg>) {
        // Make sure we wake up when a message is sent.
        #[cfg(not(target_arch = "wasm32"))]
        let rx = crate::wake_up_ui_thread_on_each_msg(rx, self.egui_ctx.clone());

        self.rx.add(rx);
    }

    pub fn msg_receive_set(&self) -> &ReceiveSet<LogMsg> {
        &self.rx
    }

    /// Adds a new view class to the viewer.
    pub fn add_view_class<T: ViewClass + Default + 'static>(
        &mut self,
    ) -> Result<(), ViewClassRegistryError> {
        self.view_class_registry.add_class::<T>()
    }

    fn check_keyboard_shortcuts(&self, egui_ctx: &egui::Context) {
        if let Some(cmd) = UICommand::listen_for_kb_shortcut(egui_ctx) {
            self.command_sender.send_ui(cmd);
        }
    }

    fn run_pending_system_commands(&mut self, store_hub: &mut StoreHub, egui_ctx: &egui::Context) {
        while let Some(cmd) = self.command_receiver.recv_system() {
            self.run_system_command(cmd, store_hub, egui_ctx);
        }
    }

    fn run_pending_ui_commands(
        &mut self,
        egui_ctx: &egui::Context,
        app_blueprint: &AppBlueprint<'_>,
        store_context: Option<&StoreContext<'_>>,
    ) {
        while let Some(cmd) = self.command_receiver.recv_ui() {
            self.run_ui_command(egui_ctx, app_blueprint, store_context, cmd);
        }
    }

    #[allow(clippy::unused_self)]
    fn run_system_command(
        &mut self,
        cmd: SystemCommand,
        store_hub: &mut StoreHub,
        egui_ctx: &egui::Context,
    ) {
        match cmd {
            SystemCommand::ActivateApp(app_id) => {
                store_hub.set_active_app(app_id);
            }

            SystemCommand::CloseApp(app_id) => {
                store_hub.close_app(&app_id);
            }

            SystemCommand::ActivateRecording(store_id) => {
                store_hub.set_activate_recording(store_id);
            }

            SystemCommand::CloseStore(store_id) => {
                store_hub.remove(&store_id);
            }

            SystemCommand::CloseAllRecordings => {
                store_hub.clear_recordings();

                // Stop receiving into the old recordings.
                // This is most important when going back to the example screen by using the "Back"
                // button in the browser, and there is still a connection downloading an .rrd.
                // That's the case of `SmartChannelSource::RrdHttpStream`.
                // TODO(emilk): exactly what things get kept and what gets cleared?
                self.rx.retain(|r| match r.source() {
                    SmartChannelSource::File(_)
                    | SmartChannelSource::RrdHttpStream { .. }
                    | SmartChannelSource::RerunGrpcStream { .. } => false,

                    SmartChannelSource::JsChannel { .. }
                    | SmartChannelSource::RrdWebEventListener
                    | SmartChannelSource::Sdk
                    | SmartChannelSource::MessageProxy { .. }
                    | SmartChannelSource::Stdin => true,
                });
            }

            SystemCommand::ClearSourceAndItsStores(source) => {
                self.rx.retain(|r| r.source() != &source);
                store_hub.retain(|db| db.data_source.as_ref() != Some(&source));
            }

            SystemCommand::AddReceiver(rx) => {
                re_log::debug!("Received AddReceiver");
                self.add_receiver(rx);
            }

            SystemCommand::ChangeDisplayMode(display_mode) => {
                self.state.display_mode = display_mode;
            }
<<<<<<< HEAD
            SystemCommand::AddRedapServer { origin } => {
                self.state.redap_servers.add_server(origin);
=======
            SystemCommand::AddRedapServer { endpoint } => {
                self.redap_servers
                    .fetch_catalog(&self.async_runtime, endpoint);
>>>>>>> 651133e6
            }

            SystemCommand::LoadDataSource(data_source) => {
                let egui_ctx = egui_ctx.clone();
                // On native, `add_receiver` spawns a thread that wakes up the ui thread
                // on any new message. On web we cannot spawn threads, so instead we need
                // to supply a waker that is called when new messages arrive in background tasks
                let waker = Box::new(move || {
                    // Spend a few more milliseconds decoding incoming messages,
                    // then trigger a repaint (https://github.com/rerun-io/rerun/issues/963):
                    egui_ctx.request_repaint_after(std::time::Duration::from_millis(10));
                });

                match data_source.stream(Some(waker)) {
                    Ok(re_data_source::StreamSource::LogMessages(rx)) => self.add_receiver(rx),
<<<<<<< HEAD
                    Ok(re_data_source::StreamSource::CatalogData { origin: url }) => {
                        self.state.redap_servers.add_server(url);
=======
                    Ok(re_data_source::StreamSource::CatalogData { endpoint }) => {
                        self.redap_servers
                            .fetch_catalog(&self.async_runtime, endpoint);
>>>>>>> 651133e6
                    }
                    Err(err) => {
                        re_log::error!("Failed to open data source: {}", re_error::format(err));
                    }
                }
            }

            SystemCommand::ResetViewer => self.reset_viewer(store_hub, egui_ctx),
            SystemCommand::ClearActiveBlueprintAndEnableHeuristics => {
                re_log::debug!("Clear and generate new blueprint");
                store_hub.clear_active_blueprint_and_generate();
                egui_ctx.request_repaint(); // Many changes take a frame delay to show up.
            }
            SystemCommand::ClearActiveBlueprint => {
                // By clearing the blueprint the default blueprint will be restored
                // at the beginning of the next frame.
                re_log::debug!("Reset blueprint to default");
                store_hub.clear_active_blueprint();
                egui_ctx.request_repaint(); // Many changes take a frame delay to show up.
            }
            SystemCommand::UpdateBlueprint(blueprint_id, chunks) => {
                re_log::trace!(
                    "Update blueprint entities: {}",
                    chunks.iter().map(|c| c.entity_path()).join(", ")
                );

                let blueprint_db = store_hub.entity_db_mut(&blueprint_id);

                self.state
                    .blueprint_undo_state
                    .entry(blueprint_id)
                    .or_default()
                    .clear_redo_buffer(blueprint_db);

                for chunk in chunks {
                    match blueprint_db.add_chunk(&Arc::new(chunk)) {
                        Ok(_store_events) => {}
                        Err(err) => {
                            re_log::warn_once!("Failed to store blueprint delta: {err}");
                        }
                    }
                }
            }
            SystemCommand::UndoBlueprint { blueprint_id } => {
                let blueprint_db = store_hub.entity_db_mut(&blueprint_id);
                self.state
                    .blueprint_undo_state
                    .entry(blueprint_id)
                    .or_default()
                    .undo(blueprint_db);
            }
            SystemCommand::RedoBlueprint { blueprint_id } => {
                self.state
                    .blueprint_undo_state
                    .entry(blueprint_id)
                    .or_default()
                    .redo();
            }

            SystemCommand::DropEntity(blueprint_id, entity_path) => {
                let blueprint_db = store_hub.entity_db_mut(&blueprint_id);
                blueprint_db.drop_entity_path_recursive(&entity_path);
            }

            #[cfg(debug_assertions)]
            SystemCommand::EnableInspectBlueprintTimeline(show) => {
                self.app_options_mut().inspect_blueprint_timeline = show;
            }

            SystemCommand::SetSelection(item) => {
                self.state.selection_state.set_selection(item);
            }

            SystemCommand::SetActiveTimeline { rec_id, timeline } => {
                if let Some(rec_cfg) = self.state.recording_config_mut(&rec_id) {
                    rec_cfg.time_ctrl.write().set_timeline(timeline);
                }
            }

            SystemCommand::SetFocus(item) => {
                self.state.focused_item = Some(item);
            }

            #[cfg(not(target_arch = "wasm32"))]
            SystemCommand::FileSaver(file_saver) => {
                if let Err(err) = self.background_tasks.spawn_file_saver(file_saver) {
                    re_log::error!("Failed to save file: {err}");
                }
            }
        }
    }

    fn run_ui_command(
        &mut self,
        egui_ctx: &egui::Context,
        app_blueprint: &AppBlueprint<'_>,
        store_context: Option<&StoreContext<'_>>,
        cmd: UICommand,
    ) {
        let mut force_store_info = false;
        let active_application_id = store_context
            .and_then(|ctx| {
                ctx.hub
                    .active_app()
                    // Don't redirect data to the welcome screen.
                    .filter(|&app_id| app_id != &StoreHub::welcome_screen_app_id())
                    .cloned()
            })
            // If we don't have any application ID to recommend (which means we are on the welcome screen),
            // then just generate a new one using a UUID.
            .or_else(|| Some(uuid::Uuid::new_v4().to_string().into()));
        let active_recording_id = store_context
            .and_then(|ctx| ctx.hub.active_recording_id().cloned())
            .or_else(|| {
                // When we're on the welcome screen, there is no recording ID to recommend.
                // But we want one, otherwise multiple things being dropped simultaneously on the
                // welcome screen would end up in different recordings!

                // We're creating a recording just-in-time, directly from the viewer.
                // We need those store infos or the data will just be silently ignored.
                force_store_info = true;

                // NOTE: We don't override blueprints' store IDs anyhow, so it is sound to assume that
                // this can only be a recording.
                Some(re_log_types::StoreId::random(StoreKind::Recording))
            });

        match cmd {
            UICommand::SaveRecording => {
                if let Err(err) = save_recording(self, store_context, None) {
                    re_log::error!("Failed to save recording: {err}");
                }
            }
            UICommand::SaveRecordingSelection => {
                if let Err(err) = save_recording(
                    self,
                    store_context,
                    self.state.loop_selection(store_context),
                ) {
                    re_log::error!("Failed to save recording: {err}");
                }
            }

            UICommand::SaveBlueprint => {
                if let Err(err) = save_blueprint(self, store_context) {
                    re_log::error!("Failed to save blueprint: {err}");
                }
            }

            #[cfg(not(target_arch = "wasm32"))]
            UICommand::Open => {
                for file_path in open_file_dialog_native(self.main_thread_token) {
                    self.command_sender
                        .send_system(SystemCommand::LoadDataSource(DataSource::FilePath(
                            FileSource::FileDialog {
                                recommended_application_id: None,
                                recommended_recording_id: None,
                                force_store_info,
                            },
                            file_path,
                        )));
                }
            }
            #[cfg(target_arch = "wasm32")]
            UICommand::Open => {
                let egui_ctx = egui_ctx.clone();

                let promise = poll_promise::Promise::spawn_local(async move {
                    let file = async_open_rrd_dialog().await;
                    egui_ctx.request_repaint(); // Wake ui thread
                    file
                });

                self.open_files_promise = Some(PendingFilePromise {
                    recommended_application_id: None,
                    recommended_recording_id: None,
                    force_store_info,
                    promise,
                });
            }

            #[cfg(not(target_arch = "wasm32"))]
            UICommand::Import => {
                for file_path in open_file_dialog_native(self.main_thread_token) {
                    self.command_sender
                        .send_system(SystemCommand::LoadDataSource(DataSource::FilePath(
                            FileSource::FileDialog {
                                recommended_application_id: active_application_id.clone(),
                                recommended_recording_id: active_recording_id.clone(),
                                force_store_info,
                            },
                            file_path,
                        )));
                }
            }
            #[cfg(target_arch = "wasm32")]
            UICommand::Import => {
                let egui_ctx = egui_ctx.clone();

                let promise = poll_promise::Promise::spawn_local(async move {
                    let file = async_open_rrd_dialog().await;
                    egui_ctx.request_repaint(); // Wake ui thread
                    file
                });

                self.open_files_promise = Some(PendingFilePromise {
                    recommended_application_id: active_application_id.clone(),
                    recommended_recording_id: active_recording_id.clone(),
                    force_store_info,
                    promise,
                });
            }

            UICommand::CloseCurrentRecording => {
                let cur_rec = store_context.map(|ctx| ctx.recording.store_id());
                if let Some(cur_rec) = cur_rec {
                    self.command_sender
                        .send_system(SystemCommand::CloseStore(cur_rec.clone()));
                }
            }
            UICommand::CloseAllRecordings => {
                self.command_sender
                    .send_system(SystemCommand::CloseAllRecordings);
            }

            UICommand::Undo => {
                if let Some(store_context) = store_context {
                    let blueprint_id = store_context.blueprint.store_id().clone();
                    self.command_sender
                        .send_system(SystemCommand::UndoBlueprint { blueprint_id });
                }
            }
            UICommand::Redo => {
                if let Some(store_context) = store_context {
                    let blueprint_id = store_context.blueprint.store_id().clone();
                    self.command_sender
                        .send_system(SystemCommand::RedoBlueprint { blueprint_id });
                }
            }

            #[cfg(not(target_arch = "wasm32"))]
            UICommand::Quit => {
                egui_ctx.send_viewport_cmd(egui::ViewportCommand::Close);
            }

            UICommand::OpenWebHelp => {
                egui_ctx.open_url(egui::output::OpenUrl {
                    url: "https://www.rerun.io/docs/getting-started/navigating-the-viewer"
                        .to_owned(),
                    new_tab: true,
                });
            }

            UICommand::OpenRerunDiscord => {
                egui_ctx.open_url(egui::output::OpenUrl {
                    url: "https://discord.gg/PXtCgFBSmH".to_owned(),
                    new_tab: true,
                });
            }

            UICommand::ResetViewer => self.command_sender.send_system(SystemCommand::ResetViewer),
            UICommand::ClearActiveBlueprint => {
                self.command_sender
                    .send_system(SystemCommand::ClearActiveBlueprint);
            }
            UICommand::ClearActiveBlueprintAndEnableHeuristics => {
                self.command_sender
                    .send_system(SystemCommand::ClearActiveBlueprintAndEnableHeuristics);
            }

            #[cfg(not(target_arch = "wasm32"))]
            UICommand::OpenProfiler => {
                self.profiler.start();
            }

            UICommand::ToggleMemoryPanel => {
                self.memory_panel_open ^= true;
            }
            UICommand::TogglePanelStateOverrides => {
                self.panel_state_overrides_active ^= true;
            }
            UICommand::ToggleTopPanel => {
                app_blueprint.toggle_top_panel(&self.command_sender);
            }
            UICommand::ToggleBlueprintPanel => {
                app_blueprint.toggle_blueprint_panel(&self.command_sender);
            }
            UICommand::ToggleSelectionPanel => {
                app_blueprint.toggle_selection_panel(&self.command_sender);
            }
            UICommand::ToggleTimePanel => app_blueprint.toggle_time_panel(&self.command_sender),

            UICommand::ToggleChunkStoreBrowser => match self.state.display_mode {
                DisplayMode::LocalRecordings | DisplayMode::RedapBrowser => {
                    self.state.display_mode = DisplayMode::ChunkStoreBrowser;
                }
                DisplayMode::ChunkStoreBrowser => {
                    self.state.display_mode = DisplayMode::LocalRecordings;
                }
            },

            #[cfg(debug_assertions)]
            UICommand::ToggleBlueprintInspectionPanel => {
                self.app_options_mut().inspect_blueprint_timeline ^= true;
            }

            #[cfg(debug_assertions)]
            UICommand::ToggleEguiDebugPanel => {
                self.egui_debug_panel_open ^= true;
            }

            UICommand::ToggleFullscreen => {
                self.toggle_fullscreen();
            }

            UICommand::Settings => {
                self.state.show_settings_ui = true;
            }

            #[cfg(not(target_arch = "wasm32"))]
            UICommand::ZoomIn => {
                let mut zoom_factor = egui_ctx.zoom_factor();
                zoom_factor += 0.1;
                zoom_factor = zoom_factor.clamp(MIN_ZOOM_FACTOR, MAX_ZOOM_FACTOR);
                zoom_factor = (zoom_factor * 10.).round() / 10.;
                egui_ctx.set_zoom_factor(zoom_factor);
            }
            #[cfg(not(target_arch = "wasm32"))]
            UICommand::ZoomOut => {
                let mut zoom_factor = egui_ctx.zoom_factor();
                zoom_factor -= 0.1;
                zoom_factor = zoom_factor.clamp(MIN_ZOOM_FACTOR, MAX_ZOOM_FACTOR);
                zoom_factor = (zoom_factor * 10.).round() / 10.;
                egui_ctx.set_zoom_factor(zoom_factor);
            }
            #[cfg(not(target_arch = "wasm32"))]
            UICommand::ZoomReset => {
                egui_ctx.set_zoom_factor(1.0);
            }

            UICommand::ToggleCommandPalette => {
                self.cmd_palette.toggle();
            }

            UICommand::PlaybackTogglePlayPause => {
                self.run_time_control_command(store_context, TimeControlCommand::TogglePlayPause);
            }
            UICommand::PlaybackFollow => {
                self.run_time_control_command(store_context, TimeControlCommand::Follow);
            }
            UICommand::PlaybackStepBack => {
                self.run_time_control_command(store_context, TimeControlCommand::StepBack);
            }
            UICommand::PlaybackStepForward => {
                self.run_time_control_command(store_context, TimeControlCommand::StepForward);
            }
            UICommand::PlaybackRestart => {
                self.run_time_control_command(store_context, TimeControlCommand::Restart);
            }

            #[cfg(not(target_arch = "wasm32"))]
            UICommand::ScreenshotWholeApp => {
                self.screenshotter.request_screenshot(egui_ctx);
            }
            #[cfg(not(target_arch = "wasm32"))]
            UICommand::PrintChunkStore => {
                if let Some(ctx) = store_context {
                    let text = format!("{}", ctx.recording.storage_engine().store());
                    egui_ctx.copy_text(text.clone());
                    println!("{text}");
                }
            }
            #[cfg(not(target_arch = "wasm32"))]
            UICommand::PrintBlueprintStore => {
                if let Some(ctx) = store_context {
                    let text = format!("{}", ctx.blueprint.storage_engine().store());
                    egui_ctx.copy_text(text.clone());
                    println!("{text}");
                }
            }
            #[cfg(not(target_arch = "wasm32"))]
            UICommand::PrintPrimaryCache => {
                if let Some(ctx) = store_context {
                    let text = format!("{:?}", ctx.recording.storage_engine().cache());
                    egui_ctx.copy_text(text.clone());
                    println!("{text}");
                }
            }

            #[cfg(debug_assertions)]
            UICommand::ResetEguiMemory => {
                egui_ctx.memory_mut(|mem| *mem = Default::default());

                // re-apply style, which is lost when resetting memory
                re_ui::apply_style_and_install_loaders(egui_ctx);
            }

            #[cfg(target_arch = "wasm32")]
            UICommand::CopyDirectLink => {
                if self.run_copy_direct_link_command(store_context).is_none() {
                    re_log::error!("Failed to copy direct link to clipboard. Is this not running in a browser?");
                }
            }

            #[cfg(target_arch = "wasm32")]
            UICommand::RestartWithWebGl => {
                if crate::web_tools::set_url_parameter_and_refresh("renderer", "webgl").is_err() {
                    re_log::error!("Failed to set URL parameter `renderer=webgl` & refresh page.");
                }
            }

            #[cfg(target_arch = "wasm32")]
            UICommand::RestartWithWebGpu => {
                if crate::web_tools::set_url_parameter_and_refresh("renderer", "webgpu").is_err() {
                    re_log::error!("Failed to set URL parameter `renderer=webgpu` & refresh page.");
                }
            }
        }
    }

    fn run_time_control_command(
        &mut self,
        store_context: Option<&StoreContext<'_>>,
        command: TimeControlCommand,
    ) {
        let Some(entity_db) = store_context.as_ref().map(|ctx| ctx.recording) else {
            return;
        };
        let rec_id = entity_db.store_id();
        let Some(rec_cfg) = self.state.recording_config_mut(&rec_id) else {
            return;
        };
        let time_ctrl = rec_cfg.time_ctrl.get_mut();

        let times_per_timeline = entity_db.times_per_timeline();

        match command {
            TimeControlCommand::TogglePlayPause => {
                time_ctrl.toggle_play_pause(times_per_timeline);
            }
            TimeControlCommand::Follow => {
                time_ctrl.set_play_state(times_per_timeline, PlayState::Following);
            }
            TimeControlCommand::StepBack => {
                time_ctrl.step_time_back(times_per_timeline);
            }
            TimeControlCommand::StepForward => {
                time_ctrl.step_time_fwd(times_per_timeline);
            }
            TimeControlCommand::Restart => {
                time_ctrl.restart(times_per_timeline);
            }
        }
    }

    #[cfg(target_arch = "wasm32")]
    fn run_copy_direct_link_command(
        &mut self,
        store_context: Option<&StoreContext<'_>>,
    ) -> Option<()> {
        use crate::web_tools::JsResultExt as _;

        let location = web_sys::window()?.location();
        let origin = location.origin().ok_or_log_js_error_once()?;
        let host = location.host().ok_or_log_js_error_once()?;
        let pathname = location.pathname().ok_or_log_js_error_once()?;

        let hosted_viewer_path = if self.build_info.is_final() {
            // final release, use version tag
            format!("version/{}", self.build_info.version)
        } else {
            // not a final release, use commit hash
            format!("commit/{}", self.build_info.short_git_hash())
        };

        // links to `app.rerun.io` can be made into permanent links:
        let href = if host == "app.rerun.io" {
            format!("https://app.rerun.io/{hosted_viewer_path}")
        } else if host == "rerun.io" && pathname.starts_with("/viewer") {
            format!("https://rerun.io/viewer/{hosted_viewer_path}")
        } else {
            format!("{origin}{pathname}")
        };

        let direct_link = match store_context
            .map(|ctx| ctx.recording)
            .and_then(|rec| rec.data_source.as_ref())
        {
            Some(SmartChannelSource::RrdHttpStream { url, .. }) => format!("{href}?url={url}"),
            _ => href,
        };

        self.egui_ctx.copy_text(direct_link.clone());
        self.notifications
            .success(format!("Copied {direct_link:?} to clipboard"));

        Some(())
    }

    fn memory_panel_ui(
        &self,
        ui: &mut egui::Ui,
        gpu_resource_stats: &WgpuResourcePoolStatistics,
        store_stats: Option<&StoreHubStats>,
    ) {
        let frame = egui::Frame {
            fill: ui.visuals().panel_fill,
            ..DesignTokens::bottom_panel_frame()
        };

        egui::TopBottomPanel::bottom("memory_panel")
            .default_height(300.0)
            .resizable(true)
            .frame(frame)
            .show_animated_inside(ui, self.memory_panel_open, |ui| {
                self.memory_panel.ui(
                    ui,
                    &self.startup_options.memory_limit,
                    gpu_resource_stats,
                    store_stats,
                );
            });
    }

    fn egui_debug_panel_ui(&self, ui: &mut egui::Ui) {
        let egui_ctx = ui.ctx().clone();

        egui::SidePanel::left("style_panel")
            .default_width(300.0)
            .resizable(true)
            .frame(DesignTokens::top_panel_frame())
            .show_animated_inside(ui, self.egui_debug_panel_open, |ui| {
                egui::ScrollArea::vertical().show(ui, |ui| {
                    if ui
                        .button("request_discard")
                        .on_hover_text("Request a second layout pass. Just for testing.")
                        .clicked()
                    {
                        ui.ctx().request_discard("testing");
                    }

                    egui::CollapsingHeader::new("egui settings")
                        .default_open(false)
                        .show(ui, |ui| {
                            egui_ctx.settings_ui(ui);
                        });

                    egui::CollapsingHeader::new("egui inspection")
                        .default_open(false)
                        .show(ui, |ui| {
                            egui_ctx.inspection_ui(ui);
                        });
                });
            });
    }

    /// Top-level ui function.
    ///
    /// Shows the viewer ui.
    #[allow(clippy::too_many_arguments)]
    fn ui(
        &mut self,
        egui_ctx: &egui::Context,
        frame: &eframe::Frame,
        app_blueprint: &AppBlueprint<'_>,
        gpu_resource_stats: &WgpuResourcePoolStatistics,
        store_context: Option<&StoreContext<'_>>,
        store_stats: Option<&StoreHubStats>,
    ) {
        let mut main_panel_frame = egui::Frame::default();
        if re_ui::CUSTOM_WINDOW_DECORATIONS {
            // Add some margin so that we can later paint an outline around it all.
            main_panel_frame.inner_margin = 1.0.into();
        }

        egui::CentralPanel::default()
            .frame(main_panel_frame)
            .show(egui_ctx, |ui| {
                paint_background_fill(ui);

                crate::ui::mobile_warning_ui(ui);

                crate::ui::top_panel(
                    frame,
                    self,
                    app_blueprint,
                    store_context,
                    gpu_resource_stats,
                    ui,
                );

                self.memory_panel_ui(ui, gpu_resource_stats, store_stats);

                self.egui_debug_panel_ui(ui);

                let egui_renderer = &mut frame
                    .wgpu_render_state()
                    .expect("Failed to get frame render state")
                    .renderer
                    .write();

                if let Some(render_ctx) = egui_renderer
                    .callback_resources
                    .get_mut::<re_renderer::RenderContext>()
                {
                    if let Some(store_context) = store_context {
                        let entity_db = store_context.recording;

                        #[cfg(target_arch = "wasm32")]
                        let is_history_enabled = self.startup_options.enable_history;
                        #[cfg(not(target_arch = "wasm32"))]
                        let is_history_enabled = false;

                        self.state.redap_servers.on_frame_start(&self.async_runtime);

                        render_ctx.begin_frame();
                        self.state.show(
                            app_blueprint,
                            ui,
                            render_ctx,
                            entity_db,
                            store_context,
                            &self.reflection,
                            &self.component_ui_registry,
                            &self.view_class_registry,
                            &self.rx,
                            &self.command_sender,
                            &WelcomeScreenState {
                                hide: self.startup_options.hide_welcome_screen,
                                opacity: self.welcome_screen_opacity(egui_ctx),
                            },
                            is_history_enabled,
                            self.timeline_callbacks.as_ref(),
                        );
                        render_ctx.before_submit();
                    }
                }

                self.show_text_logs_as_notifications();
            });
    }

    /// Show recent text log messages to the user as toast notifications.
    fn show_text_logs_as_notifications(&mut self) {
        re_tracing::profile_function!();

        while let Ok(message) = self.text_log_rx.try_recv() {
            self.notifications.add_log(message);
        }
    }

    fn receive_messages(&self, store_hub: &mut StoreHub, egui_ctx: &egui::Context) {
        re_tracing::profile_function!();

        let start = web_time::Instant::now();

        while let Some((channel_source, msg)) = self.rx.try_recv() {
            re_log::trace!("Received a message from {channel_source:?}"); // Used by `test_ui_wakeup` test app!

            let msg = match msg.payload {
                re_smart_channel::SmartMessagePayload::Msg(msg) => msg,

                re_smart_channel::SmartMessagePayload::Flush { on_flush_done } => {
                    on_flush_done();
                    continue;
                }

                re_smart_channel::SmartMessagePayload::Quit(err) => {
                    if let Some(err) = err {
                        re_log::warn!("Data source {} has left unexpectedly: {err}", msg.source);
                    } else {
                        re_log::debug!("Data source {} has finished", msg.source);
                    }
                    continue;
                }
            };

            let store_id = msg.store_id();

            if store_hub.is_active_blueprint(store_id) {
                // TODO(#5514): handle loading of active blueprints.
                re_log::warn_once!("Loading a blueprint {store_id} that is active. See https://github.com/rerun-io/rerun/issues/5514 for details.");
            }

            // TODO(cmc): we have to keep grabbing and releasing entity_db because everything references
            // everything and some of it is mutable and some not… it's really not pretty, but it
            // does the job for now.

            {
                let entity_db = store_hub.entity_db_mut(store_id);
                if entity_db.data_source.is_none() {
                    entity_db.data_source = Some((*channel_source).clone());
                }
            }

            match store_hub.entity_db_mut(store_id).add(&msg) {
                Ok(store_events) => {
                    if let Some(caches) = store_hub.active_caches() {
                        caches.on_store_events(&store_events);
                    }

                    self.validate_loaded_events(&store_events);
                }

                Err(err) => {
                    re_log::error_once!("Failed to add incoming msg: {err}");
                }
            }

            let entity_db = store_hub.entity_db_mut(store_id);

            match &msg {
                LogMsg::SetStoreInfo(_) => {
                    // Set the recording-id after potentially creating the store in the hub.
                    // This ordering is important because the `StoreHub` internally
                    // updates the app-id when changing the recording.
                    match store_id.kind {
                        StoreKind::Recording => {
                            re_log::trace!("Opening a new recording: '{store_id}'");
                            store_hub.set_active_recording_id(store_id.clone());

                            // Also select the new recording:
                            self.command_sender.send_system(SystemCommand::SetSelection(
                                re_viewer_context::Item::StoreId(store_id.clone()),
                            ));

                            // If the viewer is in the background, tell the user that it has received something new.
                            egui_ctx.send_viewport_cmd(
                                egui::ViewportCommand::RequestUserAttention(
                                    egui::UserAttentionType::Informational,
                                ),
                            );
                        }
                        StoreKind::Blueprint => {
                            // We wait with activating blueprints until they are fully loaded,
                            // so that we don't run heuristics on half-loaded blueprints.
                            // Otherwise on a mixed connection (SDK sending both blueprint and recording)
                            // the blueprint won't be activated until the whole _recording_ has finished loading.
                        }
                    }
                }

                LogMsg::ArrowMsg(_, _) => {
                    // Handled by `EntityDb::add`
                }

                LogMsg::BlueprintActivationCommand(cmd) => match store_id.kind {
                    StoreKind::Recording => {
                        re_log::debug!(
                            "Unexpected `BlueprintActivationCommand` message for {store_id}"
                        );
                    }
                    StoreKind::Blueprint => {
                        if let Some(info) = entity_db.store_info() {
                            re_log::trace!(
                                "Activating blueprint that was loaded from {channel_source}"
                            );
                            let app_id = info.application_id.clone();
                            if cmd.make_default {
                                store_hub
                                    .set_default_blueprint_for_app(&app_id, store_id)
                                    .unwrap_or_else(|err| {
                                        re_log::warn!("Failed to make blueprint default: {err}");
                                    });
                            }
                            if cmd.make_active {
                                store_hub
                                    .set_cloned_blueprint_active_for_app(&app_id, store_id)
                                    .unwrap_or_else(|err| {
                                        re_log::warn!("Failed to make blueprint active: {err}");
                                    });
                                store_hub.set_active_app(app_id); // Switch to this app, e.g. on drag-and-drop of a blueprint file

                                // If the viewer is in the background, tell the user that it has received something new.
                                egui_ctx.send_viewport_cmd(
                                    egui::ViewportCommand::RequestUserAttention(
                                        egui::UserAttentionType::Informational,
                                    ),
                                );
                            }
                        } else {
                            re_log::warn!(
                                "Got ActivateStore message without first receiving a SetStoreInfo"
                            );
                        }
                    }
                },
            }

            // Do analytics after ingesting the new message,
            // because that's when the `entity_db.store_info` is set,
            // which we use in the analytics call.
            let entity_db = store_hub.entity_db_mut(store_id);
            let is_new_store = matches!(&msg, LogMsg::SetStoreInfo(_msg));
            if is_new_store && entity_db.store_kind() == StoreKind::Recording {
                self.analytics.on_open_recording(entity_db);
            }

            if start.elapsed() > web_time::Duration::from_millis(10) {
                egui_ctx.request_repaint(); // make sure we keep receiving messages asap
                break; // don't block the main thread for too long
            }
        }
    }

    /// After loading some data; check if the loaded data makes sense.
    fn validate_loaded_events(&self, store_events: &[re_chunk_store::ChunkStoreEvent]) {
        re_tracing::profile_function!();

        for event in store_events {
            let chunk = &event.diff.chunk;
            for component in chunk.component_names() {
                if let Some(archetype_name) = component.indicator_component_archetype() {
                    if let Some(archetype) = self
                        .reflection
                        .archetype_reflection_from_short_name(&archetype_name)
                    {
                        for &view_type in archetype.view_types {
                            if !cfg!(feature = "map_view") && view_type == "MapView" {
                                re_log::warn_once!("Found map-related archetype, but viewer was not compiled with the `map_view` feature.");
                            }
                        }
                    } else {
                        re_log::debug_once!("Unknown archetype: {archetype_name}");
                    }
                }
            }
        }
    }

    fn purge_memory_if_needed(&mut self, store_hub: &mut StoreHub) {
        re_tracing::profile_function!();

        fn format_limit(limit: Option<i64>) -> String {
            if let Some(bytes) = limit {
                format_bytes(bytes as _)
            } else {
                "∞".to_owned()
            }
        }

        use re_format::format_bytes;
        use re_memory::MemoryUse;

        let limit = self.startup_options.memory_limit;
        let mem_use_before = MemoryUse::capture();

        if let Some(minimum_fraction_to_purge) = limit.is_exceeded_by(&mem_use_before) {
            re_log::info_once!(
                "Reached memory limit of {}, dropping oldest data.",
                format_limit(limit.max_bytes)
            );

            let fraction_to_purge = (minimum_fraction_to_purge + 0.2).clamp(0.25, 1.0);

            re_log::trace!("RAM limit: {}", format_limit(limit.max_bytes));
            if let Some(resident) = mem_use_before.resident {
                re_log::trace!("Resident: {}", format_bytes(resident as _),);
            }
            if let Some(counted) = mem_use_before.counted {
                re_log::trace!("Counted: {}", format_bytes(counted as _));
            }

            re_tracing::profile_scope!("pruning");
            if let Some(counted) = mem_use_before.counted {
                re_log::trace!(
                    "Attempting to purge {:.1}% of used RAM ({})…",
                    100.0 * fraction_to_purge,
                    format_bytes(counted as f64 * fraction_to_purge as f64)
                );
            }
            store_hub.purge_fraction_of_ram(fraction_to_purge);

            let mem_use_after = MemoryUse::capture();

            let freed_memory = mem_use_before - mem_use_after;

            if let (Some(counted_before), Some(counted_diff)) =
                (mem_use_before.counted, freed_memory.counted)
            {
                re_log::debug!(
                    "Freed up {} ({:.1}%)",
                    format_bytes(counted_diff as _),
                    100.0 * counted_diff as f32 / counted_before as f32
                );
            }

            self.memory_panel.note_memory_purge();
        }
    }

    /// Reset the viewer to how it looked the first time you ran it.
    fn reset_viewer(&mut self, store_hub: &mut StoreHub, egui_ctx: &egui::Context) {
        self.state = Default::default();

        store_hub.clear_all_cloned_blueprints();

        // Reset egui:
        egui_ctx.memory_mut(|mem| *mem = Default::default());

        // Restore style:
        re_ui::apply_style_and_install_loaders(egui_ctx);

        if let Err(err) = crate::reset_viewer_persistence() {
            re_log::warn!("Failed to reset viewer: {err}");
        }
    }

    pub fn recording_db(&self) -> Option<&EntityDb> {
        self.store_hub
            .as_ref()
            .and_then(|store_hub| store_hub.active_recording())
    }

    // NOTE: Relying on `self` is dangerous, as this is called during a time where some internal
    // fields may have been temporarily `take()`n out. Keep this a static method.
    fn handle_dropping_files(
        egui_ctx: &egui::Context,
        store_ctx: Option<&StoreContext<'_>>,
        command_sender: &CommandSender,
    ) {
        preview_files_being_dropped(egui_ctx);

        let dropped_files = egui_ctx.input_mut(|i| std::mem::take(&mut i.raw.dropped_files));

        if dropped_files.is_empty() {
            return;
        }

        let mut force_store_info = false;
        let active_application_id = store_ctx
            .and_then(|ctx| {
                ctx.hub
                    .active_app()
                    // Don't redirect data to the welcome screen.
                    .filter(|&app_id| app_id != &StoreHub::welcome_screen_app_id())
                    .cloned()
            })
            // If we don't have any application ID to recommend (which means we are on the welcome screen),
            // then just generate a new one using a UUID.
            .or_else(|| Some(uuid::Uuid::new_v4().to_string().into()));
        let active_recording_id = store_ctx
            .and_then(|ctx| ctx.hub.active_recording_id().cloned())
            .or_else(|| {
                // When we're on the welcome screen, there is no recording ID to recommend.
                // But we want one, otherwise multiple things being dropped simultaneously on the
                // welcome screen would end up in different recordings!

                // We're creating a recording just-in-time, directly from the viewer.
                // We need those store infos or the data will just be silently ignored.
                force_store_info = true;

                // NOTE: We don't override blueprints' store IDs anyhow, so it is sound to assume that
                // this can only be a recording.
                Some(re_log_types::StoreId::random(StoreKind::Recording))
            });

        for file in dropped_files {
            if let Some(bytes) = file.bytes {
                // This is what we get on Web.
                command_sender.send_system(SystemCommand::LoadDataSource(
                    DataSource::FileContents(
                        FileSource::DragAndDrop {
                            recommended_application_id: active_application_id.clone(),
                            recommended_recording_id: active_recording_id.clone(),
                            force_store_info,
                        },
                        FileContents {
                            name: file.name.clone(),
                            bytes: bytes.clone(),
                        },
                    ),
                ));
                continue;
            }

            #[cfg(not(target_arch = "wasm32"))]
            if let Some(path) = file.path {
                command_sender.send_system(SystemCommand::LoadDataSource(DataSource::FilePath(
                    FileSource::DragAndDrop {
                        recommended_application_id: active_application_id.clone(),
                        recommended_recording_id: active_recording_id.clone(),
                        force_store_info,
                    },
                    path,
                )));
            }
        }
    }

    fn should_fade_in_welcome_screen(&self) -> bool {
        if let Some(expect_data_soon) = self.startup_options.expect_data_soon {
            return expect_data_soon;
        }

        // The reason for the fade-in is to avoid the welcome screen
        // flickering quickly before receiving some data.
        // So: if we expect data very soon, we do a fade-in.

        for source in self.rx.sources() {
            #[allow(clippy::match_same_arms)]
            match &*source {
                SmartChannelSource::File(_)
                | SmartChannelSource::RrdHttpStream { .. }
                | SmartChannelSource::RerunGrpcStream { .. }
                | SmartChannelSource::Stdin
                | SmartChannelSource::RrdWebEventListener
                | SmartChannelSource::Sdk
                | SmartChannelSource::JsChannel { .. } => {
                    return true; // We expect data soon, so fade-in
                }

                SmartChannelSource::MessageProxy { .. } => {
                    // We start a gRPC server by default in native rerun, i.e. when just running `rerun`,
                    // and in that case fading in the welcome screen would be slightly annoying.
                    // However, we also use the gRPC server for sending data from the logging SDKs
                    // when they call `spawn()`, and in that case we really want to fade in the welcome screen.
                    // Therefore `spawn()` uses the special `--expect-data-soon` flag
                    // (handled earlier in this function), so here we know we are in the other case:
                    // a user calling `rerun` in their terminal (don't fade in).
                }
            }
        }

        false // No special sources (or no sources at all), so don't fade in
    }

    /// Handle fading in the welcome screen, if we should.
    fn welcome_screen_opacity(&self, egui_ctx: &egui::Context) -> f32 {
        if self.should_fade_in_welcome_screen() {
            // The reason for this delay is to avoid the welcome screen
            // flickering quickly before receiving some data.
            // The only time it has for that is between the call to `spawn` and sending the recording info,
            // which should happen _right away_, so we only need a small delay.
            // Why not skip the wlecome screen completely when we expect the data?
            // Because maybe the data never comes.
            let sec_since_first_shown = self.start_time.elapsed().as_secs_f32();
            let opacity = egui::remap_clamp(sec_since_first_shown, 0.4..=0.6, 0.0..=1.0);
            if opacity < 1.0 {
                egui_ctx.request_repaint();
            }
            opacity
        } else {
            1.0
        }
    }

    #[allow(clippy::unused_self)]
    pub(crate) fn toggle_fullscreen(&self) {
        #[cfg(not(target_arch = "wasm32"))]
        {
            let fullscreen = self
                .egui_ctx
                .input(|i| i.viewport().fullscreen.unwrap_or(false));
            self.egui_ctx
                .send_viewport_cmd(egui::ViewportCommand::Fullscreen(!fullscreen));
        }

        #[cfg(target_arch = "wasm32")]
        {
            if let Some(options) = &self.startup_options.fullscreen_options {
                // Tell JS to toggle fullscreen.
                if let Err(err) = options.on_toggle.call0() {
                    re_log::error!("{}", crate::web_tools::string_from_js_value(err));
                };
            }
        }
    }

    #[cfg(target_arch = "wasm32")]
    pub(crate) fn is_fullscreen_allowed(&self) -> bool {
        self.startup_options.fullscreen_options.is_some()
    }

    #[cfg(target_arch = "wasm32")]
    pub(crate) fn is_fullscreen_mode(&self) -> bool {
        if let Some(options) = &self.startup_options.fullscreen_options {
            // Ask JS if fullscreen is on or not.
            match options.get_state.call0() {
                Ok(v) => return v.is_truthy(),
                Err(err) => re_log::error_once!("{}", crate::web_tools::string_from_js_value(err)),
            }
        }

        false
    }

    #[allow(clippy::needless_pass_by_ref_mut)] // False positive on wasm
    fn process_screenshot_result(
        &mut self,
        image: &Arc<egui::ColorImage>,
        user_data: &egui::UserData,
    ) {
        use re_viewer_context::ScreenshotInfo;

        if let Some(info) = user_data
            .data
            .as_ref()
            .and_then(|data| data.downcast_ref::<ScreenshotInfo>())
        {
            let ScreenshotInfo {
                ui_rect,
                pixels_per_point,
                name,
                target,
            } = (*info).clone();

            let rgba = if let Some(ui_rect) = ui_rect {
                Arc::new(image.region(&ui_rect, Some(pixels_per_point)))
            } else {
                image.clone()
            };

            match target {
                re_viewer_context::ScreenshotTarget::CopyToClipboard => {
                    self.egui_ctx.copy_image((*rgba).clone());
                }

                re_viewer_context::ScreenshotTarget::SaveToDisk => {
                    use image::ImageEncoder as _;
                    let mut png_bytes: Vec<u8> = Vec::new();
                    if let Err(err) = image::codecs::png::PngEncoder::new(&mut png_bytes)
                        .write_image(
                            rgba.as_raw(),
                            rgba.width() as u32,
                            rgba.height() as u32,
                            image::ExtendedColorType::Rgba8,
                        )
                    {
                        re_log::error!("Failed to encode screenshot as PNG: {err}");
                    } else {
                        let file_name = format!("{name}.png");
                        self.command_sender.save_file_dialog(
                            self.main_thread_token,
                            &file_name,
                            "Save screenshot".to_owned(),
                            png_bytes,
                        );
                    }
                }
            }
        } else {
            #[cfg(not(target_arch = "wasm32"))] // no full-app screenshotting on web
            self.screenshotter.save(&self.egui_ctx, image);
        }
    }

<<<<<<< HEAD
    pub fn add_redap_server(&mut self, origin: re_grpc_client::redap::Origin) {
        self.state.redap_servers.add_server(origin);
=======
    pub fn fetch_catalog(&self, endpoint: re_uri::CatalogEndpoint) {
        self.redap_servers
            .fetch_catalog(&self.async_runtime, endpoint);
>>>>>>> 651133e6
    }
}

#[cfg(target_arch = "wasm32")]
fn blueprint_loader() -> BlueprintPersistence {
    // TODO(#2579): implement persistence for web
    BlueprintPersistence {
        loader: None,
        saver: None,
        validator: Some(Box::new(crate::blueprint::is_valid_blueprint)),
    }
}

#[cfg(not(target_arch = "wasm32"))]
fn blueprint_loader() -> BlueprintPersistence {
    use re_entity_db::StoreBundle;

    fn load_blueprint_from_disk(app_id: &ApplicationId) -> anyhow::Result<Option<StoreBundle>> {
        let blueprint_path = crate::saving::default_blueprint_path(app_id)?;
        if !blueprint_path.exists() {
            return Ok(None);
        }

        re_log::debug!("Trying to load blueprint for {app_id} from {blueprint_path:?}");

        if let Some(bundle) = crate::loading::load_blueprint_file(&blueprint_path) {
            for store in bundle.entity_dbs() {
                if store.store_kind() == StoreKind::Blueprint
                    && !crate::blueprint::is_valid_blueprint(store)
                {
                    re_log::warn_once!("Blueprint for {app_id} at {blueprint_path:?} appears invalid - will ignore. This is expected if you have just upgraded Rerun versions.");
                    return Ok(None);
                }
            }
            Ok(Some(bundle))
        } else {
            Ok(None)
        }
    }

    #[cfg(not(target_arch = "wasm32"))]
    fn save_blueprint_to_disk(app_id: &ApplicationId, blueprint: &EntityDb) -> anyhow::Result<()> {
        let blueprint_path = crate::saving::default_blueprint_path(app_id)?;

        let messages = blueprint.to_messages(None);
        let rrd_version = blueprint
            .store_info()
            .and_then(|info| info.store_version)
            .unwrap_or(re_build_info::CrateVersion::LOCAL);

        // TODO(jleibs): Should we push this into a background thread? Blueprints should generally
        // be small & fast to save, but maybe not once we start adding big pieces of user data?
        crate::saving::encode_to_file(rrd_version, &blueprint_path, messages)?;

        re_log::debug!("Saved blueprint for {app_id} to {blueprint_path:?}");

        Ok(())
    }

    BlueprintPersistence {
        loader: Some(Box::new(load_blueprint_from_disk)),
        saver: Some(Box::new(save_blueprint_to_disk)),
        validator: Some(Box::new(crate::blueprint::is_valid_blueprint)),
    }
}

impl eframe::App for App {
    fn clear_color(&self, _visuals: &egui::Visuals) -> [f32; 4] {
        [0.0; 4] // transparent so we can get rounded corners when doing [`re_ui::CUSTOM_WINDOW_DECORATIONS`]
    }

    fn save(&mut self, storage: &mut dyn eframe::Storage) {
        if !self.startup_options.persist_state {
            return;
        }

        re_tracing::profile_function!();

        // Save the app state
        eframe::set_value(storage, eframe::APP_KEY, &self.state);

        // Save the blueprints
        // TODO(#2579): implement web-storage for blueprints as well
        if let Some(hub) = &mut self.store_hub {
            if self.state.app_options.blueprint_gc {
                hub.gc_blueprints(&self.state.blueprint_undo_state);
            }

            if let Err(err) = hub.save_app_blueprints() {
                re_log::error!("Saving blueprints failed: {err}");
            }
        } else {
            re_log::error!("Could not save blueprints: the store hub is not available");
        }
    }

    fn update(&mut self, egui_ctx: &egui::Context, frame: &mut eframe::Frame) {
        if let Some(seconds) = frame.info().cpu_usage {
            self.frame_time_history
                .add(egui_ctx.input(|i| i.time), seconds);
        }

        #[cfg(target_arch = "wasm32")]
        if self.startup_options.enable_history {
            // Handle pressing the back/forward mouse buttons explicitly, since eframe catches those.
            let back_pressed =
                egui_ctx.input(|i| i.pointer.button_pressed(egui::PointerButton::Extra1));
            let fwd_pressed =
                egui_ctx.input(|i| i.pointer.button_pressed(egui::PointerButton::Extra2));

            if back_pressed {
                crate::history::go_back();
            }
            if fwd_pressed {
                crate::history::go_forward();
            }
        }

        // Temporarily take the `StoreHub` out of the Viewer so it doesn't interfere with mutability
        let mut store_hub = self
            .store_hub
            .take()
            .expect("Failed to take store hub from the Viewer");

        #[cfg(not(target_arch = "wasm32"))]
        if let Some(resolution_in_points) = self.startup_options.resolution_in_points.take() {
            egui_ctx.send_viewport_cmd(egui::ViewportCommand::InnerSize(
                resolution_in_points.into(),
            ));
        }

        #[cfg(not(target_arch = "wasm32"))]
        if self.screenshotter.update(egui_ctx).quit {
            egui_ctx.send_viewport_cmd(egui::ViewportCommand::Close);
            return;
        }

        if self.startup_options.memory_limit.is_unlimited() {
            // we only warn about high memory usage if the user hasn't specified a limit
            self.ram_limit_warner.update();
        }

        #[cfg(target_arch = "wasm32")]
        if let Some(PendingFilePromise {
            recommended_application_id,
            recommended_recording_id,
            force_store_info,
            promise,
        }) = &self.open_files_promise
        {
            if let Some(files) = promise.ready() {
                for file in files {
                    self.command_sender
                        .send_system(SystemCommand::LoadDataSource(DataSource::FileContents(
                            FileSource::FileDialog {
                                recommended_application_id: recommended_application_id.clone(),
                                recommended_recording_id: recommended_recording_id.clone(),
                                force_store_info: *force_store_info,
                            },
                            file.clone(),
                        )));
                }
                self.open_files_promise = None;
            }
        }

        // NOTE: GPU resource stats are cheap to compute so we always do.
        let gpu_resource_stats = {
            re_tracing::profile_scope!("gpu_resource_stats");

            let egui_renderer = frame
                .wgpu_render_state()
                .expect("Failed to get frame render state")
                .renderer
                .read();

            let render_ctx = egui_renderer
                .callback_resources
                .get::<re_renderer::RenderContext>()
                .expect("Failed to get render context");

            // Query statistics before begin_frame as this might be more accurate if there's resources that we recreate every frame.
            render_ctx.gpu_resources.statistics()
        };

        // NOTE: Store and caching stats are very costly to compute: only do so if the memory panel
        // is opened.
        let store_stats = self.memory_panel_open.then(|| store_hub.stats());

        // do early, before doing too many allocations
        self.memory_panel
            .update(&gpu_resource_stats, store_stats.as_ref());

        self.check_keyboard_shortcuts(egui_ctx);

        self.purge_memory_if_needed(&mut store_hub);

        {
            let egui_renderer = frame
                .wgpu_render_state()
                .expect("Failed to get frame render state")
                .renderer
                .read();

            let render_ctx = egui_renderer
                .callback_resources
                .get::<re_renderer::RenderContext>()
                .expect("Failed to get render context");

            // We haven't called `begin_frame` at this point, so pretend we did and add one to the active frame index.
            let renderer_active_frame_idx = render_ctx.active_frame_idx().wrapping_add(1);
            store_hub.begin_frame(renderer_active_frame_idx);
        }

        self.receive_messages(&mut store_hub, egui_ctx);

        if self.app_options().blueprint_gc {
            store_hub.gc_blueprints(&self.state.blueprint_undo_state);
        }

        store_hub.purge_empty();
        self.state.cleanup(&store_hub);

        file_saver_progress_ui(egui_ctx, &mut self.background_tasks); // toasts for background file saver

        // Make sure some app is active
        // Must be called before `read_context` below.
        if store_hub.active_app().is_none() {
            let apps: std::collections::BTreeSet<&ApplicationId> = store_hub
                .store_bundle()
                .entity_dbs()
                .filter_map(|db| db.app_id())
                .filter(|&app_id| app_id != &StoreHub::welcome_screen_app_id())
                .collect();
            if let Some(app_id) = apps.first().copied() {
                store_hub.set_active_app(app_id.clone());
            } else {
                store_hub.set_active_app(StoreHub::welcome_screen_app_id());
            }
        }

        {
            let store_context = store_hub.read_context();

            let blueprint_query = store_context.as_ref().map_or(
                BlueprintUndoState::default_query(),
                |store_context| {
                    self.state
                        .blueprint_query_for_viewer(store_context.blueprint)
                },
            );

            let app_blueprint = AppBlueprint::new(
                store_context.as_ref(),
                &blueprint_query,
                egui_ctx,
                self.panel_state_overrides_active
                    .then_some(self.panel_state_overrides),
            );

            self.ui(
                egui_ctx,
                frame,
                &app_blueprint,
                &gpu_resource_stats,
                store_context.as_ref(),
                store_stats.as_ref(),
            );

            if re_ui::CUSTOM_WINDOW_DECORATIONS {
                // Paint the main window frame on top of everything else
                paint_native_window_frame(egui_ctx);
            }

            if let Some(cmd) = self.cmd_palette.show(egui_ctx) {
                self.command_sender.send_ui(cmd);
            }

            Self::handle_dropping_files(egui_ctx, store_context.as_ref(), &self.command_sender);

            // Run pending commands last (so we don't have to wait for a repaint before they are run):
            self.run_pending_ui_commands(egui_ctx, &app_blueprint, store_context.as_ref());
        }
        self.run_pending_system_commands(&mut store_hub, egui_ctx);

        // Return the `StoreHub` to the Viewer so we have it on the next frame
        self.store_hub = Some(store_hub);

        {
            // Check for returned screenshots:
            let screenshots: Vec<_> = egui_ctx.input(|i| {
                i.raw
                    .events
                    .iter()
                    .filter_map(|event| {
                        if let egui::Event::Screenshot {
                            image, user_data, ..
                        } = event
                        {
                            Some((image.clone(), user_data.clone()))
                        } else {
                            None
                        }
                    })
                    .collect()
            });

            for (image, user_data) in screenshots {
                self.process_screenshot_result(&image, &user_data);
            }
        }
    }

    #[cfg(target_arch = "wasm32")]
    fn as_any_mut(&mut self) -> Option<&mut dyn std::any::Any> {
        Some(&mut *self)
    }
}

/// Add built-in views to the registry.
fn populate_view_class_registry_with_builtin(
    view_class_registry: &mut ViewClassRegistry,
) -> Result<(), ViewClassRegistryError> {
    re_tracing::profile_function!();
    view_class_registry.add_class::<re_view_bar_chart::BarChartView>()?;
    view_class_registry.add_class::<re_view_dataframe::DataframeView>()?;
    view_class_registry.add_class::<re_view_graph::GraphView>()?;
    #[cfg(feature = "map_view")]
    view_class_registry.add_class::<re_view_map::MapView>()?;
    view_class_registry.add_class::<re_view_spatial::SpatialView2D>()?;
    view_class_registry.add_class::<re_view_spatial::SpatialView3D>()?;
    view_class_registry.add_class::<re_view_tensor::TensorView>()?;
    view_class_registry.add_class::<re_view_text_document::TextDocumentView>()?;
    view_class_registry.add_class::<re_view_text_log::TextView>()?;
    view_class_registry.add_class::<re_view_time_series::TimeSeriesView>()?;

    Ok(())
}

fn paint_background_fill(ui: &egui::Ui) {
    // This is required because the streams view (time panel)
    // has rounded top corners, which leaves a gap.
    // So we fill in that gap (and other) here.
    // Of course this does some over-draw, but we have to live with that.

    ui.painter().rect_filled(
        ui.max_rect().shrink(0.5),
        re_ui::DesignTokens::native_window_corner_radius(),
        ui.visuals().panel_fill,
    );
}

fn paint_native_window_frame(egui_ctx: &egui::Context) {
    let painter = egui::Painter::new(
        egui_ctx.clone(),
        egui::LayerId::new(egui::Order::TOP, egui::Id::new("native_window_frame")),
        egui::Rect::EVERYTHING,
    );

    painter.rect_stroke(
        egui_ctx.screen_rect(),
        re_ui::DesignTokens::native_window_corner_radius(),
        re_ui::design_tokens().native_frame_stroke,
        egui::StrokeKind::Inside,
    );
}

fn preview_files_being_dropped(egui_ctx: &egui::Context) {
    use egui::{Align2, Color32, Id, LayerId, Order, TextStyle};

    // Preview hovering files:
    if !egui_ctx.input(|i| i.raw.hovered_files.is_empty()) {
        use std::fmt::Write as _;

        let mut text = "Drop to load:\n".to_owned();
        egui_ctx.input(|input| {
            for file in &input.raw.hovered_files {
                if let Some(path) = &file.path {
                    write!(text, "\n{}", path.display()).ok();
                } else if !file.mime.is_empty() {
                    write!(text, "\n{}", file.mime).ok();
                }
            }
        });

        let painter =
            egui_ctx.layer_painter(LayerId::new(Order::Foreground, Id::new("file_drop_target")));

        let screen_rect = egui_ctx.screen_rect();
        painter.rect_filled(screen_rect, 0.0, Color32::from_black_alpha(192));
        painter.text(
            screen_rect.center(),
            Align2::CENTER_CENTER,
            text,
            TextStyle::Body.resolve(&egui_ctx.style()),
            Color32::WHITE,
        );
    }
}

// ----------------------------------------------------------------------------

fn file_saver_progress_ui(egui_ctx: &egui::Context, background_tasks: &mut BackgroundTasks) {
    if background_tasks.is_file_save_in_progress() {
        // There's already a file save running in the background.

        if let Some(res) = background_tasks.poll_file_saver_promise() {
            // File save promise has returned.
            match res {
                Ok(path) => {
                    re_log::info!("File saved to {path:?}."); // this will also show a notification the user
                }
                Err(err) => {
                    re_log::error!("{err}"); // this will also show a notification the user
                }
            }
        } else {
            // File save promise is still running in the background.

            // NOTE: not a toast, want something a bit more discreet here.
            egui::Window::new("file_saver_spin")
                .anchor(egui::Align2::RIGHT_BOTTOM, egui::Vec2::ZERO)
                .title_bar(false)
                .enabled(false)
                .auto_sized()
                .show(egui_ctx, |ui| {
                    ui.horizontal(|ui| {
                        ui.spinner();
                        ui.label("Writing file to disk…");
                    })
                });
        }
    }
}

/// [This may only be called on the main thread](https://docs.rs/rfd/latest/rfd/#macos-non-windowed-applications-async-and-threading).
#[cfg(not(target_arch = "wasm32"))]
fn open_file_dialog_native(_: crate::MainThreadToken) -> Vec<std::path::PathBuf> {
    re_tracing::profile_function!();

    let supported: Vec<_> = if re_data_loader::iter_external_loaders().len() == 0 {
        re_data_loader::supported_extensions().collect()
    } else {
        vec![]
    };

    let mut dialog = rfd::FileDialog::new();

    // If there's at least one external loader registered, then literally anything goes!
    if !supported.is_empty() {
        dialog = dialog.add_filter("Supported files", &supported);
    }

    dialog.pick_files().unwrap_or_default()
}

#[cfg(target_arch = "wasm32")]
async fn async_open_rrd_dialog() -> Vec<re_data_source::FileContents> {
    let supported: Vec<_> = re_data_loader::supported_extensions().collect();

    let files = rfd::AsyncFileDialog::new()
        .add_filter("Supported files", &supported)
        .pick_files()
        .await
        .unwrap_or_default();

    let mut file_contents = Vec::with_capacity(files.len());

    for file in files {
        let file_name = file.file_name();
        re_log::debug!("Reading {file_name}…");
        let bytes = file.read().await;
        re_log::debug!(
            "{file_name} was {}",
            re_format::format_bytes(bytes.len() as _)
        );
        file_contents.push(re_data_source::FileContents {
            name: file_name,
            bytes: bytes.into(),
        });
    }

    file_contents
}

fn save_recording(
    app: &mut App,
    store_context: Option<&StoreContext<'_>>,
    loop_selection: Option<(re_entity_db::Timeline, re_log_types::ResolvedTimeRangeF)>,
) -> anyhow::Result<()> {
    let Some(entity_db) = store_context.as_ref().map(|view| view.recording) else {
        // NOTE: Can only happen if saving through the command palette.
        anyhow::bail!("No recording data to save");
    };

    let rrd_version = entity_db
        .store_info()
        .and_then(|info| info.store_version)
        .unwrap_or(re_build_info::CrateVersion::LOCAL);

    let file_name = "data.rrd";

    let title = if loop_selection.is_some() {
        "Save loop selection"
    } else {
        "Save recording"
    };

    save_entity_db(
        app,
        rrd_version,
        file_name.to_owned(),
        title.to_owned(),
        entity_db.to_messages(loop_selection),
    )
}

fn save_blueprint(app: &mut App, store_context: Option<&StoreContext<'_>>) -> anyhow::Result<()> {
    let Some(store_context) = store_context else {
        anyhow::bail!("No blueprint to save");
    };

    re_tracing::profile_function!();

    let rrd_version = store_context
        .blueprint
        .store_info()
        .and_then(|info| info.store_version)
        .unwrap_or(re_build_info::CrateVersion::LOCAL);

    // We change the recording id to a new random one,
    // otherwise when saving and loading a blueprint file, we can end up
    // in a situation where the store_id we're loading is the same as the currently active one,
    // which mean they will merge in a strange way.
    // This is also related to https://github.com/rerun-io/rerun/issues/5295
    let new_store_id = re_log_types::StoreId::random(StoreKind::Blueprint);
    let messages = store_context.blueprint.to_messages(None).map(|mut msg| {
        if let Ok(msg) = &mut msg {
            msg.set_store_id(new_store_id.clone());
        };
        msg
    });

    let file_name = format!(
        "{}.rbl",
        crate::saving::sanitize_app_id(&store_context.app_id)
    );
    let title = "Save blueprint";

    save_entity_db(app, rrd_version, file_name, title.to_owned(), messages)
}

// TODO(emilk): unify this with `ViewerContext::save_file_dialog`
#[allow(clippy::needless_pass_by_ref_mut)] // `app` is only used on native
#[allow(clippy::unnecessary_wraps)] // cannot return error on web
fn save_entity_db(
    #[allow(unused_variables)] app: &mut App, // only used on native
    rrd_version: CrateVersion,
    file_name: String,
    title: String,
    messages: impl Iterator<Item = re_chunk::ChunkResult<LogMsg>>,
) -> anyhow::Result<()> {
    re_tracing::profile_function!();

    // TODO(#6984): Ideally we wouldn't collect at all and just stream straight to the
    // encoder from the store.
    //
    // From a memory usage perspective this isn't too bad though: the data within is still
    // refcounted straight from the store in any case.
    //
    // It just sucks latency-wise.
    let messages = messages.collect::<Vec<_>>();

    // Web
    #[cfg(target_arch = "wasm32")]
    {
        wasm_bindgen_futures::spawn_local(async move {
            if let Err(err) =
                async_save_dialog(rrd_version, &file_name, &title, messages.into_iter()).await
            {
                re_log::error!("File saving failed: {err}");
            }
        });
    }

    // Native
    #[cfg(not(target_arch = "wasm32"))]
    {
        let path = {
            re_tracing::profile_scope!("file_dialog");
            rfd::FileDialog::new()
                .set_file_name(file_name)
                .set_title(title)
                .save_file()
        };
        if let Some(path) = path {
            app.background_tasks.spawn_file_saver(move || {
                crate::saving::encode_to_file(rrd_version, &path, messages.into_iter())?;
                Ok(path)
            })?;
        }
    }

    Ok(())
}

#[cfg(target_arch = "wasm32")]
async fn async_save_dialog(
    rrd_version: CrateVersion,
    file_name: &str,
    title: &str,
    messages: impl Iterator<Item = re_chunk::ChunkResult<LogMsg>>,
) -> anyhow::Result<()> {
    use anyhow::Context as _;

    let file_handle = rfd::AsyncFileDialog::new()
        .set_file_name(file_name)
        .set_title(title)
        .save_file()
        .await;

    let Some(file_handle) = file_handle else {
        return Ok(()); // aborted
    };

    let bytes = re_log_encoding::encoder::encode_as_bytes(
        rrd_version,
        re_log_encoding::EncodingOptions::PROTOBUF_COMPRESSED,
        messages,
    )?;
    file_handle.write(&bytes).await.context("Failed to save")
}<|MERGE_RESOLUTION|>--- conflicted
+++ resolved
@@ -573,14 +573,8 @@
             SystemCommand::ChangeDisplayMode(display_mode) => {
                 self.state.display_mode = display_mode;
             }
-<<<<<<< HEAD
-            SystemCommand::AddRedapServer { origin } => {
-                self.state.redap_servers.add_server(origin);
-=======
             SystemCommand::AddRedapServer { endpoint } => {
-                self.redap_servers
-                    .fetch_catalog(&self.async_runtime, endpoint);
->>>>>>> 651133e6
+                self.state.redap_servers.add_server(endpoint.origin);
             }
 
             SystemCommand::LoadDataSource(data_source) => {
@@ -596,14 +590,8 @@
 
                 match data_source.stream(Some(waker)) {
                     Ok(re_data_source::StreamSource::LogMessages(rx)) => self.add_receiver(rx),
-<<<<<<< HEAD
-                    Ok(re_data_source::StreamSource::CatalogData { origin: url }) => {
-                        self.state.redap_servers.add_server(url);
-=======
                     Ok(re_data_source::StreamSource::CatalogData { endpoint }) => {
-                        self.redap_servers
-                            .fetch_catalog(&self.async_runtime, endpoint);
->>>>>>> 651133e6
+                        self.state.redap_servers.add_server(endpoint.origin);
                     }
                     Err(err) => {
                         re_log::error!("Failed to open data source: {}", re_error::format(err));
@@ -1751,14 +1739,8 @@
         }
     }
 
-<<<<<<< HEAD
-    pub fn add_redap_server(&mut self, origin: re_grpc_client::redap::Origin) {
-        self.state.redap_servers.add_server(origin);
-=======
-    pub fn fetch_catalog(&self, endpoint: re_uri::CatalogEndpoint) {
-        self.redap_servers
-            .fetch_catalog(&self.async_runtime, endpoint);
->>>>>>> 651133e6
+    pub fn add_redap_server(&mut self, endpoint: re_uri::CatalogEndpoint) {
+        self.state.redap_servers.add_server(endpoint.origin);
     }
 }
 

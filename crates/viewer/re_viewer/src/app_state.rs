--- conflicted
+++ resolved
@@ -549,16 +549,9 @@
                             | DisplayMode::LocalTable(..)
                             | DisplayMode::RedapEntry(..)
                             | DisplayMode::RedapServer(..) => {
-<<<<<<< HEAD
-                                let show_blueprints = *display_mode == DisplayMode::LocalRecordings;
-                                let resizable = show_blueprints;
-=======
                                 let show_blueprints =
                                     matches!(display_mode, DisplayMode::LocalRecordings(_));
-                                let resizable = ctx.storage_context.bundle.recordings().count() > 3
-                                    && show_blueprints;
-
->>>>>>> 0cad73d0
+                                let resizable = show_blueprints;
                                 if resizable {
                                     // Ensure Blueprint panel has at least 150px minimum height, because now it doesn't autogrow (as it does without resizing=active)
                                     let blueprint_min_height = 150.0;
@@ -567,7 +560,9 @@
 
                                     // Calculate the maximum height for recordings panel
                                     // Allow full space usage minus the blueprint minimum height, so that the blueprint panel can grow below existing content
-                                    let max_recordings_height = (available_height - blueprint_min_height).max(recordings_min_height);
+                                    let max_recordings_height = (available_height
+                                        - blueprint_min_height)
+                                        .max(recordings_min_height);
 
                                     egui::TopBottomPanel::top("recording_panel")
                                         .frame(egui::Frame::new())

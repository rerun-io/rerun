--- conflicted
+++ resolved
@@ -24,13 +24,8 @@
 use re_viewport_blueprint::ui::add_view_or_container_modal_ui;
 
 use crate::{
-<<<<<<< HEAD
-    app_blueprint::AppBlueprint, event::ViewerEventDispatcher, navigation::Navigation,
-    ui::settings_screen_ui,
-=======
     app::web_viewer_base_url, app_blueprint::AppBlueprint, event::ViewerEventDispatcher,
-    navigation::Navigation, open_url, ui::settings_screen_ui,
->>>>>>> 0c9ac82f
+    navigation::Navigation, ui::settings_screen_ui,
 };
 
 const WATERMARK: bool = false; // Nice for recording media material

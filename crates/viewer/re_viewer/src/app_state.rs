--- conflicted
+++ resolved
@@ -23,11 +23,8 @@
 
 use crate::{
     app_blueprint::AppBlueprint,
-<<<<<<< HEAD
     navigation::Navigation,
-=======
     event::ViewerEventDispatcher,
->>>>>>> 5ced5940
     ui::{recordings_panel_ui, settings_screen_ui},
 };
 
@@ -186,7 +183,6 @@
                 }
             }
 
-<<<<<<< HEAD
             DisplayMode::ChunkStoreBrowser => {
                 let should_datastore_ui_remain_active =
                     self.datastore_ui
@@ -194,20 +190,6 @@
                 if !should_datastore_ui_remain_active {
                     self.navigation.pop();
                 }
-=======
-                viewport_ui.blueprint.is_item_valid(storage_context, item)
-            },
-            Some(Item::StoreId(store_context.recording.store_id().clone())),
-        );
-
-        if let SelectionChange::SelectionChanged(selection) = selection_change {
-            if let Some(event_dispatcher) = event_dispatcher {
-                event_dispatcher.on_selection_change(
-                    store_context.recording,
-                    selection,
-                    &viewport_ui.blueprint,
-                );
->>>>>>> 5ced5940
             }
 
             _ => {
@@ -232,27 +214,39 @@
                 } = self;
 
                 blueprint_undo_state
-                    .entry(store_context.blueprint.store_id().clone())
-                    .or_default()
-                    .update(ui.ctx(), store_context.blueprint);
-
-                let viewport_blueprint =
-                    ViewportBlueprint::try_from_db(store_context.blueprint, &blueprint_query);
-                let viewport_ui = ViewportUi::new(viewport_blueprint);
-
-                // If the blueprint is invalid, reset it.
-                if viewport_ui.blueprint.is_invalid() {
-                    re_log::warn!("Incompatible blueprint detected. Resetting to default.");
-                    command_sender
-                        .send_system(re_viewer_context::SystemCommand::ClearActiveBlueprint);
-
-                    // The blueprint isn't valid so nothing past this is going to work properly.
-                    // we might as well return and it will get fixed on the next frame.
-
-                    // TODO(jleibs): If we move viewport loading up to a context where the EntityDb is mutable
-                    // we can run the clear and re-load.
-                    return;
+            .entry(store_context.blueprint.store_id().clone())
+            .or_default()
+            .update(ui.ctx(), store_context.blueprint);
+
+            let viewport_blueprint =
+            ViewportBlueprint::try_from_db(store_context.blueprint, &blueprint_query);
+        let viewport_ui = ViewportUi::new(viewport_blueprint);
+
+        // If the blueprint is invalid, reset it.
+        if viewport_ui.blueprint.is_invalid() {
+            re_log::warn!("Incompatible blueprint detected. Resetting to default.");
+            command_sender.send_system(re_viewer_context::SystemCommand::ClearActiveBlueprint);
+
+            // The blueprint isn't valid so nothing past this is going to work properly.
+            // we might as well return and it will get fixed on the next frame.
+
+            // TODO(jleibs): If we move viewport loading up to a context where the EntityDb is mutable
+            // we can run the clear and re-load.
+            return;
+        }
+
+        let selection_change = selection_state.on_frame_start(
+            |item| {
+                if let Item::StoreId(store_id) = item {
+                    if store_id.is_empty_recording() {
+                        return false;
+                    }
                 }
+
+                viewport_ui.blueprint.is_item_valid(storage_context, item)
+            },
+            Some(Item::StoreId(store_context.recording.store_id().clone())),
+        );
 
                 let selection_change = selection_state.on_frame_start(
                     |item| {
@@ -262,20 +256,18 @@
                             }
                         }
 
-<<<<<<< HEAD
                         viewport_ui.blueprint.is_item_valid(storage_context, item)
                     },
                     Some(Item::StoreId(store_context.recording.store_id().clone())),
                 );
-=======
-        // We move the time at the very start of the frame,
-        // so that we always show the latest data when we're in "follow" mode.
-        move_time(&ctx, recording, rx_log, event_dispatcher);
->>>>>>> 5ced5940
 
                 if let SelectionChange::SelectionChanged(selection) = selection_change {
-                    if let Some(callbacks) = callbacks {
-                        callbacks.on_selection_change(selection, &viewport_ui.blueprint);
+                    if let Some(event_dispatcher) = event_dispatcher {
+                        event_dispatcher.on_selection_change(
+                            store_context.recording,
+                            selection,
+                            &viewport_ui.blueprint,
+                        );
                     }
                 }
 
@@ -291,38 +283,37 @@
                     view_class_registry.indicated_entities_per_visualizer(&recording.store_id());
 
                 // Execute the queries for every `View`
-                let mut query_results = {
-                    re_tracing::profile_scope!("query_results");
-                    viewport_ui
-                        .blueprint
-                        .views
-                        .values()
-                        .map(|view| {
-                            // TODO(andreas): This needs to be done in a store subscriber that exists per view (instance, not class!).
-                            // Note that right now we determine *all* visualizable entities, not just the queried ones.
-                            // In a store subscriber set this is fine, but on a per-frame basis it's wasteful.
-                            let visualizable_entities = view
-                                .class(view_class_registry)
-                                .determine_visualizable_entities(
-                                    &maybe_visualizable_entities_per_visualizer,
-                                    recording,
-                                    &view_class_registry
-                                        .new_visualizer_collection(view.class_identifier()),
-                                    &view.space_origin,
-                                );
-
-                            (
-                                view.id,
-                                view.contents.execute_query(
-                                    store_context,
-                                    view_class_registry,
-                                    &blueprint_query,
-                                    &visualizable_entities,
-                                ),
-                            )
-                        })
-                        .collect::<_>()
-                };
+        let mut query_results = {
+            re_tracing::profile_scope!("query_results");
+            viewport_ui
+                .blueprint
+                .views
+                .values()
+                .map(|view| {
+                    // TODO(andreas): This needs to be done in a store subscriber that exists per view (instance, not class!).
+                    // Note that right now we determine *all* visualizable entities, not just the queried ones.
+                    // In a store subscriber set this is fine, but on a per-frame basis it's wasteful.
+                    let visualizable_entities = view
+                        .class(view_class_registry)
+                        .determine_visualizable_entities(
+                            &maybe_visualizable_entities_per_visualizer,
+                            recording,
+                            &view_class_registry.new_visualizer_collection(view.class_identifier()),
+                            &view.space_origin,
+                        );
+
+                    (
+                        view.id,
+                        view.contents.execute_query(
+                            store_context,
+                            view_class_registry,
+                            &blueprint_query,
+                            &visualizable_entities,
+                        ),
+                    )
+                })
+                .collect::<_>()
+        };
 
                 let rec_cfg = recording_config_entry(recording_configs, recording);
                 let egui_ctx = ui.ctx().clone();
@@ -359,53 +350,49 @@
                 };
 
                 // enable the heuristics if we must this frame
-                if store_context.should_enable_heuristics {
-                    viewport_ui.blueprint.set_auto_layout(true, &ctx);
-                    viewport_ui.blueprint.set_auto_views(true, &ctx);
-                    egui_ctx.request_repaint();
-                }
+        if store_context.should_enable_heuristics {
+            viewport_ui.blueprint.set_auto_layout(true, &ctx);
+            viewport_ui.blueprint.set_auto_views(true, &ctx);
+            egui_ctx.request_repaint();
+        }
 
                 // We move the time at the very start of the frame,
-                // so that we always show the latest data when we're in "follow" mode.
-                move_time(&ctx, recording, rx_log, callbacks);
-
-                // Update the viewport. May spawn new views and handle queued requests (like screenshots).
-                viewport_ui.on_frame_start(&ctx);
-
-                {
-                    re_tracing::profile_scope!("updated_query_results");
-
-                    for view in viewport_ui.blueprint.views.values() {
-                        if let Some(query_result) = query_results.get_mut(&view.id) {
-                            // TODO(andreas): This needs to be done in a store subscriber that exists per view (instance, not class!).
-                            // Note that right now we determine *all* visualizable entities, not just the queried ones.
-                            // In a store subscriber set this is fine, but on a per-frame basis it's wasteful.
-                            let visualizable_entities = view
-                                .class(view_class_registry)
-                                .determine_visualizable_entities(
-                                    &maybe_visualizable_entities_per_visualizer,
-                                    recording,
-                                    &view_class_registry
-                                        .new_visualizer_collection(view.class_identifier()),
-                                    &view.space_origin,
-                                );
-
-                            let resolver = re_viewport_blueprint::DataQueryPropertyResolver::new(
-                                view,
-                                view_class_registry,
-                                &maybe_visualizable_entities_per_visualizer,
-                                &visualizable_entities,
-                                &indicated_entities_per_visualizer,
-                            );
-
-                            resolver.update_overrides(
-                                store_context.blueprint,
-                                &blueprint_query,
-                                rec_cfg.time_ctrl.read().timeline(),
-                                view_class_registry,
-                                query_result,
-                                view_states,
-                            );
+        // so that we always show the latest data when we're in "follow" mode.
+        move_time(&ctx, recording, rx_log, event_dispatcher);
+
+        // Update the viewport. May spawn new views and handle queued requests (like screenshots).
+        viewport_ui.on_frame_start(&ctx);
+
+        for view in viewport_ui.blueprint.views.values() {
+            if let Some(query_result) = query_results.get_mut(&view.id) {
+                // TODO(andreas): This needs to be done in a store subscriber that exists per view (instance, not class!).
+                // Note that right now we determine *all* visualizable entities, not just the queried ones.
+                // In a store subscriber set this is fine, but on a per-frame basis it's wasteful.
+                let visualizable_entities = view
+                    .class(view_class_registry)
+                    .determine_visualizable_entities(
+                        &maybe_visualizable_entities_per_visualizer,
+                        recording,
+                        &view_class_registry.new_visualizer_collection(view.class_identifier()),
+                        &view.space_origin,
+                    );
+
+                let resolver = re_viewport_blueprint::DataQueryPropertyResolver::new(
+                    view,
+                    view_class_registry,
+                    &maybe_visualizable_entities_per_visualizer,
+                    &visualizable_entities,
+                    &indicated_entities_per_visualizer,
+                );
+
+                resolver.update_overrides(
+                    store_context.blueprint,
+                    &blueprint_query,
+                    rec_cfg.time_ctrl.read().timeline(),
+                    view_class_registry,
+                    query_result,
+                    view_states,
+                );
                         }
                     }
                 };

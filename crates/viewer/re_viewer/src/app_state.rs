--- conflicted
+++ resolved
@@ -177,33 +177,14 @@
         // check state early, before the UI has a chance to close these popups
         let is_any_popup_open = ui.memory(|m| m.any_popup_open());
 
-<<<<<<< HEAD
         blueprint_undo_state
             .entry(store_context.blueprint.store_id().clone())
             .or_default()
             .update(ui.ctx(), store_context.blueprint);
 
-        // Some of the mutations APIs of `ViewportBlueprints` are recorded as `Viewport::TreeAction`
-        // and must be applied by `Viewport` at the end of the frame. We use a temporary channel for
-        // this, which gives us interior mutability (only a shared reference of `ViewportBlueprint`
-        // is available to the UI code) and, if needed in the future, concurrency.
-        let (sender, receiver) = std::sync::mpsc::channel();
-        let viewport_blueprint = ViewportBlueprint::try_from_db(
-            store_context.blueprint,
-            &blueprint_query,
-            sender.clone(),
-        );
-        let mut viewport = Viewport::new(
-            &viewport_blueprint,
-            space_view_class_registry,
-            receiver,
-            sender,
-        );
-=======
         let viewport_blueprint =
             ViewportBlueprint::try_from_db(store_context.blueprint, &blueprint_query);
         let viewport_ui = ViewportUi::new(viewport_blueprint);
->>>>>>> d6aebd62
 
         // If the blueprint is invalid, reset it.
         if viewport_ui.blueprint.is_invalid() {

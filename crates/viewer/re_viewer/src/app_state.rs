--- conflicted
+++ resolved
@@ -575,15 +575,10 @@
                     ui.spacing_mut().item_spacing.y = 0.0;
 
                     match display_mode {
-<<<<<<< HEAD
                         DisplayMode::LocalRecordings
                         | DisplayMode::RedapEntry(..)
                         | DisplayMode::RedapServer(..) => {
-                            let resizable = ctx.store_context.bundle.recordings().count() > 3;
-=======
-                        DisplayMode::LocalRecordings => {
                             let resizable = ctx.storage_context.bundle.recordings().count() > 3;
->>>>>>> 99af8979
 
                             if resizable {
                                 // Don't shrink either recordings panel or blueprint panel below this height

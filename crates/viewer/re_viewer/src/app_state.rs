--- conflicted
+++ resolved
@@ -26,22 +26,6 @@
 
 const WATERMARK: bool = false; // Nice for recording media material
 
-<<<<<<< HEAD
-=======
-/// Which display mode are we currently in?
-#[derive(Debug, Clone, Copy, PartialEq, Eq)]
-pub enum DisplayMode {
-    /// Regular view of the local recordings, including the current recording's viewport.
-    LocalRecordings,
-
-    /// The Redap server/catalog/collection browser.
-    RedapBrowser,
-
-    /// The current recording's data store browser.
-    ChunkStoreBrowser,
-}
-
->>>>>>> b64aaf30
 #[derive(serde::Deserialize, serde::Serialize)]
 #[serde(default)]
 pub struct AppState {

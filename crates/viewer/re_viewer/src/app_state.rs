--- conflicted
+++ resolved
@@ -8,16 +8,9 @@
 use re_types::blueprint::components::PanelState;
 use re_ui::{ContextExt as _, DesignTokens};
 use re_viewer_context::{
-<<<<<<< HEAD
     drag_and_drop_payload_cursor_ui, AppOptions, ApplicationSelectionState, BlueprintUndoState,
-    CommandSender, ComponentUiRegistry, PlayState, RecordingConfig, SpaceViewClassExt as _,
-    SpaceViewClassRegistry, StoreContext, StoreHub, SystemCommandSender as _, ViewStates,
-    ViewerContext,
-=======
-    AppOptions, ApplicationSelectionState, BlueprintUndoState, CommandSender, ComponentUiRegistry,
-    PlayState, RecordingConfig, StoreContext, StoreHub, SystemCommandSender as _,
-    ViewClassExt as _, ViewClassRegistry, ViewStates, ViewerContext,
->>>>>>> d62db939
+    CommandSender, ComponentUiRegistry, PlayState, RecordingConfig, StoreContext, StoreHub,
+    SystemCommandSender as _, ViewClassExt as _, ViewClassRegistry, ViewStates, ViewerContext,
 };
 use re_viewport::ViewportUi;
 use re_viewport_blueprint::ui::add_view_or_container_modal_ui;
@@ -221,17 +214,12 @@
             )),
         );
 
-<<<<<<< HEAD
         // The root container cannot be dragged.
         let undraggable_items =
             re_viewer_context::Item::Container(viewport_ui.blueprint.root_container).into();
 
-        let applicable_entities_per_visualizer = space_view_class_registry
-            .applicable_entities_for_visualizer_systems(&recording.store_id());
-=======
         let applicable_entities_per_visualizer =
             view_class_registry.applicable_entities_for_visualizer_systems(&recording.store_id());
->>>>>>> d62db939
         let indicated_entities_per_visualizer =
             view_class_registry.indicated_entities_per_visualizer(&recording.store_id());
 
@@ -523,12 +511,8 @@
         // Other UI things
         //
 
-<<<<<<< HEAD
-        add_space_view_or_container_modal_ui(&ctx, &viewport_ui.blueprint, ui);
+        add_view_or_container_modal_ui(&ctx, &viewport_ui.blueprint, ui);
         drag_and_drop_payload_cursor_ui(ui);
-=======
-        add_view_or_container_modal_ui(&ctx, &viewport_ui.blueprint, ui);
->>>>>>> d62db939
 
         // Process deferred layout operations and apply updates back to blueprint:
         viewport_ui.save_to_blueprint_store(&ctx, view_class_registry);

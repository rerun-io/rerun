--- conflicted
+++ resolved
@@ -8,11 +8,8 @@
 mod app_state;
 mod background_tasks;
 pub mod env_vars;
-<<<<<<< HEAD
+pub mod event;
 mod navigation;
-=======
-pub mod event;
->>>>>>> 5ced5940
 mod saving;
 mod screenshotter;
 mod startup_options;

--- conflicted
+++ resolved
@@ -13,13 +13,9 @@
     VariantAvailableProvider,
 };
 pub use float_drag::{
-<<<<<<< HEAD
-    edit_f32_min_to_max_float, edit_f32_zero_to_max, edit_f32_zero_to_one,
+    edit_f32_float_raw, edit_f32_min_to_max_float, edit_f32_zero_to_max, edit_f32_zero_to_one,
     edit_f64_float_raw_with_speed_impl, edit_f64_min_to_max_float, edit_f64_zero_to_max,
-=======
-    edit_f32_float_raw, edit_f32_min_to_max_float, edit_f32_zero_to_max, edit_f32_zero_to_one,
-    edit_f64_float_raw_with_speed_impl, edit_ui_points,
->>>>>>> b3e35a3c
+    edit_ui_points,
 };
 pub use range1d::edit_view_range1d;
 pub use singleline_string::{

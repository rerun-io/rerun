--- conflicted
+++ resolved
@@ -33,13 +33,8 @@
             );
 
             match data_source.stream(None) {
-<<<<<<< HEAD
                 Ok(re_data_source::StreamSource::LogMessages(rx)) => _ctx
-                    .command_sender
-=======
-                Ok(rx) => _ctx
                     .command_sender()
->>>>>>> 9be8a19a
                     .send_system(SystemCommand::AddReceiver(rx)),
                 Ok(re_data_source::StreamSource::CatalogData { origin: url }) => {
                     // TODO(antoine, andreas): This branch might become relevant in the future.

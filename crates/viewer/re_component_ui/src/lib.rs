--- conflicted
+++ resolved
@@ -14,11 +14,8 @@
 mod map_provider;
 mod marker_shape;
 mod pinhole;
-<<<<<<< HEAD
+mod plane3d;
 mod position2d;
-=======
-mod plane3d;
->>>>>>> b3e35a3c
 mod radius;
 mod recording_uri;
 mod resolution;
@@ -32,25 +29,15 @@
 
 use datatype_uis::{
     display_name_ui, display_text_ui, edit_bool, edit_f32_min_to_max_float, edit_f32_zero_to_max,
-<<<<<<< HEAD
     edit_f32_zero_to_one, edit_f64_min_to_max_float, edit_f64_zero_to_max, edit_multiline_string,
-    edit_or_view_vec3d, edit_singleline_string, edit_view_enum,
+    edit_or_view_vec3d, edit_singleline_string, edit_ui_points, edit_view_enum,
     edit_view_enum_with_variant_available, edit_view_range1d, view_uuid, view_view_id,
-=======
-    edit_f32_zero_to_one, edit_multiline_string, edit_or_view_vec3d, edit_singleline_string,
-    edit_ui_points, edit_view_enum, edit_view_enum_with_variant_available, edit_view_range1d,
-    view_uuid, view_view_id,
->>>>>>> b3e35a3c
 };
 
 use re_types::{
     blueprint::components::{
-<<<<<<< HEAD
-        BackgroundKind, Corner2D, Enabled, ForceDistance, ForceStrength, LockRangeDuringZoom,
-        MapProvider, ViewFit, Visible, ZoomLevel,
-=======
-        BackgroundKind, Corner2D, GridSpacing, LockRangeDuringZoom, MapProvider, ViewFit, Visible,
->>>>>>> b3e35a3c
+        BackgroundKind, Corner2D, Enabled, ForceDistance, ForceStrength, GridSpacing,
+        LockRangeDuringZoom, MapProvider, ViewFit, Visible,
     },
     components::{
         AggregationPolicy, AlbedoFactor, AxisLength, Color, DepthMeter, DrawOrder, FillMode,

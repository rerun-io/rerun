--- conflicted
+++ resolved
@@ -30,15 +30,9 @@
         BackgroundKind, Corner2D, LockRangeDuringZoom, SortKey, SortOrder, ViewFit, Visible,
     },
     components::{
-<<<<<<< HEAD
-        AggregationPolicy, AlbedoFactor, AxisLength, Color, Colormap, DepthMeter, DrawOrder,
-        FillMode, FillRatio, GammaCorrection, ImagePlaneDistance, MagnificationFilter, MarkerSize,
-        Name, Opacity, Scale3D, ShowLabels, StrokeWidth, Text, TransformRelation, Translation3D,
-=======
         AggregationPolicy, AlbedoFactor, AxisLength, Color, DepthMeter, DrawOrder, FillMode,
         FillRatio, GammaCorrection, ImagePlaneDistance, MagnificationFilter, MarkerSize, Name,
-        Opacity, Scale3D, StrokeWidth, Text, TransformRelation, Translation3D,
->>>>>>> 02946bd2
+        Opacity, Scale3D, ShowLabels, StrokeWidth, Text, TransformRelation, Translation3D,
     },
     Loggable as _,
 };
@@ -76,11 +70,8 @@
     // float 0-1 components:
     registry.add_singleline_edit_or_view::<Opacity>(edit_f32_zero_to_one);
 
-<<<<<<< HEAD
-=======
     // Bool components:
     registry.add_singleline_edit_or_view::<Visible>(edit_bool);
->>>>>>> 02946bd2
     registry.add_singleline_edit_or_view::<LockRangeDuringZoom>(edit_bool);
     registry.add_singleline_edit_or_view::<ShowLabels>(edit_bool);
     registry.add_singleline_edit_or_view::<Visible>(edit_bool);

--- conflicted
+++ resolved
@@ -33,23 +33,17 @@
     view_view_id,
 };
 
-<<<<<<< HEAD
-use re_types::blueprint::components::{LinkAxis, RootContainer, ViewMaximized};
-use re_types::components::{SeriesVisible, Timestamp};
-=======
-use re_types::blueprint::components::{RootContainer, ViewMaximized};
-use re_types::components::{SeriesVisible, Timestamp, VideoCodec};
->>>>>>> 48974373
 use re_types::{
     blueprint::components::{
         BackgroundKind, Corner2D, Enabled, ForceDistance, ForceIterations, ForceStrength,
-        GridSpacing, LockRangeDuringZoom, MapProvider, NearClipPlane, ViewFit,
+        GridSpacing, LinkAxis, LockRangeDuringZoom, MapProvider, NearClipPlane, RootContainer,
+        ViewFit, ViewMaximized,
     },
     components::{
         AggregationPolicy, AlbedoFactor, AxisLength, Color, DepthMeter, DrawOrder, FillMode,
         FillRatio, GammaCorrection, GraphType, ImagePlaneDistance, MagnificationFilter, MarkerSize,
-        Name, Opacity, Position2D, Range1D, Scale3D, ShowLabels, StrokeWidth, Text,
-        TransformRelation, Translation3D, ValueRange, Visible,
+        Name, Opacity, Position2D, Range1D, Scale3D, SeriesVisible, ShowLabels, StrokeWidth, Text,
+        Timestamp, TransformRelation, Translation3D, ValueRange, VideoCodec, Visible,
     },
 };
 use re_viewer_context::gpu_bridge::colormap_edit_or_view_ui;

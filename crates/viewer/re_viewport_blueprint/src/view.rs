--- conflicted
+++ resolved
@@ -458,13 +458,8 @@
     use re_sdk_types::blueprint::archetypes::EntityBehavior;
     use re_test_context::TestContext;
     use re_viewer_context::{
-<<<<<<< HEAD
         IndicatedEntities, PerVisualizer, PerVisualizerInViewClass, ViewClassPlaceholder,
-        VisualizableEntities,
-=======
-        IndicatedEntities, OverridePath, PerVisualizer, PerVisualizerInViewClass,
-        ViewClassPlaceholder, VisualizableEntities, VisualizableReason,
->>>>>>> e264b9de
+        VisualizableEntities, VisualizableReason,
     };
 
     use super::*;

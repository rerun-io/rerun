use ahash::HashMap;
use egui_tiles::TileId;

use re_chunk::{Chunk, LatestAtQuery, RowId};
use re_entity_db::EntityDb;
use re_log::ResultExt;
use re_log_types::EntityPath;
use re_types::components::Name;
use re_types::{blueprint::components::Visible, Archetype as _};
use re_types_blueprint::blueprint::archetypes as blueprint_archetypes;
use re_types_blueprint::blueprint::components::{ContainerKind, GridColumns};
use re_viewer_context::{
    ContainerId, Contents, ContentsName, SpaceViewId, SystemCommand, SystemCommandSender as _,
    ViewerContext,
};

/// The native version of a [`re_types_blueprint::blueprint::archetypes::ContainerBlueprint`].
///
/// This represents a single container in the blueprint. On each frame, it is
/// used to populate an [`egui_tiles::Container`]. Each child in `contents` can
/// be either a [`SpaceViewId`] or another [`ContainerId`].
///
/// The main reason this exists is to handle type conversions that aren't yet
/// well handled by the code-generated archetypes.
<<<<<<< HEAD
#[derive(Debug, Clone)]
=======
#[derive(Clone, Debug)]
>>>>>>> d6aebd62
pub struct ContainerBlueprint {
    pub id: ContainerId,
    pub container_kind: egui_tiles::ContainerKind,
    pub display_name: Option<String>,
    pub contents: Vec<Contents>,
    pub col_shares: Vec<f32>,
    pub row_shares: Vec<f32>,
    pub active_tab: Option<Contents>,
    pub visible: bool,
    pub grid_columns: Option<u32>,
}

impl Default for ContainerBlueprint {
    fn default() -> Self {
        Self {
            id: ContainerId::random(),
            container_kind: egui_tiles::ContainerKind::Grid,
            display_name: None,
            contents: vec![],
            col_shares: vec![],
            row_shares: vec![],
            active_tab: None,
            visible: true,
            grid_columns: None,
        }
    }
}

impl ContainerBlueprint {
    pub fn new(id: ContainerId) -> Self {
        Self {
            id,
            ..Default::default()
        }
    }

    /// Attempt to load a [`ContainerBlueprint`] from the blueprint store.
    pub fn try_from_db(
        blueprint_db: &EntityDb,
        query: &LatestAtQuery,
        id: ContainerId,
    ) -> Option<Self> {
        re_tracing::profile_function!();

        // ----

        let results = blueprint_db.storage_engine().cache().latest_at(
            query,
            &id.as_entity_path(),
            blueprint_archetypes::ContainerBlueprint::all_components()
                .iter()
                .copied(),
        );

        // This is a required component. Note that when loading containers we crawl the subtree and so
        // cleared empty container paths may exist transiently. The fact that they have an empty container_kind
        // is the marker that the have been cleared and not an error.
        let container_kind = results.component_instance::<ContainerKind>(0)?;

        let blueprint_archetypes::ContainerBlueprint {
            container_kind,
            display_name,
            contents,
            col_shares,
            row_shares,
            active_tab,
            visible,
            grid_columns,
        } = blueprint_archetypes::ContainerBlueprint {
            container_kind,
            display_name: results.component_instance(0),
            contents: results.component_batch(),
            col_shares: results.component_batch(),
            row_shares: results.component_batch(),
            active_tab: results.component_instance(0),
            visible: results.component_instance(0),
            grid_columns: results.component_instance(0),
        };

        // ----

        let container_kind = crate::container_kind_to_egui(container_kind);
        let display_name = display_name.map(|v| v.0.to_string());

        let contents = contents
            .unwrap_or_default()
            .iter()
            .filter_map(|id| Contents::try_from(&id.0.clone().into()))
            .collect();

        let col_shares = col_shares
            .unwrap_or_default()
            .iter()
            .map(|v| *v.0)
            .collect();
        let row_shares = row_shares
            .unwrap_or_default()
            .iter()
            .map(|v| *v.0)
            .collect();

        let active_tab = active_tab.and_then(|id| Contents::try_from(&id.0.into()));

        let visible = visible.map_or(true, |v| **v);
        let grid_columns = grid_columns.map(|v| **v);

        Some(Self {
            id,
            container_kind,
            display_name,
            contents,
            col_shares,
            row_shares,
            active_tab,
            visible,
            grid_columns,
        })
    }

    pub fn entity_path(&self) -> EntityPath {
        self.id.as_entity_path()
    }

    pub fn add_child(&mut self, content: Contents) {
        self.contents.push(content);
        match self.container_kind {
            egui_tiles::ContainerKind::Tabs => {
                self.active_tab = self.active_tab.or(Some(content));
            }
            egui_tiles::ContainerKind::Horizontal => {
                self.col_shares.push(1.0);
            }
            egui_tiles::ContainerKind::Vertical => {
                self.row_shares.push(1.0);
            }
            egui_tiles::ContainerKind::Grid => {
                // dunno
            }
        }
    }

    /// Persist the entire [`ContainerBlueprint`] to the blueprint store.
    ///
    /// This only needs to be called if the [`ContainerBlueprint`] was created with [`Self::from_egui_tiles_container`].
    ///
    /// Otherwise, incremental calls to `set_` functions will write just the necessary component
    /// update directly to the store.
    pub fn save_to_blueprint_store(&self, ctx: &ViewerContext<'_>) {
        let timepoint = ctx.store_context.blueprint_timepoint_for_writes();

        let Self {
            id,
            container_kind,
            display_name,
            contents,
            col_shares,
            row_shares,
            active_tab,
            visible,
            grid_columns,
        } = self;

        let contents: Vec<_> = contents.iter().map(|item| item.as_entity_path()).collect();

        let container_kind = crate::container_kind_from_egui(*container_kind);
        let mut arch =
            re_types_blueprint::blueprint::archetypes::ContainerBlueprint::new(container_kind)
                .with_contents(&contents)
                .with_col_shares(col_shares.clone())
                .with_row_shares(row_shares.clone())
                .with_visible(*visible);

        // Note: it's important to _not_ clear the `Name` component if `display_name` is set to
        // `None`, as we call this function with `ContainerBlueprint` recreated from `egui_tiles`,
        // which is lossy with custom names.
        if let Some(display_name) = display_name {
            arch = arch.with_display_name(display_name.clone());
        }

        // TODO(jleibs): The need for this pattern is annoying. Should codegen
        // a version of this that can take an Option.
        if let Some(active_tab) = &active_tab {
            arch = arch.with_active_tab(&active_tab.as_entity_path());
        }

        if let Some(cols) = grid_columns {
            arch = arch.with_grid_columns(*cols);
        } else {
            // TODO(#3381): Archetypes should provide a convenience API for this
            ctx.save_empty_blueprint_component::<GridColumns>(&id.as_entity_path());
        }

        if let Some(chunk) = Chunk::builder(id.as_entity_path())
            .with_archetype(RowId::new(), timepoint, &arch)
            .build()
            .warn_on_err_once("Failed to create container blueprint.")
        {
            ctx.command_sender
                .send_system(SystemCommand::UpdateBlueprint(
                    ctx.store_context.blueprint.store_id().clone(),
                    vec![chunk],
                ));
        }
    }

    /// Creates a new [`ContainerBlueprint`] from the given [`egui_tiles::Container`].
    ///
    /// This [`ContainerBlueprint`] is ephemeral. If you want to make it permanent you
    /// must call [`Self::save_to_blueprint_store`].
    pub fn from_egui_tiles_container(
        container_id: ContainerId,
        container: &egui_tiles::Container,
        visible: bool,
        tile_to_contents: &HashMap<TileId, Contents>,
    ) -> Self {
        let contents = container
            .children()
            .filter_map(|child_id| {
                tile_to_contents.get(child_id).copied().or_else(|| {
                    re_log::warn_once!("Missing child when building container.");
                    None
                })
            })
            .collect();

        match container {
            egui_tiles::Container::Tabs(tab) => {
                let active_tab = tab.active.and_then(|id| tile_to_contents.get(&id).copied());

                Self {
                    id: container_id,
                    container_kind: egui_tiles::ContainerKind::Tabs,
                    display_name: None, // keep whatever name is already set
                    contents,
                    col_shares: vec![],
                    row_shares: vec![],
                    active_tab,
                    visible,
                    grid_columns: None,
                }
            }
            egui_tiles::Container::Linear(linear) => match linear.dir {
                egui_tiles::LinearDir::Horizontal => {
                    let kind = egui_tiles::ContainerKind::Horizontal;
                    Self {
                        id: container_id,
                        container_kind: kind,
                        display_name: None, // keep whatever name is already set
                        contents,
                        col_shares: linear
                            .children
                            .iter()
                            .map(|child| linear.shares[*child])
                            .collect(),
                        row_shares: vec![],
                        active_tab: None,
                        visible,
                        grid_columns: None,
                    }
                }
                egui_tiles::LinearDir::Vertical => {
                    let kind = egui_tiles::ContainerKind::Vertical;
                    Self {
                        id: container_id,
                        container_kind: kind,
                        display_name: None, // keep whatever name is already set
                        contents,
                        col_shares: vec![],
                        row_shares: linear
                            .children
                            .iter()
                            .map(|child| linear.shares[*child])
                            .collect(),
                        active_tab: None,
                        visible,
                        grid_columns: None,
                    }
                }
            },
            egui_tiles::Container::Grid(grid) => Self {
                id: container_id,
                container_kind: egui_tiles::ContainerKind::Grid,
                display_name: None, // keep whatever name is already set
                contents,
                col_shares: grid.col_shares.clone(),
                row_shares: grid.row_shares.clone(),
                active_tab: None,
                visible,
                grid_columns: match grid.layout {
                    egui_tiles::GridLayout::Columns(cols) => Some(cols as u32),
                    egui_tiles::GridLayout::Auto => None,
                },
            },
        }
    }

    /// Placeholder name displayed in the UI if the user hasn't explicitly named the space view.
    #[inline]
    pub fn missing_name_placeholder(&self) -> String {
        format!("{:?}", self.container_kind)
    }

    /// Returns this container's display name
    ///
    /// When returning [`ContentsName::Placeholder`], the UI should display the resulting name using
    /// `re_ui::LabelStyle::Unnamed`.
    #[inline]
    pub fn display_name_or_default(&self) -> ContentsName {
        self.display_name.clone().map_or_else(
            || ContentsName::Placeholder(self.missing_name_placeholder()),
            ContentsName::Named,
        )
    }

    /// Sets the display name for this container.
    #[inline]
    pub fn set_display_name(&self, ctx: &ViewerContext<'_>, name: Option<String>) {
        if name != self.display_name {
            match name {
                Some(name) => {
                    let component = Name(name.into());
                    ctx.save_blueprint_component(&self.entity_path(), &component);
                }
                None => {
                    ctx.save_empty_blueprint_component::<Name>(&self.entity_path());
                }
            }
        }
    }

    #[inline]
    pub fn set_visible(&self, ctx: &ViewerContext<'_>, visible: bool) {
        if visible != self.visible {
            let component = Visible::from(visible);
            ctx.save_blueprint_component(&self.entity_path(), &component);
        }
    }

    #[inline]
    pub fn set_grid_columns(&self, ctx: &ViewerContext<'_>, grid_columns: Option<u32>) {
        if grid_columns != self.grid_columns {
            if let Some(grid_columns) = grid_columns {
                let component = GridColumns(grid_columns.into());
                ctx.save_blueprint_component(&self.entity_path(), &component);
            } else {
                ctx.save_empty_blueprint_component::<GridColumns>(&self.entity_path());
            }
        }
    }

    pub fn to_tile(&self) -> egui_tiles::Tile<SpaceViewId> {
        let children = self
            .contents
            .iter()
            .map(|item| item.as_tile_id())
            .collect::<Vec<_>>();

        let container = match self.container_kind {
            egui_tiles::ContainerKind::Tabs => {
                let mut tabs = egui_tiles::Tabs::new(children);
                tabs.active = self
                    .active_tab
                    .as_ref()
                    .map(|id| id.as_tile_id())
                    .or_else(|| tabs.children.first().copied());
                egui_tiles::Container::Tabs(tabs)
            }
            egui_tiles::ContainerKind::Horizontal | egui_tiles::ContainerKind::Vertical => {
                match self.container_kind {
                    egui_tiles::ContainerKind::Horizontal => {
                        let mut linear = egui_tiles::Linear::new(
                            egui_tiles::LinearDir::Horizontal,
                            children.clone(),
                        );

                        for (share, id) in self.col_shares.iter().zip(children.iter()) {
                            linear.shares.set_share(*id, *share);
                        }

                        egui_tiles::Container::Linear(linear)
                    }
                    egui_tiles::ContainerKind::Vertical => {
                        let mut linear = egui_tiles::Linear::new(
                            egui_tiles::LinearDir::Vertical,
                            children.clone(),
                        );

                        for (share, id) in self.row_shares.iter().zip(children.iter()) {
                            linear.shares.set_share(*id, *share);
                        }

                        egui_tiles::Container::Linear(linear)
                    }
                    _ => unreachable!(),
                }
            }
            egui_tiles::ContainerKind::Grid => {
                let mut grid = egui_tiles::Grid::new(children);

                grid.col_shares.clone_from(&self.col_shares);
                grid.row_shares.clone_from(&self.row_shares);

                if let Some(cols) = self.grid_columns {
                    grid.layout = egui_tiles::GridLayout::Columns(cols as usize);
                } else {
                    grid.layout = egui_tiles::GridLayout::Auto;
                }

                egui_tiles::Container::Grid(grid)
            }
        };

        egui_tiles::Tile::Container(container)
    }
}<|MERGE_RESOLUTION|>--- conflicted
+++ resolved
@@ -22,11 +22,7 @@
 ///
 /// The main reason this exists is to handle type conversions that aren't yet
 /// well handled by the code-generated archetypes.
-<<<<<<< HEAD
-#[derive(Debug, Clone)]
-=======
 #[derive(Clone, Debug)]
->>>>>>> d6aebd62
 pub struct ContainerBlueprint {
     pub id: ContainerId,
     pub container_kind: egui_tiles::ContainerKind,
@@ -377,6 +373,15 @@
         }
     }
 
+    /// Clears the blueprint component for this container.
+    pub fn clear(&self, ctx: &ViewerContext<'_>) {
+        // TODO: ecursive clear
+        ctx.command_sender.send_system(SystemCommand::DropEntity(
+            ctx.store_context.blueprint.store_id().clone(),
+            self.entity_path(),
+        ));
+    }
+
     pub fn to_tile(&self) -> egui_tiles::Tile<SpaceViewId> {
         let children = self
             .contents

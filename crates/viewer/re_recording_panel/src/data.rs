--- conflicted
+++ resolved
@@ -50,15 +50,8 @@
         //
 
         let mut loading_receivers = vec![];
-<<<<<<< HEAD
-        let mut loading_partitions: HashMap<re_uri::Origin, HashMap<EntryId, Vec<Arc<LogSource>>>> =
+        let mut loading_segments: HashMap<re_uri::Origin, HashMap<EntryId, Vec<Arc<LogSource>>>> =
             HashMap::default();
-=======
-        let mut loading_segments: HashMap<
-            re_uri::Origin,
-            HashMap<EntryId, Vec<Arc<SmartChannelSource>>>,
-        > = HashMap::default();
->>>>>>> 4f632429
 
         let sources_with_stores: ahash::HashSet<LogSource> = ctx
             .storage_context
@@ -77,13 +70,8 @@
                     loading_receivers.push(source);
                 }
 
-<<<<<<< HEAD
                 LogSource::RedapGrpcStream { uri, .. } => {
-                    loading_partitions
-=======
-                SmartChannelSource::RedapGrpcStream { uri, .. } => {
                     loading_segments
->>>>>>> 4f632429
                         .entry(uri.origin.clone())
                         .or_default()
                         .entry(EntryId::from(uri.dataset_id))
@@ -290,11 +278,7 @@
     fn new(
         ctx: &'a ViewerContext<'_>,
         server: &re_redap_browser::Server,
-<<<<<<< HEAD
-        loading_partitions: Option<&HashMap<EntryId, Vec<Arc<LogSource>>>>,
-=======
-        loading_segments: Option<&HashMap<EntryId, Vec<Arc<SmartChannelSource>>>>,
->>>>>>> 4f632429
+        loading_segments: Option<&HashMap<EntryId, Vec<Arc<LogSource>>>>,
     ) -> Self {
         let origin = server.origin();
         let item = Item::RedapServer(origin.clone());
@@ -342,11 +326,7 @@
         ctx: &'a ViewerContext<'a>,
         entries: &Entries,
         origin: &re_uri::Origin,
-<<<<<<< HEAD
-        loading_partitions: Option<&HashMap<EntryId, Vec<Arc<LogSource>>>>,
-=======
-        loading_segments: Option<&HashMap<EntryId, Vec<Arc<SmartChannelSource>>>>,
->>>>>>> 4f632429
+        loading_segments: Option<&HashMap<EntryId, Vec<Arc<LogSource>>>>,
     ) -> Self {
         match entries.state() {
             Poll::Ready(Ok(entries)) => {

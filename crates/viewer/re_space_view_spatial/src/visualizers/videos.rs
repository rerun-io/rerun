--- conflicted
+++ resolved
@@ -1,29 +1,11 @@
-<<<<<<< HEAD
-use glam::Vec3;
-use re_chunk_store::RowId;
-use re_chunk_store::TimeInt;
-use re_log_types::hash::Hash64;
-use re_log_types::TimeType;
-use re_renderer::renderer::ColormappedTexture;
-use re_renderer::renderer::RectangleOptions;
-use re_renderer::renderer::TextureFilterMag;
-use re_renderer::renderer::TextureFilterMin;
-use re_renderer::renderer::TexturedRect;
-use re_renderer::video::FrameDecodingResult;
-use re_renderer::RenderContext;
-use re_types::archetypes::AssetVideo;
-use re_types::components::Blob;
-use re_types::components::MediaType;
-use re_types::ArrowBuffer;
-use re_types::ArrowString;
-use re_types::Loggable as _;
-use re_viewer_context::SpaceViewClass as _;
-=======
 use egui::mutex::Mutex;
 
 use re_log_types::EntityPath;
-use re_renderer::renderer::{
-    ColormappedTexture, RectangleOptions, TextureFilterMag, TextureFilterMin, TexturedRect,
+use re_renderer::{
+    renderer::{
+        ColormappedTexture, RectangleOptions, TextureFilterMag, TextureFilterMin, TexturedRect,
+    },
+    video::{FrameDecodingResult, Video},
 };
 use re_types::{
     archetypes::{AssetVideo, VideoFrameReference},
@@ -31,7 +13,6 @@
     datatypes::VideoTimeMode,
     Archetype, Loggable as _,
 };
->>>>>>> e77459bb
 use re_viewer_context::{
     ApplicableEntities, IdentifiedViewSystem, SpaceViewClass as _, SpaceViewSystemExecutionError,
     ViewContext, ViewContextCollection, ViewQuery, ViewerContext, VisualizableEntities,
@@ -141,13 +122,28 @@
                         VideoTimeMode::Nanoseconds => video_timestamp.video_time as f64 / 1e9,
                     };
 
-                    let (texture, video_width, video_height) = {
+                    let (texture_result, video_width, video_height) = {
                         let mut video = video.lock(); // TODO(andreas): Interior mutability for re_renderer's video would be nice.
                         (
                             video.frame_at(timestamp_in_seconds),
                             video.width(),
                             video.height(),
                         )
+                    };
+
+                    let texture = match texture_result {
+                        FrameDecodingResult::Ready(texture) => texture,
+                        FrameDecodingResult::Pending(texture) => {
+                            ctx.viewer_ctx.egui_ctx.request_repaint();
+                            texture
+                        }
+                        FrameDecodingResult::Error(err) => {
+                            // TODO(#7373): show this error in the ui
+                            re_log::error_once!(
+                                "Failed to decode video frame for {entity_path}: {err}"
+                            );
+                            continue;
+                        }
                     };
 
                     let world_from_entity =
@@ -208,94 +204,6 @@
     }
 }
 
-<<<<<<< HEAD
-// NOTE: Do not put profile scopes in these methods. They are called for all entities and all
-// timestamps within a time range -- it's _a lot_.
-impl AssetVideoVisualizer {
-    #[allow(clippy::unused_self)]
-    #[allow(clippy::too_many_arguments)]
-    fn process_data(
-        &mut self,
-        ctx: &QueryContext<'_>,
-        render_ctx: &RenderContext,
-        rectangles: &mut Vec<TexturedRect>,
-        ent_context: &SpatialSceneEntityContext<'_>,
-        data: impl Iterator<Item = AssetVideoComponentData>,
-        current_time_seconds: f64,
-        query_result_hash: Hash64,
-    ) {
-        let entity_path = ctx.target_entity_path;
-
-        for data in data {
-            let timestamp_s = current_time_seconds - data.index.0.as_f64() / 1e9;
-            let video = AssetVideo {
-                blob: data.blob.clone().into(),
-                media_type: data.media_type.clone().map(Into::into),
-            };
-
-            let primary_row_id = data.index.1;
-            let picking_instance_hash = re_entity_db::InstancePathHash::entity_all(entity_path);
-
-            let video = ctx.viewer_ctx.cache.entry(|c: &mut VideoCache| {
-                c.entry(
-                    &entity_path.to_string(),
-                    VideoCacheKey {
-                        versioned_instance_path_hash: picking_instance_hash
-                            .versioned(primary_row_id),
-                        query_result_hash,
-                        media_type: data.media_type.clone().map(Into::into),
-                    },
-                    &video.blob,
-                    video.media_type.as_ref().map(|v| v.as_str()),
-                    render_ctx,
-                )
-            });
-
-            if let Some(video) = video {
-                let mut video = video.lock();
-                let texture = match video.frame_at(timestamp_s) {
-                    FrameDecodingResult::Ready(texture) => texture,
-                    FrameDecodingResult::Pending(texture) => {
-                        ctx.viewer_ctx.egui_ctx.request_repaint();
-                        texture
-                    }
-                    FrameDecodingResult::Error(err) => {
-                        // TODO(#7373): show this error in the ui
-                        re_log::error_once!(
-                            "Failed to decode video frame for {entity_path}: {err}"
-                        );
-                        continue;
-                    }
-                };
-
-                let world_from_entity = ent_context
-                    .transform_info
-                    .single_entity_transform_required(ctx.target_entity_path, "Video");
-                let textured_rect = TexturedRect {
-                    top_left_corner_position: world_from_entity.transform_point3(Vec3::ZERO),
-                    extent_u: world_from_entity.transform_vector3(Vec3::X * video.width() as f32),
-                    extent_v: world_from_entity.transform_vector3(Vec3::Y * video.height() as f32),
-
-                    colormapped_texture: ColormappedTexture::from_unorm_rgba(texture),
-                    options: RectangleOptions {
-                        texture_filter_magnification: TextureFilterMag::Nearest,
-                        texture_filter_minification: TextureFilterMin::Linear,
-                        ..Default::default()
-                    },
-                };
-
-                if ent_context.space_view_class_identifier == SpatialSpaceView2D::identifier() {
-                    self.data.add_bounding_box(
-                        entity_path.hash(),
-                        bounding_box_for_textured_rect(&textured_rect),
-                        world_from_entity,
-                    );
-                }
-
-                rectangles.push(textured_rect);
-            };
-        }
-=======
 fn textured_rect_for_video_frame(
     world_from_entity: glam::Affine3A,
     video_width: u32,
@@ -315,7 +223,6 @@
             texture_filter_minification: TextureFilterMin::Linear,
             ..Default::default()
         },
->>>>>>> e77459bb
     }
 }
 
@@ -326,7 +233,7 @@
 fn latest_at_query_video_from_datastore(
     ctx: &ViewerContext<'_>,
     entity_path: &EntityPath,
-) -> Option<std::sync::Arc<Mutex<re_renderer::renderer::Video>>> {
+) -> Option<std::sync::Arc<Mutex<Video>>> {
     let query = ctx.current_query();
 
     let results = ctx.recording().query_caches().latest_at(

//! Video demultiplexing.
//!
//! Parses a video file into a raw [`VideoDataDescription`] struct, which contains basic metadata and a list of [`GroupOfPictures`]s.
//!
//! The entry point is [`VideoDataDescription::load_from_bytes`]
//! which produces an instance of [`VideoDataDescription`] from any supported video container.

pub mod mp4;

use std::{collections::BTreeMap, ops::Range};

use bit_vec::BitVec;
use itertools::Itertools as _;
use re_span::Span;
use web_time::Instant;

use super::{Time, Timescale};

use crate::{Chunk, StableIndexDeque, TrackId, TrackKind};

/// Chroma subsampling mode.
///
/// Unlike [`crate::YuvPixelLayout`] this does not specify a certain planarity/layout of
/// the chroma components.
/// Instead, this is just a description whether any subsampling occurs.
#[derive(Clone, Copy, Debug, PartialEq, Eq)]
pub enum ChromaSubsamplingModes {
    /// No subsampling at all, since the format is monochrome.
    Monochrome,

    /// No subsampling.
    ///
    /// Note that this also applies to RGB formats, not just YUV.
    /// (but for video data YUV is much more common regardless)
    Yuv444,

    /// Subsampling in X only.
    Yuv422,

    /// Subsampling in both X and Y.
    Yuv420,
}

impl std::fmt::Display for ChromaSubsamplingModes {
    fn fmt(&self, f: &mut std::fmt::Formatter<'_>) -> std::fmt::Result {
        match self {
            // Could also call this 4:0:0, but that's a fairly uncommon way to describe it.
            Self::Monochrome => write!(f, "monochrome"),
            Self::Yuv444 => write!(f, "4:4:4"),
            Self::Yuv422 => write!(f, "4:2:2"),
            Self::Yuv420 => write!(f, "4:2:0"),
        }
    }
}

/// The basic codec family used to encode the video.
#[derive(Clone, Copy, Debug, PartialEq, Eq)]
pub enum VideoCodec {
    /// Advanced Video Coding (AVC/H.264)
    ///
    /// See <https://en.wikipedia.org/wiki/Advanced_Video_Coding>
    H264,

    /// High Efficiency Video Coding (HEVC/H.265)
    ///
    /// See <https://en.wikipedia.org/wiki/High_Efficiency_Video_Coding>
    H265,

    /// AOMedia Video 1 (AV1)
    ///
    /// See <https://en.wikipedia.org/wiki/AV1>
    AV1,

    /// VP8
    ///
    /// See <https://en.wikipedia.org/wiki/VP8>
    VP8,

    /// VP9
    ///
    /// See <https://en.wikipedia.org/wiki/VP9>
    VP9,
}

impl VideoCodec {
    /// Base part of the web codec string, without additional parameters.
    ///
    /// See <https://www.w3.org/TR/webcodecs-codec-registry/#video-codec-registry>
    pub fn base_webcodec_string(&self) -> &'static str {
        match self {
            // https://www.w3.org/TR/webcodecs-av1-codec-registration/#fully-qualified-codec-strings
            Self::AV1 => "av01",

            // https://www.w3.org/TR/webcodecs-avc-codec-registration/#fully-qualified-codec-strings
            // avc3 is valid as well.
            Self::H264 => "avc1",

            // https://www.w3.org/TR/webcodecs-hevc-codec-registration/#fully-qualified-codec-strings
            // hvc1 is valid as well.
            Self::H265 => "hev1",

            // https://www.w3.org/TR/webcodecs-vp8-codec-registration/#fully-qualified-codec-strings
            // Special! This *is* the fully qualified codec string.
            Self::VP8 => "vp8",

            // https://www.w3.org/TR/webcodecs-vp9-codec-registration/#fully-qualified-codec-strings
            Self::VP9 => "vp09",
        }
    }
}

/// Index used for referencing into [`VideoDataDescription::gops`].
pub type GopIndex = usize;

/// Index used for referencing into [`VideoDataDescription::samples`].
pub type SampleIndex = usize;

/// Description of video data.
///
/// Store various metadata about a video.
/// Doesn't contain the actual data, but rather refers to samples with a byte offset.
#[derive(Clone)]
pub struct VideoDataDescription {
    /// The codec used to encode the video.
    pub codec: VideoCodec,

    /// Various information about how the video was encoded.
    ///
    /// Should any of this change during the lifetime of a decoder, it has to be reset.
    ///
    /// For video streams this is derived on the fly, therefore it may arrive only with the first key frame.
    /// For mp4 this is read from the AVCC box.
    pub encoding_details: Option<VideoEncodingDetails>,

    /// How many time units are there per second.
    ///
    /// `None` if the time units used don't have a defined relationship to seconds.
    /// This happens for streams logged on a non-temporal timeline.
    pub timescale: Option<Timescale>,

    /// Duration of the video, in time units if known.
    ///
    /// For open ended video streams rather than video files this is generally unknown.
    pub duration: Option<Time>,

    /// We split video into GOPs, each beginning with a key frame,
    /// followed by any number of delta frames.
    ///
    /// To facilitate streaming, gops at the beginning of the queue may be discarded over time
    /// and new ones may be added. Also, the most recent gop may grow over time.
    pub gops: StableIndexDeque<GroupOfPictures>,

    /// Samples contain the byte offsets into `data` for each frame.
    ///
    /// This list is sorted in ascending order of decode timestamps.
    ///
    /// Samples must be decoded in decode-timestamp order,
    /// and should be presented in composition-timestamp order.
    ///
    /// We assume one sample yields exactly one frame from the decoder.
    ///
    /// To facilitate streaming, samples may be removed from the beginning and added at the end,
    /// but individual samples are never supposed to change.
    pub samples: StableIndexDeque<SampleMetadata>,

    /// Meta information about the samples.
    pub samples_statistics: SamplesStatistics,

    /// If this is potentially a live stream, then when was the last time, we added/removed samples from this data description.
    ///
    /// This is used solely as a heuristic input for how the player schedules work to decoders.
    /// For static video data this is expected to be `None`.
    /// For live streams, even those that stopped, this is expected to be wallclock time of when a sample was
    /// added do this datastructure. *Not* when the sample was first recorded.
    pub last_time_updated_samples: Option<Instant>,

    /// All the tracks in the mp4; not just the video track.
    ///
    /// Can be nice to show in a UI.
    pub mp4_tracks: BTreeMap<TrackId, Option<TrackKind>>,
}

impl re_byte_size::SizeBytes for VideoDataDescription {
    fn heap_size_bytes(&self) -> u64 {
        let Self {
            codec: _,
            encoding_details: _,
            timescale: _,
            duration: _,
            gops,
            samples,
            samples_statistics,
            mp4_tracks,
            last_time_updated_samples: _,
        } = self;

        gops.heap_size_bytes()
            + samples.heap_size_bytes()
            + samples_statistics.heap_size_bytes()
            + mp4_tracks.len() as u64 * std::mem::size_of::<(TrackId, Option<TrackKind>)>() as u64
    }
}

impl VideoDataDescription {
    /// Checks various invariants that the video description should always uphold.
    ///
    /// Violation of any of these variants is **not** a user(-data) error, but instead an
    /// implementation bug of any code manipulating the video description.
    /// Vice versa, all code using `VideoDataDescription` can assume that these invariants hold.
    ///
    /// It's recommended to run these sanity check only in debug builds as they may be expensive for
    /// large videos.
    ///
    /// Check implementation for details.
    pub fn sanity_check(&self) -> Result<(), String> {
        self.sanity_check_gops()?;
        self.sanity_check_samples()?;

        // If an STSD box is present, then its content type must match with the internal codec.
        if let Some(stsd) = self.encoding_details.as_ref().and_then(|e| e.stsd.as_ref()) {
            let stsd_codec = match &stsd.contents {
                re_mp4::StsdBoxContent::Av01(_) => crate::VideoCodec::AV1,
                re_mp4::StsdBoxContent::Avc1(_) => crate::VideoCodec::H264,
                re_mp4::StsdBoxContent::Hvc1(_) | re_mp4::StsdBoxContent::Hev1(_) => {
                    crate::VideoCodec::H265
                }
                re_mp4::StsdBoxContent::Vp08(_) => crate::VideoCodec::VP8,
                re_mp4::StsdBoxContent::Vp09(_) => crate::VideoCodec::VP9,
                _ => {
                    return Err(format!(
                        "STSD box content type {:?} doesn't have a supported codec.",
                        stsd.contents
                    ));
                }
            };
            if stsd_codec != self.codec {
                return Err(format!(
                    "STSD box content type {:?} does not match with the internal codec {:?}.",
                    stsd.contents, self.codec
                ));
            }
        }

        Ok(())
    }

    fn sanity_check_gops(&self) -> Result<(), String> {
        for gop in self.gops.iter() {
            // All GOP sample ranges are non-empty.
            if gop.sample_range.is_empty() {
                return Err("GOP sample range is empty".to_owned());
            }

            // GOP sample ranges only refer to samples within the sample description.
            if gop.sample_range.start < self.samples.min_index() {
                return Err(format!(
                    "First index of GOP sample range start {:?} refers to sample outside of the list of samples.",
                    gop.sample_range
                ));
            }
            if gop.sample_range.end > self.samples.next_index() {
                return Err(format!(
                    "Last index of GOP sample range {:?} refers to sample outside of the list of samples.",
                    gop.sample_range
                ));
            }

            // All samples at the beginning of a GOP are marked with `is_sync==true`
            if !self.samples[gop.sample_range.start].is_sync {
                return Err(format!(
                    "First sample of GOP sample range {:?} is not marked with `is_sync`.",
                    gop.sample_range
                ));
            }
        }

        // GOP sample ranges are sorted and are contiguous (have no gaps).
        for (a, b) in self.gops.iter().tuple_windows() {
            if a.sample_range.end != b.sample_range.start {
                return Err(format!(
                    "GOPs sample ranges are not contiguous: {:?} {:?}",
                    a.sample_range, b.sample_range
                ));
            }
            if a.sample_range.start >= b.sample_range.start {
                return Err(format!(
                    "GOPs sample ranges are not contiguous or sorted: {:?} {:?}",
                    a.sample_range, b.sample_range
                ));
            }
        }

        // The last GOP includes the last sample.
        if let Some(front_gop) = self.gops.back()
            && front_gop.sample_range.end != self.samples.next_index()
        {
            return Err(format!(
                "Last GOP sample range {:?} does not include the last sample {}.",
                front_gop.sample_range,
                self.samples.next_index() - 1
            ));
        }
        // Note that this isn't true vice versa!
        // The first GOP may not include the first few samples.

        Ok(())
    }

    fn sanity_check_samples(&self) -> Result<(), String> {
        // Decode timestamps are strictly monotonically increasing.
        for (a, b) in self.samples.iter().tuple_windows() {
            if a.decode_timestamp > b.decode_timestamp {
                return Err(format!(
                    "Decode timestamps are not strictly monotonically increasing: {:?} {:?}",
                    a.decode_timestamp, b.decode_timestamp
                ));
            }
        }

        // Sample statistics are consistent with the samples.
        let expected_statistics = SamplesStatistics::new(&self.samples);
        if expected_statistics != self.samples_statistics {
            return Err(format!(
                "Sample statistics are not consistent with the samples.\nExpected: {:?}\nActual: {:?}",
                expected_statistics, self.samples_statistics
            ));
        }

        Ok(())
    }
}

/// Various information about how the video was encoded.
///
/// For video streams this is derived on the fly.
/// For mp4 this is read from the AVCC box.
#[derive(Clone, Debug, PartialEq, Eq)]
pub struct VideoEncodingDetails {
    /// Detailed codec string as specified by the `WebCodecs` codec registry.
    ///
    /// See <https://www.w3.org/TR/webcodecs-codec-registry/#video-codec-registry>
    pub codec_string: String,

    /// Encoded width & height.
    pub coded_dimensions: [u16; 2],

    /// Per color component bit depth.
    ///
    /// Usually 8, but 10 for HDR (for example).
    ///
    /// `None` if this couldn't be determined, either because of lack of implementation
    /// or missing information at this point.
    pub bit_depth: Option<u8>,

    /// Chroma subsampling mode.
    ///
    /// `None` if this couldn't be determined, either because of lack of implementation
    /// or missing information at this point.
    pub chroma_subsampling: Option<ChromaSubsamplingModes>,

    /// Optional mp4 stsd box from which this data was derived.
    ///
    /// Used by some decoders directly for configuration.
    /// For H.264 & H.265, its presence implies that the bitstream is in the AVCC format rather than Annex B.
    // TODO(andreas):
    // It would be nice to instead have an enum of all the actually needed descriptors.
    // We know for sure that H.264 & H.265 need an AVCC/HVCC box for data from mp4, since the stream
    // is otherwise not readable. But what about the other codecs? On Web we *do* pass additional information right now.
    pub stsd: Option<re_mp4::StsdBox>,
}

<<<<<<< HEAD
=======
impl VideoEncodingDetails {
    /// Get the AVCC box from the stsd box if any.
    pub fn avcc(&self) -> Option<&re_mp4::Avc1Box> {
        let stsd = self.stsd.as_ref()?;
        match &stsd.contents {
            re_mp4::StsdBoxContent::Avc1(avc1) => Some(avc1),
            _ => None,
        }
    }
}

>>>>>>> bdbcfffc
/// Meta informationa about the video samples.
#[derive(Clone, Debug, PartialEq, Eq)]
pub struct SamplesStatistics {
    /// Whether all decode timestamps are equal to presentation timestamps.
    ///
    /// If true, the video typically has no B-frames as those require frame reordering.
    pub dts_always_equal_pts: bool,

    /// If `dts_always_equal_pts` is false, then this gives for each sample whether its PTS is the highest seen so far.
    /// If `dts_always_equal_pts` is true, then this is left as `None`.
    /// This is used for optimizing PTS search.
    ///
    /// TODO(andreas): We don't have a mechanism for shrinking this bitvec when dropping samples, i.e. it will keep growing.
    /// ([`StableIndexDeque`] makes sure that indices in the bitvec will still match up with the samples even when samples are dropped from the front.)
    pub has_sample_highest_pts_so_far: Option<BitVec>,
}

impl re_byte_size::SizeBytes for SamplesStatistics {
    fn heap_size_bytes(&self) -> u64 {
        let Self {
            dts_always_equal_pts: _,
            has_sample_highest_pts_so_far,
        } = self;
        has_sample_highest_pts_so_far
            .as_ref()
            .map_or(0, |bitvec| bitvec.capacity() as u64 / 8)
    }
}

impl SamplesStatistics {
    /// Special case for videos that have no h264/h265 B-frames.
    ///
    /// This is the most common case for video streams.
    // TODO(andreas): so, av1 bframes are possible with this config, right?! confirm and then maybe come up with a better name.
    pub const NO_BFRAMES: Self = Self {
        dts_always_equal_pts: true,
        has_sample_highest_pts_so_far: None,
    };

    pub fn new(samples: &StableIndexDeque<SampleMetadata>) -> Self {
        re_tracing::profile_function!();

        let dts_always_equal_pts = samples
            .iter()
            .all(|s| s.decode_timestamp == s.presentation_timestamp);

        let mut biggest_pts_so_far = Time::MIN;
        let has_sample_highest_pts_so_far = (!dts_always_equal_pts).then(|| {
            samples
                .iter()
                .map(move |sample| {
                    if sample.presentation_timestamp > biggest_pts_so_far {
                        biggest_pts_so_far = sample.presentation_timestamp;
                        true
                    } else {
                        false
                    }
                })
                .collect()
        });

        Self {
            dts_always_equal_pts,
            has_sample_highest_pts_so_far,
        }
    }
}

impl VideoDataDescription {
    /// Loads a video from the given data.
    ///
    /// Does not copy any sample data, but instead stores offsets into the buffer.
    pub fn load_from_bytes(
        data: &[u8],
        media_type: &str,
        debug_name: &str,
    ) -> Result<Self, VideoLoadError> {
        if data.is_empty() {
            return Err(VideoLoadError::ZeroBytes);
        }

        re_tracing::profile_function!();
        match media_type {
            "video/mp4" => Self::load_mp4(data, debug_name),

            media_type => {
                if media_type.starts_with("video/") {
                    Err(VideoLoadError::UnsupportedMimeType {
                        provided_or_detected_media_type: media_type.to_owned(),
                    })
                } else {
                    Err(VideoLoadError::MimeTypeIsNotAVideo {
                        provided_or_detected_media_type: media_type.to_owned(),
                    })
                }
            }
        }
    }

    /// Length of the video if known.
    ///
    /// NOTE: This includes the duration of the final frame too!
    ///
    /// For video streams (as opposed to video files) this is generally unknown.
    #[inline]
    pub fn duration(&self) -> Option<std::time::Duration> {
        let timescale = self.timescale?;
        let duration = self.duration?;
        Some(duration.duration(timescale))
    }

    /// The codec used to encode the video.
    #[inline]
    pub fn human_readable_codec_string(&self) -> String {
        let base_codec_string = match &self.codec {
            VideoCodec::AV1 => "AV1",
            VideoCodec::H264 => "H.264 AVC1",
            VideoCodec::H265 => "H.265 HEV1",
            VideoCodec::VP8 => "VP8",
            VideoCodec::VP9 => "VP9",
        }
        .to_owned();

        if let Some(encoding_details) = self.encoding_details.as_ref() {
            format!("{base_codec_string} ({})", encoding_details.codec_string)
        } else {
            base_codec_string
        }
    }

    /// The number of samples in the video.
    ///
    /// Video containers and codecs like talking about samples or chunks rather than frames, but for how we define a chunk today,
    /// a frame is always a single chunk of data is always a single sample, see [`crate::decode::Chunk`].
    /// So for all practical purposes the sample count _is_ the number of frames, at least how we use it today.
    #[inline]
    pub fn num_samples(&self) -> usize {
        self.samples.num_elements()
    }

    /// `num_frames / duration`.
    ///
    /// Note that the video could have a variable framerate!
    #[inline]
    pub fn average_fps(&self) -> Option<f32> {
        self.duration().map(|duration| {
            let num_frames = self.num_samples();

            // NOTE: the video duration includes the duration of the final frame too,
            // so we don't have a fence-post problem here!
            num_frames as f32 / duration.as_secs_f32()
        })
    }

    /// Determines the video timestamps of all frames inside a video, returning raw time values.
    ///
    /// Returns None if the video has no timescale.
    /// Returned timestamps are in nanoseconds since start and are guaranteed to be monotonically increasing.
    pub fn frame_timestamps_nanos(&self) -> Option<impl Iterator<Item = i64> + '_> {
        let timescale = self.timescale?;

        // Segments are guaranteed to be sorted among each other, but within a segment,
        // presentation timestamps may not be sorted since this is sorted by decode timestamps.
        Some(self.gops.iter().flat_map(move |seg| {
            self.samples
                .iter_index_range_clamped(&seg.sample_range)
                .map(|(_idx, sample)| sample.presentation_timestamp)
                .sorted()
                .map(move |pts| pts.into_nanos(timescale))
        }))
    }

    /// For a given decode (!) timestamp, returns the index of the first sample whose
    /// decode timestamp is lesser than or equal to the given timestamp.
    fn latest_sample_index_at_decode_timestamp(
        samples: &StableIndexDeque<SampleMetadata>,
        decode_time: Time,
    ) -> Option<SampleIndex> {
        samples.latest_at_idx(|sample| sample.decode_timestamp, &decode_time)
    }

    /// See [`Self::latest_sample_index_at_presentation_timestamp`], split out for testing purposes.
    fn latest_sample_index_at_presentation_timestamp_internal(
        samples: &StableIndexDeque<SampleMetadata>,
        sample_statistics: &SamplesStatistics,
        presentation_timestamp: Time,
    ) -> Option<SampleIndex> {
        // Find the latest sample where `decode_timestamp <= presentation_timestamp`.
        // Because `decode <= presentation`, we never have to look further backwards in the
        // video than this.
        let decode_sample_idx =
            Self::latest_sample_index_at_decode_timestamp(samples, presentation_timestamp)?;

        // It's very common that dts==pts in which case we're done!
        let Some(has_sample_highest_pts_so_far) =
            sample_statistics.has_sample_highest_pts_so_far.as_ref()
        else {
            debug_assert!(sample_statistics.dts_always_equal_pts);
            return Some(decode_sample_idx);
        };
        debug_assert!(has_sample_highest_pts_so_far.len() == samples.next_index());

        // Search backwards, starting at `decode_sample_idx`, looking for
        // the first sample where `sample.presentation_timestamp <= presentation_timestamp`.
        // I.e. the sample with the biggest PTS that is smaller or equal to the requested PTS.
        //
        // The tricky part is that we can't just take the first sample with a presentation timestamp that matches
        // since smaller presentation timestamps may still show up further back!
        let mut best_index = SampleIndex::MAX;
        let mut best_pts = Time::MIN;
        for sample_idx in (0..=decode_sample_idx).rev() {
            let sample = &samples[sample_idx];

            if sample.presentation_timestamp == presentation_timestamp {
                // Clean hit. Take this one, no questions asked :)
                // (assuming that each PTS is unique!)
                return Some(sample_idx);
            }

            if sample.presentation_timestamp < presentation_timestamp
                && sample.presentation_timestamp > best_pts
            {
                best_pts = sample.presentation_timestamp;
                best_index = sample_idx;
            }

            if best_pts != Time::MIN && has_sample_highest_pts_so_far[sample_idx] {
                // We won't see any bigger PTS values anymore, meaning we're as close as we can get to the requested PTS!
                return Some(best_index);
            }
        }

        None
    }

    /// For a given presentation timestamp, return the index of the first sample
    /// whose presentation timestamp is lesser than or equal to the given timestamp.
    ///
    /// Remember that samples after (i.e. with higher index) may have a *lower* presentation time
    /// if the stream has sample reordering!
    pub fn latest_sample_index_at_presentation_timestamp(
        &self,
        presentation_timestamp: Time,
    ) -> Option<SampleIndex> {
        Self::latest_sample_index_at_presentation_timestamp_internal(
            &self.samples,
            &self.samples_statistics,
            presentation_timestamp,
        )
    }

    /// Returns the sample presenteed directly prior to the given sample.
    ///
    /// Remember that samples are ordered in decode timestamp order,
    /// and that sample presented immediately prior to the given sample may have a higher decode timestamp.
    /// Therefore, this may be a jump on sample index.
    pub fn previous_presented_sample(&self, sample: &SampleMetadata) -> Option<&SampleMetadata> {
        let idx = Self::latest_sample_index_at_presentation_timestamp_internal(
            &self.samples,
            &self.samples_statistics,
            sample.presentation_timestamp - Time::new(1),
        )?;
        self.samples.get(idx)
    }

    /// For a given decode (!) timestamp, return the index of the group of pictures (GOP) index containing the given timestamp.
    pub fn gop_index_containing_decode_timestamp(&self, decode_time: Time) -> Option<GopIndex> {
        self.gops.latest_at_idx(
            |gop| self.samples[gop.sample_range.start].decode_timestamp,
            &decode_time,
        )
    }

    /// For a given presentation timestamp, return the index of the group of pictures (GOP) index containing the given timestamp.
    pub fn gop_index_containing_presentation_timestamp(
        &self,
        presentation_timestamp: Time,
    ) -> Option<SampleIndex> {
        let requested_sample_index =
            self.latest_sample_index_at_presentation_timestamp(presentation_timestamp)?;

        // Do a binary search through GOPs by the decode timestamp of the found sample
        // to find the GOP that contains the sample.
        self.gop_index_containing_decode_timestamp(
            self.samples[requested_sample_index].decode_timestamp,
        )
    }
}

/// A Group of Pictures (GOP) always starts with an I(DR)-frame, followed by delta-frames.
///
/// See <https://en.wikipedia.org/wiki/Group_of_pictures> for more.
/// We generally refer to "closed GOPs" only, such that they are re-entrant for decoders
/// (as opposed to "open GOPs" which may refer to frames from other GOPs).
#[derive(Debug, Clone, PartialEq, Eq)]
pub struct GroupOfPictures {
    /// Range of samples contained in this GOP.
    // TODO(andreas): sample ranges between GOPs are guaranteed to be contiguous.
    // So we could actually just read the second part of the range by looking at the next gop.
    pub sample_range: Range<SampleIndex>,
}

impl re_byte_size::SizeBytes for GroupOfPictures {
    fn heap_size_bytes(&self) -> u64 {
        0
    }

    fn is_pod() -> bool {
        true
    }
}

/// A single sample in a video.
///
/// This is equivalent to MP4's definition of a single sample.
/// Note that in MP4, each sample is forms a single access unit,
/// see 3.1.1 [ISO_IEC_14496-14](https://ossrs.io/lts/zh-cn/assets/files/ISO_IEC_14496-14-MP4-2003-9a3eb04879ded495406399602ff2e587.pdf):
/// > 3.1.1 Elementary Stream Data
/// > To maintain the goals of streaming protocol independence, the media data is stored in its most ‘natural’ format,
/// > and not fragmented. This enables easy local manipulation of the media data. Therefore media-data is stored
/// > as access units, a range of contiguous bytes for each access unit (a single access unit is the definition of a
/// > ‘sample’ for an MPEG-4 media stream).
///
/// Access units in H.264/H.265 are always yielding a single frame upon decoding,
/// see <https://en.wikipedia.org/wiki/Network_Abstraction_Layer#Access_Units/>:
/// > A set of NAL units in a specified form is referred to as an access unit.
/// > The decoding of each access unit results in one decoded picture.
#[derive(Debug, Clone)]
pub struct SampleMetadata {
    /// Is this the start of a new (closed) [`GroupOfPictures`]?
    ///
    /// What this means in detail is dependent on the codec but they are generally
    /// at least I(DR)-frames and often have additional metadata such that
    /// a decoder can restart at this frame.
    pub is_sync: bool,

    /// Which frame does this sample belong to?
    ///
    /// This is on the assumption that each sample produces a single frame,
    /// which is true for MP4.
    ///
    /// This is the index of samples ordered by [`Self::presentation_timestamp`].
    ///
    /// Do **not** ever use this for indexing into the array of samples.
    pub frame_nr: u32,

    /// Time at which this sample appears in the decoded bitstream, in time units.
    ///
    /// Samples should be decoded in this order.
    ///
    /// `decode_timestamp <= presentation_timestamp`
    pub decode_timestamp: Time,

    /// Time at which this sample appears in the frame stream, in time units.
    ///
    /// The frame should be shown at this time.
    ///
    /// `decode_timestamp <= presentation_timestamp`
    pub presentation_timestamp: Time,

    /// Duration of the sample.
    ///
    /// Typically the time difference in presentation timestamp to the next sample.
    /// May be unknown if this is the last sample in an ongoing video stream.
    pub duration: Option<Time>,

    /// Index of the data buffer in which this sample is stored.
    pub buffer_index: usize,

    /// Offset and length within the data buffer addressed by [`SampleMetadata::buffer_index`].
    pub byte_span: Span<u32>,
}

impl re_byte_size::SizeBytes for SampleMetadata {
    fn heap_size_bytes(&self) -> u64 {
        0
    }

    fn is_pod() -> bool {
        true
    }
}

impl SampleMetadata {
    /// Read the sample from the video data.
    ///
    /// For video assets, `data` _must_ be a reference to the original asset
    /// from which the [`VideoDataDescription`] was loaded.
    /// For video streams, `data` refers to the currently available data
    /// which is described by the [`VideoDataDescription`].
    ///
    /// Returns `None` if the sample is out of bounds, which can only happen
    /// if `data` is not the original video data.
    pub fn get(&self, buffers: &StableIndexDeque<&[u8]>, sample_idx: SampleIndex) -> Option<Chunk> {
        let buffer = *buffers.get(self.buffer_index)?;
        let data = buffer.get(self.byte_span.range_usize())?.to_vec();

        Some(Chunk {
            data,
            sample_idx,
            frame_nr: self.frame_nr,
            decode_timestamp: self.decode_timestamp,
            presentation_timestamp: self.presentation_timestamp,
            duration: self.duration,
            is_sync: self.is_sync,
        })
    }
}

/// Errors that can occur when loading a video.
#[derive(thiserror::Error, Debug)]
pub enum VideoLoadError {
    #[error("The video file is empty (zero bytes)")]
    ZeroBytes,

    #[error("MP4 error: {0}")]
    ParseMp4(#[from] re_mp4::Error),

    #[error("Video file has no video tracks")]
    NoVideoTrack,

    #[error("Video file track config is invalid")]
    InvalidConfigFormat,

    #[error("Video file has invalid sample entries")]
    InvalidSamples,

    #[error(
        "Video file has no timescale, which is required to determine frame timestamps in time units"
    )]
    NoTimescale,

    #[error("The media type of the blob is not a video: {provided_or_detected_media_type}")]
    MimeTypeIsNotAVideo {
        provided_or_detected_media_type: String,
    },

    #[error("MIME type '{provided_or_detected_media_type}' is not supported for videos")]
    UnsupportedMimeType {
        provided_or_detected_media_type: String,
    },

    /// Not used in `re_video` itself, but useful for media type detection ahead of calling [`VideoDataDescription::load_from_bytes`].
    #[error("Could not detect MIME type from the video contents")]
    UnrecognizedMimeType,

    // `FourCC`'s debug impl doesn't quote the result
    #[error("Video track uses unsupported codec \"{0}\"")] // NOLINT
    UnsupportedCodec(re_mp4::FourCC),

    #[error("Unable to determine codec string from the video contents")]
    UnableToDetermineCodecString,

    #[error("Failed to parse H.264 SPS from mp4: {0:?}")]
    SpsParsingError(h264_reader::nal::sps::SpsError),
}

impl std::fmt::Debug for VideoDataDescription {
    fn fmt(&self, f: &mut std::fmt::Formatter<'_>) -> std::fmt::Result {
        f.debug_struct("Video")
            .field("codec", &self.codec)
            .field("encoding_details", &self.encoding_details)
            .field("timescale", &self.timescale)
            .field("duration", &self.duration)
            .field("gops", &self.gops)
            .field("samples", &self.samples.iter_indexed().collect::<Vec<_>>())
            .finish()
    }
}

#[cfg(test)]
mod tests {
    use super::*;

    #[test]
    fn test_latest_sample_index_at_presentation_timestamp() {
        // This is a snippet of real world data!
        let pts = [
            0, 1024, 512, 256, 768, 2048, 1536, 1280, 1792, 3072, 2560, 2304, 2816, 4096, 3584,
            3328, 3840, 4864, 4352, 4608, 5888, 5376, 5120, 5632, 6912, 6400, 6144, 6656, 7936,
            7424, 7168, 7680, 8960, 8448, 8192, 8704, 9984, 9472, 9216, 9728, 11008, 10496, 10240,
            10752, 12032, 11520, 11264, 11776, 13056, 12544,
        ];
        let dts = [
            -512, -256, 0, 256, 512, 768, 1024, 1280, 1536, 1792, 2048, 2304, 2560, 2816, 3072,
            3328, 3584, 3840, 4096, 4352, 4608, 4864, 5120, 5376, 5632, 5888, 6144, 6400, 6656,
            6912, 7168, 7424, 7680, 7936, 8192, 8448, 8704, 8960, 9216, 9472, 9728, 9984, 10240,
            10496, 10752, 11008, 11264, 11520, 11776, 12032,
        ];

        // Checking our basic assumptions about this data:
        assert_eq!(pts.len(), dts.len());
        assert!(pts.iter().zip(dts.iter()).all(|(pts, dts)| dts <= pts));

        // Create fake samples from this.
        let samples = pts
            .into_iter()
            .zip(dts)
            .map(|(pts, dts)| SampleMetadata {
                is_sync: false,
                frame_nr: 0, // unused
                decode_timestamp: Time(dts),
                presentation_timestamp: Time(pts),
                duration: Some(Time(1)),
                buffer_index: 0,
                byte_span: Default::default(),
            })
            .collect::<StableIndexDeque<_>>();

        let sample_statistics = SamplesStatistics::new(&samples);
        assert!(!sample_statistics.dts_always_equal_pts);

        // Test queries on the samples.
        let query_pts = |pts| {
            VideoDataDescription::latest_sample_index_at_presentation_timestamp_internal(
                &samples,
                &sample_statistics,
                pts,
            )
        };

        // Check that query for all exact positions works as expected using brute force search as the reference.
        for (idx, sample) in samples.iter_indexed() {
            assert_eq!(Some(idx), query_pts(sample.presentation_timestamp));
        }

        // Check that for slightly offsetted positions the query is still correct.
        // This works because for this dataset we know the minimum presentation timesetampe distance is always 256.
        for (idx, sample) in samples.iter_indexed() {
            assert_eq!(
                Some(idx),
                query_pts(sample.presentation_timestamp + Time(1))
            );
            assert_eq!(
                Some(idx),
                query_pts(sample.presentation_timestamp + Time(255))
            );
        }

        // A few hardcoded cases - both for illustrative purposes and to make sure the generic tests above are correct.

        // Querying before the first sample.
        assert_eq!(None, query_pts(Time(-1)));
        assert_eq!(None, query_pts(Time(-123)));

        // Querying for the first sample
        assert_eq!(Some(0), query_pts(Time(0)));
        assert_eq!(Some(0), query_pts(Time(1)));
        assert_eq!(Some(0), query_pts(Time(88)));
        assert_eq!(Some(0), query_pts(Time(255)));

        // The next sample is a jump in index!
        assert_eq!(Some(3), query_pts(Time(256)));
        assert_eq!(Some(3), query_pts(Time(257)));
        assert_eq!(Some(3), query_pts(Time(400)));
        assert_eq!(Some(3), query_pts(Time(511)));

        // And the one after that should jump back again.
        assert_eq!(Some(2), query_pts(Time(512)));
        assert_eq!(Some(2), query_pts(Time(513)));
        assert_eq!(Some(2), query_pts(Time(600)));
        assert_eq!(Some(2), query_pts(Time(767)));

        // And another one!
        assert_eq!(Some(4), query_pts(Time(768)));
        assert_eq!(Some(4), query_pts(Time(1023)));

        // Test way outside of the range.
        // (this is not the last element in the list since that one doesn't have the highest PTS)
        assert_eq!(Some(48), query_pts(Time(123123123123123123)));
    }
}<|MERGE_RESOLUTION|>--- conflicted
+++ resolved
@@ -369,20 +369,6 @@
     pub stsd: Option<re_mp4::StsdBox>,
 }
 
-<<<<<<< HEAD
-=======
-impl VideoEncodingDetails {
-    /// Get the AVCC box from the stsd box if any.
-    pub fn avcc(&self) -> Option<&re_mp4::Avc1Box> {
-        let stsd = self.stsd.as_ref()?;
-        match &stsd.contents {
-            re_mp4::StsdBoxContent::Avc1(avc1) => Some(avc1),
-            _ => None,
-        }
-    }
-}
-
->>>>>>> bdbcfffc
 /// Meta informationa about the video samples.
 #[derive(Clone, Debug, PartialEq, Eq)]
 pub struct SamplesStatistics {

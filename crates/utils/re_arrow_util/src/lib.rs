//! Helpers for working with arrow

use std::sync::Arc;

use arrow::{
    array::{
        Array, ArrayRef, ArrowPrimitiveType, BooleanArray, FixedSizeListArray, ListArray,
        PrimitiveArray, UInt32Array,
    },
    buffer::{NullBuffer, OffsetBuffer},
    datatypes::{DataType, Field},
    error::ArrowError,
};
use itertools::Itertools as _;

// ---------------------------------------------------------------------------------

/// Downcast an arrow array to another array, without having to go via `Any`.
pub trait ArrowArrayDowncastRef<'a>: 'a {
    /// Downcast an arrow array to another array, without having to go via `Any`.
    fn downcast_array_ref<T: Array + 'static>(self) -> Option<&'a T>;
}

impl<'a> ArrowArrayDowncastRef<'a> for &'a dyn Array {
    fn downcast_array_ref<T: Array + 'static>(self) -> Option<&'a T> {
        self.as_any().downcast_ref()
    }
}

impl<'a> ArrowArrayDowncastRef<'a> for &'a ArrayRef {
    fn downcast_array_ref<T: Array + 'static>(self) -> Option<&'a T> {
        self.as_any().downcast_ref()
    }
}

// ---------------------------------------------------------------------------------

#[inline]
pub fn into_arrow_ref(array: impl Array + 'static) -> ArrayRef {
    std::sync::Arc::new(array)
}

/// Returns an iterator with the lengths of the offsets.
pub fn offsets_lengths(offsets: &OffsetBuffer<i32>) -> impl Iterator<Item = usize> + '_ {
    // TODO(emilk): remove when we update to Arrow 54 (which has an API for this)
    offsets.windows(2).map(|w| {
        let start = w[0];
        let end = w[1];
        debug_assert!(
            start <= end && 0 <= start,
            "Bad arrow offset buffer: {start}, {end}"
        );
        end.saturating_sub(start).max(0) as usize
    })
}

/// Repartitions a [`ListArray`] according to the specified `lengths`, ignoring previous partitioning.
///
/// The specified `lengths` must sum to the total length underlying values (i.e. the child array).
///
/// The validity of the values is ignored.
#[inline]
pub fn repartition_list_array(
    list_array: ListArray,
    lengths: impl IntoIterator<Item = usize>,
) -> arrow::error::Result<ListArray> {
    let (field, _offsets, values, _nulls) = list_array.into_parts();

    let offsets = OffsetBuffer::from_lengths(lengths);
    let nulls = None;

    ListArray::try_new(field, offsets, values, nulls)
}

/// Returns true if the given `list_array` is semantically empty.
///
/// Semantic emptiness is defined as either one of these:
/// * The list is physically empty (literally no data).
/// * The list only contains null entries, or empty arrays, or a mix of both.
#[inline]
pub fn is_list_array_semantically_empty(list_array: &ListArray) -> bool {
    list_array.values().is_empty()
}

/// Create a sparse list-array out of an array of arrays.
///
/// All arrays must have the same datatype.
///
/// Returns `None` if `arrays` is empty.
#[inline]
pub fn arrays_to_list_array_opt(arrays: &[Option<&dyn Array>]) -> Option<ListArray> {
    let datatype = arrays
        .iter()
        .flatten()
        .map(|array| array.data_type().clone())
        .next()?;
    arrays_to_list_array(datatype, arrays)
}

/// An empty array of the given datatype.
// TODO(#3741): replace with `arrow::array::new_empty_array`
pub fn new_empty_array(datatype: &DataType) -> ArrayRef {
    let capacity = 0;
    arrow::array::make_builder(datatype, capacity).finish()
}

/// Create a sparse list-array out of an array of arrays.
///
/// Returns `None` if any of the specified `arrays` doesn't match the given `array_datatype`.
///
/// Returns an empty list if `arrays` is empty.
pub fn arrays_to_list_array(
    array_datatype: DataType,
    arrays: &[Option<&dyn Array>],
) -> Option<ListArray> {
    let arrays_dense = arrays.iter().flatten().copied().collect_vec();

    let data = if arrays_dense.is_empty() {
        new_empty_array(&array_datatype)
    } else {
        re_tracing::profile_scope!("concatenate", arrays_dense.len().to_string());
        concat_arrays(&arrays_dense)
            .map_err(|err| {
                re_log::warn_once!("failed to concatenate arrays: {err}");
                err
            })
            .ok()?
    };

    let nullable = true;
    let field = Field::new_list_field(array_datatype, nullable);

    let offsets = OffsetBuffer::from_lengths(
        arrays
            .iter()
            .map(|array| array.map_or(0, |array| array.len())),
    );

    #[allow(clippy::from_iter_instead_of_collect)]
    let nulls = NullBuffer::from_iter(arrays.iter().map(Option::is_some));

    Some(ListArray::new(field.into(), offsets, data, nulls.into()))
}

/// Given a sparse [`ListArray`] (i.e. an array with a nulls bitmap that contains at least
/// one falsy value), returns a dense [`ListArray`] that only contains the non-null values from
/// the original list.
///
/// This is a no-op if the original array is already dense.
pub fn sparse_list_array_to_dense_list_array(list_array: &ListArray) -> ListArray {
    if list_array.is_empty() {
        return list_array.clone();
    }

    let is_empty = list_array.nulls().is_some_and(|nulls| nulls.is_empty());
    if is_empty {
        return list_array.clone();
    }

    let offsets = OffsetBuffer::from_lengths(list_array.iter().flatten().map(|array| array.len()));

    let fields = list_array_fields(list_array);

    ListArray::new(fields, offsets, list_array.values().clone(), None)
}

fn list_array_fields(list_array: &arrow::array::GenericListArray<i32>) -> std::sync::Arc<Field> {
    match list_array.data_type() {
        DataType::List(fields) | DataType::LargeList(fields) => fields,
        _ => unreachable!("The GenericListArray constructor guaranteed we can't get here"),
    }
    .clone()
}

/// Create a new [`ListArray`] of target length by appending null values to its back.
///
/// This will share the same child data array buffer, but will create new offset and nulls buffers.
pub fn pad_list_array_back(list_array: &ListArray, target_len: usize) -> ListArray {
    let missing_len = target_len.saturating_sub(list_array.len());
    if missing_len == 0 {
        return list_array.clone();
    }

    let fields = list_array_fields(list_array);

    let offsets = {
        OffsetBuffer::from_lengths(
            list_array
                .iter()
                .map(|array| array.map_or(0, |array| array.len()))
                .chain(std::iter::repeat(0).take(missing_len)),
        )
    };

    let values = list_array.values().clone();

    let nulls = {
        if let Some(nulls) = list_array.nulls() {
            #[allow(clippy::from_iter_instead_of_collect)]
            NullBuffer::from_iter(
                nulls
                    .iter()
                    .chain(std::iter::repeat(false).take(missing_len)),
            )
        } else {
            #[allow(clippy::from_iter_instead_of_collect)]
            NullBuffer::from_iter(
                std::iter::repeat(true)
                    .take(list_array.len())
                    .chain(std::iter::repeat(false).take(missing_len)),
            )
        }
    };

    ListArray::new(fields, offsets, values, Some(nulls))
}

/// Create a new [`ListArray`] of target length by appending null values to its front.
///
/// This will share the same child data array buffer, but will create new offset and nulls buffers.
pub fn pad_list_array_front(list_array: &ListArray, target_len: usize) -> ListArray {
    let missing_len = target_len.saturating_sub(list_array.len());
    if missing_len == 0 {
        return list_array.clone();
    }

    let fields = list_array_fields(list_array);

    let offsets = {
        OffsetBuffer::from_lengths(
            std::iter::repeat(0).take(missing_len).chain(
                list_array
                    .iter()
                    .map(|array| array.map_or(0, |array| array.len())),
            ),
        )
    };

    let values = list_array.values().clone();

    let nulls = {
        if let Some(nulls) = list_array.nulls() {
            #[allow(clippy::from_iter_instead_of_collect)]
            NullBuffer::from_iter(
                std::iter::repeat(false)
                    .take(missing_len)
                    .chain(nulls.iter()),
            )
        } else {
            #[allow(clippy::from_iter_instead_of_collect)]
            NullBuffer::from_iter(
                std::iter::repeat(false)
                    .take(missing_len)
                    .chain(std::iter::repeat(true).take(list_array.len())),
            )
        }
    };

    ListArray::new(fields, offsets, values, Some(nulls))
}

/// Returns a new [[`ListArray`]] with len `entries`.
///
/// Each entry will be an empty array of the given `child_datatype`.
pub fn new_list_array_of_empties(child_datatype: &DataType, len: usize) -> ListArray {
    let empty_array = new_empty_array(child_datatype);

    let offsets = OffsetBuffer::from_lengths(std::iter::repeat(0).take(len));

    let nullable = true;
    ListArray::new(
        Field::new_list_field(empty_array.data_type().clone(), nullable).into(),
        offsets,
        empty_array,
        None,
    )
}

/// Applies a [`arrow::compute::concat`] kernel to the given `arrays`.
///
/// Early outs where it makes sense (e.g. `arrays.len() == 1`).
///
/// Returns an error if the arrays don't share the exact same datatype.
pub fn concat_arrays(arrays: &[&dyn Array]) -> arrow::error::Result<ArrayRef> {
    #[allow(clippy::disallowed_methods)] // that's the whole point
    let mut array = arrow::compute::concat(arrays)?;
    array.shrink_to_fit(); // VERY IMPORTANT! https://github.com/rerun-io/rerun/issues/7222
    Ok(array)
}

/// Applies a [filter] kernel to the given `array`.
///
/// Panics iff the length of the filter doesn't match the length of the array.
///
/// In release builds, filters are allowed to have null entries (they will be interpreted as `false`).
/// In debug builds, null entries will panic.
///
/// Note: a `filter` kernel _copies_ the data in order to make the resulting arrays contiguous in memory.
///
/// Takes care of up- and down-casting the data back and forth on behalf of the caller.
///
/// [filter]: arrow::compute::filter
pub fn filter_array<A: Array + Clone + 'static>(array: &A, filter: &BooleanArray) -> A {
    assert_eq!(
        array.len(), filter.len(),
        "the length of the filter must match the length of the array (the underlying kernel will panic otherwise)",
    );
    debug_assert!(
        filter.nulls().is_none(),
        "filter masks with nulls bits are technically valid, but generally a sign that something went wrong",
    );

    #[allow(clippy::disallowed_methods)] // that's the whole point
    #[allow(clippy::unwrap_used)]
    let mut array = arrow::compute::filter(array, filter)
        // Unwrap: this literally cannot fail.
        .unwrap()
        .as_any()
        .downcast_ref::<A>()
        // Unwrap: that's initial type that we got.
        .unwrap()
        .clone();
    array.shrink_to_fit(); // VERY IMPORTANT! https://github.com/rerun-io/rerun/issues/7222
    array
}

/// Applies a [take] kernel to the given `array`.
///
/// In release builds, indices are allowed to have null entries (they will be taken as `null`s).
/// In debug builds, null entries will panic.
///
/// Note: a `take` kernel _copies_ the data in order to make the resulting arrays contiguous in memory.
///
/// Takes care of up- and down-casting the data back and forth on behalf of the caller.
///
/// [take]: arrow::compute::take
//
// TODO(cmc): in an ideal world, a `take` kernel should merely _slice_ the data and avoid any allocations/copies
// where possible (e.g. list-arrays).
// That is not possible with vanilla [`ListArray`]s since they don't expose any way to encode optional lengths,
// in addition to offsets.
// For internal stuff, we could perhaps provide a custom implementation that returns a `DictionaryArray` instead?
pub fn take_array<A, O>(array: &A, indices: &PrimitiveArray<O>) -> A
where
    A: Array + Clone + 'static,
    O: ArrowPrimitiveType,
    O::Native: std::ops::Add<Output = O::Native>,
{
    use arrow::datatypes::ArrowNativeTypeOp as _;

    debug_assert!(
        indices.nulls().is_none(),
        "index arrays with nulls bits are technically valid, but generally a sign that something went wrong",
    );

    if indices.len() == array.len() {
        let indices = indices.values();

        let starts_at_zero = || indices[0] == O::Native::ZERO;
        let is_consecutive = || {
            indices
                .windows(2)
                .all(|values| values[1] == values[0] + O::Native::ONE)
        };

        if starts_at_zero() && is_consecutive() {
            #[allow(clippy::unwrap_used)]
            return array
                .clone()
                .as_any()
                .downcast_ref::<A>()
                // Unwrap: that's initial type that we got.
                .unwrap()
                .clone();
        }
    }

    #[allow(clippy::disallowed_methods)] // that's the whole point
    #[allow(clippy::unwrap_used)]
    let mut array = arrow::compute::take(array, indices, Default::default())
        // Unwrap: this literally cannot fail.
        .unwrap()
        .as_any()
        .downcast_ref::<A>()
        // Unwrap: that's initial type that we got.
        .unwrap()
        .clone();
    array.shrink_to_fit(); // VERY IMPORTANT! https://github.com/rerun-io/rerun/issues/7222
    array
}

<<<<<<< HEAD
/// Extract the element at `idx` from a `FixedSizeListArray`.
///
/// For example:
/// `[[1, 2], [3, 4], [5, 6]] -> [1, 3, 5]`
pub fn extract_fixed_size_array_element(
    data: &FixedSizeListArray,
    idx: u32,
) -> Result<ArrayRef, ArrowError> {
    let num_elements = data.value_length() as u32;
    let num_values = data.len() as u32;

    let indices = UInt32Array::from(
        (0..num_values)
            .map(|i| i * num_elements + idx)
            .collect::<Vec<_>>(),
    );

    // We have forbidden using arrow::take, but it really is what we want here
    // `take_array` results in an unwrap so it appears not to be the right choice.
    // TODO(jleibs): Follow up with cmc on if there's a different way to do this.
    #[allow(clippy::disallowed_methods)]
    arrow::compute::kernels::take::take(data.values(), &indices, None)
=======
// ----------------------------------------------------------------------------

/// Convert `[A, B, null, D, …]` into `[[A], [B], null, [D], …]`.
pub fn wrap_in_list_array(field: &Field, array: ArrayRef) -> (Field, ListArray) {
    re_tracing::profile_function!();

    // The current code reuses the input array as the "item" array,
    // with an offset-buffer that is all one-length lists.
    // This means the function is zero-copy, which is good.
    // TODO(emilk): if the input is mostly nulls we should instead
    // reallocate the inner array so that it is dense (non-nullable),
    // and use an offset-buffer with zero-length lists for the nulls.

    debug_assert_eq!(field.data_type(), array.data_type());

    let item_field = Arc::new(Field::new(
        "item",
        field.data_type().clone(),
        field.is_nullable(),
    ));

    let offsets = OffsetBuffer::from_lengths(std::iter::repeat(1).take(array.len()));
    let nulls = array.nulls().cloned();
    let list_array = ListArray::new(item_field, offsets, array, nulls);

    let list_field = Field::new(
        field.name().clone(),
        list_array.data_type().clone(),
        true, // All components in Rerun has "outer nullability"
    )
    .with_metadata(field.metadata().clone());

    (list_field, list_array)
}

#[cfg(test)]
mod tests {

    use arrow::{
        array::{Array as _, AsArray as _, Int32Array},
        buffer::{NullBuffer, ScalarBuffer},
        datatypes::{DataType, Int32Type},
    };

    use super::*;

    #[test]
    fn test_wrap_in_list_array() {
        // Convert [42, 69, null, 1337] into [[42], [69], null, [1337]]
        let original_field = Field::new("item", DataType::Int32, true);
        let original_array = Int32Array::new(
            ScalarBuffer::from(vec![42, 69, -1, 1337]),
            Some(NullBuffer::from(vec![true, true, false, true])),
        );
        assert_eq!(original_array.len(), 4);
        assert_eq!(original_array.null_count(), 1);

        let (new_field, new_array) =
            wrap_in_list_array(&original_field, into_arrow_ref(original_array.clone()));

        assert_eq!(new_field.data_type(), new_array.data_type());
        assert_eq!(new_array.len(), original_array.len());
        assert_eq!(new_array.null_count(), original_array.null_count());
        assert_eq!(original_field.data_type(), &new_array.value_type());

        assert_eq!(
            new_array
                .value(0)
                .as_primitive::<Int32Type>()
                .values()
                .as_ref(),
            &[42]
        );
        assert_eq!(
            new_array
                .value(1)
                .as_primitive::<Int32Type>()
                .values()
                .as_ref(),
            &[69]
        );
        assert_eq!(
            new_array
                .value(3)
                .as_primitive::<Int32Type>()
                .values()
                .as_ref(),
            &[1337]
        );
    }
>>>>>>> 18b4bacf
}<|MERGE_RESOLUTION|>--- conflicted
+++ resolved
@@ -389,7 +389,6 @@
     array
 }
 
-<<<<<<< HEAD
 /// Extract the element at `idx` from a `FixedSizeListArray`.
 ///
 /// For example:
@@ -412,7 +411,8 @@
     // TODO(jleibs): Follow up with cmc on if there's a different way to do this.
     #[allow(clippy::disallowed_methods)]
     arrow::compute::kernels::take::take(data.values(), &indices, None)
-=======
+}
+
 // ----------------------------------------------------------------------------
 
 /// Convert `[A, B, null, D, …]` into `[[A], [B], null, [D], …]`.
@@ -503,5 +503,4 @@
             &[1337]
         );
     }
->>>>>>> 18b4bacf
 }
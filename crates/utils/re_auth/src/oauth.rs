--- conflicted
+++ resolved
@@ -286,11 +286,8 @@
         Ok(InMemoryCredentials(Self {
             user,
             refresh_token,
-<<<<<<< HEAD
             access_token,
-=======
             claims,
->>>>>>> 3b7c852b
         }))
     }
 

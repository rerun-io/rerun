--- conflicted
+++ resolved
@@ -51,24 +51,15 @@
 }
 
 #[cfg(not(target_arch = "wasm32"))]
-<<<<<<< HEAD
 pub use file::{clear, load, store};
-
-=======
-pub use file::{load, store};
->>>>>>> 42d35411
 #[cfg(target_arch = "wasm32")]
 pub use web::{clear, load, store};
 
 #[cfg(not(target_arch = "wasm32"))]
 mod file {
-<<<<<<< HEAD
-    use super::{ClearError, Credentials, LoadError, StoreError};
-=======
->>>>>>> 42d35411
     use std::path::PathBuf;
 
-    use super::{Credentials, LoadError, StoreError};
+    use super::{ClearError, Credentials, LoadError, StoreError};
 
     fn credentials_path() -> Option<PathBuf> {
         directories::ProjectDirs::from("", "", "rerun")

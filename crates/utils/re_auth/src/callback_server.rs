use std::borrow::Cow;

use uuid::Uuid;

use crate::oauth::api::{Pkce, authorization_url};
use crate::oauth::{CredentialsStoreError, MalformedTokenError};

pub struct OauthCallbackServer {
    server: tiny_http::Server,

    state: String,
    auth_url: String,
}

/// This is a range of ports that's allowlisted on the authentication provider side.
const PORT_RANGE: std::ops::RangeInclusive<u16> = 17340..=17349;

impl OauthCallbackServer {
<<<<<<< HEAD
    pub fn new(pkce: &Pkce) -> Result<Self, Error> {
        let server = tiny_http::Server::http("127.0.0.1:17340")?;
=======
    pub fn new(pkce: &Pkce, login_hint: Option<&str>) -> Result<Self, Error> {
        let server = PORT_RANGE
            .map(|port| tiny_http::Server::http(format!("127.0.0.1:{port}")))
            .find_map(Result::ok)
            .ok_or_else(|| {
                Error::Bind(std::io::Error::new(
                    std::io::ErrorKind::AddrInUse,
                    format!("no free port found in range {PORT_RANGE:?}"),
                ))
            })?;
>>>>>>> 5691897d

        let state: String = Uuid::new_v4().to_string();

        let redirect_uri = format!(
            "http://{server_addr}/logged-in",
            server_addr = server.server_addr()
        );
        let auth_url = authorization_url(&redirect_uri, &state, pkce);

        Ok(Self {
            server,
            state,
            auth_url,
        })
    }

    /// Simple web server waiting for a request from the browser to `/callback`,
    /// which provides us with the token payload.
    pub fn check_for_browser_response(&self) -> Result<Option<String>, Error> {
        let Some(req) = self.server.try_recv().map_err(Error::Http)? else {
            return Ok(None);
        };

        if let Some(res) = handle_other_requests(&req) {
            req.respond(res).map_err(Error::Http)?;
            return Ok(None);
        }

        handle_auth_request(&self.server, req, &self.state)
    }

    pub fn get_login_url(&self) -> &str {
        &self.auth_url
    }
}

trait ResponseCorsExt<R> {
    fn cors(self) -> Self;
}

fn header(key: &[u8], value: &[u8]) -> tiny_http::Header {
    tiny_http::Header::from_bytes(key, value).expect("valid header")
}

impl<R: std::io::Read> ResponseCorsExt<R> for tiny_http::Response<R> {
    fn cors(self) -> Self {
        self.with_header(header(b"Access-Control-Allow-Origin", b"*"))
            .with_header(header(
                b"Access-Control-Allow-Methods",
                b"GET, OPTIONS, HEAD",
            ))
            .with_header(header(b"Access-Control-Allow-Headers", b"*"))
            .with_header(header(b"Access-Control-Max-Age", b"86400"))
    }
}

#[derive(Debug, thiserror::Error)]
pub enum Error {
    #[error("failed to bind listener: {0}")]
    Bind(std::io::Error),

    #[error("HTTP server error: {0}")]
    Http(std::io::Error),

    #[error(transparent)]
    Generic(#[from] Box<dyn std::error::Error + Send + Sync + 'static>),

    #[error("{0}")]
    MalformedToken(#[from] MalformedTokenError),

    #[error("{0}")]
    Store(#[from] CredentialsStoreError),
}

/// Handles CORS (Options) and HEAD requests
fn handle_other_requests(req: &tiny_http::Request) -> Option<tiny_http::Response<std::io::Empty>> {
    match req.method() {
        tiny_http::Method::Get => None,
        tiny_http::Method::Options => Some(
            tiny_http::Response::empty(204)
                .cors()
                .with_header(header(b"Allow", b"GET, HEAD, OPTIONS")),
        ),
        tiny_http::Method::Head => Some(tiny_http::Response::empty(200).cors()),
        _ => Some(
            tiny_http::Response::empty(405)
                .cors()
                .with_header(header(b"Allow", b"GET, HEAD, OPTIONS")),
        ),
    }
}

// Handles `/logged-in?code=<code>&state=<state>`
fn handle_auth_request(
    server: &tiny_http::Server,
    req: tiny_http::Request,
    stored_state: &str,
) -> Result<Option<String>, Error> {
    // Parse and check the URL pathname
    let Ok(url) = url::Url::parse(&format!("http://{}{}", server.server_addr(), req.url())) else {
        req.respond(tiny_http::Response::empty(400).cors())
            .map_err(Error::Http)?;
        return Ok(None);
    };

    if url.path() != "/logged-in" {
        req.respond(tiny_http::Response::empty(404).cors())
            .map_err(Error::Http)?;
        return Ok(None);
    }

    // get required query params
    let Some(code) = get_query_param(&url, "code") else {
        status_page_response(req, "Missing query param <code>code</code>")?;
        return Ok(None);
    };
    let Some(state) = get_query_param(&url, "state") else {
        status_page_response(req, "Missing query param <code>state</code>")?;
        return Ok(None);
    };

    if state != stored_state {
        status_page_response(req, "Something went wrong: invalid <code>state</code>")?;
        return Ok(None);
    }

    status_page_response(req, "Success! You can close this page now.")?;

    Ok(Some(code.into_owned()))
}

fn status_page_response(req: tiny_http::Request, message: impl Into<String>) -> Result<(), Error> {
    let message: String = message.into();
    let data = include_str!("./status_page.html").replace("$MESSAGE$", message.as_str());
    req.respond(
        tiny_http::Response::from_data(data)
            .with_header(header(b"Content-Type", b"text/html; charset=utf-8"))
            .cors(),
    )
    .map_err(Error::Http)
}

fn get_query_param<'a>(url: &'a url::Url, key: &str) -> Option<Cow<'a, str>> {
    url.query_pairs().find(|(k, _)| k == key).map(|(_, v)| v)
}<|MERGE_RESOLUTION|>--- conflicted
+++ resolved
@@ -16,11 +16,7 @@
 const PORT_RANGE: std::ops::RangeInclusive<u16> = 17340..=17349;
 
 impl OauthCallbackServer {
-<<<<<<< HEAD
     pub fn new(pkce: &Pkce) -> Result<Self, Error> {
-        let server = tiny_http::Server::http("127.0.0.1:17340")?;
-=======
-    pub fn new(pkce: &Pkce, login_hint: Option<&str>) -> Result<Self, Error> {
         let server = PORT_RANGE
             .map(|port| tiny_http::Server::http(format!("127.0.0.1:{port}")))
             .find_map(Result::ok)
@@ -30,7 +26,6 @@
                     format!("no free port found in range {PORT_RANGE:?}"),
                 ))
             })?;
->>>>>>> 5691897d
 
         let state: String = Uuid::new_v4().to_string();
 

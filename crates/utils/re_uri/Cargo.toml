--- conflicted
+++ resolved
@@ -15,12 +15,6 @@
 workspace = true
 
 [dependencies]
-<<<<<<< HEAD
-re_log_types.workspace = true
-
-# External
-=======
 serde.workspace = true
->>>>>>> 3e5d5a3d
 thiserror.workspace = true
 url = { workspace = true, features = ["serde"] }
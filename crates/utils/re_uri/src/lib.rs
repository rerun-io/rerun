--- conflicted
+++ resolved
@@ -40,546 +40,5 @@
 pub use self::{
     endpoints::{catalog::CatalogEndpoint, dataset::DatasetDataEndpoint, proxy::ProxyEndpoint},
     error::Error,
-<<<<<<< HEAD
-};
-
-#[derive(Debug, Clone, PartialEq, Eq, Hash, serde::Serialize, serde::Deserialize)]
-pub struct TimeRange {
-    pub timeline: re_log_types::Timeline,
-    pub range: re_log_types::ResolvedTimeRangeF,
-}
-
-impl TimeRange {
-    const QUERY_KEY: &str = "time_range";
-}
-
-impl std::fmt::Display for TimeRange {
-    /// Used for formatting time ranges in URLs
-    fn fmt(&self, f: &mut std::fmt::Formatter<'_>) -> std::fmt::Result {
-        let Self { timeline, range } = self;
-
-        let min = TimeCell::new(timeline.typ(), range.min.floor());
-        let max = TimeCell::new(timeline.typ(), range.max.ceil());
-
-        let name = timeline.name();
-        write!(f, "{name}@{min}..{max}")
-    }
-}
-
-impl TryFrom<&str> for TimeRange {
-    type Error = Error;
-
-    fn try_from(value: &str) -> Result<Self, Self::Error> {
-        let (timeline, range) = value
-            .split_once('@')
-            .ok_or_else(|| Error::InvalidTimeRange("Missing @".to_owned()))?;
-
-        let (min, max) = range
-            .split_once("..")
-            .ok_or_else(|| Error::InvalidTimeRange("Missing ..".to_owned()))?;
-
-        let min = min.parse::<TimeCell>().map_err(|err| {
-            Error::InvalidTimeRange(format!("Failed to parse time index '{min}': {err}"))
-        })?;
-        let max = max.parse::<TimeCell>().map_err(|err| {
-            Error::InvalidTimeRange(format!("Failed to parse time index '{max}': {err}"))
-        })?;
-
-        if min.typ() != max.typ() {
-            return Err(Error::InvalidTimeRange(
-                format!("min/max had differing types. Min was identified as {}, whereas max was identified as {}", min.typ(), max.typ()),
-            ));
-        }
-
-        let timeline = re_log_types::Timeline::new(timeline, min.typ());
-        let range = re_log_types::ResolvedTimeRangeF::new(TimeInt::from(min), TimeInt::from(max));
-
-        Ok(Self { timeline, range })
-    }
-}
-
-/// The different schemes supported by Rerun.
-///
-/// We support `rerun`, `rerun+http`, and `rerun+https`.
-#[derive(
-    Debug, PartialEq, Eq, Copy, Clone, Hash, PartialOrd, Ord, serde::Serialize, serde::Deserialize,
-)]
-pub enum Scheme {
-    Rerun,
-    RerunHttp,
-    RerunHttps,
-}
-
-impl std::fmt::Display for Scheme {
-    fn fmt(&self, f: &mut std::fmt::Formatter<'_>) -> std::fmt::Result {
-        match self {
-            Self::Rerun => write!(f, "rerun"),
-            Self::RerunHttp => write!(f, "rerun+http"),
-            Self::RerunHttps => write!(f, "rerun+https"),
-        }
-    }
-}
-
-impl Scheme {
-    /// Converts a [`Scheme`] to either `http` or `https`.
-    fn as_http_scheme(&self) -> &str {
-        match self {
-            Self::Rerun | Self::RerunHttps => "https",
-            Self::RerunHttp => "http",
-        }
-    }
-
-    /// Converts a rerun url into a canonical http or https url.
-    fn canonical_url(&self, url: &str) -> String {
-        match self {
-            Self::Rerun => {
-                debug_assert!(url.starts_with("rerun://"));
-                url.replace("rerun://", "https://")
-            }
-            Self::RerunHttp => {
-                debug_assert!(url.starts_with("rerun+http://"));
-                url.replace("rerun+http://", "http://")
-            }
-            Self::RerunHttps => {
-                debug_assert!(url.starts_with("rerun+https://"));
-                url.replace("rerun+https://", "https://")
-            }
-        }
-    }
-}
-
-impl TryFrom<&str> for Scheme {
-    type Error = Error;
-
-    fn try_from(url: &str) -> Result<Self, Self::Error> {
-        if url.starts_with("rerun://") {
-            Ok(Self::Rerun)
-        } else if url.starts_with("rerun+http://") {
-            Ok(Self::RerunHttp)
-        } else if url.starts_with("rerun+https://") {
-            Ok(Self::RerunHttps)
-        } else {
-            Err(Self::Error::InvalidScheme)
-        }
-    }
-}
-
-#[derive(
-    Debug, PartialEq, Eq, Clone, Hash, PartialOrd, Ord, serde::Serialize, serde::Deserialize,
-)]
-pub struct Origin {
-    pub scheme: Scheme,
-    pub host: url::Host<String>,
-    pub port: u16,
-}
-
-impl Origin {
-    /// Origin used to show the examples ui in the redap browser.
-    ///
-    /// Not actually a valid origin.
-    pub fn examples_origin() -> Self {
-        Self {
-            scheme: Scheme::RerunHttps,
-            host: url::Host::Domain("_examples.rerun.io".to_owned()),
-            port: 443,
-        }
-    }
-
-    /// Origin used to show the local ui in the redap browser.
-    ///
-    /// Not actually a valid origin.
-    pub fn local_recordings_origin() -> Self {
-        Self {
-            scheme: Scheme::RerunHttps,
-            host: url::Host::Domain("_local_recordings.rerun.io".to_owned()),
-            port: 443,
-        }
-    }
-
-    /// Converts the [`Origin`] to a URL that starts with either `http` or `https`.
-    pub fn as_url(&self) -> String {
-        format!(
-            "{}://{}:{}",
-            self.scheme.as_http_scheme(),
-            self.host,
-            self.port
-        )
-    }
-
-    /// Converts the [`Origin`] to a `http` URL.
-    ///
-    /// In most cases you want to use [`Origin::as_url()`] instead.
-    pub fn coerce_http_url(&self) -> String {
-        format!("http://{}:{}", self.host, self.port)
-    }
-}
-
-/// Parses a URL and returns the [`Origin`] and the canonical URL (i.e. one that
-///  starts with `http://` or `https://`).
-fn replace_and_parse(value: &str) -> Result<(Origin, url::Url), Error> {
-    let scheme = Scheme::try_from(value)?;
-    let rewritten = scheme.canonical_url(value);
-
-    // We have to first rewrite the endpoint, because `Url` does not allow
-    // `.set_scheme()` for non-opaque origins, nor does it return a proper
-    // `Origin` in that case.
-    let http_url = url::Url::parse(&rewritten)?;
-
-    let url::Origin::Tuple(_, host, port) = http_url.origin() else {
-        return Err(Error::UnexpectedOpaqueOrigin(value.to_owned()));
-    };
-
-    let origin = Origin { scheme, host, port };
-
-    Ok((origin, http_url))
-}
-
-impl TryFrom<&str> for Origin {
-    type Error = Error;
-
-    fn try_from(value: &str) -> Result<Self, Self::Error> {
-        replace_and_parse(value).map(|(origin, _)| origin)
-    }
-}
-
-impl std::fmt::Display for Origin {
-    fn fmt(&self, f: &mut std::fmt::Formatter<'_>) -> std::fmt::Result {
-        write!(f, "{}://{}:{}", self.scheme, self.host, self.port)
-    }
-}
-
-/// Parsed from `rerun://addr:port/recording/12345` or `rerun://addr:port/catalog`
-#[derive(Debug, PartialEq, Eq, Clone, Hash, serde::Serialize, serde::Deserialize)]
-pub enum RedapUri {
-    Recording(RecordingEndpoint),
-    Catalog(CatalogEndpoint),
-
-    /// We use the `/proxy` endpoint to access another _local_ viewer.
-    Proxy(ProxyEndpoint),
-}
-
-impl std::fmt::Display for RedapUri {
-    fn fmt(&self, f: &mut std::fmt::Formatter<'_>) -> std::fmt::Result {
-        match self {
-            Self::Recording(endpoint) => write!(f, "{endpoint}",),
-            Self::Catalog(endpoint) => write!(f, "{endpoint}",),
-            Self::Proxy(endpoint) => write!(f, "{endpoint}",),
-        }
-    }
-}
-
-impl std::str::FromStr for RedapUri {
-    type Err = Error;
-
-    fn from_str(s: &str) -> Result<Self, Self::Err> {
-        Self::try_from(s)
-    }
-}
-
-impl TryFrom<&str> for RedapUri {
-    type Error = Error;
-
-    fn try_from(value: &str) -> Result<Self, Self::Error> {
-        let (origin, http_url) = replace_and_parse(value)?;
-
-        // :warning: We limit the amount of segments, which might need to be
-        // adjusted when adding additional resources.
-        let segments = http_url
-            .path_segments()
-            .ok_or_else(|| Error::UnexpectedBaseUrl(value.to_owned()))?
-            .take(2)
-            .filter(|s| !s.is_empty()) // handle trailing slashes
-            .collect::<Vec<_>>();
-
-        let time_range = http_url
-            .query_pairs()
-            .find(|(key, _)| key == TimeRange::QUERY_KEY)
-            .map(|(_, value)| TimeRange::try_from(value.as_ref()));
-
-        match segments.as_slice() {
-            ["recording", recording_id] => Ok(Self::Recording(RecordingEndpoint::new(
-                origin,
-                (*recording_id).to_owned(),
-                time_range.transpose()?,
-            ))),
-            ["proxy"] => Ok(Self::Proxy(ProxyEndpoint::new(origin))),
-            ["catalog"] | [] => Ok(Self::Catalog(CatalogEndpoint::new(origin))),
-            [unknown, ..] => Err(Error::UnexpectedEndpoint(format!("{unknown}/"))),
-        }
-    }
-}
-
-#[cfg(test)]
-mod tests {
-
-    use super::*;
-    use core::net::Ipv4Addr;
-
-    #[test]
-    fn scheme_conversion() {
-        assert_eq!(Scheme::Rerun.as_http_scheme(), "https");
-        assert_eq!(Scheme::RerunHttp.as_http_scheme(), "http");
-        assert_eq!(Scheme::RerunHttps.as_http_scheme(), "https");
-    }
-
-    #[test]
-    fn origin_conversion() {
-        let origin = Origin {
-            scheme: Scheme::Rerun,
-            host: url::Host::Ipv4(Ipv4Addr::LOCALHOST),
-            port: 1234,
-        };
-        assert_eq!(origin.as_url(), "https://127.0.0.1:1234");
-
-        let origin = Origin {
-            scheme: Scheme::RerunHttp,
-            host: url::Host::Ipv4(Ipv4Addr::LOCALHOST),
-            port: 1234,
-        };
-        assert_eq!(origin.as_url(), "http://127.0.0.1:1234");
-
-        let origin = Origin {
-            scheme: Scheme::RerunHttps,
-            host: url::Host::Ipv4(Ipv4Addr::LOCALHOST),
-            port: 1234,
-        };
-        assert_eq!(origin.as_url(), "https://127.0.0.1:1234");
-    }
-
-    #[test]
-    fn test_recording_url_to_address() {
-        let url = "rerun://127.0.0.1:1234/recording/12345";
-        let address: RedapUri = url.try_into().unwrap();
-
-        let RedapUri::Recording(RecordingEndpoint {
-            origin,
-            recording_id,
-            time_range,
-        }) = address
-        else {
-            panic!("Expected recording");
-        };
-
-        assert_eq!(origin.scheme, Scheme::Rerun);
-        assert_eq!(origin.host, url::Host::<String>::Ipv4(Ipv4Addr::LOCALHOST));
-        assert_eq!(origin.port, 1234);
-        assert_eq!(recording_id, "12345");
-        assert_eq!(time_range, None);
-    }
-
-    #[test]
-    fn test_recording_url_time_range_sequence_to_address() {
-        let url = "rerun://127.0.0.1:1234/recording/12345?time_range=timeline@100..200";
-        let address: RedapUri = url.try_into().unwrap();
-
-        let RedapUri::Recording(RecordingEndpoint {
-            origin,
-            recording_id,
-            time_range,
-        }) = address
-        else {
-            panic!("Expected recording");
-        };
-
-        assert_eq!(origin.scheme, Scheme::Rerun);
-        assert_eq!(origin.host, url::Host::<String>::Ipv4(Ipv4Addr::LOCALHOST));
-        assert_eq!(origin.port, 1234);
-        assert_eq!(recording_id, "12345");
-        assert_eq!(
-            time_range,
-            Some(TimeRange {
-                timeline: re_log_types::Timeline::new_sequence("timeline"),
-                range: re_log_types::ResolvedTimeRangeF::new(
-                    re_log_types::TimeReal::from(100.0),
-                    re_log_types::TimeReal::from(200.0)
-                )
-            })
-        );
-    }
-
-    #[test]
-    fn test_recording_url_time_range_timepoint_to_address() {
-        let url = "rerun://127.0.0.1:1234/recording/12345?time_range=log_time@2022-01-01T00:00:03.123456789Z..2022-01-01T00:00:13.123456789Z";
-        let address: RedapUri = url.try_into().unwrap();
-
-        let RedapUri::Recording(RecordingEndpoint {
-            origin,
-            recording_id,
-            time_range,
-        }) = address
-        else {
-            panic!("Expected recording");
-        };
-
-        assert_eq!(origin.scheme, Scheme::Rerun);
-        assert_eq!(origin.host, url::Host::<String>::Ipv4(Ipv4Addr::LOCALHOST));
-        assert_eq!(origin.port, 1234);
-        assert_eq!(recording_id, "12345");
-        assert_eq!(
-            time_range,
-            Some(TimeRange {
-                timeline: re_log_types::Timeline::new_timestamp("log_time"),
-                range: re_log_types::ResolvedTimeRangeF::new(
-                    re_log_types::TimeInt::from_nanos(
-                        1_640_995_203_123_456_789.try_into().unwrap()
-                    ),
-                    re_log_types::TimeInt::from_nanos(
-                        1_640_995_213_123_456_789.try_into().unwrap()
-                    ),
-                )
-            })
-        );
-    }
-
-    #[test]
-    fn test_recording_url_time_range_temporal() {
-        for url in [
-            "rerun://127.0.0.1:1234/recording/12345?time_range=timeline@1.23s..72s",
-            "rerun://127.0.0.1:1234/recording/12345?time_range=timeline@1230ms..1m12s",
-        ] {
-            let address: RedapUri = url.try_into().unwrap();
-
-            let RedapUri::Recording(RecordingEndpoint {
-                origin,
-                recording_id,
-                time_range,
-            }) = address
-            else {
-                panic!("Expected recording");
-            };
-
-            assert_eq!(origin.scheme, Scheme::Rerun);
-            assert_eq!(origin.host, url::Host::<String>::Ipv4(Ipv4Addr::LOCALHOST));
-            assert_eq!(origin.port, 1234);
-            assert_eq!(recording_id, "12345");
-            assert_eq!(
-                time_range,
-                Some(TimeRange {
-                    timeline: re_log_types::Timeline::new_duration("timeline"),
-                    range: re_log_types::ResolvedTimeRangeF::new(
-                        re_log_types::TimeReal::from_seconds(1.23),
-                        re_log_types::TimeReal::from_seconds(72.0)
-                    )
-                })
-            );
-        }
-    }
-
-    #[test]
-    fn test_http_catalog_url_to_address() {
-        let url = "rerun+http://127.0.0.1:50051/catalog";
-        let address: RedapUri = url.try_into().unwrap();
-        assert!(matches!(
-            address,
-            RedapUri::Catalog(CatalogEndpoint {
-                origin: Origin {
-                    scheme: Scheme::RerunHttp,
-                    host: url::Host::Ipv4(Ipv4Addr::LOCALHOST),
-                    port: 50051
-                },
-            })
-        ));
-    }
-
-    #[test]
-    fn test_https_catalog_url_to_address() {
-        let url = "rerun+https://127.0.0.1:50051/catalog";
-        let address: RedapUri = url.try_into().unwrap();
-
-        assert!(matches!(
-            address,
-            RedapUri::Catalog(CatalogEndpoint {
-                origin: Origin {
-                    scheme: Scheme::RerunHttps,
-                    host: url::Host::Ipv4(Ipv4Addr::LOCALHOST),
-                    port: 50051
-                }
-            })
-        ));
-    }
-
-    #[test]
-    fn test_localhost_url() {
-        let url = "rerun+http://localhost:51234/catalog";
-        let address = RedapUri::try_from(url).unwrap();
-
-        assert_eq!(
-            address,
-            RedapUri::Catalog(CatalogEndpoint {
-                origin: Origin {
-                    scheme: Scheme::RerunHttp,
-                    host: url::Host::<String>::Domain("localhost".to_owned()),
-                    port: 51234
-                }
-            })
-        );
-    }
-
-    #[test]
-    fn test_invalid_url() {
-        let url = "http://wrong-scheme:1234/recording/12345";
-        let address: Result<RedapUri, _> = url.try_into();
-
-        assert!(matches!(
-            address.unwrap_err(),
-            super::Error::InvalidScheme { .. }
-        ));
-    }
-
-    #[test]
-    fn test_invalid_path() {
-        let url = "rerun://0.0.0.0:51234/redap/recordings/12345";
-        let address: Result<RedapUri, _> = url.try_into();
-
-        assert!(matches!(
-            address.unwrap_err(),
-            super::Error::UnexpectedEndpoint(unknown) if &unknown == "redap/"
-        ));
-    }
-
-    #[test]
-    fn test_proxy_endpoint() {
-        let url = "rerun://localhost:51234/proxy";
-        let address: Result<RedapUri, _> = url.try_into();
-
-        let expected = RedapUri::Proxy(ProxyEndpoint {
-            origin: Origin {
-                scheme: Scheme::Rerun,
-                host: url::Host::Domain("localhost".to_owned()),
-                port: 51234,
-            },
-        });
-
-        assert_eq!(address.unwrap(), expected);
-
-        let url = "rerun://localhost:51234/proxy/";
-        let address: Result<RedapUri, _> = url.try_into();
-
-        assert_eq!(address.unwrap(), expected);
-    }
-
-    #[test]
-    fn test_catalog_default() {
-        let url = "rerun://localhost:51234";
-        let address: Result<RedapUri, _> = url.try_into();
-
-        let expected = RedapUri::Catalog(CatalogEndpoint {
-            origin: Origin {
-                scheme: Scheme::Rerun,
-                host: url::Host::Domain("localhost".to_owned()),
-                port: 51234,
-            },
-        });
-
-        assert_eq!(address.unwrap(), expected);
-
-        let url = "rerun://localhost:51234/";
-        let address: Result<RedapUri, _> = url.try_into();
-
-        assert_eq!(address.unwrap(), expected);
-    }
-}
-=======
     redap_uri::{Origin, RedapUri, Scheme, TimeRange},
-};
->>>>>>> edc78391
+};
--- conflicted
+++ resolved
@@ -8,12 +8,10 @@
     /// `/catalog` - also the default if there is no /endpoint
     Catalog(CatalogUri),
 
-<<<<<<< HEAD
+    /// `/entry`
+    Entry(EntryUri),
+
     /// `/dataset`
-=======
-    Entry(EntryUri),
-
->>>>>>> a46865ac
     DatasetData(DatasetDataUri),
 
     /// We use the `/proxy` endpoint to access another _local_ viewer.
@@ -121,7 +119,7 @@
 
     use re_log_types::DataPath;
 
-    use crate::{Fragment, Scheme, TimeRange, DEFAULT_PROXY_PORT, DEFAULT_REDAP_PORT};
+    use crate::{Fragment, Scheme, TimeRange};
 
     use super::*;
     use core::net::Ipv4Addr;

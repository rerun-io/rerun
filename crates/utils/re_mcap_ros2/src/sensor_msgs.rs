//! Definitions for the ROS2 `sensor_msgs` package.
//!
//! Based on definitions taken from <https://github.com/ros2/common_interfaces/tree/rolling/sensor_msgs>

use std::borrow::Cow;

use serde::{Deserialize, Serialize};

use crate::{geometry_msgs, std_msgs::Header};

/// This message contains an uncompressed image.
///
/// The pixel at coordinate (0, 0) is at the top-left corner of the image.
#[derive(Debug, Serialize, Deserialize)]
pub struct Image<'a> {
    /// Metadata including timestamp and coordinate frame.
    pub header: Header,

    /// Image height in pixels (number of rows).
    pub height: u32,

    /// Image width in pixels (number of columns).
    pub width: u32,

    /// Encoding of the pixel data (e.g., `rgb8`, `mono8`, `bgr16`, etc.).
    ///
    /// Taken from the list of strings in [include/sensor_msgs/image_encodings](https://github.com/ros2/common_interfaces/blob/rolling/sensor_msgs/include/sensor_msgs/image_encodings.hpp)
    pub encoding: String,

    /// Whether the data is big-endian.
    pub is_bigendian: u8,

    /// Full row length in bytes.
    pub step: u32,

    #[serde(with = "serde_bytes")]
    #[serde(borrow)]
    /// Actual pixel data matrix, size is `step * height` bytes.
    pub data: Cow<'a, [u8]>,
}

/// This message contains a compressed image.
///
/// `format` encodes the compression scheme and pixel format, and must be interpreted
/// according to the transport used (e.g., `compressed_image_transport`, `compressed_depth_image_transport`, etc.).
///
/// # Format rules
///
/// ### `compressed_image_transport`
/// - Format: `ORIG_PIXFMT; CODEC [COMPRESSED_PIXFMT]`
/// - `ORIG_PIXFMT`: e.g., `rgb8`, `mono8`, etc.
/// - `CODEC`: `jpeg` or `png`
/// - `COMPRESSED_PIXFMT` (for color images only):
///     - JPEG: `bgr8`, `rgb8`
///     - PNG: `bgr8`, `rgb8`, `bgr16`, `rgb16`
///
/// If the field is empty or doesn't match, assume a `bgr8` or `mono8` JPEG.
///
/// ### `compressed_depth_image_transport`
///
/// - Format: `ORIG_PIXFMT; compressedDepth CODEC`
/// - `ORIG_PIXFMT`: typically `16UC1` or `32FC1`
/// - `CODEC`: `png` or `rvl`
///
/// If the field is empty or doesn't match, assume a PNG image.
///
/// ### Other Transports
///
/// Users may define their own formats.
#[derive(Debug, Serialize, Deserialize)]
pub struct CompressedImage<'a> {
    /// Metadata including timestamp and coordinate frame.
    pub header: Header,

    /// Format string indicating codec and pixel format. See format rules above.
    pub format: String,

    #[serde(with = "serde_bytes")]
    #[serde(borrow)]
    /// Byte buffer containing the compressed image.
    pub data: Cow<'a, [u8]>,
}

/// This is a message to hold data from an IMU (Inertial Measurement Unit)
///
/// Accelerations should be in m/s^2 (not in g's), and rotational velocity should be in rad/sec
///
/// If the covariance of the measurement is known, it should be filled in (if all you know is the
/// variance of each measurement, e.g. from the datasheet, just put those along the diagonal)
/// A covariance matrix of all zeros will be interpreted as "covariance unknown", and to use the
/// data a covariance will have to be assumed or gotten from some other source
///
/// If you have no estimate for one of the data elements (e.g. your IMU doesn't produce an
/// orientation estimate), please set element 0 of the associated covariance matrix to -1
/// If you are interpreting this message, please check for a value of -1 in the first element of each
/// covariance matrix, and disregard the associated estimate.
#[derive(Debug, Serialize, Deserialize)]
pub struct Imu {
    /// Metadata including timestamp and coordinate frame.
    pub header: Header,

    pub orientation: geometry_msgs::Quaternion,
    pub orientation_covariance: [f64; 9],

    pub angular_velocity: geometry_msgs::Vector3,
    pub angular_velocity_covariance: [f64; 9],

    pub linear_acceleration: geometry_msgs::Vector3,
    pub linear_acceleration_covariance: [f64; 9],
}

#[derive(Copy, Clone, Debug, Serialize, Deserialize)]
#[repr(u8)]
pub enum PointFieldDatatype {
    /// Does not exist in original spec.
    Unknown = 0,
    Int8 = 1,
    UInt8 = 2,
    Int16 = 3,
    UInt16 = 4,
    Int32 = 5,
    UInt32 = 6,
    Float32 = 7,
    Float64 = 8,
}

/// This message holds the description of one point entry in the
/// [`PointCloud2`] message format.
#[derive(Debug, Serialize, Deserialize)]
pub struct PointField {
    /// Common [`PointField`] names are x, y, z, intensity, rgb, rgba
    pub name: String,
    pub offset: u32,
    pub datatype: PointFieldDatatype,
    pub count: u32,
}

/// This message holds a collection of N-dimensional points.
///
/// It may contain additional information such as normals, intensity, etc. The
/// point data is stored as a binary blob, its layout described by the
/// contents of the "fields" array.
///
/// The point cloud data may be organized 2D (image-like) or 1D (unordered).
/// Point clouds organized as 2D images may be produced by camera depth sensors
/// such as stereo or time-of-flight.
#[derive(Debug, Serialize, Deserialize)]
pub struct PointCloud2 {
    /// Time of sensor data acquisition, and the coordinate frame ID (for 3D points).
    pub header: Header,

    /// 2D structure of the point cloud. If the cloud is unordered, height is
    /// 1 and width is the length of the point cloud.
    pub height: u32,
    pub width: u32,

    /// Describes the channels and their layout in the binary data blob.
    pub fields: Vec<PointField>,

    /// Is this data bigendian?
    pub is_bigendian: bool,

    /// Length of a point in bytes
    pub point_step: u32,

    /// Length of a row in bytes
    pub row_step: u32,

    /// Actual point data, size is (`row_step`*`height`)
    pub data: Vec<u8>,
<<<<<<< HEAD

    /// True if there are no invalid points
    pub is_dense: bool,
=======
}

/// This message is used to specify a region of interest in an image.
///
/// When used to specify the ROI setting of the camera when the image was taken, the `height` and `width`
/// should be the same as the height and width of the image.
#[derive(Debug, Serialize, Deserialize)]
pub struct RegionOfInterest {
    /// The x-coordinate of the top-left corner of the region.
    pub x_offset: u32,

    /// The y-coordinate of the top-left corner of the region.
    pub y_offset: u32,

    /// The height of the region.
    pub height: u32,

    /// The width of the region.
    pub width: u32,

    /// Whether the region is active (true) or inactive (false).
    pub do_rectify: bool,
}

/// This message contains information about a camera, such as its intrinsic parameters.
#[derive(Debug, Serialize, Deserialize)]
pub struct CameraInfo {
    /// Metadata including timestamp and coordinate frame.
    pub header: Header,

    /// The height of the image in pixels.
    pub height: u32,

    /// The width of the image in pixels.
    pub width: u32,

    /// The distortion model used. Supported models are listed in
    /// `sensor_msgs/distortion_models.h`.
    ///
    /// For most cameras, `plumb_bob` - a simple model of radial and tangential distortion - is sufficient.
    pub distortion_model: String,

    /// The distortion parameters, size depending on the distortion model.
    ///
    /// E.g. For `plumb_bob`, the 5 parameters are: (k1, k2, t1, t2, k3),
    /// and for `kannala_brandt` the parameters are (k1, k2, k3, k4)
    pub d: Vec<f64>,

    /// The intrinsic camera matrix for the raw (distorted) images.
    ///
    /// Projects 3D points in the camera coordinate frame to 2D pixel
    /// coordinates using the focal lengths (fx, fy) and principal point (cx, cy).
    pub k: [f64; 9],

    /// Rectification matrix (stereo cameras only)
    ///
    /// A rotation matrix aligning the camera coordinate system to the ideal stereo image plane
    /// so that the epipolar lines in both stereo images are parallel.
    pub r: [f64; 9],

    /// Projection/camera matrix
    ///
    /// By convention, this matrix specifies the intrinsic (camera) matrix of the processed (rectified) image.
    /// That is, the left 3x3 portion is the normal camera intrinsic matrix for the rectified image.
    ///
    /// It projects 3D points in the camera coordinate frame to 2D pixel
    /// coordinates using the focal lengths (fx', fy') and principal point
    /// (cx', cy') - these may differ from the values in K.
    pub p: [f64; 12],

    /// Binning refers here to any camera setting which combines rectangular
    /// neighborhoods of pixels into larger "super-pixels." It reduces the
    /// resolution of the output image to
    /// (`width` / `binning_x`) x (`height` / `binning_y`).
    pub binning_x: u32,
    pub binning_y: u32,

    /// Region of interest (subwindow of full camera resolution), given in
    /// full resolution (unbinned) image coordinates. A particular ROI
    /// always denotes the same window of pixels on the camera sensor,
    /// regardless of binning settings.
    pub roi: RegionOfInterest,
}

/// This is a message that holds data to describe the state of a set of torque controlled joints.
///
/// The state of each joint (revolute or prismatic) is defined by:
/// * the position of the joint (rad or m),
/// * the velocity of the joint (rad/s or m/s) and
/// * the effort that is applied in the joint (Nm or N).
///
/// Each joint is uniquely identified by its name
/// The header specifies the time at which the joint states were recorded. All the joint states
/// in one message have to be recorded at the same time.
///
/// This message consists of a multiple arrays, one for each part of the joint state.
/// The goal is to make each of the fields optional. When e.g. your joints have no
/// effort associated with them, you can leave the effort array empty.
///
/// All arrays in this message should have the same size, or be empty.
/// This is the only way to uniquely associate the joint name with the correct
/// states.
#[derive(Debug, Serialize, Deserialize)]
pub struct JointState {
    /// Metadata including timestamp and coordinate frame.
    pub header: Header,

    /// The names of the joints.
    pub name: Vec<String>,

    /// The positions of the joints.
    pub position: Vec<f64>,

    /// The velocities of the joints.
    pub velocity: Vec<f64>,

    /// The efforts applied in the joints.
    pub effort: Vec<f64>,
>>>>>>> a22b1906
}<|MERGE_RESOLUTION|>--- conflicted
+++ resolved
@@ -168,11 +168,9 @@
 
     /// Actual point data, size is (`row_step`*`height`)
     pub data: Vec<u8>,
-<<<<<<< HEAD
 
     /// True if there are no invalid points
     pub is_dense: bool,
-=======
 }
 
 /// This message is used to specify a region of interest in an image.
@@ -291,5 +289,4 @@
 
     /// The efforts applied in the joints.
     pub effort: Vec<f64>,
->>>>>>> a22b1906
 }
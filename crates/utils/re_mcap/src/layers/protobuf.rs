use arrow::{
    array::{
        ArrayBuilder, BinaryBuilder, BooleanBuilder, FixedSizeListBuilder, Float32Builder,
        Float64Builder, Int32Builder, Int64Builder, ListBuilder, StringBuilder, StructBuilder,
        UInt32Builder, UInt64Builder,
    },
    datatypes::{DataType, Field, Fields},
};
use prost_reflect::{
    DescriptorPool, DynamicMessage, FieldDescriptor, Kind, MessageDescriptor, ReflectMessage as _,
    Value,
};
use re_chunk::{Chunk, ChunkId};
use re_types::{ComponentDescriptor, reflection::ComponentDescriptorExt as _};

use crate::parsers::{MessageParser, ParserContext};
use crate::{Error, LayerIdentifier, MessageLayer};

struct ProtobufMessageParser {
    message_descriptor: MessageDescriptor,
    builder: FixedSizeListBuilder<StructBuilder>,
}

#[derive(Debug, thiserror::Error)]
enum ProtobufError {
    #[error("invalid message on channel {channel} for schema {schema}: {source}")]
    InvalidMessage {
        schema: String,
        channel: String,
        source: prost_reflect::prost::DecodeError,
    },

    #[error("expected type {expected}, but found value {actual}")]
    UnexpectedValue {
        expected: &'static str,
        actual: Value,
    },

    #[error("expected type {expected}, but found kind {actual:?}")]
    UnexpectedType {
        expected: &'static str,
        actual: prost_reflect::Kind,
    },

    #[error("unknown enum number {0}")]
    UnknownEnumNumber(i32),

    #[error("type {0} is not supported yet")]
    UnsupportedType(&'static str),

    #[error("missing protobuf field {field}")]
    MissingField { field: u32 },
}

impl ProtobufMessageParser {
    fn new(num_rows: usize, message_descriptor: MessageDescriptor) -> Self {
        if message_descriptor.oneofs().len() > 0 {
            re_log::warn_once!(
                "`oneof` in schema {} is not supported yet.",
                message_descriptor.full_name()
            );
            debug_assert!(
                message_descriptor.oneofs().len() == 0,
                "`oneof` in schema {} is not supported yet",
                message_descriptor.full_name()
            );
        }

        let struct_builder = struct_builder_from_message(&message_descriptor);
        let builder = FixedSizeListBuilder::with_capacity(struct_builder, 1, num_rows);

        Self {
            message_descriptor,
            builder,
        }
    }
}

impl MessageParser for ProtobufMessageParser {
    fn append(&mut self, _ctx: &mut ParserContext, msg: &mcap::Message<'_>) -> anyhow::Result<()> {
        re_tracing::profile_function!();
        let dynamic_message =
            DynamicMessage::decode(self.message_descriptor.clone(), msg.data.as_ref()).map_err(
                |err| ProtobufError::InvalidMessage {
                    schema: self.message_descriptor.full_name().to_owned(),
                    channel: msg.channel.topic.clone(),
                    source: err,
                },
            )?;

        let struct_builder = self.builder.values();

        for (ith_arrow_field, field_builder) in
            struct_builder.field_builders_mut().iter_mut().enumerate()
        {
            // Protobuf fields are 1-indexed, so we need to map the i-th builder.
            let protobuf_number = ith_arrow_field as u32 + 1;

            if let Some(val) = dynamic_message.get_field_by_number(protobuf_number) {
                let field = dynamic_message
                    .descriptor()
                    .get_field(protobuf_number)
                    .ok_or_else(|| ProtobufError::MissingField {
                        field: protobuf_number,
                    })?;
                append_value(field_builder, &field, val.as_ref())?;
                re_log::trace!("Field {}: Finished writing to builders", field.full_name());
            } else {
                append_null_to_builder(field_builder)?;
            }
        }

        struct_builder.append(true);
        self.builder.append(true);

        Ok(())
    }

    fn finalize(self: Box<Self>, ctx: ParserContext) -> anyhow::Result<Vec<re_chunk::Chunk>> {
        re_tracing::profile_function!();
        let entity_path = ctx.entity_path().clone();
        let timelines = ctx.build_timelines();

        let Self {
            message_descriptor,
            mut builder,
        } = *self;

        let message_chunk = Chunk::from_auto_row_ids(
            ChunkId::new(),
            entity_path,
            timelines,
            [(
                ComponentDescriptor::partial("message")
                    .with_builtin_archetype(message_descriptor.full_name()),
                builder.finish().into(),
            )]
            .into_iter()
            .collect(),
        )
        .map_err(|err| Error::Other(anyhow::anyhow!(err)))?;

        Ok(vec![message_chunk])
    }
}

fn downcast_err<'a, T: std::any::Any>(
    builder: &'a mut dyn ArrayBuilder,
    val: &Value,
) -> Result<&'a mut T, ProtobufError> {
    builder.as_any_mut().downcast_mut::<T>().ok_or_else(|| {
        let type_name = std::any::type_name::<T>();
        ProtobufError::UnexpectedValue {
            expected: type_name.strip_suffix("Builder").unwrap_or(type_name),
            actual: val.clone(),
        }
    })
}

fn append_null_to_builder(builder: &mut dyn ArrayBuilder) -> Result<(), ProtobufError> {
    // Try to append null by downcasting to known builder types
    if let Some(b) = builder.as_any_mut().downcast_mut::<BooleanBuilder>() {
        b.append_null();
    } else if let Some(b) = builder.as_any_mut().downcast_mut::<Int32Builder>() {
        b.append_null();
    } else if let Some(b) = builder.as_any_mut().downcast_mut::<Int64Builder>() {
        b.append_null();
    } else if let Some(b) = builder.as_any_mut().downcast_mut::<UInt32Builder>() {
        b.append_null();
    } else if let Some(b) = builder.as_any_mut().downcast_mut::<UInt64Builder>() {
        b.append_null();
    } else if let Some(b) = builder.as_any_mut().downcast_mut::<Float32Builder>() {
        b.append_null();
    } else if let Some(b) = builder.as_any_mut().downcast_mut::<Float64Builder>() {
        b.append_null();
    } else if let Some(b) = builder.as_any_mut().downcast_mut::<StringBuilder>() {
        b.append_null();
    } else if let Some(b) = builder.as_any_mut().downcast_mut::<BinaryBuilder>() {
        b.append_null();
    } else if let Some(b) = builder.as_any_mut().downcast_mut::<StructBuilder>() {
        b.append_null();
    } else if let Some(b) = builder.as_any_mut().downcast_mut::<ListBuilder<Box<dyn ArrayBuilder>>>() {
        b.append_null();
    } else {
        return Err(ProtobufError::UnsupportedType("Unknown builder type for append_null"));
    }
    Ok(())
}

fn append_value(
    builder: &mut dyn ArrayBuilder,
    field: &FieldDescriptor,
    val: &Value,
) -> Result<(), ProtobufError> {
    match val {
        Value::Bool(x) => downcast_err::<BooleanBuilder>(builder, val)?.append_value(*x),
        Value::I32(x) => downcast_err::<Int32Builder>(builder, val)?.append_value(*x),
        Value::I64(x) => downcast_err::<Int64Builder>(builder, val)?.append_value(*x),
        Value::U32(x) => downcast_err::<UInt32Builder>(builder, val)?.append_value(*x),
        Value::U64(x) => downcast_err::<UInt64Builder>(builder, val)?.append_value(*x),
        Value::F32(x) => downcast_err::<Float32Builder>(builder, val)?.append_value(*x),
        Value::F64(x) => downcast_err::<Float64Builder>(builder, val)?.append_value(*x),
        Value::String(x) => downcast_err::<StringBuilder>(builder, val)?.append_value(x.clone()),
        Value::Bytes(bytes) => {
            downcast_err::<BinaryBuilder>(builder, val)?.append_value(bytes.clone());
        }
        Value::Message(dynamic_message) => {
            re_log::trace!(
                "Append called on dynamic message with fields: {:?}",
                dynamic_message
                    .fields()
                    .map(|(descr, _)| descr.name().to_owned())
                    .collect::<Vec<_>>()
            );
            let struct_builder = downcast_err::<StructBuilder>(builder, val)?;
            re_log::trace!(
                "Retrieved StructBuilder with {} fields",
                struct_builder.num_fields()
            );

            for (ith_arrow_field, field_builder) in
                struct_builder.field_builders_mut().iter_mut().enumerate()
            {
                // Protobuf fields are 1-indexed, so we need to map the i-th builder.
                let protobuf_number = ith_arrow_field as u32 + 1;
                let val = dynamic_message
                    .get_field_by_number(protobuf_number)
                    .ok_or_else(|| ProtobufError::MissingField {
                        field: protobuf_number,
                    })?;
                re_log::trace!("Written field ({protobuf_number}) with val: {val}");
                let field = dynamic_message
                    .descriptor()
                    .get_field(protobuf_number)
                    .ok_or_else(|| ProtobufError::MissingField {
                        field: protobuf_number,
                    })?;
                append_value(field_builder, &field, val.as_ref())?;
            }
            struct_builder.append(true);
        }
        Value::List(vec) => {
            re_log::trace!("Append called on a list with {} elements: {val}", vec.len(),);
            let list_builder = downcast_err::<ListBuilder<Box<dyn ArrayBuilder>>>(builder, val)?;

            for val in vec {
                // All of these values still belong to the same field,
                // which is why we forward the descriptor.
                append_value(list_builder.values(), field, val)?;
            }
            list_builder.append(true);
            re_log::trace!("Finished append on list with elements {val}");
        }
        Value::Map(_hash_map) => {
            // We should not encounter hash maps in protobufs.
            return Err(ProtobufError::UnsupportedType("HashMap"));
        }
        Value::EnumNumber(x) => {
            let kind = field.kind();
            let enum_descriptor = kind
                .as_enum()
                .ok_or_else(|| ProtobufError::UnexpectedType {
                    expected: "enum",
                    actual: kind.clone(),
                })?;
            let value = enum_descriptor
                .get_value(*x)
                .ok_or_else(|| ProtobufError::UnknownEnumNumber(*x))?;

            let struct_builder = downcast_err::<StructBuilder>(builder, val)?;
            let field_builders = struct_builder.field_builders_mut();

            // First field is "name" (String)
            downcast_err::<StringBuilder>(field_builders[0].as_mut(), val)?
                .append_value(value.name());

            // Second field is "value" (Int32)
<<<<<<< HEAD
            downcast_err::<Int32Builder>(field_builders[1].as_mut(), val)?
                .append_value(*x);
=======
            downcast_err::<Int32Builder>(field_builders[1].as_mut(), val)?.append_value(*x);
>>>>>>> cb45d5f4

            struct_builder.append(true);
        }
    }

    Ok(())
}

fn struct_builder_from_message(message_descriptor: &MessageDescriptor) -> StructBuilder {
    let fields = message_descriptor
        .fields()
        .map(|f| arrow_field_from(&f))
        .collect::<Fields>();
    let field_builders = message_descriptor
        .fields()
        .map(|f| arrow_builder_from_field(&f))
        .collect::<Vec<_>>();

    debug_assert_eq!(fields.len(), field_builders.len());

    re_log::trace!(
        "Created StructBuilder for message {} with fields: {:?}",
        message_descriptor.full_name(),
        fields.iter().map(|f| f.name()).collect::<Vec<_>>()
    );
    StructBuilder::new(fields, field_builders)
}

fn arrow_builder_from_field(descr: &FieldDescriptor) -> Box<dyn ArrayBuilder> {
    let inner: Box<dyn ArrayBuilder> = match descr.kind() {
        Kind::Double => Box::new(Float64Builder::new()),
        Kind::Float => Box::new(Float32Builder::new()),
        Kind::Int32 | Kind::Sfixed32 | Kind::Sint32 => Box::new(Int32Builder::new()),
        Kind::Int64 | Kind::Sfixed64 | Kind::Sint64 => Box::new(Int64Builder::new()),
        Kind::Uint32 | Kind::Fixed32 => Box::new(UInt32Builder::new()),
        Kind::Uint64 | Kind::Fixed64 => Box::new(UInt64Builder::new()),
        Kind::Bool => Box::new(BooleanBuilder::new()),
        Kind::String => Box::new(StringBuilder::new()),
        Kind::Bytes => Box::new(BinaryBuilder::new()),
        Kind::Message(message_descriptor) => {
            Box::new(struct_builder_from_message(&message_descriptor)) as Box<dyn ArrayBuilder>
        }
        Kind::Enum(_) => {
            // Create a struct with "name" (String) and "value" (Int32) fields.
            // We can't use `DictionaryArray` because `concat` does not re-key, and there
            // could be protobuf schema evolution with different enum values across chunks.
            let fields = Fields::from(vec![
                Field::new("name", DataType::Utf8, false),
                Field::new("value", DataType::Int32, false),
            ]);
            let field_builders: Vec<Box<dyn ArrayBuilder>> = vec![
                Box::new(StringBuilder::new()),
                Box::new(Int32Builder::new()),
            ];
            Box::new(StructBuilder::new(fields, field_builders))
        }
    };

    if descr.is_list() {
        return Box::new(ListBuilder::new(inner));
    }

    inner
}

fn arrow_field_from(descr: &FieldDescriptor) -> Field {
    let mut field = Field::new(descr.name(), datatype_from(descr), true);

    // Add extension metadata for enum types
    if matches!(descr.kind(), Kind::Enum(_)) {
        field = field.with_metadata(
<<<<<<< HEAD
            [(
                "ARROW:extension:name".to_owned(),
                "rerun.datatypes.ProtobufEnum".to_owned(),
            )]
            .into_iter()
=======
            std::iter::once((
                "ARROW:extension:name".to_owned(),
                "rerun.datatypes.ProtobufEnum".to_owned(),
            ))
>>>>>>> cb45d5f4
            .collect(),
        );
    }

    field
}

fn datatype_from(descr: &FieldDescriptor) -> DataType {
    let inner = match descr.kind() {
        Kind::Double => DataType::Float64,
        Kind::Float => DataType::Float32,
        Kind::Int32 | Kind::Sfixed32 | Kind::Sint32 => DataType::Int32,
        Kind::Int64 | Kind::Sfixed64 | Kind::Sint64 => DataType::Int64,
        Kind::Uint32 | Kind::Fixed32 => DataType::UInt32,
        Kind::Uint64 | Kind::Fixed64 => DataType::UInt64,
        Kind::Bool => DataType::Boolean,
        Kind::String => DataType::Utf8,
        Kind::Bytes => DataType::Binary,
        Kind::Message(message_descriptor) => {
            let fields = message_descriptor
                .fields()
                .map(|f| arrow_field_from(&f))
                .collect::<Fields>();
            DataType::Struct(fields)
        }
        Kind::Enum(_) => {
            // Struct with "name" (String) and "value" (Int32) fields.
            // See comment in arrow_builder_from_field for why we use a struct.
            let fields = Fields::from(vec![
                Field::new("name", DataType::Utf8, false),
                Field::new("value", DataType::Int32, false),
            ]);
            DataType::Struct(fields)
        }
    };

    if descr.is_list() {
        return DataType::new_list(inner, true);
    }

    inner
}

/// Provides reflection-based conversion of protobuf-encoded MCAP messages.
///
/// Applying this layer will result in a direct Arrow representation of the fields.
/// This is useful for querying certain fields from an MCAP file, but wont result
/// in semantic types that can be picked up by the Rerun viewer.
#[derive(Debug, Default)]
pub struct McapProtobufLayer {
    descrs_per_topic: ahash::HashMap<String, MessageDescriptor>,
}

impl MessageLayer for McapProtobufLayer {
    fn identifier() -> LayerIdentifier {
        "protobuf".into()
    }

    fn init(&mut self, summary: &mcap::Summary) -> Result<(), Error> {
        for channel in summary.channels.values() {
            let schema = channel
                .schema
                .as_ref()
                .ok_or(Error::NoSchema(channel.topic.clone()))?;

            if schema.encoding.as_str() != "protobuf" {
                continue;
            }

            let pool = DescriptorPool::decode(schema.data.as_ref()).map_err(|err| {
                Error::InvalidSchema {
                    schema: schema.name.clone(),
                    source: err.into(),
                }
            })?;

            let message_descriptor = pool
                .get_message_by_name(schema.name.as_str())
                .ok_or_else(|| Error::NoSchema(schema.name.clone()))?;

            let found = self
                .descrs_per_topic
                .insert(channel.topic.clone(), message_descriptor);
            debug_assert!(found.is_none());
        }

        Ok(())
    }

    fn supports_channel(&self, channel: &mcap::Channel<'_>) -> bool {
        let Some(schema) = channel.schema.as_ref() else {
            return false;
        };

        if schema.encoding.as_str() != "protobuf" {
            return false;
        }

        self.descrs_per_topic.contains_key(&channel.topic)
    }

    fn message_parser(
        &self,
        channel: &mcap::Channel<'_>,
        num_rows: usize,
    ) -> Option<Box<dyn MessageParser>> {
        let message_descriptor = self.descrs_per_topic.get(&channel.topic)?;
        Some(Box::new(ProtobufMessageParser::new(
            num_rows,
            message_descriptor.clone(),
        )))
    }
}

#[cfg(test)]
mod test {
    use std::io;

    use prost_reflect::{
        DescriptorPool, DynamicMessage, MessageDescriptor,
        prost::Message as _,
        prost_types::{
            DescriptorProto, EnumDescriptorProto, EnumValueDescriptorProto, FieldDescriptorProto,
            FileDescriptorProto, FileDescriptorSet, field_descriptor_proto,
        },
    };
    use re_chunk::Chunk;

    use crate::{LayerRegistry, layers::McapProtobufLayer};

    fn create_pool() -> DescriptorPool {
        let status = EnumDescriptorProto {
            name: Some("Status".into()),
            value: vec![
                EnumValueDescriptorProto {
                    name: Some("UNKNOWN".into()),
                    number: Some(0),
                    options: None,
                },
                EnumValueDescriptorProto {
                    name: Some("ACTIVE".into()),
                    number: Some(1),
                    options: None,
                },
                EnumValueDescriptorProto {
                    name: Some("INACTIVE".into()),
                    number: Some(2),
                    options: None,
                },
            ],
            options: None,
            reserved_range: vec![],
            reserved_name: vec![],
        };

        // Create a simple message descriptor
        let person_message = DescriptorProto {
            name: Some("Person".into()),
            field: vec![
                FieldDescriptorProto {
                    name: Some("name".into()),
                    number: Some(1),
                    r#type: Some(field_descriptor_proto::Type::String as i32),
                    ..Default::default()
                },
                FieldDescriptorProto {
                    name: Some("id".into()),
                    number: Some(2),
                    r#type: Some(field_descriptor_proto::Type::Int32 as i32),
                    ..Default::default()
                },
                FieldDescriptorProto {
                    name: Some("status".into()),
                    number: Some(3),
                    r#type: Some(field_descriptor_proto::Type::Enum as i32),
                    type_name: Some("Status".into()),
                    ..Default::default()
                },
            ],
            enum_type: vec![status],
            ..Default::default()
        };

        let file_proto = FileDescriptorProto {
            name: Some("person.proto".into()),
            package: Some("com.example".into()),
            message_type: vec![person_message],
            syntax: Some("proto3".into()),
            ..Default::default()
        };

        let file_descriptor_set = FileDescriptorSet {
            file: vec![file_proto],
        };

        let encoded = file_descriptor_set.encode_to_vec();

        DescriptorPool::decode(encoded.as_slice()).expect("failed to decode descriptor pool")
    }

    /// Returns a channel id.
    fn add_schema_and_channel<W: io::Write + io::Seek>(
        writer: &mut mcap::Writer<W>,
        message_descriptor: &MessageDescriptor,
        topic: &str,
    ) -> mcap::McapResult<u16> {
        let data = message_descriptor.parent_pool().encode_to_vec();

        let schema_id =
            writer.add_schema(message_descriptor.full_name(), "protobuf", data.as_slice())?;

        let channel_id = writer.add_channel(schema_id, topic, "protobuf", &Default::default())?;
        Ok(channel_id)
    }

    fn write_message<W: io::Write + io::Seek>(
        writer: &mut mcap::Writer<W>,
        channel_id: u16,
        message: &DynamicMessage,
        timestamp: u64, // nanoseconds since epoch
    ) -> mcap::McapResult<()> {
        // Encode the dynamic message to protobuf bytes
        let data = message.encode_to_vec();

        let header = mcap::records::MessageHeader {
            channel_id,
            sequence: 0,
            log_time: timestamp,
            publish_time: timestamp,
        };

        writer.write_to_known_channel(&header, data.as_slice())?;

        Ok(())
    }

    fn run_layer(summary: &mcap::Summary, buffer: &[u8]) -> Vec<Chunk> {
        let mut chunks = Vec::new();

        let mut send_chunk = |chunk| {
            chunks.push(chunk);
        };

        let registry = LayerRegistry::empty().register_message_layer::<McapProtobufLayer>();
        registry
            .plan(summary)
            .expect("failed to plan")
            .run(buffer, summary, &mut send_chunk)
            .expect("failed to run layer");

        chunks
    }

    #[test]
    fn two_simple_rows() {
        // Writing to the MCAP buffer.
        let (summary, buffer) = {
            let pool = create_pool();
            let person_message = pool
                .get_message_by_name("com.example.Person")
                .expect("missing message descriptor");

            let buffer = Vec::new();
            let cursor = io::Cursor::new(buffer);
            let mut writer = mcap::Writer::new(cursor).expect("failed to create writer");

            let channel_id = add_schema_and_channel(&mut writer, &person_message, "test_topic")
                .expect("failed to add schema and channel");

            let dynamic_message_1 =
                DynamicMessage::parse_text_format(person_message.clone(), "name: \"Bob\"status:2")
                    .expect("failed to parse text format");

            let dynamic_message_2 =
                DynamicMessage::parse_text_format(person_message.clone(), "name: \"Alice\"id:123")
                    .expect("failed to parse text format");

            write_message(&mut writer, channel_id, &dynamic_message_1, 42)
                .expect("failed to write message");
            write_message(&mut writer, channel_id, &dynamic_message_2, 43)
                .expect("failed to write message");

            let summary = writer.finish().expect("finishing writer failed");

            (summary, writer.into_inner().into_inner())
        };
        assert_eq!(
            summary.chunk_indexes.len(),
            1,
            "there should be only one chunk"
        );

        let chunks = run_layer(&summary, buffer.as_slice());
        assert_eq!(chunks.len(), 1);

        insta::assert_snapshot!("two_simple_rows", format!("{:-240}", &chunks[0]));
    }
}<|MERGE_RESOLUTION|>--- conflicted
+++ resolved
@@ -130,12 +130,11 @@
             ChunkId::new(),
             entity_path,
             timelines,
-            [(
+            std::iter::once((
                 ComponentDescriptor::partial("message")
                     .with_builtin_archetype(message_descriptor.full_name()),
                 builder.finish().into(),
-            )]
-            .into_iter()
+            ))
             .collect(),
         )
         .map_err(|err| Error::Other(anyhow::anyhow!(err)))?;
@@ -179,10 +178,15 @@
         b.append_null();
     } else if let Some(b) = builder.as_any_mut().downcast_mut::<StructBuilder>() {
         b.append_null();
-    } else if let Some(b) = builder.as_any_mut().downcast_mut::<ListBuilder<Box<dyn ArrayBuilder>>>() {
+    } else if let Some(b) = builder
+        .as_any_mut()
+        .downcast_mut::<ListBuilder<Box<dyn ArrayBuilder>>>()
+    {
         b.append_null();
     } else {
-        return Err(ProtobufError::UnsupportedType("Unknown builder type for append_null"));
+        return Err(ProtobufError::UnsupportedType(
+            "Unknown builder type for append_null",
+        ));
     }
     Ok(())
 }
@@ -275,12 +279,7 @@
                 .append_value(value.name());
 
             // Second field is "value" (Int32)
-<<<<<<< HEAD
-            downcast_err::<Int32Builder>(field_builders[1].as_mut(), val)?
-                .append_value(*x);
-=======
             downcast_err::<Int32Builder>(field_builders[1].as_mut(), val)?.append_value(*x);
->>>>>>> cb45d5f4
 
             struct_builder.append(true);
         }
@@ -352,18 +351,10 @@
     // Add extension metadata for enum types
     if matches!(descr.kind(), Kind::Enum(_)) {
         field = field.with_metadata(
-<<<<<<< HEAD
-            [(
-                "ARROW:extension:name".to_owned(),
-                "rerun.datatypes.ProtobufEnum".to_owned(),
-            )]
-            .into_iter()
-=======
             std::iter::once((
                 "ARROW:extension:name".to_owned(),
                 "rerun.datatypes.ProtobufEnum".to_owned(),
             ))
->>>>>>> cb45d5f4
             .collect(),
         );
     }

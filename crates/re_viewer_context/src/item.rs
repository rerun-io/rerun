--- conflicted
+++ resolved
@@ -17,12 +17,8 @@
     ComponentPath(ComponentPath),
     SpaceView(SpaceViewId),
     InstancePath(Option<SpaceViewId>, InstancePath),
-<<<<<<< HEAD
-    DataBlueprintGroup(SpaceViewId, DataBlueprintGroupHandle),
+    DataBlueprintGroup(SpaceViewId, DataQueryId, EntityPath),
     Container(egui_tiles::TileId),
-=======
-    DataBlueprintGroup(SpaceViewId, DataQueryId, EntityPath),
->>>>>>> 3f116396
 }
 
 impl From<SpaceViewId> for Item {
@@ -92,14 +88,10 @@
             Item::ComponentPath(s) => s.fmt(f),
             Item::SpaceView(s) => write!(f, "{s:?}"),
             Item::InstancePath(sid, path) => write!(f, "({sid:?}, {path})"),
-<<<<<<< HEAD
-            Item::DataBlueprintGroup(sid, handle) => write!(f, "({sid:?}, {handle:?})"),
-            Item::Container(tile_id) => write!(f, "(tile: {tile_id:?})"),
-=======
             Item::DataBlueprintGroup(sid, qid, entity_path) => {
                 write!(f, "({sid:?}, {qid:?}, {entity_path:?})")
             }
->>>>>>> 3f116396
+            Item::Container(tile_id) => write!(f, "(tile: {tile_id:?})"),
         }
     }
 }
@@ -120,12 +112,8 @@
             }
             Item::ComponentPath(_) => "Entity Component",
             Item::SpaceView(_) => "Space View",
-<<<<<<< HEAD
-            Item::DataBlueprintGroup(_, _) => "Group",
+            Item::DataBlueprintGroup(_, _, _) => "Group",
             Item::Container(_) => "Container",
-=======
-            Item::DataBlueprintGroup(_, _, _) => "Group",
->>>>>>> 3f116396
         }
     }
 }
@@ -214,16 +202,10 @@
             *space_view,
             resolve_mono_instance_path(query, store, instance),
         ),
-<<<<<<< HEAD
         Item::ComponentPath(_)
         | Item::SpaceView(_)
-        | Item::DataBlueprintGroup(_, _)
+        | Item::DataBlueprintGroup(_, _, _)
         | Item::Container(_) => item.clone(),
-=======
-        Item::ComponentPath(_) | Item::SpaceView(_) | Item::DataBlueprintGroup(_, _, _) => {
-            item.clone()
-        }
->>>>>>> 3f116396
     }
 }
 

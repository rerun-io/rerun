--- conflicted
+++ resolved
@@ -548,13 +548,8 @@
 pub fn texture_height_width_channels(tensor: &TensorData) -> anyhow::Result<[u32; 3]> {
     use anyhow::Context as _;
 
-<<<<<<< HEAD
-    let Some([mut height, width, channel]) = tensor.image_height_width_channels() else {
+    let Some([mut height, mut width, channel]) = tensor.image_height_width_channels() else {
         anyhow::bail!("Tensor with shape {:?} is not an image", tensor.shape);
-=======
-    let Some([mut height, mut width, channel]) = tensor.image_height_width_channels() else {
-        anyhow::bail!("Tensor is not an image");
->>>>>>> cf6a7de2
     };
     height = match tensor.buffer {
         // Correct the texture height for NV12, tensor.image_height_width_channels returns the RGB size for NV12 images.

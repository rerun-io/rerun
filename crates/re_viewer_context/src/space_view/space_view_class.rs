use re_data_store::EntityPropertyMap;
use re_log_types::EntityPath;

use crate::{
    ArchetypeDefinition, AutoSpawnHeuristic, DynSpaceViewClass, PerSystemEntities,
    SpaceViewClassName, SpaceViewClassRegistryError, SpaceViewId, SpaceViewState,
    SpaceViewSystemExecutionError, SpaceViewSystemRegistry, ViewContextCollection,
    ViewPartCollection, ViewQuery, ViewerContext,
};

/// Defines a class of space view.
///
/// Each Space View in the viewer's viewport has a single class assigned immutable at its creation time.
/// The class defines all aspects of its behavior.
/// It determines which entities are queried, how they are rendered, and how the user can interact with them.
pub trait SpaceViewClass: std::marker::Sized {
    /// State of a space view.
    type State: SpaceViewState + Default + 'static;

    /// Name of this space view class.
    ///
    /// Used for both ui display and identification.
    /// Must be unique within a viewer session.
    fn name(&self) -> SpaceViewClassName;

    /// Icon used to identify this space view class.
    fn icon(&self) -> &'static re_ui::Icon;

    /// Help text describing how to interact with this space view in the ui.
    fn help_text(&self, re_ui: &re_ui::ReUi) -> egui::WidgetText;

    /// Called once upon registration of the class
    ///
    /// This can be used to register all built-in [`crate::ViewContextSystem`] and [`crate::ViewPartSystem`].
    fn on_register(
        &self,
        system_registry: &mut SpaceViewSystemRegistry,
    ) -> Result<(), SpaceViewClassRegistryError>;

    /// Preferred aspect ratio for the ui tiles of this space view.
    fn preferred_tile_aspect_ratio(&self, _state: &Self::State) -> Option<f32> {
        None
    }

    /// Controls how likely this space view will get a large tile in the ui.
    fn layout_priority(&self) -> crate::SpaceViewClassLayoutPriority;

    /// Heuristic used to determine which space view is the best fit for a set of paths.
    ///
    /// For each path in `ent_paths`, at least one of the registered [`crate::ViewPartSystem`] for this class
    /// returned true when calling [`crate::ViewPartSystem::queries_any_components_of`].
    fn auto_spawn_heuristic(
        &self,
        _ctx: &ViewerContext<'_>,
        _space_origin: &EntityPath,
        ent_paths: &PerSystemEntities,
    ) -> AutoSpawnHeuristic {
        AutoSpawnHeuristic::SpawnClassWithHighestScoreForRoot(ent_paths.len() as f32)
    }

    /// Optional archetype of the Space View's blueprint properties.
    ///
    /// Blueprint components that only apply to the space view itself, not to the entities it displays.
    fn blueprint_archetype(&self) -> Option<ArchetypeDefinition> {
        None
    }

    /// Executed for all active space views on frame start (before any ui is drawn),
    /// can be use for heuristic & state updates before populating the scene.
    ///
    /// Is only allowed to access archetypes defined by [`Self::blueprint_archetype`]
    /// Passed entity properties are individual properties without propagated values.
    fn on_frame_start(
        &self,
        _ctx: &mut ViewerContext<'_>,
        _state: &Self::State,
        _ent_paths: &PerSystemEntities,
        _entity_properties: &mut re_data_store::EntityPropertyMap,
    ) {
    }

    /// Ui shown when the user selects a space view of this class.
    ///
    /// TODO(andreas): Should this be instead implemented via a registered `data_ui` of all blueprint relevant types?
    fn selection_ui(
        &self,
        ctx: &mut ViewerContext<'_>,
        ui: &mut egui::Ui,
        state: &mut Self::State,
        space_origin: &EntityPath,
        space_view_id: SpaceViewId,
    );

    /// Draws the ui for this space view class and handles ui events.
    ///
    /// The passed state is kept frame-to-frame.
    ///
    /// The passed systems (`view_ctx` and `parts`) are only valid for the duration of this frame and
    /// were already executed upon entering this method.
    ///
    /// `draw_data` is all draw data gathered by executing the view part systems.
    /// TODO(wumpf): Right now the ui methods control when and how to create [`re_renderer::ViewBuilder`]s.
    ///              In the future, we likely want to move view builder handling to `re_viewport` with
    ///              minimal configuration options exposed via [`crate::SpaceViewClass`].
    #[allow(clippy::too_many_arguments)]
    fn ui(
        &self,
        ctx: &mut ViewerContext<'_>,
        ui: &mut egui::Ui,
        state: &mut Self::State,
        view_ctx: &ViewContextCollection,
        parts: &ViewPartCollection,
        query: &ViewQuery<'_>,
        draw_data: Vec<re_renderer::QueueableDrawData>,
    ) -> Result<(), SpaceViewSystemExecutionError>;
}

impl<T: SpaceViewClass + 'static> DynSpaceViewClass for T {
    #[inline]
    fn name(&self) -> SpaceViewClassName {
        self.name()
    }

    #[inline]
    fn icon(&self) -> &'static re_ui::Icon {
        self.icon()
    }

    #[inline]
    fn help_text(&self, re_ui: &re_ui::ReUi) -> egui::WidgetText {
        self.help_text(re_ui)
    }

    #[inline]
    fn new_state(&self) -> Box<dyn SpaceViewState> {
        Box::<T::State>::default()
    }

    fn on_register(
        &self,
        system_registry: &mut SpaceViewSystemRegistry,
    ) -> Result<(), SpaceViewClassRegistryError> {
        self.on_register(system_registry)
    }

    fn preferred_tile_aspect_ratio(&self, state: &dyn SpaceViewState) -> Option<f32> {
        typed_state_wrapper(state, |state| self.preferred_tile_aspect_ratio(state))
    }

    #[inline]
    fn layout_priority(&self) -> crate::SpaceViewClassLayoutPriority {
        self.layout_priority()
    }

    #[inline]
    fn auto_spawn_heuristic(
        &self,
        ctx: &ViewerContext<'_>,
        space_origin: &EntityPath,
        ent_paths: &PerSystemEntities,
    ) -> AutoSpawnHeuristic {
        self.auto_spawn_heuristic(ctx, space_origin, ent_paths)
    }

    #[inline]
    fn blueprint_archetype(&self) -> Option<ArchetypeDefinition> {
        self.blueprint_archetype()
    }

    fn on_frame_start(
        &self,
        ctx: &mut ViewerContext<'_>,
        state: &mut dyn SpaceViewState,
        ent_paths: &PerSystemEntities,
        entity_properties: &mut EntityPropertyMap,
    ) {
        typed_state_wrapper_mut(state, |state| {
            self.on_frame_start(ctx, state, ent_paths, entity_properties);
        });
    }

    #[inline]
    fn selection_ui(
        &self,
        ctx: &mut ViewerContext<'_>,
        ui: &mut egui::Ui,
        state: &mut dyn SpaceViewState,
        space_origin: &EntityPath,
        space_view_id: SpaceViewId,
    ) {
        typed_state_wrapper_mut(state, |state| {
            self.selection_ui(ctx, ui, state, space_origin, space_view_id);
        });
    }

    fn ui(
        &self,
        ctx: &mut ViewerContext<'_>,
        ui: &mut egui::Ui,
        state: &mut dyn SpaceViewState,
        systems: &SpaceViewSystemRegistry,
        query: &ViewQuery<'_>,
    ) {
        re_tracing::profile_function!();

        // TODO(andreas): We should be able to parallelize both of these loops
<<<<<<< HEAD
        let view_ctx = {
            re_tracing::profile_scope!("ViewContextSystem::execute");
            let mut view_ctx = systems.new_context_collection();
            for (name, system) in &mut view_ctx.systems {
                re_tracing::profile_scope!(name.as_str());
                system.execute(ctx, query);
            }
            view_ctx
        };
        let (parts, draw_data) = {
            re_tracing::profile_scope!("ViewPartSystem::execute");
            let mut parts = systems.new_part_collection();
            let mut draw_data = Vec::new();
            for (name, part) in &mut parts.systems {
                re_tracing::profile_scope!(name.as_str());
                match part.execute(ctx, query, &view_ctx) {
                    Ok(part_draw_data) => draw_data.extend(part_draw_data),
                    Err(err) => {
                        re_log::error_once!("Error executing view part system: {}", err);
=======
        let mut view_ctx = systems.new_context_collection();

        {
            re_tracing::profile_scope!("ViewContextSystem");
            for system in view_ctx.systems.values_mut() {
                system.execute(ctx, query);
            }
        }

        let mut parts = systems.new_part_collection();
        let mut draw_data = Vec::new();

        {
            re_tracing::profile_scope!("ViewPartSystem");
            for part in parts.systems.values_mut() {
                match part.execute(ctx, query, &view_ctx) {
                    Ok(part_draw_data) => draw_data.extend(part_draw_data),
                    Err(err) => {
                        re_log::error_once!("Error executing view part system: {err}");
>>>>>>> 2cce3068
                    }
                }
            }
            (parts, draw_data)
        };

        typed_state_wrapper_mut(state, |state| {
            if let Err(err) = self.ui(ctx, ui, state, &view_ctx, &parts, query, draw_data) {
                // TODO(andreas): Draw an error message on top of the space view ui instead of logging.
                re_log::error_once!("Error drawing ui for space view: {err}");
            }
        });
    }
}

fn typed_state_wrapper_mut<T: SpaceViewState, R: Default, F: FnOnce(&mut T) -> R>(
    state: &mut dyn SpaceViewState,
    fun: F,
) -> R {
    if let Some(state) = state.as_any_mut().downcast_mut() {
        fun(state)
    } else {
        re_log::error_once!(
            "Unexpected space view state type. Expected {}",
            std::any::type_name::<T>()
        );
        R::default()
    }
}

fn typed_state_wrapper<T: SpaceViewState, R: Default, F: FnOnce(&T) -> R>(
    state: &dyn SpaceViewState,
    fun: F,
) -> R {
    if let Some(state) = state.as_any().downcast_ref() {
        fun(state)
    } else {
        re_log::error_once!(
            "Unexpected space view state type. Expected {}",
            std::any::type_name::<T>()
        );
        R::default()
    }
}<|MERGE_RESOLUTION|>--- conflicted
+++ resolved
@@ -204,7 +204,6 @@
         re_tracing::profile_function!();
 
         // TODO(andreas): We should be able to parallelize both of these loops
-<<<<<<< HEAD
         let view_ctx = {
             re_tracing::profile_scope!("ViewContextSystem::execute");
             let mut view_ctx = systems.new_context_collection();
@@ -223,28 +222,7 @@
                 match part.execute(ctx, query, &view_ctx) {
                     Ok(part_draw_data) => draw_data.extend(part_draw_data),
                     Err(err) => {
-                        re_log::error_once!("Error executing view part system: {}", err);
-=======
-        let mut view_ctx = systems.new_context_collection();
-
-        {
-            re_tracing::profile_scope!("ViewContextSystem");
-            for system in view_ctx.systems.values_mut() {
-                system.execute(ctx, query);
-            }
-        }
-
-        let mut parts = systems.new_part_collection();
-        let mut draw_data = Vec::new();
-
-        {
-            re_tracing::profile_scope!("ViewPartSystem");
-            for part in parts.systems.values_mut() {
-                match part.execute(ctx, query, &view_ctx) {
-                    Ok(part_draw_data) => draw_data.extend(part_draw_data),
-                    Err(err) => {
                         re_log::error_once!("Error executing view part system: {err}");
->>>>>>> 2cce3068
                     }
                 }
             }

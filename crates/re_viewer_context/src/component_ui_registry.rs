--- conflicted
+++ resolved
@@ -41,21 +41,6 @@
     /// restriction. When using a table, use the `re_data_ui::table_for_ui_layout` function.
     SelectionPanelFull,
 }
-
-<<<<<<< HEAD
-bitflags::bitflags! {
-    /// Specifies which UI callbacks are available for a component.
-    #[derive(PartialEq, Eq, Debug, Copy, Clone)]
-    pub struct ComponentUiTypes: u8 {
-        /// Display the component in a read-only way.
-        const DisplayUi = 0b0000001;
-
-        /// Edit the component in a single [`re_ui::list_item::ListItem`] line.
-        const SingleLineEditor = 0b0000010;
-
-        /// Edit the component over multiple [`re_ui::list_item::ListItem`]s.
-        const MultiLineEditor = 0b0000100;
-=======
 impl UiLayout {
     /// Build an egui table and configure it for the given UI layout.
     ///
@@ -141,7 +126,21 @@
         } else {
             ui.label(galley);
         }
->>>>>>> aaf9d5e3
+    }
+}
+
+bitflags::bitflags! {
+    /// Specifies which UI callbacks are available for a component.
+    #[derive(PartialEq, Eq, Debug, Copy, Clone)]
+    pub struct ComponentUiTypes: u8 {
+        /// Display the component in a read-only way.
+        const DisplayUi = 0b0000001;
+
+        /// Edit the component in a single [`re_ui::list_item::ListItem`] line.
+        const SingleLineEditor = 0b0000010;
+
+        /// Edit the component over multiple [`re_ui::list_item::ListItem`]s.
+        const MultiLineEditor = 0b0000100;
     }
 }
 

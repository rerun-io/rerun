--- conflicted
+++ resolved
@@ -17,15 +17,10 @@
     /// Enable experimental dataframe space views.
     pub experimental_dataframe_space_view: bool,
 
-<<<<<<< HEAD
-    /// Enable experimental support for new container blueprints.
-    pub experimental_container_blueprints: bool,
-=======
     /// Use the legacy container blueprint storage for the space view.
     pub legacy_container_blueprint: bool,
 
     pub experimental_entity_filter_editor: bool,
->>>>>>> 17e64f61
 
     /// Enable the experimental support for the container addition workflow.
     pub experimental_additive_workflow: bool,

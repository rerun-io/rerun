use ahash::{HashMap, HashMapExt};

use anyhow::Context as _;
use itertools::Itertools as _;

use re_data_store::StoreGeneration;
use re_data_store::{DataStoreConfig, DataStoreStats};
use re_entity_db::{EntityDb, StoreBundle};
use re_log_types::{ApplicationId, StoreId, StoreKind};
use re_query_cache::CachesStats;

use crate::{AppOptions, StoreContext};

/// Interface for accessing all blueprints and recordings
///
/// The [`StoreHub`] provides access to the [`EntityDb`] instances that are used
/// to store both blueprints and recordings.
///
/// Internally, the [`StoreHub`] tracks which [`ApplicationId`] and `recording
/// id` ([`StoreId`]) are currently active in the viewer. These can be configured
/// using [`StoreHub::set_active_recording_id`] and [`StoreHub::set_active_app`] respectively.
///
/// ## Blueprints
/// For each [`ApplicationId`], the [`StoreHub`] also keeps track of two blueprints:
/// * The active blueprint
/// * The default blueprint
///
/// Either on of these can be `None`.
///
/// The active blueprint is what the user would see and edit, if they were to select that app id.
/// If there is no active blueprint, the default will be cloned and made active.
///
/// The default blueprint is usually the blueprint set by the SDK.
/// This lets users reset the active blueprint to the one sent by the SDK.
pub struct StoreHub {
    /// How we load and save blueprints.
    persistence: BlueprintPersistence,

    active_rec_id: Option<StoreId>,
    active_application_id: Option<ApplicationId>,
    default_blueprint_by_app_id: HashMap<ApplicationId, StoreId>,
    active_blueprint_by_app_id: HashMap<ApplicationId, StoreId>,
    store_bundle: StoreBundle,

<<<<<<< HEAD
    // The [`StoreGeneration`] from when the [`EntityDb`] was last saved
=======
    /// Was a recording ever activated? Used by the heuristic controlling the welcome screen.
    was_recording_active: bool,

    /// The [`StoreGeneration`] from when the [`EntityDb`] was last saved
>>>>>>> 39af075d
    blueprint_last_save: HashMap<StoreId, StoreGeneration>,

    /// The [`StoreGeneration`] from when the [`EntityDb`] was last garbage collected
    blueprint_last_gc: HashMap<StoreId, StoreGeneration>,
}

/// Load a blueprint from persisted storage, e.g. disk.
/// Returns `Ok(None)` if no blueprint is found.
pub type BlueprintLoader =
    dyn Fn(&ApplicationId) -> anyhow::Result<Option<StoreBundle>> + Send + Sync;

/// Save a blueprint to persisted storage, e.g. disk.
pub type BlueprintSaver = dyn Fn(&ApplicationId, &EntityDb) -> anyhow::Result<()> + Send + Sync;

/// How to save and load blueprints
pub struct BlueprintPersistence {
    pub loader: Option<Box<BlueprintLoader>>,
    pub saver: Option<Box<BlueprintSaver>>,
}

/// Convenient information used for `MemoryPanel`
#[derive(Default)]
pub struct StoreHubStats {
    pub blueprint_stats: DataStoreStats,
    pub blueprint_config: DataStoreConfig,

    pub recording_stats: DataStoreStats,
    pub recording_cached_stats: CachesStats,
    pub recording_config: DataStoreConfig,
}

impl StoreHub {
    /// App ID used as a marker to display the welcome screen.
    pub fn welcome_screen_app_id() -> ApplicationId {
        "Welcome screen".into()
    }

    /// Blueprint ID used for the default welcome screen blueprint
    fn welcome_screen_blueprint_id() -> StoreId {
        StoreId::from_string(
            StoreKind::Blueprint,
            Self::welcome_screen_app_id().to_string(),
        )
    }

    /// Used only for tests
    pub fn test_hub() -> Self {
        Self::new(
            BlueprintPersistence {
                loader: None,
                saver: None,
            },
            &|_| {},
        )
    }

    /// Create a new [`StoreHub`].
    ///
    /// The [`StoreHub`] will contain a single empty blueprint associated with the app ID returned
    /// by `[StoreHub::welcome_screen_app_id]`. It should be used as a marker to display the welcome
    /// screen.
    pub fn new(
        persistence: BlueprintPersistence,
        setup_welcome_screen_blueprint: &dyn Fn(&mut EntityDb),
    ) -> Self {
        re_tracing::profile_function!();
        let mut active_blueprint_by_app_id = HashMap::new();
        let mut store_bundle = StoreBundle::default();

        active_blueprint_by_app_id.insert(
            Self::welcome_screen_app_id(),
            Self::welcome_screen_blueprint_id(),
        );

        let welcome_screen_blueprint =
            store_bundle.blueprint_entry(&Self::welcome_screen_blueprint_id());
        (setup_welcome_screen_blueprint)(welcome_screen_blueprint);

        Self {
            persistence,

            active_rec_id: None,
            active_application_id: None,
            default_blueprint_by_app_id: Default::default(),
            active_blueprint_by_app_id,
            store_bundle,

            blueprint_last_save: Default::default(),
            blueprint_last_gc: Default::default(),
        }
    }

    // ---------------------
    // Accessors

    /// All the loaded recordings and blueprints.
    #[inline]
    pub fn store_bundle(&self) -> &StoreBundle {
        &self.store_bundle
    }

    /// Get a read-only [`StoreContext`] from the [`StoreHub`] if one is available.
    ///
    /// All of the returned references to blueprints and recordings will have a
    /// matching [`ApplicationId`].
    pub fn read_context(&mut self) -> Option<StoreContext<'_>> {
        static EMPTY_ENTITY_DB: once_cell::sync::Lazy<EntityDb> =
            once_cell::sync::Lazy::new(|| EntityDb::new(re_log_types::StoreId::empty_recording()));

        // If we have an app-id, then use it to look up the blueprint.
        let app_id = self.active_application_id.clone()?;

        // If there's no active blueprint for this app, try to make the current default one active.
        if !self.active_blueprint_by_app_id.contains_key(&app_id) {
            if let Some(blueprint_id) = self.default_blueprint_by_app_id.get(&app_id).cloned() {
                self.set_cloned_blueprint_active_for_app(&app_id, &blueprint_id)
                    .unwrap_or_else(|err| {
                        re_log::warn!("Failed to make blueprint active: {err}");
                    });
            }
        }

        // Get the id is of whatever blueprint is now active, falling back on the "app blueprint" if needed.
        let blueprint_id = self
            .active_blueprint_by_app_id
            .entry(app_id.clone())
            .or_insert_with(|| StoreId::from_string(StoreKind::Blueprint, app_id.clone().0));

        // Get or create the blueprint:
        self.store_bundle.blueprint_entry(blueprint_id);
        let blueprint = self.store_bundle.get(blueprint_id)?;

        let recording = self
            .active_rec_id
            .as_ref()
            .and_then(|id| self.store_bundle.get(id));

        if recording.is_none() {
            self.active_rec_id = None;
        }

        Some(StoreContext {
            app_id,
            blueprint,
            recording: recording.unwrap_or(&EMPTY_ENTITY_DB),
            bundle: &self.store_bundle,
            hub: self,
        })
    }

    /// Mutable access to a [`EntityDb`] by id
    pub fn entity_db_mut(&mut self, store_id: &StoreId) -> &mut EntityDb {
        self.store_bundle.entry(store_id)
    }

    // ---------------------
    // Add and remove stores

    /// Insert a new recording or blueprint into the [`StoreHub`].
    ///
    /// Note that the recording is not automatically made active. Use [`StoreHub::set_active_recording_id`]
    /// if needed.
    pub fn insert_entity_db(&mut self, entity_db: EntityDb) {
        self.store_bundle.insert(entity_db);
    }

    pub fn remove(&mut self, store_id: &StoreId) {
        let removed_store = self.store_bundle.remove(store_id);

        let Some(removed_store) = removed_store else {
            return;
        };

        if removed_store.store_kind() == StoreKind::Recording {
            if let Some(app_id) = removed_store.app_id().cloned() {
                let any_other_recordings_for_this_app = self
                    .store_bundle
                    .recordings()
                    .any(|rec| rec.app_id() == Some(&app_id));

                if !any_other_recordings_for_this_app {
                    re_log::trace!("Removed last recording of {app_id}. Closing app.");
                    self.close_app(&app_id);
                }
            }
        }

        if self.active_rec_id.as_ref() == Some(store_id) {
            if let Some(new_selection) = self.store_bundle.find_closest_recording(store_id) {
                self.set_active_recording_id(new_selection.clone());
            } else {
                self.active_application_id = None;
                self.active_rec_id = None;
            }
        }
    }

    pub fn retain(&mut self, f: impl FnMut(&EntityDb) -> bool) {
        self.store_bundle.retain(f);
    }

    /// Remove all open recordings and applications, and go to the welcome page.
    pub fn clear_recordings(&mut self) {
        // Keep only the welcome screen:
        self.store_bundle
            .retain(|db| db.app_id() == Some(&Self::welcome_screen_app_id()));
        self.active_rec_id = None;
        self.active_application_id = Some(Self::welcome_screen_app_id());
    }

    // ---------------------
    // Active app

    /// Change the active [`ApplicationId`]
    #[allow(clippy::needless_pass_by_value)]
    pub fn set_active_app(&mut self, app_id: ApplicationId) {
        // If we don't know of a blueprint for this `ApplicationId` yet,
        // try to load one from the persisted store
        if !self.active_blueprint_by_app_id.contains_key(&app_id) {
            if let Err(err) = self.try_to_load_persisted_blueprint(&app_id) {
                re_log::warn!("Failed to load persisted blueprint: {err}");
            }
        }

        if self.active_application_id.as_ref() == Some(&app_id) {
            return;
        }

        self.active_application_id = Some(app_id.clone());
        self.active_rec_id = None;

        // Find any matching recording and activate it
        for rec in self
            .store_bundle
            .recordings()
            .sorted_by_key(|entity_db| entity_db.store_info().map(|info| info.started))
        {
            if rec.app_id() == Some(&app_id) {
                self.active_rec_id = Some(rec.store_id().clone());
                return;
            }
        }
    }

    /// Close this application and all its recordings.
    pub fn close_app(&mut self, app_id: &ApplicationId) {
        self.store_bundle.retain(|db| db.app_id() != Some(app_id));

        if self.active_application_id.as_ref() == Some(app_id) {
            self.active_application_id = None;
            self.active_rec_id = None;
        }

        self.default_blueprint_by_app_id.remove(app_id);
        self.active_blueprint_by_app_id.remove(app_id);
    }

    #[inline]
    pub fn active_app(&self) -> Option<&ApplicationId> {
        self.active_application_id.as_ref()
    }

    // ---------------------
    // Active recording

    /// Directly access the [`EntityDb`] for the active recording.
    #[inline]
    pub fn active_recording_id(&self) -> Option<&StoreId> {
        self.active_rec_id.as_ref()
    }

    /// Directly access the [`EntityDb`] for the active recording.
    #[inline]
    pub fn active_recording(&self) -> Option<&EntityDb> {
        self.active_rec_id
            .as_ref()
            .and_then(|id| self.store_bundle.get(id))
    }

    /// Change the active/visible recording id.
    ///
    /// This will also change the application-id to match the newly active recording.
    pub fn set_active_recording_id(&mut self, recording_id: StoreId) {
        debug_assert_eq!(recording_id.kind, StoreKind::Recording);

        // If this recording corresponds to an app that we know about, then update the app-id.
        if let Some(app_id) = self
            .store_bundle
            .get(&recording_id)
            .as_ref()
            .and_then(|recording| recording.app_id())
            .cloned()
        {
            self.set_active_app(app_id);
        }

        self.active_rec_id = Some(recording_id);
    }

    /// Activate a recording by its [`StoreId`].
    pub fn set_activate_recording(&mut self, store_id: StoreId) {
        match store_id.kind {
            StoreKind::Recording => self.set_active_recording_id(store_id),
            StoreKind::Blueprint => {
                re_log::debug!("Tried to activate the blueprint {store_id} as a recording.");
            }
        }
    }

    // ---------------------
    // Default blueprint

    pub fn default_blueprint_id_for_app(&self, app_id: &ApplicationId) -> Option<&StoreId> {
        self.default_blueprint_by_app_id.get(app_id)
    }

    pub fn default_blueprint_for_app(&self, app_id: &ApplicationId) -> Option<&EntityDb> {
        self.default_blueprint_id_for_app(app_id)
            .and_then(|id| self.store_bundle.get(id))
    }

    /// Change which blueprint is the default for a given [`ApplicationId`]
    #[inline]
    pub fn set_default_blueprint_for_app(
        &mut self,
        app_id: &ApplicationId,
        blueprint_id: &StoreId,
    ) {
        re_log::debug!("Switching default blueprint for {app_id} to {blueprint_id}");
        self.default_blueprint_by_app_id
            .insert(app_id.clone(), blueprint_id.clone());
    }

    /// Clear the current default blueprint
    pub fn clear_default_blueprint(&mut self) {
        if let Some(app_id) = &self.active_application_id {
            self.default_blueprint_by_app_id.remove(app_id);
        }
    }

    // ---------------------
    // Active blueprint

    /// What is the active blueprint for the active application?
    pub fn active_blueprint_id(&self) -> Option<&StoreId> {
        self.active_app()
            .and_then(|app_id| self.active_blueprint_id_for_app(app_id))
    }

    pub fn active_blueprint_id_for_app(&self, app_id: &ApplicationId) -> Option<&StoreId> {
        self.active_blueprint_by_app_id.get(app_id)
    }

    pub fn active_blueprint_for_app(&self, app_id: &ApplicationId) -> Option<&EntityDb> {
        self.active_blueprint_id_for_app(app_id)
            .and_then(|id| self.store_bundle.get(id))
    }

    /// Make blueprint active for a given [`ApplicationId`]
    ///
    /// We never activate a blueprint directly. Instead, we clone it and activate the clone.
    //TODO(jleibs): In the future this can probably be handled with snapshots instead.
    pub fn set_cloned_blueprint_active_for_app(
        &mut self,
        app_id: &ApplicationId,
        blueprint_id: &StoreId,
    ) -> anyhow::Result<()> {
        let new_id = StoreId::random(StoreKind::Blueprint);

        re_log::debug!(
            "Cloning {blueprint_id} as {new_id} the active blueprint for {app_id} to {blueprint_id}"
        );

        let blueprint = self
            .store_bundle
            .get(blueprint_id)
            .context("missing blueprint")?;

        let new_blueprint = blueprint.clone_with_new_id(new_id.clone())?;

        self.store_bundle.insert(new_blueprint);

        self.active_blueprint_by_app_id
            .insert(app_id.clone(), new_id);

        Ok(())
    }

    /// Is the given blueprint id the active blueprint for any app id?
    pub fn is_active_blueprint(&self, blueprint_id: &StoreId) -> bool {
        self.active_blueprint_by_app_id
            .values()
            .any(|id| id == blueprint_id)
    }

    /// Clear the currently active blueprint
    pub fn clear_active_blueprint(&mut self) {
        if let Some(app_id) = &self.active_application_id {
            if let Some(blueprint_id) = self.active_blueprint_by_app_id.remove(app_id) {
                re_log::debug!("Clearing blueprint for {app_id}: {blueprint_id}");
                self.store_bundle.remove(&blueprint_id);
            }
        }
    }

    // ---------------------
    // Misc operations

    /// Forgets all blueprints
    pub fn clear_all_blueprints(&mut self) {
        for (_app_id, blueprint_id) in self
            .active_blueprint_by_app_id
            .drain()
            .chain(self.default_blueprint_by_app_id.drain())
        {
            if let Some(entity_db) = self.store_bundle.get(&blueprint_id) {
                if entity_db.cloned_from().is_none()
                    && entity_db.app_id() == Some(&Self::welcome_screen_app_id())
                {
                    // Don't remove the welcome screen blueprint
                    continue;
                }
            }

            self.store_bundle.remove(&blueprint_id);
        }

        self.active_blueprint_by_app_id.insert(
            Self::welcome_screen_app_id(),
            Self::welcome_screen_blueprint_id(),
        );
    }

    /// Remove any empty [`EntityDb`]s from the hub
    pub fn purge_empty(&mut self) {
        self.store_bundle.purge_empty();
    }

    /// Call [`EntityDb::purge_fraction_of_ram`] on every recording
    //
    // NOTE: If you touch any of this, make sure to play around with our GC stress test scripts
    // available under `$WORKSPACE_ROOT/tests/python/gc_stress`.
    pub fn purge_fraction_of_ram(&mut self, fraction_to_purge: f32) {
        re_tracing::profile_function!();

        let Some(store_id) = self.store_bundle.find_oldest_modified_recording().cloned() else {
            return;
        };

        let store_bundle = &mut self.store_bundle;

        let Some(entity_db) = store_bundle.get_mut(&store_id) else {
            if cfg!(debug_assertions) {
                unreachable!();
            }
            return; // unreachable
        };

        let store_size_before =
            entity_db.store().timeless_size_bytes() + entity_db.store().temporal_size_bytes();
        entity_db.purge_fraction_of_ram(fraction_to_purge);
        let store_size_after =
            entity_db.store().timeless_size_bytes() + entity_db.store().temporal_size_bytes();

        // No point keeping an empty recording around.
        if entity_db.is_empty() {
            self.remove(&store_id);
            return;
        }

        // Running the GC didn't do anything.
        //
        // That's because all that's left in that store is protected rows: it's time to remove it
        // entirely, unless it's the last recording still standing, in which case we're better off
        // keeping some data around to show the user rather than a blank screen.
        //
        // If the user needs the memory for something else, they will get it back as soon as they
        // log new things anyhow.
        let num_recordings = store_bundle.recordings().count();
        if store_size_before == store_size_after && num_recordings > 1 {
            self.remove(&store_id);
        }

        // Either we've reached our target goal or we couldn't fetch memory stats, in which case
        // we still consider that we're done anyhow.

        // NOTE: It'd be tempting to loop through recordings here, as long as we haven't reached
        // our actual target goal.
        // We cannot do that though: there are other subsystems that need to release memory before
        // we can get an accurate reading of the current memory used and decide if we should go on.
    }

    /// Remove any recordings with a network source pointing at this `uri`.
    pub fn remove_recording_by_uri(&mut self, uri: &str) {
        self.store_bundle.retain(|db| {
            let Some(data_source) = &db.data_source else {
                // no data source, keep
                return true;
            };

            // retain only sources which:
            // - aren't network sources
            // - don't point at the given `uri`
            match data_source {
                re_smart_channel::SmartChannelSource::RrdHttpStream { url } => url != uri,
                re_smart_channel::SmartChannelSource::WsClient { ws_server_url } => {
                    ws_server_url != uri
                }
                _ => true,
            }
        });
    }

    pub fn gc_blueprints(&mut self, app_options: &AppOptions) {
        re_tracing::profile_function!();
        if app_options.blueprint_gc {
            for blueprint_id in self
                .active_blueprint_by_app_id
                .values()
                .chain(self.default_blueprint_by_app_id.values())
            {
                if let Some(blueprint) = self.store_bundle.get_mut(blueprint_id) {
                    if self.blueprint_last_gc.get(blueprint_id) == Some(&blueprint.generation()) {
                        continue; // no change since last gc
                    }

                    // TODO(jleibs): Decide a better tuning for this. Would like to save a
                    // reasonable amount of history, or incremental snapshots.
                    blueprint.gc_everything_but_the_latest_row();

                    self.blueprint_last_gc
                        .insert(blueprint_id.clone(), blueprint.generation());
                }
            }
        }
    }

    /// Persist any in-use blueprints to durable storage.
    // TODO(#2579): implement persistence for web
    #[allow(clippy::unnecessary_wraps)]
    pub fn gc_and_persist_app_blueprints(
        &mut self,
        app_options: &AppOptions,
    ) -> anyhow::Result<()> {
        re_tracing::profile_function!();

        // Because we save blueprints based on their `ApplicationId`, we only
        // save the blueprints referenced by `blueprint_by_app_id`, even though
        // there may be other Blueprints in the Hub.

        for (app_id, blueprint_id) in &self.active_blueprint_by_app_id {
            let Some(blueprint) = self.store_bundle.get_mut(blueprint_id) else {
                re_log::debug!("Failed to find blueprint {blueprint_id}.");
                continue;
            };
            if self.blueprint_last_save.get(blueprint_id) == Some(&blueprint.generation()) {
                continue; // no change since last save
            }

            if app_options.blueprint_gc {
                blueprint.gc_everything_but_the_latest_row();
                self.blueprint_last_gc
                    .insert(blueprint_id.clone(), blueprint.generation());
            }

            if let Some(saver) = &self.persistence.saver {
                (saver)(app_id, blueprint)?;
                self.blueprint_last_save
                    .insert(blueprint_id.clone(), blueprint.generation());
            }
        }

        Ok(())
    }

    /// Try to load the persisted blueprint for the given `ApplicationId`.
    /// Note: If no blueprint exists at the expected path, the result is still considered `Ok`.
    /// It is only an `Error` if a blueprint exists but fails to load.
    fn try_to_load_persisted_blueprint(&mut self, app_id: &ApplicationId) -> anyhow::Result<()> {
        re_tracing::profile_function!();

        let Some(loader) = &self.persistence.loader else {
            return Ok(());
        };

        if let Some(mut bundle) = (loader)(app_id)? {
            for store in bundle.drain_entity_dbs() {
                if store.store_kind() == StoreKind::Blueprint && store.app_id() == Some(app_id) {
                    // We found the blueprint we were looking for; make it active.
                    // borrow-checker won't let us just call `self.set_blueprint_for_app_id`
                    re_log::debug!(
                        "Activating new blueprint {} for {app_id}; loaded from disk",
                        store.store_id(),
                    );
                    self.active_blueprint_by_app_id
                        .insert(app_id.clone(), store.store_id().clone());
                    self.blueprint_last_save
                        .insert(store.store_id().clone(), store.generation());
                    self.store_bundle.insert(store);
                } else {
                    anyhow::bail!(
                        "Found unexpected store while loading blueprint: {:?}",
                        store.store_id()
                    );
                }
            }
        }

        Ok(())
    }

    /// Populate a [`StoreHubStats`] based on the active app.
    //
    // TODO(jleibs): We probably want stats for all recordings, not just
    // the active recording.
    pub fn stats(&self, detailed_cache_stats: bool) -> StoreHubStats {
        re_tracing::profile_function!();

        // If we have an app-id, then use it to look up the blueprint.
        let blueprint = self
            .active_application_id
            .as_ref()
            .and_then(|app_id| self.active_blueprint_by_app_id.get(app_id))
            .and_then(|blueprint_id| self.store_bundle.get(blueprint_id));

        let blueprint_stats = blueprint
            .map(|entity_db| DataStoreStats::from_store(entity_db.store()))
            .unwrap_or_default();

        let blueprint_config = blueprint
            .map(|entity_db| entity_db.store().config().clone())
            .unwrap_or_default();

        let recording = self
            .active_rec_id
            .as_ref()
            .and_then(|rec_id| self.store_bundle.get(rec_id));

        let recording_stats = recording
            .map(|entity_db| DataStoreStats::from_store(entity_db.store()))
            .unwrap_or_default();

        let recording_cached_stats = recording
            .map(|entity_db| entity_db.query_caches().stats(detailed_cache_stats))
            .unwrap_or_default();

        let recording_config = recording
            .map(|entity_db| entity_db.store().config().clone())
            .unwrap_or_default();

        StoreHubStats {
            blueprint_stats,
            blueprint_config,
            recording_stats,
            recording_cached_stats,
            recording_config,
        }
    }
}<|MERGE_RESOLUTION|>--- conflicted
+++ resolved
@@ -42,14 +42,7 @@
     active_blueprint_by_app_id: HashMap<ApplicationId, StoreId>,
     store_bundle: StoreBundle,
 
-<<<<<<< HEAD
-    // The [`StoreGeneration`] from when the [`EntityDb`] was last saved
-=======
-    /// Was a recording ever activated? Used by the heuristic controlling the welcome screen.
-    was_recording_active: bool,
-
     /// The [`StoreGeneration`] from when the [`EntityDb`] was last saved
->>>>>>> 39af075d
     blueprint_last_save: HashMap<StoreId, StoreGeneration>,
 
     /// The [`StoreGeneration`] from when the [`EntityDb`] was last garbage collected

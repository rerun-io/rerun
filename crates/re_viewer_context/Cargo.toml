[package]
authors.workspace = true
description = "Rerun viewer state that is shared with the viewer's code components."
edition.workspace = true
homepage.workspace = true
license.workspace = true
name = "re_viewer_context"
publish = true
readme = "README.md"
repository.workspace = true
rust-version.workspace = true
version.workspace = true
include = ["../../LICENSE-APACHE", "../../LICENSE-MIT", "**/*.rs", "Cargo.toml"]

[lints]
workspace = true

[package.metadata.docs.rs]
all-features = true

[dependencies]
re_data_source.workspace = true
re_data_store.workspace = true
re_entity_db = { workspace = true, features = ["serde"] }
re_error.workspace = true
re_log_types.workspace = true
re_log.workspace = true
re_query.workspace = true
re_renderer.workspace = true
re_smart_channel.workspace = true
re_string_interner.workspace = true
re_tracing.workspace = true
re_types = { workspace = true, features = ["ecolor", "glam", "image"] }
re_ui.workspace = true

ahash.workspace = true
anyhow.workspace = true
bit-vec.workspace = true
bitflags.workspace = true
bytemuck.workspace = true
egui_tiles.workspace = true
egui-wgpu.workspace = true
egui.workspace = true
<<<<<<< HEAD
=======
egui_extras.workspace = true
egui_tiles.workspace = true
>>>>>>> aaf9d5e3
glam = { workspace = true, features = ["serde"] }
half.workspace = true
indexmap = { workspace = true, features = ["std", "serde"] }
itertools.workspace = true
macaw.workspace = true
ndarray.workspace = true
nohash-hasher.workspace = true
once_cell.workspace = true
parking_lot = { workspace = true, features = ["serde"] }
serde.workspace = true
slotmap.workspace = true
smallvec.workspace = true
thiserror.workspace = true
uuid = { workspace = true, features = ["serde", "v4", "js"] }
wgpu.workspace = true

# Native only dependencies.
[target.'cfg(not(target_arch = "wasm32"))'.dependencies]
arboard = { workspace = true, default-features = false, features = [
  "image-data",
] }<|MERGE_RESOLUTION|>--- conflicted
+++ resolved
@@ -38,14 +38,10 @@
 bit-vec.workspace = true
 bitflags.workspace = true
 bytemuck.workspace = true
+egui_extras.workspace = true
 egui_tiles.workspace = true
 egui-wgpu.workspace = true
 egui.workspace = true
-<<<<<<< HEAD
-=======
-egui_extras.workspace = true
-egui_tiles.workspace = true
->>>>>>> aaf9d5e3
 glam = { workspace = true, features = ["serde"] }
 half.workspace = true
 indexmap = { workspace = true, features = ["std", "serde"] }

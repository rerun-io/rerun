[package]
authors.workspace = true
description = "Rerun viewer state that is shared with the viewer's code components."
edition.workspace = true
homepage.workspace = true
license.workspace = true
name = "re_viewer_context"
publish = true
readme = "README.md"
repository.workspace = true
rust-version.workspace = true
version.workspace = true
include = ["../../LICENSE-APACHE", "../../LICENSE-MIT", "**/*.rs", "Cargo.toml"]

[package.metadata.docs.rs]
all-features = true

[dependencies]
re_arrow_store.workspace = true
re_components = { workspace = true, features = ["ecolor", "glam", "image"] }
re_data_store = { workspace = true, features = ["serde"] }
re_log_types.workspace = true
re_log.workspace = true
re_query.workspace = true
re_renderer.workspace = true
<<<<<<< HEAD
re_string_interner.workspace = true
=======
re_tracing.workspace = true
>>>>>>> ff3723b9
re_ui.workspace = true

ahash.workspace = true
anyhow.workspace = true
bytemuck.workspace = true
egui-wgpu.workspace = true
egui.workspace = true
glam.workspace = true
half.workspace = true
itertools.workspace = true
lazy_static.workspace = true
macaw.workspace = true
ndarray.workspace = true
nohash-hasher.workspace = true
serde = "1"
slotmap.workspace = true
thiserror.workspace = true
uuid = { version = "1.1", features = ["serde", "v4", "js"] }
wgpu.workspace = true

# Native only dependencies.
[target.'cfg(not(target_arch = "wasm32"))'.dependencies]
arboard = { version = "3.2", default-features = false, features = [
  "image-data",
] }<|MERGE_RESOLUTION|>--- conflicted
+++ resolved
@@ -23,11 +23,8 @@
 re_log.workspace = true
 re_query.workspace = true
 re_renderer.workspace = true
-<<<<<<< HEAD
 re_string_interner.workspace = true
-=======
 re_tracing.workspace = true
->>>>>>> ff3723b9
 re_ui.workspace = true
 
 ahash.workspace = true

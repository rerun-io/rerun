--- conflicted
+++ resolved
@@ -1,10 +1,10 @@
 //! This is how we store and index logging data.
 //! TODO(john) better crate documentation.
 
+pub mod field_types;
 mod util;
 
 mod arrow_log_db;
-<<<<<<< HEAD
 pub use self::arrow_log_db::LogDb;
 
 mod data_store;
@@ -17,100 +17,6 @@
 mod data_store_write;
 
 pub use re_log_types::{TimeInt, TypedTimeInt}; // for politeness sake
-=======
-pub mod field_types;
+
 #[cfg(test)]
-mod tests;
-
-pub use arrow_log_db::LogDb;
-use re_log::warn;
-
-/// Find the "Rerun-latest" index in `col` that matches `time`. Returns None if `time` is before any values.
-pub fn time_index(df: &DataFrame, col: &str, time: i64) -> Result<Option<usize>, PolarsError> {
-    let col = df.column(col)?;
-    if col.is_sorted() == IsSorted::Not {
-        warn!("DataFrame is not sorted on col {col}.");
-    }
-    let ary = col.cast(&DataType::Time).and_then(|t| t.time().cloned())?;
-    let slice = ary.cont_slice()?;
-    Ok(slice
-        .binary_search(&time)
-        .map_or_else(|idx| idx.checked_sub(1), Some))
-}
-
-/// Perform a Rerun time query on the dataframe.
-pub fn time_query(df: &DataFrame, _col: &str, time: i64) -> Result<DataFrame, PolarsError> {
-    let row_idx = time_index(df, "time", time)?;
-    Ok(df
-        .head(row_idx.map(|idx| idx + 1))
-        .fill_null(FillNullStrategy::Forward(None))
-        .unwrap()
-        .tail(Some(1)))
-}
-
-/// Return a Vec of items found in both `base_set` and `other`
-fn intersect<I: Eq>(mut base_set: Vec<I>, other: impl Iterator<Item = I>) -> Vec<I> {
-    other.fold(Vec::new(), |mut common, i_other| {
-        if let Some(pos) = base_set.iter().position(|i_base| i_base == &i_other) {
-            common.push(base_set.remove(pos));
-        }
-        common
-    })
-}
-
-/// Append `other` to `base`, unifiying the Schema to be a superset of both by null-filling.
-pub fn append_unified<'base>(
-    base: &'base mut DataFrame,
-    other: &'_ DataFrame,
-) -> PolarsResult<&'base DataFrame> {
-    if base.schema() == other.schema() {
-        base.get_columns_mut()
-            .iter_mut()
-            .zip(other.get_columns().iter())
-            .for_each(|(left, right)| {
-                left.append(right).expect("should not fail");
-            });
-    } else {
-        let mut other_cols: Vec<_> = other.get_columns().iter().map(Borrow::borrow).collect();
-
-        // First vstack all pre-existing cols
-        for base_col in base.get_columns_mut().iter_mut() {
-            if let Some(pos) = other_cols
-                .iter()
-                .position(|other_col| base_col.name() == other_col.name())
-            {
-                let other_col = other_cols.remove(pos);
-                if base_col.dtype() == other_col.dtype() {
-                    base_col.append(other_col).expect("should not fail");
-                } else {
-                    return Err(PolarsError::SchemaMisMatch(
-                        format!(
-                            "Column {} has mismatched dtype: {} vs {}.",
-                            base_col.name(),
-                            base_col.dtype(),
-                            other_col.dtype(),
-                        )
-                        .into(),
-                    ));
-                }
-            } else {
-                // This column exists in base, but not other, so append nulls.
-                base_col.append(&Series::full_null("", other.height(), base_col.dtype()))?;
-            }
-        }
-
-        // Anything left in other_cols didn't exist in base, so hstack them as new columns.
-        for other_col in other_cols {
-            let mut new_col = Series::full_null(
-                other_col.name(),
-                base.height() - other_col.len(),
-                other_col.dtype(),
-            );
-            new_col.append(other_col)?;
-            base.get_columns_mut().push(new_col.clone());
-        }
-    }
-
-    Ok(base)
-}
->>>>>>> 01c5d012
+mod tests;
use std::collections::{BTreeMap, HashMap, VecDeque};
use std::sync::atomic::AtomicU64;
use std::sync::Arc;

use anyhow::ensure;
use arrow2::array::{Array, Int64Vec, MutableArray, UInt64Vec};
use arrow2::bitmap::MutableBitmap;
use arrow2::chunk::Chunk;
use arrow2::datatypes::DataType;

use parking_lot::RwLock;
use re_format::{format_bytes, format_number};
use re_log_types::{
    ComponentName, ObjPath as EntityPath, ObjPathHash as EntityPathHash, TimeInt, TimeRange,
    Timeline,
};

// --- Data store ---

/// An opaque type that directly refers to a row of data within the datastore, iff it is associated
/// with a component name.
///
/// See [`DataStore::query`] & [`DataStore::get`].
#[derive(Debug, Clone, Copy, PartialEq, Eq, PartialOrd, Ord)]
pub struct RowIndex(pub(crate) u64);

impl std::fmt::Display for RowIndex {
    fn fmt(&self, f: &mut std::fmt::Formatter<'_>) -> std::fmt::Result {
        f.write_fmt(format_args!("{}", self.0))
    }
}

impl RowIndex {
    pub(crate) fn from_u64(row_idx: u64) -> Self {
        Self(row_idx)
    }
    pub(crate) fn as_u64(self) -> u64 {
        self.0
    }
}

#[derive(Debug, Clone)]
pub struct DataStoreConfig {
    /// The maximum size of a component bucket before triggering a split.
    ///
    /// ⚠ When configuring this threshold, do keep in mind that component tables are shared
    /// across all timelines and all entities!
    ///
    /// This effectively controls how fine grained the garbage collection of components is.
    /// The lower the size, the more fine-grained the garbage collection is, at the cost of more
    /// metadata overhead.
    ///
    /// Note that this cannot split a single huge row: if a user inserts a single row that's
    /// larger than the threshold, then that bucket will become larger than the threshold, and
    /// we will split from there on.
    ///
    /// See [`Self::DEFAULT`] for defaults.
    pub component_bucket_size_bytes: u64,
    /// The maximum number of rows in a component bucket before triggering a split.
    ///
    /// ⚠ When configuring this threshold, do keep in mind that component tables are shared
    /// across all timelines and all entities!
    ///
    /// This effectively controls how fine grained the garbage collection of components is.
    /// The lower the number, the more fine-grained the garbage collection is, at the cost of more
    /// metadata overhead.
    ///
    /// Note: since component buckets aren't sorted, the number of rows isn't necessarily a great
    /// metric to use as a threshold, although we do expose it if only for symmetry.
    /// Prefer using [`Self::component_bucket_size_bytes`], or both.
    ///
    /// See [`Self::DEFAULT`] for defaults.
    pub component_bucket_nb_rows: u64,

    /// The maximum size of an index bucket before triggering a split.
    ///
    /// ⚠ When configuring this threshold, do keep in mind that index tables are always scoped
    /// to a specific timeline _and_ a specific entity.
    ///
    /// This effectively controls two aspects of the runtime:
    /// - how fine grained the garbage collection of indices is,
    /// - and how many rows will have to be sorted in the worst case when an index gets out
    ///   of order.
    /// The lower the size, the more fine-grained the garbage collection is and smaller the
    /// number of rows to sort gets, at the cost of more metadata overhead.
    ///
    /// See [`Self::DEFAULT`] for defaults.
    pub index_bucket_size_bytes: u64,
    /// The maximum number of rows in an index bucket before triggering a split.
    ///
    /// ⚠ When configuring this threshold, do keep in mind that index tables are always scoped
    /// to a specific timeline _and_ a specific entity.
    ///
    /// This effectively controls two aspects of the runtime:
    /// - how fine grained the garbage collection of indices is,
    /// - and how many rows will have to be sorted in the worst case when an index gets out
    ///   of order.
    /// The lower the size, the more fine-grained the garbage collection is and smaller the
    /// number of rows to sort gets, at the cost of more metadata overhead.
    ///
    /// See [`Self::DEFAULT`] for defaults.
    pub index_bucket_nb_rows: u64,
}

impl Default for DataStoreConfig {
    fn default() -> Self {
        Self::DEFAULT
    }
}

impl DataStoreConfig {
    pub const DEFAULT: Self = Self {
        component_bucket_size_bytes: 32 * 1024 * 1024, // 32MiB
        component_bucket_nb_rows: u64::MAX,
        index_bucket_size_bytes: 32 * 1024, // 32kiB
        index_bucket_nb_rows: 1024,
    };
}

// ---

/// A complete data store: covers all timelines, all entities, everything.
///
/// `DataStore` provides a very thorough `Display` implementation that makes it manageable to
/// know what's going on internally.
/// For even more information, you can set `RERUN_DATA_STORE_DISPLAY_SCHEMAS=1` in your
/// environment, which will result in additional schema information being printed out.
#[derive(Default)]
pub struct DataStore {
    /// The configuration of the data store (e.g. bucket sizes).
    pub(crate) config: DataStoreConfig,

    /// Maps an entity to its index, for a specific timeline.
    ///
    /// An index maps specific points in time to rows in component tables.
    pub(crate) indices: HashMap<(Timeline, EntityPathHash), IndexTable>,

    /// Maps a component name to its associated table, for all timelines and all entities.
    ///
    /// A component table holds all the values ever inserted for a given component.
    pub(crate) components: HashMap<ComponentName, ComponentTable>,

    /// Monotically increasing ID for insertions.
    pub(crate) insert_id: u64,
    /// Monotically increasing ID for queries.
    pub(crate) query_id: AtomicU64,
}

impl DataStore {
    pub fn new(config: DataStoreConfig) -> Self {
        Self {
            config,
            indices: HashMap::default(),
            components: HashMap::default(),
            insert_id: 0,
            query_id: AtomicU64::new(0),
        }
    }

    /// Returns the number of index rows stored across this entire store, i.e. the sum of
    /// the number of rows across all of its index tables.
    pub fn total_index_rows(&self) -> u64 {
        self.indices.values().map(|table| table.total_rows()).sum()
    }

    /// Returns the size of the index data stored across this entire store, i.e. the sum of
    /// the size of the data stored across all of its index tables, in bytes.
    pub fn total_index_size_bytes(&self) -> u64 {
        self.indices
            .values()
            .map(|table| table.total_size_bytes())
            .sum()
    }

    /// Returns the number of component rows stored across this entire store, i.e. the sum of
    /// the number of rows across all of its component tables.
    pub fn total_component_rows(&self) -> u64 {
        self.components
            .values()
            .map(|table| table.total_rows())
            .sum()
    }

    /// Returns the size of the component data stored across this entire store, i.e. the sum of
    /// the size of the data stored across all of its component tables, in bytes.
    pub fn total_component_size_bytes(&self) -> u64 {
        self.components
            .values()
            .map(|table| table.total_size_bytes())
            .sum()
    }

    /// Runs the sanity check suite for the entire datastore.
    ///
    /// Returns an error if anything looks wrong.
    pub fn sanity_check(&self) -> anyhow::Result<()> {
        // Row indices should be continuous across all index tables.
        // TODO(#449): update this one appropriately when GC lands.
        {
            let mut row_indices: HashMap<_, Vec<RowIndex>> = HashMap::new();
            for table in self.indices.values() {
                for bucket in table.buckets.values() {
                    for (comp, index) in &bucket.indices.read().indices {
                        let row_indices = row_indices.entry(comp.clone()).or_default();
                        row_indices.extend(index.values().iter().copied().map(RowIndex::from_u64));
                    }
                }
            }

            for (comp, mut row_indices) in row_indices {
                row_indices.sort();
                row_indices.dedup();
                for pair in row_indices.windows(2) {
                    let &[i1, i2] = pair else { unreachable!() };
                    ensure!(
                        i1.as_u64() + 1 == i2.as_u64(),
                        "found hole in index coverage for {comp:?}: \
                            in {row_indices:?}, {i1} -> {i2}"
                    );
                }
            }
        }

        for table in self.indices.values() {
            table.sanity_check()?;
        }

        for table in self.components.values() {
            table.sanity_check()?;
        }

        Ok(())
    }
}

impl std::fmt::Display for DataStore {
    #[allow(clippy::string_add)]
    fn fmt(&self, f: &mut std::fmt::Formatter<'_>) -> std::fmt::Result {
        let Self {
            config,
            indices,
            components,
            insert_id: _,
            query_id: _,
        } = self;

        f.write_str("DataStore {\n")?;

        f.write_str(&indent::indent_all_by(4, format!("config: {config:?}\n")))?;

        {
            f.write_str(&indent::indent_all_by(
                4,
                format!(
                    "{} index tables, for a total of {} across {} total rows\n",
                    self.indices.len(),
                    format_bytes(self.total_index_size_bytes() as _),
                    format_number(self.total_index_rows() as _)
                ),
            ))?;
            f.write_str(&indent::indent_all_by(4, "indices: [\n"))?;
            for index in indices.values() {
                f.write_str(&indent::indent_all_by(8, "IndexTable {\n"))?;
                f.write_str(&indent::indent_all_by(12, index.to_string() + "\n"))?;
                f.write_str(&indent::indent_all_by(8, "}\n"))?;
            }
            f.write_str(&indent::indent_all_by(4, "]\n"))?;
        }

        {
            f.write_str(&indent::indent_all_by(
                4,
                format!(
                    "{} component tables, for a total of {} across {} total rows\n",
                    self.components.len(),
                    format_bytes(self.total_component_size_bytes() as _),
                    format_number(self.total_component_rows() as _)
                ),
            ))?;
            f.write_str(&indent::indent_all_by(4, "components: [\n"))?;
            for comp in components.values() {
                f.write_str(&indent::indent_all_by(8, "ComponentTable {\n"))?;
                f.write_str(&indent::indent_all_by(12, comp.to_string() + "\n"))?;
                f.write_str(&indent::indent_all_by(8, "}\n"))?;
            }
            f.write_str(&indent::indent_all_by(4, "]\n"))?;
        }

        f.write_str("}")?;

        Ok(())
    }
}

// --- Indices ---

/// An `IndexTable` maps specific points in time to rows in component tables.
///
/// Example of a time-based index table (`MAX_ROWS_PER_BUCKET=2`):
/// ```text
/// IndexTable {
///     timeline: log_time
///     entity: this/that
///     size: 3 buckets for a total of 160 B across 5 total rows
///     buckets: [
///         IndexBucket {
///             index time bound: >= +0.000s
///             size: 67 B across 2 rows
///             time range: from 15:06:31.305069Z to 15:06:31.305069Z (all inclusive)
///             data (sorted=true): shape: (2, 4)
///             ┌──────────────────┬───────┬───────────┬───────────┐
///             │ time             ┆ rects ┆ instances ┆ positions │
///             │ ---              ┆ ---   ┆ ---       ┆ ---       │
///             │ str              ┆ u64   ┆ u64       ┆ u64       │
///             ╞══════════════════╪═══════╪═══════════╪═══════════╡
///             │ 15:06:31.305069Z ┆ null  ┆ null      ┆ 2         │
///             ├╌╌╌╌╌╌╌╌╌╌╌╌╌╌╌╌╌╌┼╌╌╌╌╌╌╌┼╌╌╌╌╌╌╌╌╌╌╌┼╌╌╌╌╌╌╌╌╌╌╌┤
///             │ 15:06:31.305069Z ┆ 4     ┆ null      ┆ null      │
///             └──────────────────┴───────┴───────────┴───────────┘
///         }
///         IndexBucket {
///             index time bound: >= 15:06:32.305069Z
///             size: 67 B across 2 rows
///             time range: from 15:06:32.305069Z to 15:06:32.305069Z (all inclusive)
///             data (sorted=true): shape: (2, 4)
///             ┌──────────────────┬───────┬───────────┬───────────┐
///             │ time             ┆ rects ┆ instances ┆ positions │
///             │ ---              ┆ ---   ┆ ---       ┆ ---       │
///             │ str              ┆ u64   ┆ u64       ┆ u64       │
///             ╞══════════════════╪═══════╪═══════════╪═══════════╡
///             │ 15:06:32.305069Z ┆ 1     ┆ null      ┆ null      │
///             ├╌╌╌╌╌╌╌╌╌╌╌╌╌╌╌╌╌╌┼╌╌╌╌╌╌╌┼╌╌╌╌╌╌╌╌╌╌╌┼╌╌╌╌╌╌╌╌╌╌╌┤
///             │ 15:06:32.305069Z ┆ null  ┆ 3         ┆ null      │
///             └──────────────────┴───────┴───────────┴───────────┘
///         }
///         IndexBucket {
///             index time bound: >= 15:06:33.305069Z
///             size: 26 B across 1 rows
///             time range: from 15:06:33.305069Z to 15:06:33.305069Z (all inclusive)
///             data (sorted=true): shape: (1, 3)
///             ┌──────────────────┬───────┬───────────┐
///             │ time             ┆ rects ┆ instances │
///             │ ---              ┆ ---   ┆ ---       │
///             │ str              ┆ u64   ┆ u64       │
///             ╞══════════════════╪═══════╪═══════════╡
///             │ 15:06:33.305069Z ┆ 2     ┆ 2         │
///             └──────────────────┴───────┴───────────┘
///         }
///     ]
/// }
/// ```
///
/// Example of a sequence-based index table (`MAX_ROWS_PER_BUCKET=2`):
/// ```text
/// IndexTable {
///     timeline: frame_nr
///     entity: this/that
///     size: 3 buckets for a total of 265 B across 8 total rows
///     buckets: [
///         IndexBucket {
///             index time bound: >= #0
///             size: 99 B across 3 rows
///             time range: from #41 to #41 (all inclusive)
///             data (sorted=true): shape: (3, 4)
///             ┌──────┬───────┬───────────┬───────────┐
///             │ time ┆ rects ┆ positions ┆ instances │
///             │ ---  ┆ ---   ┆ ---       ┆ ---       │
///             │ str  ┆ u64   ┆ u64       ┆ u64       │
///             ╞══════╪═══════╪═══════════╪═══════════╡
///             │ #41  ┆ null  ┆ null      ┆ 1         │
///             ├╌╌╌╌╌╌┼╌╌╌╌╌╌╌┼╌╌╌╌╌╌╌╌╌╌╌┼╌╌╌╌╌╌╌╌╌╌╌┤
///             │ #41  ┆ null  ┆ 1         ┆ null      │
///             ├╌╌╌╌╌╌┼╌╌╌╌╌╌╌┼╌╌╌╌╌╌╌╌╌╌╌┼╌╌╌╌╌╌╌╌╌╌╌┤
///             │ #41  ┆ 3     ┆ null      ┆ null      │
///             └──────┴───────┴───────────┴───────────┘
///         }
///         IndexBucket {
///             index time bound: >= #42
///             size: 99 B across 3 rows
///             time range: from #42 to #42 (all inclusive)
///             data (sorted=true): shape: (3, 4)
///             ┌──────┬───────────┬───────┬───────────┐
///             │ time ┆ instances ┆ rects ┆ positions │
///             │ ---  ┆ ---       ┆ ---   ┆ ---       │
///             │ str  ┆ u64       ┆ u64   ┆ u64       │
///             ╞══════╪═══════════╪═══════╪═══════════╡
///             │ #42  ┆ null      ┆ 1     ┆ null      │
///             ├╌╌╌╌╌╌┼╌╌╌╌╌╌╌╌╌╌╌┼╌╌╌╌╌╌╌┼╌╌╌╌╌╌╌╌╌╌╌┤
///             │ #42  ┆ 3         ┆ null  ┆ null      │
///             ├╌╌╌╌╌╌┼╌╌╌╌╌╌╌╌╌╌╌┼╌╌╌╌╌╌╌┼╌╌╌╌╌╌╌╌╌╌╌┤
///             │ #42  ┆ null      ┆ null  ┆ 2         │
///             └──────┴───────────┴───────┴───────────┘
///         }
///         IndexBucket {
///             index time bound: >= #43
///             size: 67 B across 2 rows
///             time range: from #43 to #44 (all inclusive)
///             data (sorted=true): shape: (2, 4)
///             ┌──────┬───────┬───────────┬───────────┐
///             │ time ┆ rects ┆ instances ┆ positions │
///             │ ---  ┆ ---   ┆ ---       ┆ ---       │
///             │ str  ┆ u64   ┆ u64       ┆ u64       │
///             ╞══════╪═══════╪═══════════╪═══════════╡
///             │ #43  ┆ 4     ┆ null      ┆ null      │
///             ├╌╌╌╌╌╌┼╌╌╌╌╌╌╌┼╌╌╌╌╌╌╌╌╌╌╌┼╌╌╌╌╌╌╌╌╌╌╌┤
///             │ #44  ┆ null  ┆ null      ┆ 3         │
///             └──────┴───────┴───────────┴───────────┘
///         }
///     ]
/// }
/// ```
///
/// See also: [`IndexBucket`].
#[derive(Debug)]
pub struct IndexTable {
    /// The timeline this table operates in, for debugging purposes.
    pub(crate) timeline: Timeline,
    /// The entity this table is related to, for debugging purposes.
    pub(crate) ent_path: EntityPath,

    /// The actual buckets, where the indices are stored.
    ///
    /// The keys of this `BTreeMap` represent the lower bounds of the time-ranges covered by
    /// their associated buckets, _as seen from an indexing rather than a data standpoint_!
    ///
    /// This means that e.g. for the initial bucket, this will always be `-∞`, as from an
    /// indexing standpoint, all reads and writes with a time `t >= -∞` should go there, even
    /// though the bucket doesn't actually contains data with a timestamp of `-∞`!
    pub(crate) buckets: BTreeMap<TimeInt, IndexBucket>,
}

impl std::fmt::Display for IndexTable {
    #[allow(clippy::string_add)]
    fn fmt(&self, f: &mut std::fmt::Formatter<'_>) -> std::fmt::Result {
        let Self {
            timeline,
            ent_path,
            buckets,
        } = self;

        f.write_fmt(format_args!("timeline: {}\n", timeline.name()))?;
        f.write_fmt(format_args!("entity: {}\n", ent_path))?;

        f.write_fmt(format_args!(
            "size: {} buckets for a total of {} across {} total rows\n",
            self.buckets.len(),
            format_bytes(self.total_size_bytes() as _),
            format_number(self.total_rows() as _),
        ))?;
        f.write_str("buckets: [\n")?;
        for (time, bucket) in buckets.iter() {
            f.write_str(&indent::indent_all_by(4, "IndexBucket {\n"))?;
            f.write_str(&indent::indent_all_by(
                8,
                format!("index time bound: >= {}\n", timeline.typ().format(*time),),
            ))?;
            f.write_str(&indent::indent_all_by(8, bucket.to_string() + "\n"))?;
            f.write_str(&indent::indent_all_by(4, "}\n"))?;
        }
        f.write_str("]")?;

        Ok(())
    }
}

impl IndexTable {
    pub fn entity_path(&self) -> &EntityPath {
        &self.ent_path
    }

    /// Returns the number of rows stored across this entire table, i.e. the sum of the number
    /// of rows stored across all of its buckets.
    pub fn total_rows(&self) -> u64 {
        self.buckets
            .values()
            .map(|bucket| bucket.total_rows())
            .sum()
    }

    /// Returns the size of data stored across this entire table, i.e. the sum of the size of
    /// the data stored across all of its buckets, in bytes.
    pub fn total_size_bytes(&self) -> u64 {
        self.buckets
            .values()
            .map(|bucket| bucket.total_size_bytes())
            .sum()
    }

    /// Runs the sanity check suite for the entire table.
    ///
    /// Returns an error if anything looks wrong.
    pub fn sanity_check(&self) -> anyhow::Result<()> {
        // No two buckets should ever overlap time-range-wise.
        {
            let time_ranges = self
                .buckets
                .values()
                .map(|bucket| bucket.indices.read().time_range)
                .collect::<Vec<_>>();
            for time_ranges in time_ranges.windows(2) {
                let &[t1, t2] = time_ranges else { unreachable!() };
                ensure!(
                    t1.max.as_i64() < t2.min.as_i64(),
                    "found overlapping index buckets: {} ({}) <-> {} ({})",
                    self.timeline.typ().format(t1.max),
                    t1.max.as_i64(),
                    self.timeline.typ().format(t2.min),
                    t2.min.as_i64(),
                );
            }
        }

        // Run individual bucket sanity check suites too.
        for bucket in self.buckets.values() {
            bucket.sanity_check()?;
        }

        Ok(())
    }
}

/// An `IndexBucket` holds a size-delimited (data size and/or number of rows) chunk of a
/// [`IndexTable`].
///
/// - The data size limit is for garbage collection purposes.
/// - The number of rows limit is to bound sorting costs on the read path.
///
/// See [`IndexTable`] to get an idea of what an `IndexBucket` looks like in practice.
#[derive(Debug)]
pub struct IndexBucket {
    /// The timeline the bucket's parent table operates in, for debugging purposes.
    pub(crate) timeline: Timeline,

    pub(crate) indices: RwLock<IndexBucketIndices>,
}

/// Just the indices, to simplify interior mutability.
#[derive(Debug)]
pub struct IndexBucketIndices {
    /// Whether the indices (all of them!) are currently sorted.
    ///
    /// Querying an `IndexBucket` will always trigger a sort if the indices aren't already sorted.
    pub(crate) is_sorted: bool,

    /// The time range covered by the primary time index.
    ///
    /// This is the actual time range that's covered by the indexed data!
    /// For an empty bucket, this defaults to [+∞,-∞].
    pub(crate) time_range: TimeRange,

    // The primary time index, which is guaranteed to be dense, and "drives" all other indices.
    //
    // All secondary indices are guaranteed to follow the same sort order and be the same length.
    pub(crate) times: Int64Vec,

    /// All secondary indices for this bucket (i.e. everything but time).
    ///
    /// One index per component: new components (and as such, new indices) can be added at any
    /// time!
    /// When that happens, they will be retro-filled with nulls so that they share the same
    /// length as the primary index.
    pub(crate) indices: HashMap<ComponentName, UInt64Vec>,
}

impl Default for IndexBucketIndices {
    fn default() -> Self {
        Self {
            is_sorted: true,
            time_range: TimeRange::new(i64::MAX.into(), i64::MIN.into()),
            times: Int64Vec::default(),
            indices: Default::default(),
        }
    }
}

impl std::fmt::Display for IndexBucket {
    fn fmt(&self, f: &mut std::fmt::Formatter<'_>) -> std::fmt::Result {
        f.write_fmt(format_args!(
            "size: {} across {} rows\n",
            format_bytes(self.total_size_bytes() as _),
            format_number(self.total_rows() as _),
        ))?;

        f.write_fmt(format_args!("{}\n", self.formatted_time_range()))?;

        let (timeline_name, times) = self.times();
        let (col_names, cols) = self.named_indices();

        let names: Vec<String> = std::iter::once(timeline_name)
            .chain(col_names.into_iter())
            .collect();

        let chunk = Chunk::new(
            std::iter::once(times.boxed())
                .chain(cols.into_iter().map(|c| c.boxed()))
                .collect(),
        );

        let table_str = arrow2::io::print::write(&[chunk], names.as_slice());
        let is_sorted = self.is_sorted();
        f.write_fmt(format_args!("data (sorted={is_sorted}):\n{table_str}\n"))?;

        Ok(())
    }
}

impl IndexBucket {
    /// Returns the number of rows stored across this bucket.
    pub fn total_rows(&self) -> u64 {
        self.indices.read().times.len() as u64
    }

    /// Returns the size of the data stored across this bucket, in bytes.
    // NOTE: for mutable, non-erased arrays, it's actually easier to compute ourselves.
    pub fn total_size_bytes(&self) -> u64 {
        fn size_of_validity(bitmap: Option<&MutableBitmap>) -> u64 {
            bitmap.map_or(0, |bitmap| std::mem::size_of_val(bitmap.as_slice())) as _
        }
        fn size_of_values<T>(values: &Vec<T>) -> u64 {
            std::mem::size_of_val(values.as_slice()) as _
        }

        let IndexBucketIndices {
            is_sorted: _,
            time_range: _,
            times,
            indices,
        } = &*self.indices.read();

        size_of_validity(times.validity())
            + size_of_values(times.values())
            + indices
                .values()
                .map(|index| size_of_validity(index.validity()) + size_of_values(index.values()))
                .sum::<u64>()
    }

    /// Returns a formatted string of the time range in the bucket
    pub fn formatted_time_range(&self) -> String {
        let time_range = &self.indices.read().time_range;
        if time_range.min.as_i64() != i64::MAX && time_range.max.as_i64() != i64::MIN {
            self.timeline.format_time_range(time_range)
        } else {
            "time range: N/A\n".to_owned()
        }
    }

    /// Runs the sanity check suite for the entire bucket.
    ///
    /// Returns an error if anything looks wrong.
    pub fn sanity_check(&self) -> anyhow::Result<()> {
        let IndexBucketIndices {
            is_sorted: _,
            time_range: _,
            times,
            indices,
        } = &*self.indices.read();

        // All indices should contain the exact same number of rows as the time index.
        {
            let primary_len = times.len();
            for (comp, index) in indices {
                let secondary_len = index.len();
                ensure!(
                    primary_len == secondary_len,
                    "found rogue secondary index for {comp:?}: \
                        expected {primary_len} rows, got {secondary_len} instead",
                );
            }
        }

        Ok(())
    }
}

// --- Components ---

/// A `ComponentTable` holds all the values ever inserted for a given component (provided they
/// are still alive, i.e. not GC'd).
///
/// Example of a component table holding instance IDs:
/// ```text
/// ComponentTable {
///     name: instances
///     buckets: [
///         ComponentBucket {
///             row offset: 0
///             time ranges:
///                 - frame_nr: from #41 (inclusive) to #43 (exlusive)
///                 - log_time: from 10:24:21.735485Z (inclusive) to 10:24:21.755485Z (exlusive)
///             data: shape: (3, 1)
///             ┌─────────────────────────────────────┐
///             │ instances                           │
///             │ ---                                 │
///             │ list[u32]                           │
///             ╞═════════════════════════════════════╡
///             │ []                                  │
///             ├╌╌╌╌╌╌╌╌╌╌╌╌╌╌╌╌╌╌╌╌╌╌╌╌╌╌╌╌╌╌╌╌╌╌╌╌╌┤
///             │ [478150623, 125728625, 4153899129]  │
///             ├╌╌╌╌╌╌╌╌╌╌╌╌╌╌╌╌╌╌╌╌╌╌╌╌╌╌╌╌╌╌╌╌╌╌╌╌╌┤
///             │ [1827991721, 3089121314, 427290248] │
///             └─────────────────────────────────────┘
///
///         }
///     ]
/// }
/// ```
///
/// Example of a component-table holding 2D positions:
///
/// ```text
/// ComponentTable {
///     name: positions
///     buckets: [
///         ComponentBucket {
///             row offset: 0
///             time ranges:
///                 - log_time: from 10:24:21.725485Z (inclusive) to 10:24:21.725485Z (exlusive)
///                 - frame_nr: from #42 (inclusive) to #43 (exlusive)
///             data: shape: (2, 1)
///             ┌────────────────────────────────────────────────────────────────┐
///             │ positions                                                      │
///             │ ---                                                            │
///             │ list[struct[2]]                                                │
///             ╞════════════════════════════════════════════════════════════════╡
///             │ []                                                             │
///             ├╌╌╌╌╌╌╌╌╌╌╌╌╌╌╌╌╌╌╌╌╌╌╌╌╌╌╌╌╌╌╌╌╌╌╌╌╌╌╌╌╌╌╌╌╌╌╌╌╌╌╌╌╌╌╌╌╌╌╌╌╌╌╌╌┤
///             │ [{6.172664,8.383976}, {2.059066,8.037471}, {0.42883,1.250902}] │
///             └────────────────────────────────────────────────────────────────┘
///
///         }
///     ]
/// }
/// ```
#[derive(Debug)]
pub struct ComponentTable {
    /// Name of the underlying component.
    pub(crate) name: Arc<ComponentName>,
    /// Type of the underlying component.
    pub(crate) datatype: DataType,

    /// The actual buckets, where the component data is stored.
    ///
    /// Component buckets are append-only, they can never be written to in an out of order
    /// fashion.
    /// As such, a double-ended queue covers all our needs:
    /// - poping from the front for garbage collection
    /// - pushing to the back for insertions
    /// - binary search for queries
    pub(crate) buckets: VecDeque<ComponentBucket>,
}

impl std::fmt::Display for ComponentTable {
    #[allow(clippy::string_add)]
    fn fmt(&self, f: &mut std::fmt::Formatter<'_>) -> std::fmt::Result {
        let Self {
            name,
            datatype,
            buckets,
        } = self;

        f.write_fmt(format_args!("name: {}\n", name))?;
        if matches!(
            std::env::var("RERUN_DATA_STORE_DISPLAY_SCHEMAS").as_deref(),
            Ok("1")
        ) {
            f.write_fmt(format_args!("datatype: {:#?}\n", datatype))?;
        }

        f.write_fmt(format_args!(
            "size: {} buckets for a total of {} across {} total rows\n",
            self.buckets.len(),
            format_bytes(self.total_size_bytes() as _),
            format_number(self.total_rows() as _),
        ))?;
        f.write_str("buckets: [\n")?;
        for bucket in buckets {
            f.write_str(&indent::indent_all_by(4, "ComponentBucket {\n"))?;
            f.write_str(&indent::indent_all_by(8, bucket.to_string() + "\n"))?;
            f.write_str(&indent::indent_all_by(4, "}\n"))?;
        }
        f.write_str("]")?;

        Ok(())
    }
}

impl ComponentTable {
    /// Returns the number of rows stored across this entire table, i.e. the sum of the number
    /// of rows stored across all of its buckets.
    pub fn total_rows(&self) -> u64 {
        self.buckets.iter().map(|bucket| bucket.total_rows()).sum()
    }

    /// Returns the size of data stored across this entire table, i.e. the sum of the size of
    /// the data stored across all of its buckets, in bytes.
    pub fn total_size_bytes(&self) -> u64 {
        self.buckets
            .iter()
            .map(|bucket| bucket.total_size_bytes())
            .sum()
    }

    /// Runs the sanity check suite for the entire table.
    ///
    /// Returns an error if anything looks wrong.
    pub fn sanity_check(&self) -> anyhow::Result<()> {
        // No two buckets should ever overlap row-range-wise.
        {
            let row_ranges = self
                .buckets
                .iter()
                .map(|bucket| {
                    bucket.row_offset.as_u64()..bucket.row_offset.as_u64() + bucket.total_rows()
                })
                .collect::<Vec<_>>();
            for row_ranges in row_ranges.windows(2) {
                let &[r1, r2] = &row_ranges else { unreachable!() };
                ensure!(
                    !r1.contains(&r2.start),
                    "found overlapping component buckets: {r1:?} <-> {r2:?}"
                );
            }
        }

        Ok(())
    }
}

/// A `ComponentBucket` holds a size-delimited (data size) chunk of a [`ComponentTable`].
#[derive(Debug)]
pub struct ComponentBucket {
    /// The component's name, for debugging purposes.
    pub(crate) name: Arc<String>,

    /// The offset of this bucket in the global table.
    pub(crate) row_offset: RowIndex,

    /// The time ranges (plural!) covered by this bucket.
    /// Buckets are never sorted over time, so these time ranges can grow arbitrarily large.
    ///
    /// These are only used for garbage collection.
    pub(crate) time_ranges: HashMap<Timeline, TimeRange>,

    /// All the data for this bucket. This is a single column!
    pub(crate) data: Box<dyn Array>,
}

impl std::fmt::Display for ComponentBucket {
    fn fmt(&self, f: &mut std::fmt::Formatter<'_>) -> std::fmt::Result {
        f.write_fmt(format_args!(
            "size: {} across {} rows\n",
            format_bytes(self.total_size_bytes() as _),
            format_number(self.total_rows() as _),
        ))?;

        f.write_fmt(format_args!(
            "row range: from {} to {} (all inclusive)\n",
            self.row_offset,
            // Component buckets can never be empty at the moment:
            // - the first bucket is always initialized with a single empty row
            // - all buckets that follow are lazily instantiated when data get inserted
            //
            // TODO(#439): is that still true with deletion?
<<<<<<< HEAD
            row_offset.as_u64()
                + data.len().checked_sub(1).expect("buckets are never empty") as u64,
=======
            self.row_offset
                + self
                    .data
                    .len()
                    .checked_sub(1)
                    .expect("buckets are never empty") as u64,
>>>>>>> 5446dfe9
        ))?;

        f.write_str("time ranges:\n")?;
        for (timeline, time_range) in &self.time_ranges {
            f.write_fmt(format_args!(
                "{}\n",
                &timeline.format_time_range(time_range)
            ))?;
        }

        let chunk = Chunk::new(vec![self.data()]);
        f.write_str(&arrow2::io::print::write(&[chunk], &[self.name.as_str()]))?;

        Ok(())
    }
}

impl ComponentBucket {
    /// Returns the number of rows stored across this bucket.
    pub fn total_rows(&self) -> u64 {
        self.data.len() as u64
    }

    /// Returns the size of the data stored across this bucket, in bytes.
    pub fn total_size_bytes(&self) -> u64 {
        arrow2::compute::aggregate::estimated_bytes_size(&*self.data) as u64
    }
}

// This test exists because the documentation and online discussions revolving around
// arrow2's `estimated_bytes_size()` function indicate that there's a lot of limitations and
// edge cases to be aware of.
//
// Also, it's just plain hard to be sure that the answer you get is the answer you're looking
// for with these kinds of tools. When in doubt.. test everything we're going to need from it.
//
// In many ways, this is a specification of what we mean when we ask "what's the size of this
// Arrow array?".
#[test]
#[allow(clippy::from_iter_instead_of_collect)]
fn test_arrow_estimated_size_bytes() {
    use arrow2::{
        array::{Float64Array, ListArray, StructArray, UInt64Array, Utf8Array},
        buffer::Buffer,
        compute::aggregate::estimated_bytes_size,
        datatypes::{DataType, Field},
    };

    // simple primitive array
    {
        let data = vec![42u64; 100];
        let array = UInt64Array::from_vec(data.clone()).boxed();
        assert_eq!(
            std::mem::size_of_val(data.as_slice()),
            estimated_bytes_size(&*array)
        );
    }

    // utf8 strings array
    {
        let data = vec![Some("some very, very, very long string indeed"); 100];
        let array = Utf8Array::<i32>::from(data.clone()).to_boxed();

        let raw_size_bytes = data
            .iter()
            // headers + bodies!
            .map(|s| std::mem::size_of_val(s) + std::mem::size_of_val(s.unwrap().as_bytes()))
            .sum::<usize>();
        let arrow_size_bytes = estimated_bytes_size(&*array);

        assert_eq!(5600, raw_size_bytes);
        assert_eq!(4404, arrow_size_bytes); // smaller because validity bitmaps instead of opts
    }

    // simple primitive list array
    {
        let data = std::iter::repeat(vec![42u64; 100])
            .take(50)
            .collect::<Vec<_>>();
        let array = {
            let array_flattened =
                UInt64Array::from_vec(data.clone().into_iter().flatten().collect()).boxed();

            let mut i = 0i32;
            let indices = std::iter::from_fn(move || {
                let ret = i;
                i += 50;
                Some(ret)
            });

            ListArray::<i32>::from_data(
                ListArray::<i32>::default_datatype(DataType::UInt64),
                Buffer::from_iter(indices.take(50)),
                array_flattened,
                None,
            )
            .boxed()
        };

        let raw_size_bytes = data
            .iter()
            // headers + bodies!
            .map(|s| std::mem::size_of_val(s) + std::mem::size_of_val(s.as_slice()))
            .sum::<usize>();
        let arrow_size_bytes = estimated_bytes_size(&*array);

        assert_eq!(41200, raw_size_bytes);
        assert_eq!(40200, arrow_size_bytes); // smaller because smaller inner headers
    }

    // compound type array
    {
        #[derive(Clone, Copy)]
        struct Point {
            x: f64,
            y: f64,
        }
        impl Default for Point {
            fn default() -> Self {
                Self { x: 42.0, y: 666.0 }
            }
        }

        let data = vec![Point::default(); 100];
        let array = {
            let x = Float64Array::from_vec(data.iter().map(|p| p.x).collect()).boxed();
            let y = Float64Array::from_vec(data.iter().map(|p| p.y).collect()).boxed();
            let fields = vec![
                Field::new("x", DataType::Float64, false),
                Field::new("y", DataType::Float64, false),
            ];
            StructArray::new(DataType::Struct(fields), vec![x, y], None).boxed()
        };

        let raw_size_bytes = std::mem::size_of_val(data.as_slice());
        let arrow_size_bytes = estimated_bytes_size(&*array);

        assert_eq!(1600, raw_size_bytes);
        assert_eq!(1600, arrow_size_bytes);
    }

    // compound type list array
    {
        #[derive(Clone, Copy)]
        struct Point {
            x: f64,
            y: f64,
        }
        impl Default for Point {
            fn default() -> Self {
                Self { x: 42.0, y: 666.0 }
            }
        }

        let data = std::iter::repeat(vec![Point::default(); 100])
            .take(50)
            .collect::<Vec<_>>();
        let array: Box<dyn Array> = {
            let array = {
                let x =
                    Float64Array::from_vec(data.iter().flatten().map(|p| p.x).collect()).boxed();
                let y =
                    Float64Array::from_vec(data.iter().flatten().map(|p| p.y).collect()).boxed();
                let fields = vec![
                    Field::new("x", DataType::Float64, false),
                    Field::new("y", DataType::Float64, false),
                ];
                StructArray::new(DataType::Struct(fields), vec![x, y], None)
            };

            let mut i = 0i32;
            let indices = std::iter::from_fn(move || {
                let ret = i;
                i += 50;
                Some(ret)
            });

            ListArray::<i32>::from_data(
                ListArray::<i32>::default_datatype(array.data_type().clone()),
                Buffer::from_iter(indices.take(50)),
                array.boxed(),
                None,
            )
            .boxed()
        };

        let raw_size_bytes = data
            .iter()
            // headers + bodies!
            .map(|s| std::mem::size_of_val(s) + std::mem::size_of_val(s.as_slice()))
            .sum::<usize>();
        let arrow_size_bytes = estimated_bytes_size(&*array);

        assert_eq!(81200, raw_size_bytes);
        assert_eq!(80200, arrow_size_bytes); // smaller because smaller inner headers
    }
}<|MERGE_RESOLUTION|>--- conflicted
+++ resolved
@@ -862,17 +862,12 @@
             // - all buckets that follow are lazily instantiated when data get inserted
             //
             // TODO(#439): is that still true with deletion?
-<<<<<<< HEAD
-            row_offset.as_u64()
-                + data.len().checked_sub(1).expect("buckets are never empty") as u64,
-=======
-            self.row_offset
+            self.row_offset.as_u64()
                 + self
                     .data
                     .len()
                     .checked_sub(1)
                     .expect("buckets are never empty") as u64,
->>>>>>> 5446dfe9
         ))?;
 
         f.write_str("time ranges:\n")?;

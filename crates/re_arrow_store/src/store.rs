--- conflicted
+++ resolved
@@ -4,19 +4,12 @@
 use arrow2::array::{Array, Int64Vec, UInt64Vec};
 use arrow2::datatypes::DataType;
 
-use re_format::{format_bytes_base2, format_usize};
+use re_format::{format_bytes, format_usize};
 use re_log_types::{
     ComponentName, ObjPath as EntityPath, ObjPathHash as EntityPathHash, TimeInt, TimeRange,
     Timeline,
 };
 
-<<<<<<< HEAD
-pub type ComponentName = String;
-pub type ComponentNameRef<'a> = &'a str;
-=======
-// --- Data store ---
-
->>>>>>> 91db0ed6
 pub type RowIndex = u64;
 
 // --- Data store ---
@@ -143,7 +136,7 @@
                 format!(
                     "{} component tables, for a total of {} bytes across {} total rows\n",
                     self.components.len(),
-                    format_bytes_base2(self.total_component_size_bytes() as _),
+                    format_bytes(self.total_component_size_bytes() as _),
                     format_usize(self.total_component_rows())
                 ),
             ))?;
@@ -438,7 +431,7 @@
         f.write_fmt(format_args!(
             "size: {} buckets for a total of {} bytes across {} total rows\n",
             self.buckets.len(),
-            format_bytes_base2(self.total_size_bytes() as _),
+            format_bytes(self.total_size_bytes() as _),
             format_usize(self.total_rows()),
         ))?;
         f.write_str("buckets: [\n")?;
@@ -502,7 +495,7 @@
 
         f.write_fmt(format_args!(
             "size: {} bytes across {} rows\n",
-            format_bytes_base2(self.total_size_bytes() as _),
+            format_bytes(self.total_size_bytes() as _),
             format_usize(self.total_rows()),
         ))?;
 

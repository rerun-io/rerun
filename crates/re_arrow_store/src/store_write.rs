use arrow2::{
    array::{new_empty_array, Array, ListArray, UInt64Array},
    datatypes::DataType,
};
use itertools::Itertools as _;
use nohash_hasher::IntMap;
use parking_lot::RwLock;

use re_log::{debug, trace};
use re_log_types::{
    msg_bundle::{wrap_in_listarray, ComponentBundle, MsgBundle},
    ComponentName, ObjPath as EntityPath, TimeInt, TimePoint, TimeRange, Timeline,
};

use crate::{
    ArrayExt as _, ComponentBucket, ComponentTable, DataStore, DataStoreConfig, IndexBucket,
    IndexBucketIndices, IndexTable, RowIndex, TimeIndex,
};

// --- Data store ---

#[derive(thiserror::Error, Debug)]
pub enum WriteError {
    // Batches
    #[error("Cannot insert more than 1 row at a time, got {0}")]
    MoreThanOneRow(usize),
    #[error("All components must have the same number of rows, got {0:?}")]
    MismatchedRows(Vec<(ComponentName, usize)>),

    // Clustering key
    #[error("The cluster component must be dense, got {0:?}")]
    SparseClusteringComponent(Box<dyn Array>),
    #[error(
        "The cluster component must be increasingly sorted and not contain \
                any duplicates, got {0:?}"
    )]
    InvalidClusteringComponent(Box<dyn Array>),

    // Instances
    #[error(
        "All components within a row must have the same number of instances as the \
            cluster component, got {cluster_comp}={cluster_comp_nb_instances} vs. \
                {key}={nb_instances}"
    )]
    MismatchedInstances {
        cluster_comp: ComponentName,
        cluster_comp_nb_instances: usize,
        key: ComponentName,
        nb_instances: usize,
    },

    // Misc
    #[error("Other error")]
    Other(#[from] anyhow::Error),
}

pub type WriteResult<T> = ::std::result::Result<T, WriteError>;

impl DataStore {
    /// Inserts a [`MsgBundle`]'s worth of components into the datastore.
    ///
    /// * All components across the bundle must share the same number of rows.
    /// * All components within a single row must share the same number of instances.
    ///
    /// If the bundle doesn't carry a payload for the cluster key, one will be auto-generated
    /// based on the length of the components in the payload, in the form of an array of
    /// monotonically increasing u64s going from `0` to `N-1`.
    pub fn insert(&mut self, bundle: &MsgBundle) -> WriteResult<()> {
        // TODO(cmc): kind & insert_id need to somehow propagate through the span system.
        self.insert_id += 1;

        let MsgBundle {
            msg_id: _,
            obj_path: ent_path,
            time_point,
            components,
        } = bundle;

        if components.is_empty() {
            return Ok(());
        }

        let ent_path_hash = *ent_path.hash();
        let nb_rows = components[0].value.len();

        // Effectively the same thing as having a non-unit length batch, except it's really not
        // worth more than an assertion since:
        // - A) `MsgBundle` should already guarantee this
        // - B) this limitation should be gone soon enough
        debug_assert!(
            bundle
                .components
                .iter()
                .map(|bundle| bundle.name)
                .all_unique(),
            "cannot insert same component multiple times, this is equivalent to multiple rows",
        );
        // Batches cannot contain more than 1 row at the moment.
        if nb_rows != 1 {
            return Err(WriteError::MoreThanOneRow(nb_rows));
        }
        // Components must share the same number of rows.
        if !components
            .iter()
            .all(|bundle| bundle.value.len() == nb_rows)
        {
            return Err(WriteError::MismatchedRows(
                components
                    .iter()
                    .map(|bundle| (bundle.name, bundle.value.len()))
                    .collect(),
            ));
        }

        trace!(
            kind = "insert",
            id = self.insert_id,
            cluster_key = %self.cluster_key,
            timelines = ?time_point.iter()
                .map(|(timeline, time)| (timeline.name(), timeline.typ().format(*time)))
                .collect::<Vec<_>>(),
            entity = %ent_path,
            components = ?components.iter().map(|bundle| &bundle.name).collect::<Vec<_>>(),
            nb_rows,
            "insertion started..."
        );

        let cluster_comp_pos = components
            .iter()
            .find_position(|bundle| bundle.name == self.cluster_key)
            .map(|(pos, _)| pos);

        let mut row_indices = IntMap::default();

        // TODO(#589): support for batched row component insertions
        for row_nr in 0..nb_rows {
            self.insert_row(
                time_point,
                row_nr,
                cluster_comp_pos,
                components,
                &mut row_indices,
            )?;
        }

        for (timeline, time) in time_point.iter() {
            let ent_path = ent_path.clone(); // shallow
            let index = self
                .indices
                .entry((*timeline, ent_path_hash))
                .or_insert_with(|| IndexTable::new(self.cluster_key, *timeline, ent_path));
            index.insert(&self.config, *time, &row_indices)?;
        }

        Ok(())
    }

    fn insert_row(
        &mut self,
        time_point: &TimePoint,
        row_nr: usize,
        cluster_comp_pos: Option<usize>,
        components: &[ComponentBundle],
        row_indices: &mut IntMap<ComponentName, RowIndex>,
    ) -> WriteResult<()> {
        let (cluster_row_idx, cluster_len) =
            self.get_or_create_cluster_component(row_nr, cluster_comp_pos, components, time_point)?;

        // Always insert the cluster component.
        row_indices.insert(self.cluster_key, cluster_row_idx);

        if self.config.store_insert_ids {
            // Store the ID of the write request alongside the data.
            //
            // This is _not_ an actual `RowIndex`, there isn't even a component table associated
            // with insert IDs!
            // We're just abusing the fact that any value we push here as a `RowIndex` will end up
            // as-is in the index.
            row_indices.insert(Self::insert_id_key(), RowIndex::from_u64(self.insert_id));
        }

        for bundle in components
            .iter()
            .filter(|bundle| bundle.name != self.cluster_key)
        {
            let ComponentBundle { name, value: rows } = bundle;

            // Unwrapping a ListArray is somewhat costly, especially considering we're just
            // gonna rewrap it again in a minute... so we'd rather just slice it to a list of
            // one instead.
            //
            // let rows_single = rows.slice(row_nr, 1);
            //
            // Except it turns out that slicing is _extremely_ costly!
            // So use the fact that `rows` is always of unit-length for now.
            let rows_single = rows;

            // TODO(#440): support for splats
            let nb_instances = rows_single.get_child_length(0);
            if nb_instances != cluster_len {
                return Err(WriteError::MismatchedInstances {
                    cluster_comp: self.cluster_key,
                    cluster_comp_nb_instances: cluster_len,
                    key: *name,
                    nb_instances,
                });
            }

            let table = self.components.entry(bundle.name).or_insert_with(|| {
                ComponentTable::new(
                    *name,
                    ListArray::<i32>::get_child_type(rows_single.data_type()),
                )
            });

            let row_idx = table.push(&self.config, time_point, rows_single.as_ref());
            row_indices.insert(*name, row_idx);
        }

        Ok(())
    }

    /// Tries to find the cluster component for the current row, or creates it if the caller hasn't
    /// specified any.
    ///
    /// When creating an auto-generated cluster component of a specific length for the first time,
    /// this will keep track of its assigned row index and re-use it later on as a mean of
    /// deduplication.
    fn get_or_create_cluster_component(
        &mut self,
        _row_nr: usize,
        cluster_comp_pos: Option<usize>,
        components: &[ComponentBundle],
        time_point: &TimePoint,
    ) -> WriteResult<(RowIndex, usize)> {
        enum RowIndexOrData {
            RowIndex(RowIndex),
            Data(Box<dyn Array>),
        }

        let (found, comp, len) = if let Some(cluster_comp_pos) = cluster_comp_pos {
            // We found a component with a name matching the cluster key's, let's make sure it's
            // valid (dense, sorted, no duplicates) and use that if so.

            let cluster_comp = &components[cluster_comp_pos];
            let data = cluster_comp
                .value
                .as_any()
                .downcast_ref::<ListArray<i32>>()
                .unwrap()
                .values(); // abusing the fact that nb_rows==1
            let len = data.len();

            // Clustering component must be dense.
            if !data.is_dense() {
                return Err(WriteError::SparseClusteringComponent(data.clone()));
            }
            // Clustering component must be sorted and not contain any duplicates.
            if !data.is_sorted_and_unique()? {
                return Err(WriteError::InvalidClusteringComponent(data.clone()));
            }

            (
                true,
                RowIndexOrData::Data(cluster_comp.value.clone() /* shallow */),
                len,
            )
        } else {
            // The caller has not specified any cluster component, and so we'll have to generate
            // one... unless we've already generated one of this exact length in the past, in which
            // case we can simply re-use that row index.

            // Use the length of any other component in the batch, they are guaranteed to all share
            // the same length at this point anyway.
            let len = components
                .first()
                .map_or(0, |comp| comp.value.get_child_length(0));

            if let Some(row_idx) = self.cluster_comp_cache.get(&len) {
                // Cache hit! Re-use that row index.
                (false, RowIndexOrData::RowIndex(*row_idx), len)
            } else {
                // Cache miss! Craft a new u64 array from the ground up.
                let data = UInt64Array::from_vec((0..len as u64).collect_vec()).boxed();
                let data = wrap_in_listarray(data).to_boxed();
                (false, RowIndexOrData::Data(data), len)
            }
        };

        match comp {
            RowIndexOrData::RowIndex(row_idx) => Ok((row_idx, len)),
            RowIndexOrData::Data(data) => {
                // If we didn't hit the cache, then we have to insert this cluster component in the
                // right tables, just like any other component.

                let table = self.components.entry(self.cluster_key).or_insert_with(|| {
                    ComponentTable::new(
                        self.cluster_key,
                        ListArray::<i32>::get_child_type(data.data_type()),
                    )
                });

                let row_idx = table.push(&self.config, time_point, &*data);

                // If we auto-generated the cluster component, then keep its row index around for
                // the next time we have to insert a component of the same length with a missing
                // cluster key.
                if !found {
                    self.cluster_comp_cache.insert(len, row_idx);
                }

                Ok((row_idx, len))
            }
        }
    }
}

// --- Indices ---

impl IndexTable {
    pub fn new(cluster_key: ComponentName, timeline: Timeline, ent_path: EntityPath) -> Self {
        Self {
            timeline,
            ent_path,
<<<<<<< HEAD
            buckets: [(i64::MIN.into(), IndexBucket::new(timeline))].into(),
=======
            buckets: [(i64::MIN.into(), IndexBucket::new(cluster_key, timeline))].into(),
            cluster_key,
>>>>>>> f4c7d43b
        }
    }

    pub fn insert(
        &mut self,
        config: &DataStoreConfig,
        time: TimeInt,
        indices: &IntMap<ComponentName, RowIndex>,
    ) -> anyhow::Result<()> {
        // borrowck workaround
        let timeline = self.timeline;
        let ent_path = self.ent_path.clone(); // shallow

        let (_, bucket) = self.find_bucket_mut(time);

        let size = bucket.total_size_bytes();
        let size_overflow = bucket.total_size_bytes() > config.index_bucket_size_bytes;

        let len = bucket.total_rows();
        let len_overflow = len > config.index_bucket_nb_rows;

        if size_overflow || len_overflow {
            if let Some((min, second_half)) = bucket.split() {
                debug!(
                    kind = "insert",
                    timeline = %timeline.name(),
                    time = timeline.typ().format(time),
                    entity = %ent_path,
                    size_limit = config.component_bucket_size_bytes,
                    len_limit = config.component_bucket_nb_rows,
                    size, size_overflow,
                    len, len_overflow,
                    new_time_bound = timeline.typ().format(min),
                    "splitting off index bucket following overflow"
                );

                self.buckets.insert(min, second_half);
                return self.insert(config, time, indices);
            }

            // We couldn't split the bucket, either because it's already too small, or because it
            // contains a unique timepoint value that's repeated multiple times.
            //
            // * If the bucket is that small, then there really is no better thing to do than
            //   letting it grow some more by appending to it.
            //
            // * If the timepoint we're trying to insert is smaller or equal to the current upper
            //   bound of the bucket, then at this point we have no choice but to insert it here
            //   (by definition, it is impossible that any previous bucket in the chain covers a
            //   time range that includes this timepoint: buckets are non-overlapping!).
            //
            // * Otherwise, if the timepoint we're trying to insert is greater than the upper bound
            //   of the current bucket, then it means that there currently exist no bucket that
            //   covers a time range which includes this timepoint (if such a bucket existed, then
            //   we would have stumbled upon it before ever finding the current one!).
            //   This gives us an opportunity to create a new bucket that starts at the upper
            //   bound of the current one _excluded_ and that ranges all the way up to the timepoint
            //   that we're inserting.
            //   Not only is this a great opportunity to naturally split things up, it's actually
            //   mandatory to avoid a nasty edge case where one keeps inserting into a full,
            //   unsplittable bucket and indefinitely creates new single-entry buckets, leading
            //   to the worst-possible case of fragmentation.

            let (bucket_upper_bound, bucket_len) = {
                let guard = bucket.indices.read();
                (guard.times.last().copied(), guard.times.len())
            };

            if let Some(upper_bound) = bucket_upper_bound {
                if bucket_len > 2 && time.as_i64() > upper_bound {
                    let new_time_bound = upper_bound + 1;
                    debug!(
                        kind = "insert",
                        timeline = %timeline.name(),
                        time = timeline.typ().format(time),
                        entity = %ent_path,
                        size_limit = config.component_bucket_size_bytes,
                        len_limit = config.component_bucket_nb_rows,
                        size, size_overflow,
                        len, len_overflow,
                        new_time_bound = timeline.typ().format(new_time_bound.into()),
                        "creating brand new index bucket following overflow"
                    );
                    self.buckets.insert(
                        (new_time_bound).into(),
                        IndexBucket {
                            timeline,
                            indices: RwLock::new(IndexBucketIndices {
                                is_sorted: true,
                                time_range: TimeRange::new(time, time),
                                times: Default::default(),
                                indices: Default::default(),
                            }),
                            cluster_key: self.cluster_key,
                        },
                    );
                    return self.insert(config, time, indices);
                }
            }

            debug!(
                kind = "insert",
                timeline = %timeline.name(),
                time = timeline.typ().format(time),
                entity = %ent_path,
                size_limit = config.component_bucket_size_bytes,
                len_limit = config.component_bucket_nb_rows,
                size, size_overflow,
                len, len_overflow,
                "couldn't split index bucket, proceeding to ignore limits"
            );
        }

        trace!(
            kind = "insert",
            timeline = %timeline.name(),
            time = timeline.typ().format(time),
            entity = %ent_path,
            components = ?indices.iter().collect::<Vec<_>>(),
            "inserted into index table"
        );

        bucket.insert(time, indices)
    }
}

impl IndexBucket {
    pub fn new(cluster_key: ComponentName, timeline: Timeline) -> Self {
        Self {
            timeline,
            indices: RwLock::new(IndexBucketIndices::default()),
            cluster_key,
        }
    }

    #[allow(clippy::unnecessary_wraps)]
    pub fn insert(
        &mut self,
        time: TimeInt,
        row_indices: &IntMap<ComponentName, RowIndex>,
    ) -> anyhow::Result<()> {
        let mut guard = self.indices.write();
        let IndexBucketIndices {
            is_sorted,
            time_range,
            times,
            indices,
        } = &mut *guard;

        // append time to primary index and update time range approriately
        times.push(time.as_i64());
        *time_range = TimeRange::new(time_range.min.min(time), time_range.max.max(time));

        // append components to secondary indices (2-way merge)

        // 2-way merge, step1: left-to-right
        //
        // push new row indices to their associated secondary index
        for (name, row_idx) in row_indices {
            let index = indices
                .entry(*name)
                .or_insert_with(|| vec![None; times.len().saturating_sub(1)]);
            index.push(Some(*row_idx));
        }

        // 2-way merge, step2: right-to-left
        //
        // fill unimpacted secondary indices with null values
        for (name, index) in &mut *indices {
            if !row_indices.contains_key(name) {
                index.push(None);
            }
        }

        // TODO(#433): re_datastore: properly handle already sorted data during insertion
        *is_sorted = false;

        #[cfg(debug_assertions)]
        {
            drop(guard); // sanity checking will grab the lock!
            self.sanity_check().unwrap();
        }

        Ok(())
    }

    /// Splits the bucket into two, potentially uneven parts.
    ///
    /// On success..:
    /// - the first part is split in place (i.e. modifies `self`),
    /// - the second part is returned as a new bucket,
    /// - and the minimal bound of that new bucket is returned as a `TimeInt`, for indexing.
    ///
    /// Returns `None` on failure, i.e. if the bucket cannot be split any further, which can
    /// happen either because the bucket is too small to begin with, or because it only contains
    /// a single timepoint.
    ///
    /// # Unsplittable buckets
    ///
    /// The datastore and query path operate under the general assumption that _all of the
    /// index data_ for a given timepoint will reside in _one and only one_ bucket.
    /// This function makes sure to uphold that restriction, which sometimes means splitting the
    /// bucket into two uneven parts, or even not splitting it at all.
    ///
    /// Here's an example of an index table configured to have a maximum of 2 rows per bucket: one
    /// can see that the 1st and 2nd buckets exceed this maximum in order to uphold the restriction
    /// described above:
    /// ```text
    /// IndexTable {
    ///     timeline: frame_nr
    ///     entity: this/that
    ///     size: 3 buckets for a total of 256 B across 8 total rows
    ///     buckets: [
    ///         IndexBucket {
    ///             index time bound: >= #0
    ///             size: 96 B across 3 rows
    ///                 - frame_nr: from #41 to #41 (all inclusive)
    ///             data (sorted=true):
    ///             +----------+---------------+--------------+----------------+
    ///             | frame_nr | rerun.point2d | rerun.rect2d | rerun.instance |
    ///             +----------+---------------+--------------+----------------+
    ///             | 41       |               |              | 1              |
    ///             | 41       | 1             |              | 2              |
    ///             | 41       |               | 3            | 2              |
    ///             +----------+---------------+--------------+----------------+
    ///
    ///         }
    ///         IndexBucket {
    ///             index time bound: >= #42
    ///             size: 96 B across 3 rows
    ///                 - frame_nr: from #42 to #42 (all inclusive)
    ///             data (sorted=true):
    ///             +----------+--------------+----------------+---------------+
    ///             | frame_nr | rerun.rect2d | rerun.instance | rerun.point2d |
    ///             +----------+--------------+----------------+---------------+
    ///             | 42       | 1            | 2              |               |
    ///             | 42       |              | 4              |               |
    ///             | 42       |              | 2              | 2             |
    ///             +----------+--------------+----------------+---------------+
    ///
    ///         }
    ///         IndexBucket {
    ///             index time bound: >= #43
    ///             size: 64 B across 2 rows
    ///                 - frame_nr: from #43 to #44 (all inclusive)
    ///             data (sorted=true):
    ///             +----------+--------------+---------------+----------------+
    ///             | frame_nr | rerun.rect2d | rerun.point2d | rerun.instance |
    ///             +----------+--------------+---------------+----------------+
    ///             | 43       | 4            |               | 2              |
    ///             | 44       |              | 3             | 2              |
    ///             +----------+--------------+---------------+----------------+
    ///
    ///         }
    ///     ]
    /// }
    /// ```
    pub fn split(&self) -> Option<(TimeInt, Self)> {
        let Self {
            timeline, indices, ..
        } = self;

        let mut indices = indices.write();
        indices.sort();

        let IndexBucketIndices {
            is_sorted: _,
            time_range: time_range1,
            times: times1,
            indices: indices1,
        } = &mut *indices;

        if times1.len() < 2 {
            return None; // early exit: can't split the unsplittable
        }

        if times1.first() == times1.last() {
            // The entire bucket contains only one timepoint, thus it's impossible to find
            // a split index to begin with.
            return None;
        }

        let timeline = *timeline;
        // Used down the line to assert that we've left everything in a sane state.
        let _total_rows = times1.len();

        let (min2, bucket2) = {
            let split_idx = find_split_index(times1).expect("must be splittable at this point");

            // this updates `time_range1` in-place!
            let time_range2 = split_time_range_off(split_idx, times1, time_range1);

            // this updates `times1` in-place!
            let times2 = times1.split_off(split_idx);

            // this updates `indices1` in-place!
            let indices2: IntMap<_, _> = indices1
                .iter_mut()
                .map(|(name, index1)| {
                    // this updates `index1` in-place!
                    let index2 = index1.split_off(split_idx);
                    (*name, index2)
                })
                .collect();
            (
                time_range2.min,
                Self {
                    timeline,
                    indices: RwLock::new(IndexBucketIndices {
                        is_sorted: true,
                        time_range: time_range2,
                        times: times2,
                        indices: indices2,
                    }),
                    cluster_key: self.cluster_key,
                },
            )
        };

        // sanity checks
        #[cfg(debug_assertions)]
        {
            drop(indices); // sanity checking will grab the lock!
            self.sanity_check().unwrap();
            bucket2.sanity_check().unwrap();

            let total_rows1 = self.total_rows() as i64;
            let total_rows2 = bucket2.total_rows() as i64;
            debug_assert!(
                _total_rows as i64 == total_rows1 + total_rows2,
                "expected both buckets to sum up to the length of the original bucket: \
                    got bucket={} vs. bucket1+bucket2={}",
                _total_rows,
                total_rows1 + total_rows2,
            );
            debug_assert_eq!(_total_rows as i64, total_rows1 + total_rows2);
        }

        Some((min2, bucket2))
    }
}

/// Finds an optimal split point for the given time index, or `None` if all entries in the index
/// are identical, making it unsplittable.
///
/// The returned index is _exclusive_: `[0, split_idx)` + `[split_idx; len)`.
///
/// # Panics
///
/// This function expects `times` to be sorted!
/// In debug builds, it will panic if that's not the case.
fn find_split_index(times: &TimeIndex) -> Option<usize> {
    debug_assert!(
        times.windows(2).all(|t| t[0] <= t[1]),
        "time index must be sorted before splitting!"
    );

    if times.first() == times.last() {
        return None; // early exit: unsplittable
    }

    // This can never be lesser than 1 as we never split buckets smaller than 2 entries.
    let halfway_idx = times.len() / 2;
    let target = times[halfway_idx];

    // Are we about to split in the middle of a continuous run? Hop backwards to figure it out.
    let split_idx1 = Some(times[..halfway_idx].partition_point(|&t| t < target)).filter(|&i| i > 0);

    // Are we about to split in the middle of a continuous run? Hop forwards to figure it out.
    let split_idx2 = Some(times[halfway_idx..].partition_point(|&t| t <= target))
        .map(|t| t + halfway_idx) // we skipped that many entries!
        .filter(|&t| t < times.len());

    // Are we in the middle of a backwards continuous run? a forwards continuous run? both?
    match (split_idx1, split_idx2) {
        // Unsplittable, which cannot happen as we already early-exit earlier.
        #[cfg(not(debug_assertions))]
        (None, None) => None,
        #[cfg(debug_assertions)]
        (None, None) => unreachable!(),

        // Backwards run, let's use the first split index.
        (Some(split_idx1), None) => Some(split_idx1),

        // Forwards run, let's use the second split index.
        (None, Some(split_idx2)) => Some(split_idx2),

        // The run goes both backwards and forwards from the half point: use the split index
        // that's the closest to halfway.
        (Some(split_idx1), Some(split_idx2)) => {
            if halfway_idx.abs_diff(split_idx1) < halfway_idx.abs_diff(split_idx2) {
                split_idx1
            } else {
                split_idx2
            }
            .into()
        }
    }
}

#[test]
fn test_find_split_index() {
    let test_cases = [
        (vec![1, 1], None),
        //
        (vec![1, 1, 1], None),
        (vec![1, 1, 2], Some(2)),
        (vec![0, 1, 1], Some(1)),
        //
        (vec![1, 1, 1, 1], None),
        (vec![1, 1, 1, 2], Some(3)),
        (vec![0, 1, 1, 1], Some(1)),
        //
        (vec![1, 1, 1, 1, 1], None),
        (vec![1, 1, 1, 1, 2], Some(4)),
        (vec![0, 1, 1, 1, 1], Some(1)),
        (vec![0, 1, 1, 1, 2], Some(1)), // first one wins when equal distances
        (vec![0, 1, 1, 2, 2], Some(3)), // second one is closer
        (vec![0, 0, 1, 2, 2], Some(2)), // first one wins when equal distances
        (vec![0, 0, 2, 2, 2], Some(2)), // second one is closer
        (vec![0, 0, 0, 2, 2], Some(3)), // first one is closer
    ];

    for (times, expected) in test_cases {
        let got = find_split_index(&times);
        assert_eq!(expected, got);
    }
}

/// Given a time index and a desired split index, splits off the given time range in place,
/// and returns a new time range corresponding to the second part.
///
/// The split index is exclusive: everything up to `split_idx` (excluded) will end up in the
/// first split.
///
/// The two resulting time range halves are guaranteed to never overlap.
fn split_time_range_off(
    split_idx: usize,
    times1: &TimeIndex,
    time_range1: &mut TimeRange,
) -> TimeRange {
    let time_range2 = TimeRange::new(times1[split_idx].into(), time_range1.max);

    // This can never fail (underflow or OOB) because we never split buckets smaller than 2
    // entries.
    time_range1.max = times1[split_idx - 1].into();

    debug_assert!(
        time_range1.max.as_i64() < time_range2.min.as_i64(),
        "split resulted in overlapping time ranges: {} <-> {}\n{:#?}",
        time_range1.max.as_i64(),
        time_range2.min.as_i64(),
        (&time_range1, &time_range2),
    );

    time_range2
}

// --- Components ---

impl ComponentTable {
    /// Creates a new component table for the specified component `datatype`.
    ///
    /// `datatype` must be the type of the component itself, devoid of any wrapping layers
    /// (i.e. _not_ a `ListArray<...>`!).
    fn new(name: ComponentName, datatype: &DataType) -> Self {
        ComponentTable {
            name,
            datatype: datatype.clone(),
            buckets: [ComponentBucket::new(name, datatype, 0u64)].into(),
        }
    }

    /// Finds the appropriate bucket in this component table and pushes `rows_single` at the
    /// end of it, returning the _global_ `RowIndex` for this new row.
    ///
    /// `rows_single` must be a unit-length list of arrays of structs,
    /// i.e. `ListArray<StructArray>`:
    /// - the list layer corresponds to the different rows (always unit-length for now),
    /// - the array layer corresponds to the different instances within that single row,
    /// - and finally the struct layer holds the components themselves.
    /// E.g.:
    /// ```text
    /// [[{x: 8.687487, y: 1.9590926}, {x: 2.0559108, y: 0.1494348}, {x: 7.09219, y: 0.9616637}]]
    /// ```
    //
    // TODO(#589): support for batched row component insertions
    pub fn push(
        &mut self,
        config: &DataStoreConfig,
        time_point: &TimePoint,
        rows_single: &dyn Array,
    ) -> RowIndex {
        debug_assert!(
            ListArray::<i32>::get_child_type(rows_single.data_type()) == &self.datatype,
            "trying to insert data of the wrong datatype in a component table, \
                expected {:?}, got {:?}",
            &self.datatype,
            ListArray::<i32>::get_child_type(rows_single.data_type()),
        );
        debug_assert!(
            rows_single.len() == 1,
            "batched row component insertions are not supported yet"
        );

        // All component tables spawn with an initial bucket at row offset 0, thus this cannot
        // fail.
        let active_bucket = self.buckets.back_mut().unwrap();

        let size = active_bucket.total_size_bytes();
        let size_overflow = active_bucket.total_size_bytes() > config.component_bucket_size_bytes;

        let len = active_bucket.total_rows();
        let len_overflow = len > config.component_bucket_nb_rows;

        if size_overflow || len_overflow {
            debug!(
                kind = "insert",
                component = self.name.as_str(),
                size_limit = config.component_bucket_size_bytes,
                len_limit = config.component_bucket_nb_rows,
                size,
                size_overflow,
                len,
                len_overflow,
                "allocating new component bucket, previous one overflowed"
            );

            // Archive currently active bucket.
            active_bucket.archive();

            let row_offset = active_bucket.row_offset + len;
            self.buckets
                .push_back(ComponentBucket::new(self.name, &self.datatype, row_offset));
        }

        // Two possible cases:
        // - If the table has not just underwent an overflow, then this is panic-safe for the
        //   same reason as above: all component tables spawn with an initial bucket at row
        //   offset 0, thus this cannot fail.
        // - If the table has just overflowed, then we've just pushed a bucket to the dequeue.
        let active_bucket = self.buckets.back_mut().unwrap();
        let row_idx = RowIndex::from_u64(
            active_bucket.push(time_point, rows_single) + active_bucket.row_offset,
        );

        trace!(
            kind = "insert",
            timelines = ?time_point.into_iter()
                .map(|(timeline, time)| (timeline.name(), timeline.typ().format(*time)))
                .collect::<Vec<_>>(),
            component = self.name.as_str(),
            %row_idx,
            "pushed into component table"
        );

        row_idx
    }
}

impl ComponentBucket {
    /// Creates a new component bucket for the specified component `datatype`.
    ///
    /// `datatype` must be the type of the component itself, devoid of any wrapping layers
    /// (i.e. _not_ a `ListArray<...>`!).
    pub fn new(name: ComponentName, datatype: &DataType, row_offset: u64) -> Self {
        // If this is the first bucket of this table, we need to insert an empty list at
        // row index #0!
        let chunks = if row_offset == 0 {
            vec![wrap_in_listarray(new_empty_array(datatype.clone())).to_boxed()]
        } else {
            vec![]
        };

        let total_rows = chunks.iter().map(|values| values.len() as u64).sum();
        let total_size_bytes = chunks
            .iter()
            .map(|values| arrow2::compute::aggregate::estimated_bytes_size(&**values) as u64)
            .sum();

        Self {
            name,
            row_offset,
            archived: false,
            time_ranges: Default::default(),
            chunks,
            total_rows,
            total_size_bytes,
        }
    }

    /// Pushes `rows_single` to the end of the bucket, returning the _local_ index of the
    /// freshly added row.
    ///
    /// `rows_single` must be a unit-length list of arrays of structs,
    /// i.e. `ListArray<StructArray>`:
    /// - the list layer corresponds to the different rows (always unit-length for now),
    /// - the array layer corresponds to the different instances within that single row,
    /// - and finally the struct layer holds the components themselves.
    /// E.g.:
    /// ```text
    /// [[{x: 8.687487, y: 1.9590926}, {x: 2.0559108, y: 0.1494348}, {x: 7.09219, y: 0.9616637}]]
    /// ```
    pub fn push(&mut self, time_point: &TimePoint, rows_single: &dyn Array) -> u64 {
        debug_assert!(
            rows_single.len() == 1,
            "batched row component insertions are not supported yet"
        );

        // Keep track of all affected time ranges, for garbage collection purposes.
        for (timeline, &time) in time_point {
            self.time_ranges
                .entry(*timeline)
                .and_modify(|range| {
                    *range = TimeRange::new(range.min.min(time), range.max.max(time));
                })
                .or_insert_with(|| TimeRange::new(time, time));
        }

        self.total_rows += 1;
        // Warning: this is surprisingly costly!
        self.total_size_bytes +=
            arrow2::compute::aggregate::estimated_bytes_size(rows_single) as u64;

        // TODO(#589): support for non-unit-length chunks
        self.chunks.push(rows_single.to_boxed()); // shallow

        self.chunks.len() as u64 - 1
    }

    /// Archives the bucket as a new one is about to take its place.
    ///
    /// This is a good opportunity to run compaction and other maintenance related tasks.
    pub fn archive(&mut self) {
        debug_assert!(
            !self.archived,
            "achiving an already archived bucket, something is likely wrong"
        );

        // Chunk compaction
        // Compacts the bucket by concatenating all chunks of data into a single one.
        {
            use arrow2::compute::concatenate::concatenate;

            let chunks = self.chunks.iter().map(|chunk| &**chunk).collect::<Vec<_>>();
            // Only two reasons this can ever fail:
            //
            // * `chunks` is empty:
            // This can never happen, buckets always spawn with an initial chunk.
            //
            // * the various chunks contain data with different datatypes:
            // This can never happen as that would first panic during insertion.
            let values = concatenate(&chunks).unwrap();

            // Recompute the size as we've just discarded a bunch of list headers.
            self.total_size_bytes =
                arrow2::compute::aggregate::estimated_bytes_size(&*values) as u64;

            self.chunks = vec![values];
        }

        self.archived = true;
    }
}<|MERGE_RESOLUTION|>--- conflicted
+++ resolved
@@ -322,12 +322,8 @@
         Self {
             timeline,
             ent_path,
-<<<<<<< HEAD
-            buckets: [(i64::MIN.into(), IndexBucket::new(timeline))].into(),
-=======
             buckets: [(i64::MIN.into(), IndexBucket::new(cluster_key, timeline))].into(),
             cluster_key,
->>>>>>> f4c7d43b
         }
     }
 

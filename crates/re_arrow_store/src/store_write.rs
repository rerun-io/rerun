--- conflicted
+++ resolved
@@ -1,10 +1,4 @@
-<<<<<<< HEAD
-=======
-use std::collections::HashMap;
-use std::sync::Arc;
-
 use anyhow::ensure;
->>>>>>> cea5b6b5
 use arrow2::array::{new_empty_array, Array, Int64Vec, ListArray, MutableArray, UInt64Vec};
 use arrow2::bitmap::MutableBitmap;
 use arrow2::buffer::Buffer;
@@ -73,23 +67,7 @@
             "insertion started..."
         );
 
-<<<<<<< HEAD
-        // TODO(cmc): sort the "instances" component, and everything else accordingly!
-
-        let mut indices = IntMap::default();
-
-        for bundle in components {
-            let ComponentBundle { name, value } = bundle;
-
-            let table = self
-                .components
-                .entry(*name)
-                .or_insert_with(|| ComponentTable::new(*name, value.data_type().clone()));
-
-            let row_idx = table.push(&self.config, time_point, value.as_ref())?;
-            indices.insert(*name, row_idx);
-=======
-        let mut row_indices = HashMap::with_capacity(components.len());
+        let mut row_indices = IntMap::default();
 
         // TODO(#589): support for batched row component insertions
         for _row_nr in 0..nb_rows {
@@ -108,20 +86,16 @@
                 // So use the fact that `rows` is always of unit-length for now.
                 let rows_single = rows;
 
-                let table = self
-                    .components
-                    .entry((*bundle.name).to_owned())
-                    .or_insert_with(|| {
-                        ComponentTable::new(
-                            (*name).clone(),
-                            ListArray::<i32>::get_child_type(rows_single.data_type()),
-                        )
-                    });
+                let table = self.components.entry(bundle.name).or_insert_with(|| {
+                    ComponentTable::new(
+                        *name,
+                        ListArray::<i32>::get_child_type(rows_single.data_type()),
+                    )
+                });
 
                 let row_idx = table.push(&self.config, time_point, rows_single.as_ref());
-                row_indices.insert(name.as_ref(), row_idx);
+                row_indices.insert(*name, row_idx);
             }
->>>>>>> cea5b6b5
         }
 
         for (timeline, time) in time_point.iter() {
@@ -680,16 +654,11 @@
 // --- Components ---
 
 impl ComponentTable {
-<<<<<<< HEAD
-    fn new(name: ComponentName, datatype: DataType) -> Self {
-=======
     /// Creates a new component table for the specified component `datatype`.
     ///
     /// `datatype` must be the type of the component itself, devoid of any wrapping layers
     /// (i.e. _not_ a `ListArray<...>`!).
-    fn new(name: String, datatype: &DataType) -> Self {
-        let name = Arc::new(name);
->>>>>>> cea5b6b5
+    fn new(name: ComponentName, datatype: &DataType) -> Self {
         ComponentTable {
             name,
             datatype: datatype.clone(),
@@ -759,13 +728,8 @@
 
             let row_offset = active_bucket.row_offset.as_u64() + len;
             self.buckets.push_back(ComponentBucket::new(
-<<<<<<< HEAD
                 self.name,
-                self.datatype.clone(),
-=======
-                Arc::clone(&self.name),
                 &self.datatype,
->>>>>>> cea5b6b5
                 RowIndex::from_u64(row_offset),
             ));
         }
@@ -795,15 +759,11 @@
 }
 
 impl ComponentBucket {
-<<<<<<< HEAD
-    pub fn new(name: ComponentName, datatype: DataType, row_offset: RowIndex) -> Self {
-=======
     /// Creates a new component bucket for the specified component `datatype`.
     ///
     /// `datatype` must be the type of the component itself, devoid of any wrapping layers
     /// (i.e. _not_ a `ListArray<...>`!).
-    pub fn new(name: Arc<String>, datatype: &DataType, row_offset: RowIndex) -> Self {
->>>>>>> cea5b6b5
+    pub fn new(name: ComponentName, datatype: &DataType, row_offset: RowIndex) -> Self {
         // If this is the first bucket of this table, we need to insert an empty list at
         // row index #0!
         let chunks = if row_offset.as_u64() == 0 {

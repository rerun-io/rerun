--- conflicted
+++ resolved
@@ -13,19 +13,13 @@
 
 use re_log::debug;
 use re_log_types::arrow::{ENTITY_PATH_KEY, TIMELINE_KEY, TIMELINE_SEQUENCE, TIMELINE_TIME};
-<<<<<<< HEAD
-use re_log_types::{ObjPath as EntityPath, TimeInt, TimeRange, TimeType, Timeline};
-
-use crate::{
-    ComponentBucket, ComponentNameRef, ComponentTable, DataStore, DataStoreConfig, IndexBucket,
-    IndexTable, RowIndex,
-=======
 use re_log_types::{
     ComponentNameRef, ObjPath as EntityPath, TimeInt, TimeRange, TimeType, Timeline,
->>>>>>> 91db0ed6
 };
 
-use crate::{ComponentBucket, ComponentTable, DataStore, IndexBucket, IndexTable, RowIndex};
+use crate::{
+    ComponentBucket, ComponentTable, DataStore, DataStoreConfig, IndexBucket, IndexTable, RowIndex,
+};
 
 // --- Data store ---
 

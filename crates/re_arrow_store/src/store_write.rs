use arrow2::{
    array::{new_empty_array, Array, ListArray, UInt64Array},
    datatypes::DataType,
};
use itertools::Itertools as _;
use nohash_hasher::IntMap;
use parking_lot::RwLock;

use re_log::{debug, trace};
use re_log_types::{
    msg_bundle::{wrap_in_listarray, ComponentBundle, MsgBundle},
    ComponentName, ObjPath as EntityPath, TimeInt, TimePoint, TimeRange, Timeline,
};

use crate::{
    ArrayExt as _, ComponentBucket, ComponentTable, DataStore, DataStoreConfig, IndexBucket,
    IndexBucketIndices, IndexTable, RowIndex, TimeIndex,
};

// --- Data store ---

#[derive(thiserror::Error, Debug)]
pub enum WriteError {
    // Batches
    #[error("Cannot insert more than 1 row at a time, got {0}")]
    MoreThanOneRow(usize),
    #[error("All components must have the same number of rows, got {0:?}")]
    MismatchedRows(Vec<(ComponentName, usize)>),

    // Clustering key
    #[error("The cluster component must be dense, got {0:?}")]
    SparseClusteringComponent(Box<dyn Array>),
    #[error(
        "The cluster component must be increasingly sorted and not contain \
                any duplicates, got {0:?}"
    )]
    InvalidClusteringComponent(Box<dyn Array>),

    // Instances
    #[error(
        "All components within a row must have the same number of instances as the \
            cluster component, got {cluster_comp}={cluster_comp_nb_instances} vs. \
                {key}={nb_instances}"
    )]
    MismatchedInstances {
        cluster_comp: ComponentName,
        cluster_comp_nb_instances: usize,
        key: ComponentName,
        nb_instances: usize,
    },

    // Misc
    #[error("Other error")]
    Other(#[from] anyhow::Error),
}

pub type WriteResult<T> = ::std::result::Result<T, WriteError>;

impl DataStore {
    /// Inserts a [`MsgBundle`]'s worth of components into the datastore.
    ///
    /// * All components across the bundle must share the same number of rows.
    /// * All components within a single row must share the same number of instances.
    ///
    /// If the bundle doesn't carry a payload for the cluster key, one will be auto-generated
    /// based on the length of the components in the payload, in the form of an array of
    /// monotonically increasing u64s going from `0` to `N-1`.
    pub fn insert(&mut self, bundle: &MsgBundle) -> WriteResult<()> {
        // TODO(cmc): kind & insert_id need to somehow propagate through the span system.
        self.insert_id += 1;

        let MsgBundle {
            msg_id: _,
            obj_path: ent_path,
            time_point,
            components,
        } = bundle;

        if components.is_empty() {
            return Ok(());
        }

        let ent_path_hash = *ent_path.hash();
        let nb_rows = components[0].value.len();

        // Effectively the same thing as having a non-unit length batch, except it's really not
        // worth more than an assertion since:
        // - A) `MsgBundle` should already guarantee this
        // - B) this limitation should be gone soon enough
        debug_assert!(
            bundle
                .components
                .iter()
                .map(|bundle| bundle.name)
                .all_unique(),
            "cannot insert same component multiple times, this is equivalent to multiple rows",
        );
        // Batches cannot contain more than 1 row at the moment.
        if nb_rows != 1 {
            return Err(WriteError::MoreThanOneRow(nb_rows));
        }
        // Components must share the same number of rows.
        if !components
            .iter()
            .all(|bundle| bundle.value.len() == nb_rows)
        {
            return Err(WriteError::MismatchedRows(
                components
                    .iter()
                    .map(|bundle| (bundle.name, bundle.value.len()))
                    .collect(),
            ));
        }

        trace!(
            kind = "insert",
            id = self.insert_id,
            cluster_key = %self.cluster_key,
            timelines = ?time_point.iter()
                .map(|(timeline, time)| (timeline.name(), timeline.typ().format(*time)))
                .collect::<Vec<_>>(),
            entity = %ent_path,
            components = ?components.iter().map(|bundle| &bundle.name).collect::<Vec<_>>(),
            nb_rows,
            "insertion started..."
        );

        let cluster_comp_pos = components
            .iter()
            .find_position(|bundle| bundle.name == self.cluster_key)
            .map(|(pos, _)| pos);

        let mut row_indices = IntMap::default();

        // TODO(#589): support for batched row component insertions
        for row_nr in 0..nb_rows {
            self.insert_row(
                time_point,
                row_nr,
                cluster_comp_pos,
                components,
                &mut row_indices,
            )?;
        }

        for (timeline, time) in time_point.iter() {
            let ent_path = ent_path.clone(); // shallow
            let index = self
                .indices
                .entry((*timeline, ent_path_hash))
                .or_insert_with(|| IndexTable::new(self.cluster_key, *timeline, ent_path));
            index.insert(&self.config, *time, &row_indices)?;
        }

        Ok(())
    }

    fn insert_row(
        &mut self,
        time_point: &TimePoint,
        row_nr: usize,
        cluster_comp_pos: Option<usize>,
        components: &[ComponentBundle],
        row_indices: &mut IntMap<ComponentName, RowIndex>,
    ) -> WriteResult<()> {
        let (cluster_row_idx, cluster_len) =
            self.get_or_create_cluster_component(row_nr, cluster_comp_pos, components, time_point)?;

        // Always insert the cluster component.
        row_indices.insert(self.cluster_key, cluster_row_idx);

        for bundle in components
            .iter()
            .filter(|bundle| bundle.name != self.cluster_key)
        {
            let ComponentBundle { name, value: rows } = bundle;

            // Unwrapping a ListArray is somewhat costly, especially considering we're just
            // gonna rewrap it again in a minute... so we'd rather just slice it to a list of
            // one instead.
            //
            // let rows_single = rows.slice(row_nr, 1);
            //
            // Except it turns out that slicing is _extremely_ costly!
            // So use the fact that `rows` is always of unit-length for now.
            let rows_single = rows;

            // TODO(#440): support for splats
            let nb_instances = rows_single.get_child_length(0);
            if nb_instances != cluster_len {
                return Err(WriteError::MismatchedInstances {
                    cluster_comp: self.cluster_key,
                    cluster_comp_nb_instances: cluster_len,
                    key: *name,
                    nb_instances,
                });
            }

            let table = self.components.entry(bundle.name).or_insert_with(|| {
                ComponentTable::new(
                    *name,
                    ListArray::<i32>::get_child_type(rows_single.data_type()),
                )
            });

            let row_idx = table.push(&self.config, time_point, rows_single.as_ref());
            row_indices.insert(*name, row_idx);
        }

        Ok(())
    }

    /// Tries to find the cluster component for the current row, or creates it if the caller hasn't
    /// specified any.
    ///
    /// When creating an auto-generated cluster component of a specific length for the first time,
    /// this will keep track of its assigned row index and re-use it later on as a mean of
    /// deduplication.
    fn get_or_create_cluster_component(
        &mut self,
        _row_nr: usize,
        cluster_comp_pos: Option<usize>,
        components: &[ComponentBundle],
        time_point: &TimePoint,
    ) -> WriteResult<(RowIndex, usize)> {
        enum RowIndexOrData {
            RowIndex(RowIndex),
            Data(Box<dyn Array>),
        }

        let (found, comp, len) = if let Some(cluster_comp_pos) = cluster_comp_pos {
            // We found a component with a name matching the cluster key's, let's make sure it's
            // valid (dense, sorted, no duplicates) and use that if so.

            let cluster_comp = &components[cluster_comp_pos];
            let data = cluster_comp
                .value
                .as_any()
                .downcast_ref::<ListArray<i32>>()
                .unwrap()
                .values(); // abusing the fact that nb_rows==1
            let len = data.len();

            // Clustering component must be dense.
            if !data.is_dense() {
                return Err(WriteError::SparseClusteringComponent(data.clone()));
            }
            // Clustering component must be sorted and not contain any duplicates.
            if !data.is_sorted_and_unique()? {
                return Err(WriteError::InvalidClusteringComponent(data.clone()));
            }

            (
                true,
                RowIndexOrData::Data(cluster_comp.value.clone() /* shallow */),
                len,
            )
        } else {
            // The caller has not specified any cluster component, and so we'll have to generate
            // one... unless we've already generated one of this exact length in the past, in which
            // case we can simply re-use that row index.

            // Use the length of any other component in the batch, they are guaranteed to all share
            // the same length at this point anyway.
            let len = components
                .first()
                .map_or(0, |comp| comp.value.get_child_length(0));

            if let Some(row_idx) = self.cluster_comp_cache.get(&len) {
                // Cache hit! Re-use that row index.
                (false, RowIndexOrData::RowIndex(*row_idx), len)
            } else {
                // Cache miss! Craft a new u64 array from the ground up.
                let data = UInt64Array::from_vec((0..len as u64).collect_vec()).boxed();
                let data = wrap_in_listarray(data).to_boxed();
                (false, RowIndexOrData::Data(data), len)
            }
        };

        match comp {
            RowIndexOrData::RowIndex(row_idx) => Ok((row_idx, len)),
            RowIndexOrData::Data(data) => {
                // If we didn't hit the cache, then we have to insert this cluster component in the
                // right tables, just like any other component.

                let table = self.components.entry(self.cluster_key).or_insert_with(|| {
                    ComponentTable::new(
                        self.cluster_key,
                        ListArray::<i32>::get_child_type(data.data_type()),
                    )
                });

                let row_idx = table.push(&self.config, time_point, &*data);

                // If we auto-generated the cluster component, then keep its row index around for
                // the next time we have to insert a component of the same length with a missing
                // cluster key.
                if !found {
                    self.cluster_comp_cache.insert(len, row_idx);
                }

                Ok((row_idx, len))
            }
        }
    }
}

// --- Indices ---

impl IndexTable {
    pub fn new(_cluster_key: ComponentName, timeline: Timeline, ent_path: EntityPath) -> Self {
        Self {
            timeline,
            ent_path,
<<<<<<< HEAD
            buckets: [(0.into(), IndexBucket::new(_cluster_key, timeline))].into(),
            #[cfg(debug_assertions)]
            cluster_key: _cluster_key,
=======
            buckets: [(i64::MIN.into(), IndexBucket::new(timeline))].into(),
>>>>>>> 399d097e
        }
    }

    pub fn insert(
        &mut self,
        config: &DataStoreConfig,
        time: TimeInt,
        indices: &IntMap<ComponentName, RowIndex>,
    ) -> anyhow::Result<()> {
        // borrowck workaround
        let timeline = self.timeline;
        let ent_path = self.ent_path.clone(); // shallow

        let (_, bucket) = self.find_bucket_mut(time);

        let size = bucket.total_size_bytes();
        let size_overflow = bucket.total_size_bytes() > config.index_bucket_size_bytes;

        let len = bucket.total_rows();
        let len_overflow = len > config.index_bucket_nb_rows;

        if size_overflow || len_overflow {
            if let Some((min, second_half)) = bucket.split() {
                debug!(
                    kind = "insert",
                    timeline = %timeline.name(),
                    time = timeline.typ().format(time),
                    entity = %ent_path,
                    size_limit = config.component_bucket_size_bytes,
                    len_limit = config.component_bucket_nb_rows,
                    size, size_overflow,
                    len, len_overflow,
                    new_time_bound = timeline.typ().format(min),
                    "splitting off index bucket following overflow"
                );

                self.buckets.insert(min, second_half);
                return self.insert(config, time, indices);
            }

            // We couldn't split the bucket, either because it's already too small, or because it
            // contains a unique timepoint value that's repeated multiple times.
            //
            // * If the bucket is that small, then there really is no better thing to do than
            //   letting it grow some more by appending to it.
            //
            // * If the timepoint we're trying to insert is smaller or equal to the current upper
            //   bound of the bucket, then at this point we have no choice but to insert it here
            //   (by definition, it is impossible that any previous bucket in the chain covers a
            //   time range that includes this timepoint: buckets are non-overlapping!).
            //
            // * Otherwise, if the timepoint we're trying to insert is greater than the upper bound
            //   of the current bucket, then it means that there currently exist no bucket that
            //   covers a time range which includes this timepoint (if such a bucket existed, then
            //   we would have stumbled upon it before ever finding the current one!).
            //   This gives us an opportunity to create a new bucket that starts at the upper
            //   bound of the current one _excluded_ and that ranges all the way up to the timepoint
            //   that we're inserting.
            //   Not only is this a great opportunity to naturally split things up, it's actually
            //   mandatory to avoid a nasty edge case where one keeps inserting into a full,
            //   unsplittable bucket and indefinitely creates new single-entry buckets, leading
            //   to the worst-possible case of fragmentation.

            let (bucket_upper_bound, bucket_len) = {
                let guard = bucket.indices.read();
                (guard.times.last().copied(), guard.times.len())
            };

            if let Some(upper_bound) = bucket_upper_bound {
                if bucket_len > 2 && time.as_i64() > upper_bound {
                    let new_time_bound = upper_bound + 1;
                    debug!(
                        kind = "insert",
                        timeline = %timeline.name(),
                        time = timeline.typ().format(time),
                        entity = %ent_path,
                        size_limit = config.component_bucket_size_bytes,
                        len_limit = config.component_bucket_nb_rows,
                        size, size_overflow,
                        len, len_overflow,
                        new_time_bound = timeline.typ().format(new_time_bound.into()),
                        "creating brand new index bucket following overflow"
                    );
                    self.buckets.insert(
                        (new_time_bound).into(),
                        IndexBucket {
                            timeline,
                            indices: RwLock::new(IndexBucketIndices {
                                is_sorted: true,
                                time_range: TimeRange::new(time, time),
                                times: Default::default(),
                                indices: Default::default(),
                            }),
                            #[cfg(debug_assertions)]
                            cluster_key: self.cluster_key,
                        },
                    );
                    return self.insert(config, time, indices);
                }
            }

            debug!(
                kind = "insert",
                timeline = %timeline.name(),
                time = timeline.typ().format(time),
                entity = %ent_path,
                size_limit = config.component_bucket_size_bytes,
                len_limit = config.component_bucket_nb_rows,
                size, size_overflow,
                len, len_overflow,
                "couldn't split index bucket, proceeding to ignore limits"
            );
        }

        trace!(
            kind = "insert",
            timeline = %timeline.name(),
            time = timeline.typ().format(time),
            entity = %ent_path,
            components = ?indices.iter().collect::<Vec<_>>(),
            "inserted into index table"
        );

        bucket.insert(time, indices)
    }
}

impl IndexBucket {
    pub fn new(_cluster_key: ComponentName, timeline: Timeline) -> Self {
        Self {
            timeline,
            indices: RwLock::new(IndexBucketIndices::default()),
            #[cfg(debug_assertions)]
            cluster_key: _cluster_key,
        }
    }

    #[allow(clippy::unnecessary_wraps)]
    pub fn insert(
        &mut self,
        time: TimeInt,
        row_indices: &IntMap<ComponentName, RowIndex>,
    ) -> anyhow::Result<()> {
        let mut guard = self.indices.write();
        let IndexBucketIndices {
            is_sorted,
            time_range,
            times,
            indices,
        } = &mut *guard;

        // append time to primary index and update time range approriately
        times.push(time.as_i64());
        *time_range = TimeRange::new(time_range.min.min(time), time_range.max.max(time));

        // append components to secondary indices (2-way merge)

        // 2-way merge, step1: left-to-right
        //
        // push new row indices to their associated secondary index
        for (name, row_idx) in row_indices {
            let index = indices
                .entry(*name)
                .or_insert_with(|| vec![None; times.len().saturating_sub(1)]);
            index.push(Some(*row_idx));
        }

        // 2-way merge, step2: right-to-left
        //
        // fill unimpacted secondary indices with null values
        for (name, index) in &mut *indices {
            if !row_indices.contains_key(name) {
                index.push(None);
            }
        }

        // TODO(#433): re_datastore: properly handle already sorted data during insertion
        *is_sorted = false;

        #[cfg(debug_assertions)]
        {
            drop(guard); // sanity checking will grab the lock!
            self.sanity_check(self.cluster_key).unwrap();
        }

        Ok(())
    }

    /// Splits the bucket into two, potentially uneven parts.
    ///
    /// On success..:
    /// - the first part is split in place (i.e. modifies `self`),
    /// - the second part is returned as a new bucket,
    /// - and the minimal bound of that new bucket is returned as a `TimeInt`, for indexing.
    ///
    /// Returns `None` on failure, i.e. if the bucket cannot be split any further, which can
    /// happen either because the bucket is too small to begin with, or because it only contains
    /// a single timepoint.
    ///
    /// # Unsplittable buckets
    ///
    /// The datastore and query path operate under the general assumption that _all of the
    /// index data_ for a given timepoint will reside in _one and only one_ bucket.
    /// This function makes sure to uphold that restriction, which sometimes means splitting the
    /// bucket into two uneven parts, or even not splitting it at all.
    ///
    /// Here's an example of an index table configured to have a maximum of 2 rows per bucket: one
    /// can see that the 1st and 2nd buckets exceed this maximum in order to uphold the restriction
    /// described above:
    /// ```text
    /// IndexTable {
    ///     timeline: frame_nr
    ///     entity: this/that
    ///     size: 3 buckets for a total of 256 B across 8 total rows
    ///     buckets: [
    ///         IndexBucket {
    ///             index time bound: >= #0
    ///             size: 96 B across 3 rows
    ///                 - frame_nr: from #41 to #41 (all inclusive)
    ///             data (sorted=true):
    ///             +----------+---------------+--------------+----------------+
    ///             | frame_nr | rerun.point2d | rerun.rect2d | rerun.instance |
    ///             +----------+---------------+--------------+----------------+
    ///             | 41       |               |              | 1              |
    ///             | 41       | 1             |              | 2              |
    ///             | 41       |               | 3            | 2              |
    ///             +----------+---------------+--------------+----------------+
    ///
    ///         }
    ///         IndexBucket {
    ///             index time bound: >= #42
    ///             size: 96 B across 3 rows
    ///                 - frame_nr: from #42 to #42 (all inclusive)
    ///             data (sorted=true):
    ///             +----------+--------------+----------------+---------------+
    ///             | frame_nr | rerun.rect2d | rerun.instance | rerun.point2d |
    ///             +----------+--------------+----------------+---------------+
    ///             | 42       | 1            | 2              |               |
    ///             | 42       |              | 4              |               |
    ///             | 42       |              | 2              | 2             |
    ///             +----------+--------------+----------------+---------------+
    ///
    ///         }
    ///         IndexBucket {
    ///             index time bound: >= #43
    ///             size: 64 B across 2 rows
    ///                 - frame_nr: from #43 to #44 (all inclusive)
    ///             data (sorted=true):
    ///             +----------+--------------+---------------+----------------+
    ///             | frame_nr | rerun.rect2d | rerun.point2d | rerun.instance |
    ///             +----------+--------------+---------------+----------------+
    ///             | 43       | 4            |               | 2              |
    ///             | 44       |              | 3             | 2              |
    ///             +----------+--------------+---------------+----------------+
    ///
    ///         }
    ///     ]
    /// }
    /// ```
    pub fn split(&self) -> Option<(TimeInt, Self)> {
        let Self {
            timeline, indices, ..
        } = self;

        let mut indices = indices.write();
        indices.sort();

        let IndexBucketIndices {
            is_sorted: _,
            time_range: time_range1,
            times: times1,
            indices: indices1,
        } = &mut *indices;

        if times1.len() < 2 {
            return None; // early exit: can't split the unsplittable
        }

        if times1.first() == times1.last() {
            // The entire bucket contains only one timepoint, thus it's impossible to find
            // a split index to begin with.
            return None;
        }

        let timeline = *timeline;
        // Used down the line to assert that we've left everything in a sane state.
        let _total_rows = times1.len();

        let (min2, bucket2) = {
            let split_idx = find_split_index(times1).expect("must be splittable at this point");

            // this updates `time_range1` in-place!
            let time_range2 = split_time_range_off(split_idx, times1, time_range1);

            // this updates `times1` in-place!
            let times2 = times1.split_off(split_idx);

            // this updates `indices1` in-place!
            let indices2: IntMap<_, _> = indices1
                .iter_mut()
                .map(|(name, index1)| {
                    // this updates `index1` in-place!
                    let index2 = index1.split_off(split_idx);
                    (*name, index2)
                })
                .collect();
            (
                time_range2.min,
                Self {
                    timeline,
                    indices: RwLock::new(IndexBucketIndices {
                        is_sorted: true,
                        time_range: time_range2,
                        times: times2,
                        indices: indices2,
                    }),
                    #[cfg(debug_assertions)]
                    cluster_key: self.cluster_key,
                },
            )
        };

        // sanity checks
        #[cfg(debug_assertions)]
        {
            drop(indices); // sanity checking will grab the lock!
            self.sanity_check(self.cluster_key).unwrap();
            bucket2.sanity_check(bucket2.cluster_key).unwrap();

            let total_rows1 = self.total_rows() as i64;
            let total_rows2 = bucket2.total_rows() as i64;
            debug_assert!(
                _total_rows as i64 == total_rows1 + total_rows2,
                "expected both buckets to sum up to the length of the original bucket: \
                    got bucket={} vs. bucket1+bucket2={}",
                _total_rows,
                total_rows1 + total_rows2,
            );
            debug_assert_eq!(_total_rows as i64, total_rows1 + total_rows2);
        }

        Some((min2, bucket2))
    }
}

/// Finds an optimal split point for the given time index, or `None` if all entries in the index
/// are identical, making it unsplittable.
///
/// The returned index is _exclusive_: `[0, split_idx)` + `[split_idx; len)`.
///
/// # Panics
///
/// This function expects `times` to be sorted!
/// In debug builds, it will panic if that's not the case.
fn find_split_index(times: &TimeIndex) -> Option<usize> {
    debug_assert!(
        times.windows(2).all(|t| t[0] <= t[1]),
        "time index must be sorted before splitting!"
    );

    if times.first() == times.last() {
        return None; // early exit: unsplittable
    }

    // This can never be lesser than 1 as we never split buckets smaller than 2 entries.
    let halfway_idx = times.len() / 2;
    let target = times[halfway_idx];

    // Are we about to split in the middle of a continuous run? Hop backwards to figure it out.
    let split_idx1 = Some(times[..halfway_idx].partition_point(|&t| t < target)).filter(|&i| i > 0);

    // Are we about to split in the middle of a continuous run? Hop forwards to figure it out.
    let split_idx2 = Some(times[halfway_idx..].partition_point(|&t| t <= target))
        .map(|t| t + halfway_idx) // we skipped that many entries!
        .filter(|&t| t < times.len());

    // Are we in the middle of a backwards continuous run? a forwards continuous run? both?
    match (split_idx1, split_idx2) {
        // Unsplittable, which cannot happen as we already early-exit earlier.
        #[cfg(not(debug_assertions))]
        (None, None) => None,
        #[cfg(debug_assertions)]
        (None, None) => unreachable!(),

        // Backwards run, let's use the first split index.
        (Some(split_idx1), None) => Some(split_idx1),

        // Forwards run, let's use the second split index.
        (None, Some(split_idx2)) => Some(split_idx2),

        // The run goes both backwards and forwards from the half point: use the split index
        // that's the closest to halfway.
        (Some(split_idx1), Some(split_idx2)) => {
            if halfway_idx.abs_diff(split_idx1) < halfway_idx.abs_diff(split_idx2) {
                split_idx1
            } else {
                split_idx2
            }
            .into()
        }
    }
}

#[test]
fn test_find_split_index() {
    let test_cases = [
        (vec![1, 1], None),
        //
        (vec![1, 1, 1], None),
        (vec![1, 1, 2], Some(2)),
        (vec![0, 1, 1], Some(1)),
        //
        (vec![1, 1, 1, 1], None),
        (vec![1, 1, 1, 2], Some(3)),
        (vec![0, 1, 1, 1], Some(1)),
        //
        (vec![1, 1, 1, 1, 1], None),
        (vec![1, 1, 1, 1, 2], Some(4)),
        (vec![0, 1, 1, 1, 1], Some(1)),
        (vec![0, 1, 1, 1, 2], Some(1)), // first one wins when equal distances
        (vec![0, 1, 1, 2, 2], Some(3)), // second one is closer
        (vec![0, 0, 1, 2, 2], Some(2)), // first one wins when equal distances
        (vec![0, 0, 2, 2, 2], Some(2)), // second one is closer
        (vec![0, 0, 0, 2, 2], Some(3)), // first one is closer
    ];

    for (times, expected) in test_cases {
        let got = find_split_index(&times);
        assert_eq!(expected, got);
    }
}

/// Given a time index and a desired split index, splits off the given time range in place,
/// and returns a new time range corresponding to the second part.
///
/// The split index is exclusive: everything up to `split_idx` (excluded) will end up in the
/// first split.
///
/// The two resulting time range halves are guaranteed to never overlap.
fn split_time_range_off(
    split_idx: usize,
    times1: &TimeIndex,
    time_range1: &mut TimeRange,
) -> TimeRange {
    let time_range2 = TimeRange::new(times1[split_idx].into(), time_range1.max);

    // This can never fail (underflow or OOB) because we never split buckets smaller than 2
    // entries.
    time_range1.max = times1[split_idx - 1].into();

    debug_assert!(
        time_range1.max.as_i64() < time_range2.min.as_i64(),
        "split resulted in overlapping time ranges: {} <-> {}\n{:#?}",
        time_range1.max.as_i64(),
        time_range2.min.as_i64(),
        (&time_range1, &time_range2),
    );

    time_range2
}

// --- Components ---

impl ComponentTable {
    /// Creates a new component table for the specified component `datatype`.
    ///
    /// `datatype` must be the type of the component itself, devoid of any wrapping layers
    /// (i.e. _not_ a `ListArray<...>`!).
    fn new(name: ComponentName, datatype: &DataType) -> Self {
        ComponentTable {
            name,
            datatype: datatype.clone(),
            buckets: [ComponentBucket::new(name, datatype, 0u64)].into(),
        }
    }

    /// Finds the appropriate bucket in this component table and pushes `rows_single` at the
    /// end of it, returning the _global_ `RowIndex` for this new row.
    ///
    /// `rows_single` must be a unit-length list of arrays of structs,
    /// i.e. `ListArray<StructArray>`:
    /// - the list layer corresponds to the different rows (always unit-length for now),
    /// - the array layer corresponds to the different instances within that single row,
    /// - and finally the struct layer holds the components themselves.
    /// E.g.:
    /// ```text
    /// [[{x: 8.687487, y: 1.9590926}, {x: 2.0559108, y: 0.1494348}, {x: 7.09219, y: 0.9616637}]]
    /// ```
    //
    // TODO(#589): support for batched row component insertions
    pub fn push(
        &mut self,
        config: &DataStoreConfig,
        time_point: &TimePoint,
        rows_single: &dyn Array,
    ) -> RowIndex {
        debug_assert!(
            ListArray::<i32>::get_child_type(rows_single.data_type()) == &self.datatype,
            "trying to insert data of the wrong datatype in a component table, \
                expected {:?}, got {:?}",
            &self.datatype,
            ListArray::<i32>::get_child_type(rows_single.data_type()),
        );
        debug_assert!(
            rows_single.len() == 1,
            "batched row component insertions are not supported yet"
        );

        // All component tables spawn with an initial bucket at row offset 0, thus this cannot
        // fail.
        let active_bucket = self.buckets.back_mut().unwrap();

        let size = active_bucket.total_size_bytes();
        let size_overflow = active_bucket.total_size_bytes() > config.component_bucket_size_bytes;

        let len = active_bucket.total_rows();
        let len_overflow = len > config.component_bucket_nb_rows;

        if size_overflow || len_overflow {
            debug!(
                kind = "insert",
                component = self.name.as_str(),
                size_limit = config.component_bucket_size_bytes,
                len_limit = config.component_bucket_nb_rows,
                size,
                size_overflow,
                len,
                len_overflow,
                "allocating new component bucket, previous one overflowed"
            );

            // Archive currently active bucket.
            active_bucket.archive();

            let row_offset = active_bucket.row_offset + len;
            self.buckets
                .push_back(ComponentBucket::new(self.name, &self.datatype, row_offset));
        }

        // Two possible cases:
        // - If the table has not just underwent an overflow, then this is panic-safe for the
        //   same reason as above: all component tables spawn with an initial bucket at row
        //   offset 0, thus this cannot fail.
        // - If the table has just overflowed, then we've just pushed a bucket to the dequeue.
        let active_bucket = self.buckets.back_mut().unwrap();
        let row_idx = RowIndex::from_u64(
            active_bucket.push(time_point, rows_single) + active_bucket.row_offset,
        );

        trace!(
            kind = "insert",
            timelines = ?time_point.into_iter()
                .map(|(timeline, time)| (timeline.name(), timeline.typ().format(*time)))
                .collect::<Vec<_>>(),
            component = self.name.as_str(),
            %row_idx,
            "pushed into component table"
        );

        row_idx
    }
}

impl ComponentBucket {
    /// Creates a new component bucket for the specified component `datatype`.
    ///
    /// `datatype` must be the type of the component itself, devoid of any wrapping layers
    /// (i.e. _not_ a `ListArray<...>`!).
    pub fn new(name: ComponentName, datatype: &DataType, row_offset: u64) -> Self {
        // If this is the first bucket of this table, we need to insert an empty list at
        // row index #0!
        let chunks = if row_offset == 0 {
            vec![wrap_in_listarray(new_empty_array(datatype.clone())).to_boxed()]
        } else {
            vec![]
        };

        let total_rows = chunks.iter().map(|values| values.len() as u64).sum();
        let total_size_bytes = chunks
            .iter()
            .map(|values| arrow2::compute::aggregate::estimated_bytes_size(&**values) as u64)
            .sum();

        Self {
            name,
            row_offset,
            archived: false,
            time_ranges: Default::default(),
            chunks,
            total_rows,
            total_size_bytes,
        }
    }

    /// Pushes `rows_single` to the end of the bucket, returning the _local_ index of the
    /// freshly added row.
    ///
    /// `rows_single` must be a unit-length list of arrays of structs,
    /// i.e. `ListArray<StructArray>`:
    /// - the list layer corresponds to the different rows (always unit-length for now),
    /// - the array layer corresponds to the different instances within that single row,
    /// - and finally the struct layer holds the components themselves.
    /// E.g.:
    /// ```text
    /// [[{x: 8.687487, y: 1.9590926}, {x: 2.0559108, y: 0.1494348}, {x: 7.09219, y: 0.9616637}]]
    /// ```
    pub fn push(&mut self, time_point: &TimePoint, rows_single: &dyn Array) -> u64 {
        debug_assert!(
            rows_single.len() == 1,
            "batched row component insertions are not supported yet"
        );

        // Keep track of all affected time ranges, for garbage collection purposes.
        for (timeline, &time) in time_point {
            self.time_ranges
                .entry(*timeline)
                .and_modify(|range| {
                    *range = TimeRange::new(range.min.min(time), range.max.max(time));
                })
                .or_insert_with(|| TimeRange::new(time, time));
        }

        self.total_rows += 1;
        // Warning: this is surprisingly costly!
        self.total_size_bytes +=
            arrow2::compute::aggregate::estimated_bytes_size(rows_single) as u64;

        // TODO(#589): support for non-unit-length chunks
        self.chunks.push(rows_single.to_boxed()); // shallow

        self.chunks.len() as u64 - 1
    }

    /// Archives the bucket as a new one is about to take its place.
    ///
    /// This is a good opportunity to run compaction and other maintenance related tasks.
    pub fn archive(&mut self) {
        debug_assert!(
            !self.archived,
            "achiving an already archived bucket, something is likely wrong"
        );

        // Chunk compaction
        // Compacts the bucket by concatenating all chunks of data into a single one.
        {
            use arrow2::compute::concatenate::concatenate;

            let chunks = self.chunks.iter().map(|chunk| &**chunk).collect::<Vec<_>>();
            // Only two reasons this can ever fail:
            //
            // * `chunks` is empty:
            // This can never happen, buckets always spawn with an initial chunk.
            //
            // * the various chunks contain data with different datatypes:
            // This can never happen as that would first panic during insertion.
            let values = concatenate(&chunks).unwrap();

            // Recompute the size as we've just discarded a bunch of list headers.
            self.total_size_bytes =
                arrow2::compute::aggregate::estimated_bytes_size(&*values) as u64;

            self.chunks = vec![values];
        }

        self.archived = true;
    }
}<|MERGE_RESOLUTION|>--- conflicted
+++ resolved
@@ -312,13 +312,9 @@
         Self {
             timeline,
             ent_path,
-<<<<<<< HEAD
-            buckets: [(0.into(), IndexBucket::new(_cluster_key, timeline))].into(),
+            buckets: [(i64::MIN.into(), IndexBucket::new(_cluster_key, timeline))].into(),
             #[cfg(debug_assertions)]
             cluster_key: _cluster_key,
-=======
-            buckets: [(i64::MIN.into(), IndexBucket::new(timeline))].into(),
->>>>>>> 399d097e
         }
     }
 

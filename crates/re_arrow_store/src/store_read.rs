use std::collections::HashMap;

use arrow2::array::{Array, MutableArray, UInt64Vec};
use polars::prelude::{DataFrame, Series};

use re_log::debug;
use re_log_types::{ComponentNameRef, ObjPath as EntityPath, TimeInt, Timeline};

use crate::{
    ComponentBucket, ComponentTable, DataStore, IndexBucket, IndexBucketIndices, IndexTable,
    RowIndex,
};

// ---

/// A query in time.
#[derive(Clone, Debug)]
pub enum TimeQuery {
    /// Get the latest version of the data available at this time.
    LatestAt(i64),

    /// Get all the data within this time interval, plus the latest
    /// one before the start of the interval.
    ///
    /// Motivation: all data is considered alive until the next logging
    /// to the same data path.
    Range(std::ops::RangeInclusive<i64>),
}

impl TimeQuery {
    pub const EVERYTHING: Self = Self::Range(i64::MIN..=i64::MAX);
}

// --- Data store ---

impl DataStore {
    pub fn query(
        &self,
        timeline: &Timeline,
        time_query: &TimeQuery,
        ent_path: &EntityPath,
        components: &[ComponentNameRef<'_>],
    ) -> anyhow::Result<DataFrame> {
        // TODO(cmc): kind & query_id need to somehow propagate through the span system.
        self.query_id += 1;

        let ent_path_hash = ent_path.hash();

        let latest_at = match time_query {
            TimeQuery::LatestAt(latest_at) => *latest_at,
            #[allow(clippy::todo)]
            TimeQuery::Range(_) => todo!("implement range queries!"),
        };

        debug!(
            kind = "query",
            id = self.query_id,
            timeline = %timeline.name(),
            time = timeline.typ().format(latest_at.into()),
            entity = %ent_path,
            ?components,
            "query started..."
        );

        let row_indices = self
            .indices
            .get(&(*timeline, *ent_path_hash))
            .map(|index| index.latest_at(latest_at, components))
            .unwrap_or_default();
        debug!(
            kind = "query",
            timeline = %timeline.name(),
            time = timeline.typ().format(latest_at.into()),
            entity = %ent_path,
            ?components,
            ?row_indices,
            "row indices fetched"
        );

        let mut series: HashMap<_, _> = row_indices
            .into_iter()
            .filter_map(|(name, row_idx)| {
                self.components.get(name).and_then(|table| {
                    table
                        .get(row_idx)
                        .map(|data| (name, Series::try_from((name, data)).unwrap()))
                })
            })
            .collect();

        let series_ordered = components
            .iter()
            .filter_map(|name| series.remove(name))
            .collect();
        let df = DataFrame::new(series_ordered)?;

        df.explode(df.get_column_names()).map_err(Into::into)
    }

    /// Force the sorting of all indices.
    pub fn sort_indices(&mut self) {
        for index in self.indices.values_mut() {
            index.sort_indices();
        }
    }
}

// --- Indices ---

impl IndexTable {
    pub fn latest_at<'a>(
<<<<<<< HEAD
        &mut self,
        time: i64,
        components: &[ComponentNameRef<'a>],
    ) -> HashMap<ComponentNameRef<'a>, RowIndex> {
        let mut results = HashMap::with_capacity(components.len());

        let timeline = self.timeline;

        // The time we're looking for gives us an upper bound: all components must be indexed
        // in either this bucket _or any of those that come before_!
        //
        // That is because secondary indices allow for null values, which forces us to not only
        // walk backwards within an index bucket, but sometimes even walk backwards across
        // multiple index buckets within the same table!
        //
        // Besides, components are _independently_ nullable, and so this two-level backwards walk
        // needs to be done on a per-component basis.
        for &name in components {
            'for_each_bucket: for (i, bucket) in self.iter_bucket_mut(time).enumerate() {
                debug!(
                    kind = "query",
                    component = name,
                    timeline = %timeline.name(),
                    time = timeline.typ().format(time.into()),
                    attempt = i,
                    time_range = ?bucket.time_range.min.as_i64()..=bucket.time_range.max.as_i64(),
                    "found candidate bucket"
                );
                if let Some(row_idx) = bucket.latest_at(time, name) {
                    results.insert(name, row_idx);
                    break 'for_each_bucket;
                }
            }
        }

        results
    }

    /// Returns the index bucket whose time range covers the given `time`.
    pub fn find_bucket_mut(&mut self, time: i64) -> &mut IndexBucket {
        // This cannot fail, `iter_bucket_mut` is guaranteed to always yield at least one bucket,
        // since index tables always spawn with a default bucket that covers [-∞;+∞].
        self.iter_bucket_mut(time).next().unwrap()
    }

    /// Returns an iterator that is guaranteed to yield at least one bucket, which is the bucket
    /// whose time range covers the given `time`.
    ///
    /// It then continues yielding buckets until it runs out, in decreasing time range order.
    pub fn iter_bucket_mut(&mut self, time: i64) -> impl Iterator<Item = &mut IndexBucket> {
        self.buckets
            .range_mut(..=TimeInt::from(time))
            .rev()
            .map(|(_, bucket)| bucket)
=======
        &self,
        at: i64,
        components: &[ComponentNameRef<'a>],
    ) -> HashMap<ComponentNameRef<'a>, RowIndex> {
        let bucket = self.buckets.iter().next().unwrap().1;
        bucket.latest_at(at, components)
>>>>>>> 5a33ec87
    }

    /// Force the sorting of all buckets.
    pub fn sort_indices(&self) {
        for bucket in self.buckets.values() {
            bucket.sort_indices();
        }
    }
}

impl IndexBucket {
    /// Sort all indices by time.
    pub fn sort_indices(&self) {
        if self.indices.read().is_sorted {
            return; // early read-only exit
        }

        let IndexBucketIndices {
            is_sorted,
            times,
            indices,
        } = &mut *self.indices.write();

        if *is_sorted {
            return;
        }

        let swaps = {
            let times = times.values();
            let mut swaps = (0..times.len()).collect::<Vec<_>>();
            swaps.sort_by_key(|&i| &times[i]);
            swaps
                .iter()
                .copied()
                .enumerate()
                .map(|(to, from)| (from, to))
                .collect::<Vec<_>>()
        };

        // Yep, the reshuffle implementation is very dumb and very slow :)
        // TODO(#442): re_datastore: implement efficient shuffling on the read path.

        // shuffle time index back into a sorted state
        {
            // The time index must always be dense, thus it shouldn't even have a validity
            // bitmap attached to it to begin with.
            assert!(times.validity().is_none());

            let source = times.values().clone();
            let values = times.values_mut_slice();

            for (from, to) in swaps.iter().copied() {
                values[to] = source[from];
            }
        }

        fn reshuffle_index(index: &mut UInt64Vec, swaps: &[(usize, usize)]) {
            // shuffle data
            {
                let source = index.values().clone();
                let values = index.values_mut_slice();

                for (from, to) in swaps.iter().copied() {
                    values[to] = source[from];
                }
            }

            // shuffle validity bitmaps
            let validity_before = index.validity().cloned();
            let validity_after = validity_before.clone();
            if let (Some(validity_before), Some(mut validity_after)) =
                (validity_before, validity_after)
            {
                for (from, to) in swaps.iter().copied() {
                    validity_after.set(to, validity_before.get(from));
                }

                // we expect as many nulls before and after.
                assert_eq!(validity_before.unset_bits(), validity_after.unset_bits());

                index.set_validity(Some(validity_after));
            }
        }

        // shuffle component indices back into a sorted state
        for index in indices.values_mut() {
            reshuffle_index(index, &swaps);
        }

        *is_sorted = true;
    }

    pub fn latest_at<'a>(
<<<<<<< HEAD
        &mut self,
        time: i64,
        component: ComponentNameRef<'a>,
    ) -> Option<RowIndex> {
=======
        &self,
        at: i64,
        components: &[ComponentNameRef<'a>],
    ) -> HashMap<ComponentNameRef<'a>, RowIndex> {
>>>>>>> 5a33ec87
        self.sort_indices();

        let IndexBucketIndices {
            is_sorted: _,
            times,
            indices,
        } = &*self.indices.read();

        debug!(
            kind = "query",
            component,
            timeline = %self.timeline.name(),
            time = self.timeline.typ().format(time.into()),
            "searching for primary & secondary row indices..."
        );

        // find the primary index's row.
<<<<<<< HEAD
        let times = self.times.values();
        let primary_idx = times.partition_point(|t| *t <= time) as i64;
=======
        let times = times.values();
        let primary_idx = times.partition_point(|time| *time <= at) as i64;
>>>>>>> 5a33ec87

        // The partition point is always _beyond_ the index that we're looking for.
        // A partition point of 0 thus means that we're trying to query for data that lives
        // _before_ the beginning of time... there's nothing to be found there.
        if primary_idx == 0 {
            return None;
        }

        // The partition point is always _beyond_ the index that we're looking for; we need
        // to step back to find what we came for.
        let primary_idx = primary_idx - 1;
        debug!(
            kind = "query",
            component,
            timeline = %self.timeline.name(),
            time = self.timeline.typ().format(time.into()),
            %primary_idx,
            "found primary index",
        );

        // find the secondary indices' rows, and the associated row indices.
<<<<<<< HEAD
        self.indices
            .get_key_value(component)
            .and_then(|(name, index)| {
=======
        components
            .iter()
            .filter_map(|name| indices.get(*name).map(|index| (name, index)))
            .filter_map(|(name, index)| {
>>>>>>> 5a33ec87
                let mut secondary_idx = primary_idx;
                while !index.is_valid(secondary_idx as _) {
                    secondary_idx -= 1;
                    if secondary_idx < 0 {
                        debug!(
                            kind = "query",
                            component = name,
                            timeline = %self.timeline.name(),
                            time = self.timeline.typ().format(time.into()),
                            %primary_idx,
                            "no secondary index found",
                        );
                        return None;
                    }
                }

                assert!(index.is_valid(secondary_idx as usize));
                let row_idx = index.values()[secondary_idx as usize];

                debug!(
                    kind = "query",
                    component = name,
                    timeline = %self.timeline.name(),
                    time = self.timeline.typ().format(time.into()),
                    %primary_idx, %secondary_idx, %row_idx,
                    "found secondary index + row index",
                );

                Some(row_idx)
            })
    }
}

// --- Components ---

impl ComponentTable {
    pub fn get(&self, row_idx: RowIndex) -> Option<Box<dyn Array>> {
        let mut bucket_nr = self
            .buckets
            .partition_point(|bucket| row_idx >= bucket.row_offset);

        // The partition point will give us the index of the first bucket that has a row offset
        // strictly greater than the row index we're looking for, therefore we need to take a
        // step back to find what we're looking for.
        //
        // Since component tables always spawn with a default bucket at offset 0, the smallest
        // partition point that can ever be returned is one, thus this operation is overflow-safe.
        debug_assert!(bucket_nr > 0);
        bucket_nr -= 1;

        if let Some(bucket) = self.buckets.get(bucket_nr) {
            debug!(
                kind = "query",
                component = self.name.as_str(),
                row_idx,
                bucket_nr,
                bucket.row_offset,
                "fetching component data"
            );
            Some(bucket.get(row_idx))
        } else {
            debug!(
                kind = "query",
                component = self.name.as_str(),
                row_idx,
                bucket_nr,
                "row index is out of bounds"
            );
            None
        }
    }
}
impl ComponentBucket {
    // Panics on out-of-bounds
    pub fn get(&self, row_idx: u64) -> Box<dyn Array> {
        let row_idx = row_idx - self.row_offset;
        self.data.slice(row_idx as usize, 1)
    }
}<|MERGE_RESOLUTION|>--- conflicted
+++ resolved
@@ -1,4 +1,4 @@
-use std::collections::HashMap;
+use std::{collections::HashMap, sync::atomic::Ordering};
 
 use arrow2::array::{Array, MutableArray, UInt64Vec};
 use polars::prelude::{DataFrame, Series};
@@ -42,7 +42,7 @@
         components: &[ComponentNameRef<'_>],
     ) -> anyhow::Result<DataFrame> {
         // TODO(cmc): kind & query_id need to somehow propagate through the span system.
-        self.query_id += 1;
+        self.query_id.fetch_add(1, Ordering::Relaxed);
 
         let ent_path_hash = ent_path.hash();
 
@@ -54,7 +54,7 @@
 
         debug!(
             kind = "query",
-            id = self.query_id,
+            id = self.query_id.load(Ordering::Relaxed),
             timeline = %timeline.name(),
             time = timeline.typ().format(latest_at.into()),
             entity = %ent_path,
@@ -109,8 +109,7 @@
 
 impl IndexTable {
     pub fn latest_at<'a>(
-<<<<<<< HEAD
-        &mut self,
+        &self,
         time: i64,
         components: &[ComponentNameRef<'a>],
     ) -> HashMap<ComponentNameRef<'a>, RowIndex> {
@@ -128,14 +127,17 @@
         // Besides, components are _independently_ nullable, and so this two-level backwards walk
         // needs to be done on a per-component basis.
         for &name in components {
-            'for_each_bucket: for (i, bucket) in self.iter_bucket_mut(time).enumerate() {
+            'for_each_bucket: for (i, bucket) in self.iter_bucket(time).enumerate() {
                 debug!(
                     kind = "query",
                     component = name,
                     timeline = %timeline.name(),
                     time = timeline.typ().format(time.into()),
                     attempt = i,
-                    time_range = ?bucket.time_range.min.as_i64()..=bucket.time_range.max.as_i64(),
+                    time_range = ?{
+                        let time_range = bucket.indices.read().time_range;
+                        time_range.min.as_i64()..=time_range.max.as_i64()
+                    },
                     "found candidate bucket"
                 );
                 if let Some(row_idx) = bucket.latest_at(time, name) {
@@ -153,6 +155,17 @@
         // This cannot fail, `iter_bucket_mut` is guaranteed to always yield at least one bucket,
         // since index tables always spawn with a default bucket that covers [-∞;+∞].
         self.iter_bucket_mut(time).next().unwrap()
+    }
+
+    /// Returns an iterator that is guaranteed to yield at least one bucket, which is the bucket
+    /// whose time range covers the given `time`.
+    ///
+    /// It then continues yielding buckets until it runs out, in decreasing time range order.
+    pub fn iter_bucket(&self, time: i64) -> impl Iterator<Item = &IndexBucket> {
+        self.buckets
+            .range(..=TimeInt::from(time))
+            .rev()
+            .map(|(_, bucket)| bucket)
     }
 
     /// Returns an iterator that is guaranteed to yield at least one bucket, which is the bucket
@@ -164,14 +177,6 @@
             .range_mut(..=TimeInt::from(time))
             .rev()
             .map(|(_, bucket)| bucket)
-=======
-        &self,
-        at: i64,
-        components: &[ComponentNameRef<'a>],
-    ) -> HashMap<ComponentNameRef<'a>, RowIndex> {
-        let bucket = self.buckets.iter().next().unwrap().1;
-        bucket.latest_at(at, components)
->>>>>>> 5a33ec87
     }
 
     /// Force the sorting of all buckets.
@@ -189,11 +194,93 @@
             return; // early read-only exit
         }
 
+        self.indices.write().sort();
+    }
+
+    pub fn latest_at<'a>(&self, time: i64, component: ComponentNameRef<'a>) -> Option<RowIndex> {
+        self.sort_indices();
+
         let IndexBucketIndices {
-            is_sorted,
+            is_sorted: _,
+            time_range: _,
             times,
             indices,
-        } = &mut *self.indices.write();
+        } = &*self.indices.read();
+
+        debug!(
+            kind = "query",
+            component,
+            timeline = %self.timeline.name(),
+            time = self.timeline.typ().format(time.into()),
+            "searching for primary & secondary row indices..."
+        );
+
+        // find the primary index's row.
+        let times = times.values();
+        let primary_idx = times.partition_point(|t| *t <= time) as i64;
+
+        // The partition point is always _beyond_ the index that we're looking for.
+        // A partition point of 0 thus means that we're trying to query for data that lives
+        // _before_ the beginning of time... there's nothing to be found there.
+        if primary_idx == 0 {
+            return None;
+        }
+
+        // The partition point is always _beyond_ the index that we're looking for; we need
+        // to step back to find what we came for.
+        let primary_idx = primary_idx - 1;
+        debug!(
+            kind = "query",
+            component,
+            timeline = %self.timeline.name(),
+            time = self.timeline.typ().format(time.into()),
+            %primary_idx,
+            "found primary index",
+        );
+
+        // find the secondary indices' rows, and the associated row indices.
+        indices.get_key_value(component).and_then(|(name, index)| {
+            let mut secondary_idx = primary_idx;
+            while !index.is_valid(secondary_idx as _) {
+                secondary_idx -= 1;
+                if secondary_idx < 0 {
+                    debug!(
+                        kind = "query",
+                        component = name,
+                        timeline = %self.timeline.name(),
+                        time = self.timeline.typ().format(time.into()),
+                        %primary_idx,
+                        "no secondary index found",
+                    );
+                    return None;
+                }
+            }
+
+            assert!(index.is_valid(secondary_idx as usize));
+            let row_idx = index.values()[secondary_idx as usize];
+
+            debug!(
+                kind = "query",
+                component = name,
+                timeline = %self.timeline.name(),
+                time = self.timeline.typ().format(time.into()),
+                %primary_idx, %secondary_idx, %row_idx,
+                "found secondary index + row index",
+            );
+
+            Some(row_idx)
+        })
+    }
+}
+
+impl IndexBucketIndices {
+    pub fn sort(&mut self) {
+        let Self {
+            is_sorted,
+            time_range: _,
+            times,
+            indices,
+        } = self;
 
         if *is_sorted {
             return;
@@ -262,105 +349,6 @@
         }
 
         *is_sorted = true;
-    }
-
-    pub fn latest_at<'a>(
-<<<<<<< HEAD
-        &mut self,
-        time: i64,
-        component: ComponentNameRef<'a>,
-    ) -> Option<RowIndex> {
-=======
-        &self,
-        at: i64,
-        components: &[ComponentNameRef<'a>],
-    ) -> HashMap<ComponentNameRef<'a>, RowIndex> {
->>>>>>> 5a33ec87
-        self.sort_indices();
-
-        let IndexBucketIndices {
-            is_sorted: _,
-            times,
-            indices,
-        } = &*self.indices.read();
-
-        debug!(
-            kind = "query",
-            component,
-            timeline = %self.timeline.name(),
-            time = self.timeline.typ().format(time.into()),
-            "searching for primary & secondary row indices..."
-        );
-
-        // find the primary index's row.
-<<<<<<< HEAD
-        let times = self.times.values();
-        let primary_idx = times.partition_point(|t| *t <= time) as i64;
-=======
-        let times = times.values();
-        let primary_idx = times.partition_point(|time| *time <= at) as i64;
->>>>>>> 5a33ec87
-
-        // The partition point is always _beyond_ the index that we're looking for.
-        // A partition point of 0 thus means that we're trying to query for data that lives
-        // _before_ the beginning of time... there's nothing to be found there.
-        if primary_idx == 0 {
-            return None;
-        }
-
-        // The partition point is always _beyond_ the index that we're looking for; we need
-        // to step back to find what we came for.
-        let primary_idx = primary_idx - 1;
-        debug!(
-            kind = "query",
-            component,
-            timeline = %self.timeline.name(),
-            time = self.timeline.typ().format(time.into()),
-            %primary_idx,
-            "found primary index",
-        );
-
-        // find the secondary indices' rows, and the associated row indices.
-<<<<<<< HEAD
-        self.indices
-            .get_key_value(component)
-            .and_then(|(name, index)| {
-=======
-        components
-            .iter()
-            .filter_map(|name| indices.get(*name).map(|index| (name, index)))
-            .filter_map(|(name, index)| {
->>>>>>> 5a33ec87
-                let mut secondary_idx = primary_idx;
-                while !index.is_valid(secondary_idx as _) {
-                    secondary_idx -= 1;
-                    if secondary_idx < 0 {
-                        debug!(
-                            kind = "query",
-                            component = name,
-                            timeline = %self.timeline.name(),
-                            time = self.timeline.typ().format(time.into()),
-                            %primary_idx,
-                            "no secondary index found",
-                        );
-                        return None;
-                    }
-                }
-
-                assert!(index.is_valid(secondary_idx as usize));
-                let row_idx = index.values()[secondary_idx as usize];
-
-                debug!(
-                    kind = "query",
-                    component = name,
-                    timeline = %self.timeline.name(),
-                    time = self.timeline.typ().format(time.into()),
-                    %primary_idx, %secondary_idx, %row_idx,
-                    "found secondary index + row index",
-                );
-
-                Some(row_idx)
-            })
     }
 }
 

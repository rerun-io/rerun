--- conflicted
+++ resolved
@@ -20,52 +20,7 @@
 /// with any number of other dataframes returned by this function [`latest_component`] and
 /// [`latest_components`].
 ///
-<<<<<<< HEAD
 /// See `example/latest_component.rs` for an example of use.
-=======
-/// Usage:
-/// ```
-/// # use re_arrow_store::{test_bundle, DataStore, LatestAtQuery, TimeType, Timeline};
-/// # use re_arrow_store::polars_util::latest_component;
-/// # use re_log_types::{
-/// #     datagen::{build_frame_nr, build_some_point2d},
-/// #     field_types::{Instance, Point2D},
-/// #     msg_bundle::Component,
-/// #     ObjPath as EntityPath,
-/// # };
-///
-/// let mut store = DataStore::new(Instance::name(), Default::default());
-///
-/// let ent_path = EntityPath::from("my/entity");
-///
-/// let bundle3 = test_bundle!(ent_path @ [build_frame_nr(3.into())] => [build_some_point2d(2)]);
-/// store.insert(&bundle3).unwrap();
-///
-/// let timeline_frame_nr = Timeline::new("frame_nr", TimeType::Sequence);
-/// let df = latest_component(
-///     &store,
-///     &LatestAtQuery::new(timeline_frame_nr, 10.into()),
-///     &ent_path,
-///     Point2D::name(),
-/// )
-/// .unwrap();
-///
-/// println!("{df:?}");
-/// ```
-///
-/// Outputs:
-/// ```text
-/// ┌────────────────┬─────────────────────┐
-/// │ rerun.instance ┆ rerun.point2d       │
-/// │ ---            ┆ ---                 │
-/// │ u64            ┆ struct[2]           │
-/// ╞════════════════╪═════════════════════╡
-/// │ 0              ┆ {3.339503,6.287318} │
-/// ├╌╌╌╌╌╌╌╌╌╌╌╌╌╌╌╌┼╌╌╌╌╌╌╌╌╌╌╌╌╌╌╌╌╌╌╌╌╌┤
-/// │ 1              ┆ {2.813822,9.160795} │
-/// └────────────────┴─────────────────────┘
-/// ```
->>>>>>> 853b714d
 //
 // TODO(cmc): can this really fail though?
 pub fn latest_component(
@@ -92,61 +47,7 @@
 /// with any number of other dataframes returned by this function [`latest_component`] and
 /// [`latest_components`].
 ///
-<<<<<<< HEAD
 /// See `example/latest_components.rs` for an example of use.
-=======
-/// Usage:
-/// ```
-/// # use polars_core::prelude::*;
-/// # use re_arrow_store::{test_bundle, DataStore, LatestAtQuery, TimeType, Timeline};
-/// # use re_arrow_store::polars_util::latest_components;
-/// # use re_log_types::{
-/// #     datagen::{build_frame_nr, build_some_point2d, build_some_rects},
-/// #     field_types::{Instance, Point2D, Rect2D},
-/// #     msg_bundle::Component,
-/// #     ObjPath as EntityPath,
-/// # };
-///
-/// let mut store = DataStore::new(Instance::name(), Default::default());
-///
-/// let ent_path = EntityPath::from("my/entity");
-///
-/// let bundle = test_bundle!(ent_path @ [build_frame_nr(3.into())] => [build_some_point2d(2)]);
-/// store.insert(&bundle).unwrap();
-///
-/// let bundle = test_bundle!(ent_path @ [build_frame_nr(5.into())] => [build_some_rects(4)]);
-/// store.insert(&bundle).unwrap();
-///
-/// let timeline_frame_nr = Timeline::new("frame_nr", TimeType::Sequence);
-/// let df = latest_components(
-///     &store,
-///     &LatestAtQuery::new(timeline_frame_nr, 10.into()),
-///     &ent_path,
-///     &[Point2D::name(), Rect2D::name()],
-///     &JoinType::Outer,
-/// )
-/// .unwrap();
-///
-/// println!("{df:?}");
-/// ```
-///
-/// Outputs:
-/// ```text
-/// ┌────────────────┬─────────────────────┬───────────────────┐
-/// │ rerun.instance ┆ rerun.point2d       ┆ rerun.rect2d      │
-/// │ ---            ┆ ---                 ┆ ---               │
-/// │ u64            ┆ struct[2]           ┆ struct[4]         │
-/// ╞════════════════╪═════════════════════╪═══════════════════╡
-/// │ 0              ┆ {2.936338,1.308388} ┆ {0.0,0.0,0.0,0.0} │
-/// ├╌╌╌╌╌╌╌╌╌╌╌╌╌╌╌╌┼╌╌╌╌╌╌╌╌╌╌╌╌╌╌╌╌╌╌╌╌╌┼╌╌╌╌╌╌╌╌╌╌╌╌╌╌╌╌╌╌╌┤
-/// │ 1              ┆ {0.924683,7.757691} ┆ {1.0,1.0,0.0,0.0} │
-/// ├╌╌╌╌╌╌╌╌╌╌╌╌╌╌╌╌┼╌╌╌╌╌╌╌╌╌╌╌╌╌╌╌╌╌╌╌╌╌┼╌╌╌╌╌╌╌╌╌╌╌╌╌╌╌╌╌╌╌┤
-/// │ 2              ┆ {null,null}         ┆ {2.0,2.0,1.0,1.0} │
-/// ├╌╌╌╌╌╌╌╌╌╌╌╌╌╌╌╌┼╌╌╌╌╌╌╌╌╌╌╌╌╌╌╌╌╌╌╌╌╌┼╌╌╌╌╌╌╌╌╌╌╌╌╌╌╌╌╌╌╌┤
-/// │ 3              ┆ {null,null}         ┆ {3.0,3.0,1.0,1.0} │
-/// └────────────────┴─────────────────────┴───────────────────┘
-/// ```
->>>>>>> 853b714d
 //
 // TODO(cmc): can this really fail though?
 pub fn latest_components(
@@ -160,10 +61,7 @@
 
     let dfs = primaries
         .iter()
-<<<<<<< HEAD
-=======
         .filter(|primary| **primary != cluster_key)
->>>>>>> 853b714d
         .map(|primary| latest_component(store, query, ent_path, *primary));
 
     join_dataframes(cluster_key, join_type, dfs)
@@ -171,198 +69,29 @@
 
 // --- Range ---
 
-<<<<<<< HEAD
-/// Iterates over the rows of a single component and its cluster key from the point-of-view of this
-/// very same component, and returns an iterator of `DataFrame`s.
+/// Iterates over the rows of any number of components and their respective cluster keys, all from
+/// the single point-of-view of the `primary` component, returning an iterator of `DataFrame`s.
 ///
 /// An initial dataframe is yielded with the latest-at state at the start of the time range, if
 /// there is any.
 ///
-/// ⚠ The semantics are subtle! See `example/range_component.rs` for an example of use.
-pub fn range_component<'a>(
+/// The iterator only ever yields dataframes iff the `primary` component has changed.
+/// A change affecting only secondary components will not yield a dataframe.
+///
+/// This is a streaming-join: every yielded dataframe will be the result of joining the latest
+/// known state of all components, from their respective point-of-views.
+///
+/// ⚠ The semantics are subtle! See `example/range_components.rs` for an example of use.
+pub fn range_components<'a, const N: usize>(
     store: &'a DataStore,
     query: &'a RangeQuery,
     ent_path: &'a EntityPath,
     primary: ComponentName,
-) -> impl Iterator<Item = SharedResult<(TimeInt, DataFrame)>> + 'a {
-    let cluster_key = store.cluster_key();
-
-    let components = [cluster_key, primary];
-
-    // Fetch the latest-at data just before the start of the time range.
-    let latest_time = query.range.min.as_i64().checked_sub(1).map(Into::into);
-    let df_latest = latest_time.map(|latest_time| {
-        let query = LatestAtQuery::new(query.timeline, latest_time);
-        let row_indices = store
-            .latest_at(&query, ent_path, primary, &components)
-            .unwrap_or([None; 2]);
-        let results = store.get(&components, &row_indices);
-        dataframe_from_results(&components, results).map(|df| (latest_time, df))
-    });
-
-    // Send the latest-at state before anything else..
-    df_latest
-        .into_iter()
-        // ..but only if it's not an empty dataframe.
-        .filter(|df| df.as_ref().map_or(true, |(_, df)| !df.is_empty()))
-        .chain(store.range(query, ent_path, primary, components).map(
-            move |(time, _, row_indices)| {
-                let results = store.get(&components, &row_indices);
-                dataframe_from_results(&components, results).map(|df| (time, df))
-            },
-        ))
-}
-
-=======
->>>>>>> 853b714d
-/// Iterates over the rows of any number of components and their respective cluster keys, all from
-/// the single point-of-view of the `primary` component, returning an iterator of `DataFrame`s.
-///
-/// An initial dataframe is yielded with the latest-at state at the start of the time range, if
-/// there is any.
-///
-/// The iterator only ever yields dataframes iff the `primary` component has changed.
-/// A change affecting only secondary components will not yield a dataframe.
-///
-/// This is a streaming-join: every yielded dataframe will be the result of joining the latest
-/// known state of all components, from their respective point-of-views.
-///
-<<<<<<< HEAD
-/// ⚠ The semantics are subtle! See `example/range_components.rs` for an example of use.
-pub fn range_components<'a>(
-=======
-/// ⚠ The semantics are subtle! Study carefully the example below.
-///
-/// Usage:
-/// ```
-/// use polars_core::prelude::JoinType;
-/// use re_arrow_store::{polars_util, test_bundle, DataStore, RangeQuery, TimeRange};
-/// use re_log_types::{
-///     datagen::{build_frame_nr, build_some_point2d, build_some_rects},
-///     field_types::{Instance, Point2D, Rect2D},
-///     msg_bundle::Component as _,
-///     ObjPath as EntityPath, TimeType, Timeline,
-/// };
-///
-/// let mut store = DataStore::new(Instance::name(), Default::default());
-///
-/// let ent_path = EntityPath::from("this/that");
-///
-/// let frame1 = 1.into();
-/// let frame2 = 2.into();
-/// let frame3 = 3.into();
-/// let frame4 = 4.into();
-///
-/// let bundle = test_bundle!(ent_path @ [build_frame_nr(frame1)] => [build_some_rects(2)]);
-/// store.insert(&bundle).unwrap();
-///
-/// let bundle = test_bundle!(ent_path @ [build_frame_nr(frame2)] => [build_some_point2d(2)]);
-/// store.insert(&bundle).unwrap();
-///
-/// let bundle = test_bundle!(ent_path @ [build_frame_nr(frame3)] => [build_some_point2d(4)]);
-/// store.insert(&bundle).unwrap();
-///
-/// let bundle = test_bundle!(ent_path @ [build_frame_nr(frame4)] => [build_some_rects(3)]);
-/// store.insert(&bundle).unwrap();
-///
-/// let bundle = test_bundle!(ent_path @ [build_frame_nr(frame4)] => [build_some_point2d(1)]);
-/// store.insert(&bundle).unwrap();
-///
-/// let bundle = test_bundle!(ent_path @ [build_frame_nr(frame4)] => [build_some_rects(3)]);
-/// store.insert(&bundle).unwrap();
-///
-/// let bundle = test_bundle!(ent_path @ [build_frame_nr(frame4)] => [build_some_point2d(3)]);
-/// store.insert(&bundle).unwrap();
-///
-/// let timeline_frame_nr = Timeline::new("frame_nr", TimeType::Sequence);
-/// let query = RangeQuery {
-///     timeline: timeline_frame_nr,
-///     range: TimeRange::new(2.into(), 4.into()),
-/// };
-///
-/// let dfs = polars_util::range_components(
-///     &store,
-///     &query,
-///     &ent_path,
-///     Rect2D::name(),
-///     [Instance::name(), Rect2D::name(), Point2D::name()],
-///     &JoinType::Outer,
-/// );
-///
-/// for (time, df) in dfs.map(Result::unwrap) {
-///     eprintln!(
-///         "Found data at time {} from {}'s PoV (outer-joining):\n{:?}",
-///         TimeType::Sequence.format(time),
-///         Rect2D::name(),
-///         df,
-///     );
-/// }
-/// ```
-///
-/// Outputs:
-/// ```text
-/// Found data at time #1 from rerun.rect2d's PoV (outer-joining):
-/// ┌────────────────┬───────────────────┐
-/// │ rerun.instance ┆ rerun.rect2d      │
-/// │ ---            ┆ ---               │
-/// │ u64            ┆ struct[4]         │
-/// ╞════════════════╪═══════════════════╡
-/// │ 0              ┆ {0.0,0.0,0.0,0.0} │
-/// ├╌╌╌╌╌╌╌╌╌╌╌╌╌╌╌╌┼╌╌╌╌╌╌╌╌╌╌╌╌╌╌╌╌╌╌╌┤
-/// │ 1              ┆ {1.0,1.0,0.0,0.0} │
-/// └────────────────┴───────────────────┘
-///
-/// Found data at time #4 from rerun.rect2d's PoV (outer-joining):
-/// ┌────────────────┬───────────────────────┬───────────────┐
-/// │ rerun.instance ┆ rerun.rect2d          ┆ rerun.point2d │
-/// │ ---            ┆ ---                   ┆ ---           │
-/// │ u64            ┆ struct[4]             ┆ struct[2]     │
-/// ╞════════════════╪═══════════════════════╪═══════════════╡
-/// │ 0              ┆ {0.0,0.0,0.0,0.0}     ┆ {20.0,20.0}   │
-/// ├╌╌╌╌╌╌╌╌╌╌╌╌╌╌╌╌┼╌╌╌╌╌╌╌╌╌╌╌╌╌╌╌╌╌╌╌╌╌╌╌┼╌╌╌╌╌╌╌╌╌╌╌╌╌╌╌┤
-/// │ 1              ┆ {1.0,1.0,0.0,0.0}     ┆ {21.0,21.0}   │
-/// ├╌╌╌╌╌╌╌╌╌╌╌╌╌╌╌╌┼╌╌╌╌╌╌╌╌╌╌╌╌╌╌╌╌╌╌╌╌╌╌╌┼╌╌╌╌╌╌╌╌╌╌╌╌╌╌╌┤
-/// │ 2              ┆ {2.0,2.0,1.0,1.0}     ┆ {22.0,22.0}   │
-/// ├╌╌╌╌╌╌╌╌╌╌╌╌╌╌╌╌┼╌╌╌╌╌╌╌╌╌╌╌╌╌╌╌╌╌╌╌╌╌╌╌┼╌╌╌╌╌╌╌╌╌╌╌╌╌╌╌┤
-/// │ 3              ┆ {null,null,null,null} ┆ {23.0,23.0}   │
-/// └────────────────┴───────────────────────┴───────────────┘
-///
-/// Found data at time #4 from rerun.rect2d's PoV (outer-joining):
-/// ┌────────────────┬───────────────────┬───────────────┐
-/// │ rerun.instance ┆ rerun.rect2d      ┆ rerun.point2d │
-/// │ ---            ┆ ---               ┆ ---           │
-/// │ u64            ┆ struct[4]         ┆ struct[2]     │
-/// ╞════════════════╪═══════════════════╪═══════════════╡
-/// │ 0              ┆ {0.0,0.0,0.0,0.0} ┆ {30.0,30.0}   │
-/// ├╌╌╌╌╌╌╌╌╌╌╌╌╌╌╌╌┼╌╌╌╌╌╌╌╌╌╌╌╌╌╌╌╌╌╌╌┼╌╌╌╌╌╌╌╌╌╌╌╌╌╌╌┤
-/// │ 1              ┆ {1.0,1.0,0.0,0.0} ┆ {null,null}   │
-/// ├╌╌╌╌╌╌╌╌╌╌╌╌╌╌╌╌┼╌╌╌╌╌╌╌╌╌╌╌╌╌╌╌╌╌╌╌┼╌╌╌╌╌╌╌╌╌╌╌╌╌╌╌┤
-/// │ 2              ┆ {2.0,2.0,1.0,1.0} ┆ {null,null}   │
-/// └────────────────┴───────────────────┴───────────────┘
-/// ``
-pub fn range_components<'a, const N: usize>(
->>>>>>> 853b714d
-    store: &'a DataStore,
-    query: &'a RangeQuery,
-    ent_path: &'a EntityPath,
-    primary: ComponentName,
-<<<<<<< HEAD
-    components: &[ComponentName],
-=======
     components: [ComponentName; N],
->>>>>>> 853b714d
     join_type: &'a JoinType,
 ) -> impl Iterator<Item = SharedResult<(TimeInt, DataFrame)>> + 'a {
     let cluster_key = store.cluster_key();
 
-<<<<<<< HEAD
-    let mut state: Vec<_> = std::iter::repeat_with(|| None)
-        .take(components.len() + 1) // +1 for primary
-        .collect();
-    let mut iters: Vec<_> = std::iter::repeat_with(|| None)
-        .take(components.len() + 1) // +1 for primary
-        .collect();
-=======
     // TODO(cmc): Ideally, we'd want to simply add the cluster and primary key to the `components`
     // array if they are missing, yielding either `[ComponentName; N+1]` or `[ComponentName; N+2]`.
     // Unfortunately this is not supported on stable at the moment, and requires
@@ -375,43 +104,10 @@
     assert!(components.contains(&primary));
 
     let mut state = None;
->>>>>>> 853b714d
 
     let latest_time = query.range.min.as_i64().checked_sub(1).map(Into::into);
 
     if let Some(latest_time) = latest_time {
-<<<<<<< HEAD
-        // Fetch the latest data for every single component from their respective point-of-views,
-        // this will allow us to build up the initial state and send an initial latest-at
-        // dataframe if needed.
-        for (i, primary) in std::iter::once(&primary)
-            .chain(components.iter())
-            .enumerate()
-        {
-            let df = latest_component(
-                store,
-                &LatestAtQuery::new(query.timeline, latest_time),
-                ent_path,
-                *primary,
-            );
-
-            if df.as_ref().map_or(false, |df| !df.is_empty()) {
-                state[i] = Some(df);
-            }
-        }
-    }
-
-    // Iff the primary component has a non-empty latest-at dataframe, then we want to be sending an
-    // initial dataframe.
-    let df_latest = if let (Some(latest_time), Some(_)) = (latest_time, &state[0]) {
-        let df = join_dataframes(
-            cluster_key,
-            join_type,
-            state.iter().filter_map(|df| df.as_ref()).cloned(), // shallow
-        )
-        .map(|df| (latest_time, df));
-        Some(df)
-=======
         let df = latest_components(
             store,
             &LatestAtQuery::new(query.timeline, latest_time),
@@ -431,75 +127,10 @@
 
     let df_latest = if let (Some(latest_time), Some(state)) = (latest_time, state.as_ref()) {
         Some(state.clone().map(|df| (latest_time, df)) /* shallow */)
->>>>>>> 853b714d
     } else {
         None
     };
 
-<<<<<<< HEAD
-    // Now let's create the actual range iterators, one for each component / point-of-view.
-    for (i, component) in std::iter::once(&primary)
-        .chain(components.iter())
-        .enumerate()
-    {
-        let components = [cluster_key, *component];
-
-        let it = store.range(query, ent_path, *component, components).map(
-            move |(time, idx_row_nr, row_indices)| {
-                let results = store.get(&components, &row_indices);
-                (
-                    i,
-                    time,
-                    idx_row_nr,
-                    dataframe_from_results(&components, results),
-                )
-            },
-        );
-
-        iters[i] = Some(it);
-    }
-
-    // Send the latest-at state before anything else..
-    df_latest
-        .into_iter()
-        // ..but only if it's not an empty dataframe.
-        .filter(|df| df.as_ref().map_or(true, |(_, df)| !df.is_empty()))
-        .chain(
-            iters
-                .into_iter()
-                .map(Option::unwrap)
-                .kmerge_by(|(i1, time1, idx_row_nr1, _), (i2, time2, idx_row_nr2, _)| {
-                    // # Understanding the merge order
-                    //
-                    // We first compare the timestamps, of course: the lower of the two gets merged
-                    // first.
-                    // If the timestamps are equal, then we use the opaque `IndexBucketRowNr` that
-                    // the datastore gives us in order to tiebreak the two.
-                    //
-                    // We're not over, though: it can happen that the index row numbers are
-                    // themselves equal! This means that for this specific entry, the two iterators
-                    // actually share the exact same row in the datastore.
-                    // In that case, we always want the primary/point-of-view iterator to come
-                    // last, so that it can gather as much state as possible before yielding!
-                    //
-                    // Read closely: `i2` is on the left of the < operator!
-                    (time1, idx_row_nr1, i2) < (time2, idx_row_nr2, i1)
-                })
-                .filter_map(move |(i, time, _, df)| {
-                    state[i] = Some(df);
-
-                    // We only yield if the primary component changes!
-                    (i == 0).then(|| {
-                        let df = join_dataframes(
-                            cluster_key,
-                            join_type,
-                            state.iter().filter_map(|df| df.as_ref()).cloned(), // shallow
-                        );
-                        df.map(|df| (time, df))
-                    })
-                }),
-        )
-=======
     let primary_col = components
         .iter()
         .find_position(|component| **component == primary)
@@ -546,7 +177,6 @@
                 (time, df)
             }))
         }))
->>>>>>> 853b714d
 }
 
 // --- Joins ---
@@ -565,27 +195,18 @@
     DataFrame::new(series?).map_err(Into::into)
 }
 
-<<<<<<< HEAD
-=======
 /// Reduces an iterator of dataframes into a single dataframe by sequentially joining them using
 /// the specified `join_type` and `cluster_key`.
 ///
 /// Note that if both the accumulator and the next dataframe in the stream share a column name
 /// (other than the cluster key), the column data from the next dataframe takes precedence and
 /// completely overwrites the current column data in the accumulator!
->>>>>>> 853b714d
 pub fn join_dataframes(
     cluster_key: ComponentName,
     join_type: &JoinType,
     dfs: impl Iterator<Item = SharedResult<DataFrame>>,
 ) -> SharedResult<DataFrame> {
     let df = dfs
-<<<<<<< HEAD
-        .filter(|df| df.as_ref().map_or(true, |df| !df.is_empty()))
-        .reduce(|acc, df| {
-            acc?.join(
-                &df?,
-=======
         .into_iter()
         .filter(|df| df.as_ref().map_or(true, |df| !df.is_empty()))
         .reduce(|left, right| {
@@ -605,7 +226,6 @@
 
             left.join(
                 &right,
->>>>>>> 853b714d
                 [cluster_key.as_str()],
                 [cluster_key.as_str()],
                 join_type.clone(),

--- conflicted
+++ resolved
@@ -303,22 +303,13 @@
         timeline_frame_nr,
         TimeRange::new(i64::MIN.into(), i64::MAX.into()),
     );
-<<<<<<< HEAD
-    let components = [Point2D::name(), Rect2D::name()];
-=======
     let components = [Instance::name(), Point2D::name(), Rect2D::name()];
->>>>>>> 853b714d
     let dfs = polars_util::range_components(
         store,
         &query,
         &ent_path,
-<<<<<<< HEAD
-        components[0],
-        &components[1..],
-=======
         Point2D::name(),
         components,
->>>>>>> 853b714d
         &JoinType::Outer,
     )
     .collect::<Vec<_>>();

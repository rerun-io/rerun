//! Straightforward high-level API tests.
//!
//! Testing & demonstrating expected usage of the datastore APIs, no funny stuff.

use std::sync::atomic::{AtomicBool, Ordering};

use arrow2::array::{Array, UInt64Array};
use nohash_hasher::IntMap;
use polars_core::{prelude::*, series::Series};
use polars_ops::prelude::DataFrameJoinOps;
use re_arrow_store::{
    polars_util, test_bundle, DataStore, DataStoreConfig, LatestAtQuery, RangeQuery, TimeInt,
    TimeRange,
};
use re_log_types::{
    datagen::{
        build_frame_nr, build_some_instances, build_some_instances_from, build_some_point2d,
        build_some_rects,
    },
    field_types::{Instance, Point2D, Rect2D},
    msg_bundle::{wrap_in_listarray, Component as _, MsgBundle},
    ComponentName, MsgId, ObjPath as EntityPath, TimeType, Timeline,
};

// --- LatestComponentsAt ---

#[test]
fn all_components() {
    init_logs();

    let ent_path = EntityPath::from("this/that");

    //let frame0 = 0.into();
    let frame1 = 1.into();
    let frame2 = 2.into();
    let frame3 = 3.into();
    let frame4 = 4.into();

    let assert_latest_components_at =
        |store: &mut DataStore, ent_path: &EntityPath, expected: Option<&[ComponentName]>| {
            let timeline = Timeline::new("frame_nr", TimeType::Sequence);

<<<<<<< HEAD
            let components =
                store.latest_components_at(&LatestAtQuery::new(timeline, frame_nr), ent_path);
=======
            let components = store.all_components(&timeline, ent_path);
>>>>>>> 29185dda

            let components = components.map(|mut components| {
                components.sort();
                components
            });

            let expected = expected.map(|expected| {
                let mut expected = expected.to_vec();
                expected.sort();
                expected
            });

            store.sort_indices_if_needed();
            assert_eq!(
                expected, components,
                "expected to find {expected:?}, found {components:?} instead\n{store}",
            );
        };

    // One big bucket, demonstrating the easier-to-reason-about cases.
    {
        let mut store = DataStore::new(
            Instance::name(),
            DataStoreConfig {
                component_bucket_nb_rows: u64::MAX,
                index_bucket_nb_rows: u64::MAX,
                ..Default::default()
            },
        );
        let cluster_key = store.cluster_key();

        let components_a = &[
            Rect2D::name(), // added by us
            cluster_key,    // always here
            MsgId::name(),  // automatically appended by MsgBundle
            #[cfg(debug_assertions)]
            DataStore::insert_id_key(), // automatically added in debug
        ];

        let components_b = &[
            Point2D::name(), // added by us
            Rect2D::name(),  // added by us
            cluster_key,     // always here
            MsgId::name(),   // automatically appended by MsgBundle
            #[cfg(debug_assertions)]
            DataStore::insert_id_key(), // automatically added in debug
        ];

        let bundle = test_bundle!(ent_path @ [
            build_frame_nr(frame1),
        ] => [build_some_rects(2)]);
        store.insert(&bundle).unwrap();

        assert_latest_components_at(&mut store, &ent_path, Some(components_a));

        let bundle = test_bundle!(ent_path @ [
            build_frame_nr(frame2),
        ] => [build_some_rects(2), build_some_point2d(2)]);
        store.insert(&bundle).unwrap();

        assert_latest_components_at(&mut store, &ent_path, Some(components_b));

        if let err @ Err(_) = store.sanity_check() {
            store.sort_indices_if_needed();
            eprintln!("{store}");
            err.unwrap();
        }
    }

    // Tiny buckets, demonstrating the harder-to-reason-about cases.
    {
        let mut store = DataStore::new(
            Instance::name(),
            DataStoreConfig {
                component_bucket_nb_rows: 0,
                index_bucket_nb_rows: 0,
                ..Default::default()
            },
        );
        let cluster_key = store.cluster_key();

        // ┌──────────┬────────┬────────┬───────────┬──────────┐
        // │ frame_nr ┆ rect2d ┆ msg_id ┆ insert_id ┆ instance │
        // ╞══════════╪════════╪════════╪═══════════╪══════════╡
        // │ 1        ┆ 1      ┆ 1      ┆ 1         ┆ 1        │
        // └──────────┴────────┴────────┴───────────┴──────────┘
        // ┌──────────┬────────┬─────────┬────────┬───────────┬──────────┐
        // │ frame_nr ┆ rect2d ┆ point2d ┆ msg_id ┆ insert_id ┆ instance │
        // ╞══════════╪════════╪═════════╪════════╪═══════════╪══════════╡
        // │ 2        ┆ -      ┆ -       ┆ 2      ┆ 2         ┆ 2        │
        // ├╌╌╌╌╌╌╌╌╌╌┼╌╌╌╌╌╌╌╌┼╌╌╌╌╌╌╌╌╌┼╌╌╌╌╌╌╌╌┼╌╌╌╌╌╌╌╌╌╌╌┼╌╌╌╌╌╌╌╌╌╌┤
        // │ 3        ┆ -      ┆ 1       ┆ 3      ┆ 3         ┆ 1        │
        // └──────────┴────────┴─────────┴────────┴───────────┴──────────┘

        let components_a = &[
            Rect2D::name(), // added by us
            cluster_key,    // always here
            MsgId::name(),  // automatically appended by MsgBundle
            #[cfg(debug_assertions)]
            DataStore::insert_id_key(), // automatically added in debug
        ];

        let components_b = &[
            Rect2D::name(),  // ⚠ inherited before the buckets got splitted apart!
            Point2D::name(), // added by us
            cluster_key,     // always here
            MsgId::name(),   // automatically appended by MsgBundle
            #[cfg(debug_assertions)]
            DataStore::insert_id_key(), // automatically added in debug
        ];

        let bundle = test_bundle!(ent_path @ [build_frame_nr(frame1)] => [build_some_rects(2)]);
        store.insert(&bundle).unwrap();

        assert_latest_components_at(&mut store, &ent_path, Some(components_a));

        let bundle = test_bundle!(ent_path @ [build_frame_nr(frame2)] => [build_some_instances(2)]);
        store.insert(&bundle).unwrap();

        assert_latest_components_at(&mut store, &ent_path, Some(components_a));

        let bundle = test_bundle!(ent_path @ [build_frame_nr(frame3)] => [build_some_point2d(2)]);
        store.insert(&bundle).unwrap();

        assert_latest_components_at(&mut store, &ent_path, Some(components_b));

        if let err @ Err(_) = store.sanity_check() {
            store.sort_indices_if_needed();
            eprintln!("{store}");
            err.unwrap();
        }
    }

    // Tiny buckets and tricky splits, demonstrating a case that is not only extremely hard to
    // reason about, it is technically incorrect.
    {
        let mut store = DataStore::new(
            Instance::name(),
            DataStoreConfig {
                component_bucket_nb_rows: 0,
                index_bucket_nb_rows: 0,
                ..Default::default()
            },
        );
        let cluster_key = store.cluster_key();

        // ┌──────────┬────────┬─────────┬────────┬───────────┬──────────┐
        // │ frame_nr ┆ rect2d ┆ point2d ┆ msg_id ┆ insert_id ┆ instance │
        // ╞══════════╪════════╪═════════╪════════╪═══════════╪══════════╡
        // │ 1        ┆ -      ┆ 1       ┆ 4      ┆ 4         ┆ 1        │
        // ├╌╌╌╌╌╌╌╌╌╌┼╌╌╌╌╌╌╌╌┼╌╌╌╌╌╌╌╌╌┼╌╌╌╌╌╌╌╌┼╌╌╌╌╌╌╌╌╌╌╌┼╌╌╌╌╌╌╌╌╌╌┤
        // │ 2        ┆ 1      ┆ -       ┆ 1      ┆ 1         ┆ 1        │
        // └──────────┴────────┴─────────┴────────┴───────────┴──────────┘
        // ┌──────────┬────────┬────────┬───────────┬──────────┐
        // │ frame_nr ┆ rect2d ┆ msg_id ┆ insert_id ┆ instance │
        // ╞══════════╪════════╪════════╪═══════════╪══════════╡
        // │ 3        ┆ 2      ┆ 2      ┆ 2         ┆ 1        │
        // ├╌╌╌╌╌╌╌╌╌╌┼╌╌╌╌╌╌╌╌┼╌╌╌╌╌╌╌╌┼╌╌╌╌╌╌╌╌╌╌╌┼╌╌╌╌╌╌╌╌╌╌┤
        // │ 4        ┆ 3      ┆ 3      ┆ 3         ┆ 1        │
        // └──────────┴────────┴────────┴───────────┴──────────┘

        let components_a = &[
            Rect2D::name(), // added by us
            cluster_key,    // always here
            MsgId::name(),  // automatically appended by MsgBundle
            #[cfg(debug_assertions)]
            DataStore::insert_id_key(), // automatically added in debug
        ];

        let components_b = &[
            Point2D::name(), // added by us but not contained in the second bucket
            Rect2D::name(),  // added by use
            cluster_key,     // always here
            MsgId::name(),   // automatically appended by MsgBundle
            #[cfg(debug_assertions)]
            DataStore::insert_id_key(), // automatically added in debug
        ];

        let bundle = test_bundle!(ent_path @ [build_frame_nr(frame2)] => [build_some_rects(2)]);
        store.insert(&bundle).unwrap();

        assert_latest_components_at(&mut store, &ent_path, Some(components_a));

        let bundle = test_bundle!(ent_path @ [build_frame_nr(frame3)] => [build_some_rects(2)]);
        store.insert(&bundle).unwrap();

        assert_latest_components_at(&mut store, &ent_path, Some(components_a));

        let bundle = test_bundle!(ent_path @ [build_frame_nr(frame4)] => [build_some_rects(2)]);
        store.insert(&bundle).unwrap();

        assert_latest_components_at(&mut store, &ent_path, Some(components_a));

        let bundle = test_bundle!(ent_path @ [build_frame_nr(frame1)] => [build_some_point2d(2)]);
        store.insert(&bundle).unwrap();

        assert_latest_components_at(&mut store, &ent_path, Some(components_b));

        if let err @ Err(_) = store.sanity_check() {
            store.sort_indices_if_needed();
            eprintln!("{store}");
            err.unwrap();
        }
    }
}

// --- LatestAt ---

#[test]
fn latest_at() {
    init_logs();

    for config in re_arrow_store::test_util::all_configs() {
        let mut store = DataStore::new(Instance::name(), config.clone());
        latest_at_impl(&mut store);
    }
}
fn latest_at_impl(store: &mut DataStore) {
    init_logs();

    let ent_path = EntityPath::from("this/that");

    let frame0 = 0.into();
    let frame1 = 1.into();
    let frame2 = 2.into();
    let frame3 = 3.into();
    let frame4 = 4.into();

    // helper to insert a bundle both as a temporal and timeless payload
    let insert = |store: &mut DataStore, bundle| {
        // insert temporal
        store.insert(bundle).unwrap();

        // insert timeless
        let mut bundle_timeless = bundle.clone();
        bundle_timeless.time_point = Default::default();
        store.insert(&bundle_timeless).unwrap();
    };

    let (instances1, rects1) = (build_some_instances(3), build_some_rects(3));
    let bundle1 = test_bundle!(ent_path @ [build_frame_nr(frame1)] => [instances1.clone(), rects1]);
    insert(store, &bundle1);

    let points2 = build_some_point2d(3);
    let bundle2 = test_bundle!(ent_path @ [build_frame_nr(frame2)] => [instances1, points2]);
    insert(store, &bundle2);

    let points3 = build_some_point2d(10);
    let bundle3 = test_bundle!(ent_path @ [build_frame_nr(frame3)] => [points3]);
    insert(store, &bundle3);

    let rects4 = build_some_rects(5);
    let bundle4 = test_bundle!(ent_path @ [build_frame_nr(frame4)] => [rects4]);
    insert(store, &bundle4);

    if let err @ Err(_) = store.sanity_check() {
        store.sort_indices_if_needed();
        eprintln!("{store}");
        err.unwrap();
    }

    let mut assert_latest_components =
        |frame_nr: TimeInt, bundles: &[(ComponentName, &MsgBundle)]| {
            let timeline_frame_nr = Timeline::new("frame_nr", TimeType::Sequence);
            let components_all = &[Rect2D::name(), Point2D::name()];

            let df = polars_util::latest_components(
                store,
                &LatestAtQuery::new(timeline_frame_nr, frame_nr),
                &ent_path,
                components_all,
                &JoinType::Outer,
            )
            .unwrap();

            let df_expected = joint_df(store.cluster_key(), bundles);

            store.sort_indices_if_needed();
            assert_eq!(df_expected, df, "{store}");
        };

    // TODO(cmc): bring back some log_time scenarios

    assert_latest_components(
        frame0,
        &[(Rect2D::name(), &bundle4), (Point2D::name(), &bundle3)], // timeless
    );
    assert_latest_components(
        frame1,
        &[
            (Rect2D::name(), &bundle1),
            (Point2D::name(), &bundle3), // timeless
        ],
    );
    assert_latest_components(
        frame2,
        &[(Rect2D::name(), &bundle1), (Point2D::name(), &bundle2)],
    );
    assert_latest_components(
        frame3,
        &[(Rect2D::name(), &bundle1), (Point2D::name(), &bundle3)],
    );
    assert_latest_components(
        frame4,
        &[(Rect2D::name(), &bundle4), (Point2D::name(), &bundle3)],
    );
}

// --- Range ---

#[test]
fn range() {
    init_logs();

    for config in re_arrow_store::test_util::all_configs() {
        let mut store = DataStore::new(Instance::name(), config.clone());
        range_impl(&mut store);
    }
}
fn range_impl(store: &mut DataStore) {
    init_logs();

    let ent_path = EntityPath::from("this/that");

    let frame1 = 1.into();
    let frame2 = 2.into();
    let frame3 = 3.into();
    let frame4 = 4.into();
    let frame5 = 5.into();

    // helper to insert a bundle both as a temporal and timeless payload
    let insert = |store: &mut DataStore, bundle| {
        // insert temporal
        store.insert(bundle).unwrap();

        // insert timeless
        let mut bundle_timeless = bundle.clone();
        bundle_timeless.time_point = Default::default();
        store.insert(&bundle_timeless).unwrap();
    };

    let insts1 = build_some_instances(3);
    let rects1 = build_some_rects(3);
    let bundle1 = test_bundle!(ent_path @ [build_frame_nr(frame1)] => [insts1.clone(), rects1]);
    insert(store, &bundle1);

    let points2 = build_some_point2d(3);
    let bundle2 = test_bundle!(ent_path @ [build_frame_nr(frame2)] => [insts1, points2]);
    insert(store, &bundle2);

    let points3 = build_some_point2d(10);
    let bundle3 = test_bundle!(ent_path @ [build_frame_nr(frame3)] => [points3]);
    insert(store, &bundle3);

    let insts4_1 = build_some_instances_from(20..25);
    let rects4_1 = build_some_rects(5);
    let bundle4_1 = test_bundle!(ent_path @ [build_frame_nr(frame4)] => [insts4_1, rects4_1]);
    insert(store, &bundle4_1);

    let insts4_2 = build_some_instances_from(25..30);
    let rects4_2 = build_some_rects(5);
    let bundle4_2 =
        test_bundle!(ent_path @ [build_frame_nr(frame4)] => [insts4_2.clone(), rects4_2]);
    insert(store, &bundle4_2);

    let points4_25 = build_some_point2d(5);
    let bundle4_25 = test_bundle!(ent_path @ [build_frame_nr(frame4)] => [insts4_2, points4_25]);
    insert(store, &bundle4_25);

    let insts4_3 = build_some_instances_from(30..35);
    let rects4_3 = build_some_rects(5);
    let bundle4_3 =
        test_bundle!(ent_path @ [build_frame_nr(frame4)] => [insts4_3.clone(), rects4_3]);
    insert(store, &bundle4_3);

    let points4_4 = build_some_point2d(5);
    let bundle4_4 = test_bundle!(ent_path @ [build_frame_nr(frame4)] => [insts4_3, points4_4]);
    insert(store, &bundle4_4);

    if let err @ Err(_) = store.sanity_check() {
        store.sort_indices_if_needed();
        eprintln!("{store}");
        err.unwrap();
    }

    // Each entry in `bundles_at_times` corresponds to a dataframe that's expected to be returned
    // by the range query.
    // A single timepoint might have several of those! That's one of the behaviors specific to
    // range queries.
    let mut assert_range_components =
        |time_range: TimeRange,
         components: [ComponentName; 2],
         bundles_at_times: &[(Option<TimeInt>, &[(ComponentName, &MsgBundle)])]| {
            let mut expected_timeless = Vec::<DataFrame>::new();
            let mut expected_at_times: IntMap<TimeInt, Vec<DataFrame>> = Default::default();

            for (time, bundles) in bundles_at_times {
                if let Some(time) = time {
                    let dfs = expected_at_times.entry(*time).or_default();
                    dfs.push(joint_df(store.cluster_key(), bundles));
                } else {
                    expected_timeless.push(joint_df(store.cluster_key(), bundles));
                }
            }

            let timeline_frame_nr = Timeline::new("frame_nr", TimeType::Sequence);

            store.sort_indices_if_needed(); // for assertions below

            let components = [Instance::name(), components[0], components[1]];
            let query = RangeQuery::new(timeline_frame_nr, time_range);
            let dfs = polars_util::range_components(
                store,
                &query,
                &ent_path,
                components[1],
                components,
                &JoinType::Outer,
            );

            let mut dfs_processed = 0usize;
            let mut timeless_count = 0usize;
            let mut time_counters: IntMap<i64, usize> = Default::default();
            for (time, df) in dfs.map(Result::unwrap) {
                let df_expected = if let Some(time) = time {
                    let time_count = time_counters.entry(time.as_i64()).or_default();
                    let df_expected = &expected_at_times[&time][*time_count];
                    *time_count += 1;
                    df_expected
                } else {
                    let df_expected = &expected_timeless[timeless_count];
                    timeless_count += 1;
                    df_expected
                };

                assert_eq!(*df_expected, df, "{store}");

                dfs_processed += 1;
            }

            let dfs_processed_expected = bundles_at_times.len();
            assert_eq!(dfs_processed_expected, dfs_processed);
        };

    // TODO(cmc): bring back some log_time scenarios

    // Unit ranges (Rect2D's PoV)

    assert_range_components(
        TimeRange::new(frame1, frame1),
        [Rect2D::name(), Point2D::name()],
        &[
            (None, &[(Rect2D::name(), &bundle1)]), //
            (
                None,
                &[(Rect2D::name(), &bundle4_1), (Point2D::name(), &bundle3)],
            ),
            (
                None,
                &[(Rect2D::name(), &bundle4_2), (Point2D::name(), &bundle3)],
            ),
            (
                None,
                &[(Rect2D::name(), &bundle4_3), (Point2D::name(), &bundle4_25)], // !!!
            ),
            (
                Some(frame1),
                &[(Rect2D::name(), &bundle1), (Point2D::name(), &bundle4_4)], // !!!
            ), //
        ],
    );
    assert_range_components(
        TimeRange::new(frame2, frame2),
        [Rect2D::name(), Point2D::name()],
        &[
            (None, &[(Rect2D::name(), &bundle1)]), //
            (
                None,
                &[(Rect2D::name(), &bundle4_1), (Point2D::name(), &bundle3)],
            ),
            (
                None,
                &[(Rect2D::name(), &bundle4_2), (Point2D::name(), &bundle3)],
            ),
            (
                None,
                &[(Rect2D::name(), &bundle4_3), (Point2D::name(), &bundle4_25)], // !!!
            ),
            (
                Some(frame1),
                &[(Rect2D::name(), &bundle1), (Point2D::name(), &bundle4_4)], // !!!
            ), //
        ],
    );
    assert_range_components(
        TimeRange::new(frame3, frame3),
        [Rect2D::name(), Point2D::name()],
        &[
            (None, &[(Rect2D::name(), &bundle1)]), //
            (
                None,
                &[(Rect2D::name(), &bundle4_1), (Point2D::name(), &bundle3)],
            ),
            (
                None,
                &[(Rect2D::name(), &bundle4_2), (Point2D::name(), &bundle3)],
            ),
            (
                None,
                &[(Rect2D::name(), &bundle4_3), (Point2D::name(), &bundle4_25)], // !!!
            ),
            (
                Some(frame2),
                &[(Rect2D::name(), &bundle1), (Point2D::name(), &bundle2)],
            ), //
        ],
    );
    assert_range_components(
        TimeRange::new(frame4, frame4),
        [Rect2D::name(), Point2D::name()],
        &[
            (None, &[(Rect2D::name(), &bundle1)]), //
            (
                None,
                &[(Rect2D::name(), &bundle4_1), (Point2D::name(), &bundle3)],
            ),
            (
                None,
                &[(Rect2D::name(), &bundle4_2), (Point2D::name(), &bundle3)],
            ),
            (
                None,
                &[(Rect2D::name(), &bundle4_3), (Point2D::name(), &bundle4_25)], // !!!
            ),
            (
                Some(frame3),
                &[(Rect2D::name(), &bundle1), (Point2D::name(), &bundle3)],
            ),
            (
                Some(frame4),
                &[(Rect2D::name(), &bundle4_1), (Point2D::name(), &bundle3)],
            ),
            (
                Some(frame4),
                &[(Rect2D::name(), &bundle4_2), (Point2D::name(), &bundle3)],
            ),
            (
                Some(frame4),
                &[(Rect2D::name(), &bundle4_3), (Point2D::name(), &bundle4_25)], // !!!
            ),
        ],
    );
    assert_range_components(
        TimeRange::new(frame5, frame5),
        [Rect2D::name(), Point2D::name()],
        &[
            (None, &[(Rect2D::name(), &bundle1)]), //
            (
                None,
                &[(Rect2D::name(), &bundle4_1), (Point2D::name(), &bundle3)],
            ),
            (
                None,
                &[(Rect2D::name(), &bundle4_2), (Point2D::name(), &bundle3)],
            ),
            (
                None,
                &[(Rect2D::name(), &bundle4_3), (Point2D::name(), &bundle4_25)], // !!!
            ),
            (
                Some(frame4),
                &[(Rect2D::name(), &bundle4_3), (Point2D::name(), &bundle4_4)], // !!!
            ), //
        ],
    );

    // Unit ranges (Point2D's PoV)

    assert_range_components(
        TimeRange::new(frame1, frame1),
        [Point2D::name(), Rect2D::name()],
        &[
            (
                None,
                &[(Point2D::name(), &bundle2), (Rect2D::name(), &bundle1)],
            ),
            (
                None,
                &[(Point2D::name(), &bundle3), (Rect2D::name(), &bundle1)],
            ),
            (
                None,
                &[(Point2D::name(), &bundle4_25), (Rect2D::name(), &bundle4_2)],
            ),
            (
                None,
                &[(Point2D::name(), &bundle4_4), (Rect2D::name(), &bundle4_3)],
            ),
        ],
    );
    assert_range_components(
        TimeRange::new(frame2, frame2),
        [Point2D::name(), Rect2D::name()],
        &[
            (
                None,
                &[(Point2D::name(), &bundle2), (Rect2D::name(), &bundle1)],
            ),
            (
                None,
                &[(Point2D::name(), &bundle3), (Rect2D::name(), &bundle1)],
            ),
            (
                None,
                &[(Point2D::name(), &bundle4_25), (Rect2D::name(), &bundle4_2)],
            ),
            (
                None,
                &[(Point2D::name(), &bundle4_4), (Rect2D::name(), &bundle4_3)],
            ),
            // The latest-at state does not contain any data for Point2D and is thus discarded.
            (
                Some(frame2),
                &[(Point2D::name(), &bundle2), (Rect2D::name(), &bundle4_3)],
            ), //
        ],
    );
    assert_range_components(
        TimeRange::new(frame3, frame3),
        [Point2D::name(), Rect2D::name()],
        &[
            (
                None,
                &[(Point2D::name(), &bundle2), (Rect2D::name(), &bundle1)],
            ),
            (
                None,
                &[(Point2D::name(), &bundle3), (Rect2D::name(), &bundle1)],
            ),
            (
                None,
                &[(Point2D::name(), &bundle4_25), (Rect2D::name(), &bundle4_2)],
            ),
            (
                None,
                &[(Point2D::name(), &bundle4_4), (Rect2D::name(), &bundle4_3)],
            ),
            (
                Some(frame2),
                &[(Point2D::name(), &bundle2), (Rect2D::name(), &bundle1)],
            ),
            (
                Some(frame3),
                &[(Point2D::name(), &bundle3), (Rect2D::name(), &bundle1)],
            ),
        ],
    );
    assert_range_components(
        TimeRange::new(frame4, frame4),
        [Point2D::name(), Rect2D::name()],
        &[
            (
                None,
                &[(Point2D::name(), &bundle2), (Rect2D::name(), &bundle1)],
            ),
            (
                None,
                &[(Point2D::name(), &bundle3), (Rect2D::name(), &bundle1)],
            ),
            (
                None,
                &[(Point2D::name(), &bundle4_25), (Rect2D::name(), &bundle4_2)],
            ),
            (
                None,
                &[(Point2D::name(), &bundle4_4), (Rect2D::name(), &bundle4_3)],
            ),
            (
                Some(frame3),
                &[(Point2D::name(), &bundle3), (Rect2D::name(), &bundle1)],
            ),
            (
                Some(frame4),
                &[(Point2D::name(), &bundle4_25), (Rect2D::name(), &bundle4_2)],
            ),
            (
                Some(frame4),
                &[(Point2D::name(), &bundle4_4), (Rect2D::name(), &bundle4_3)],
            ),
        ],
    );
    assert_range_components(
        TimeRange::new(frame5, frame5),
        [Point2D::name(), Rect2D::name()],
        &[
            (
                None,
                &[(Point2D::name(), &bundle2), (Rect2D::name(), &bundle1)],
            ),
            (
                None,
                &[(Point2D::name(), &bundle3), (Rect2D::name(), &bundle1)],
            ),
            (
                None,
                &[(Point2D::name(), &bundle4_25), (Rect2D::name(), &bundle4_2)],
            ),
            (
                None,
                &[(Point2D::name(), &bundle4_4), (Rect2D::name(), &bundle4_3)],
            ),
            (
                Some(frame4),
                &[(Point2D::name(), &bundle4_4), (Rect2D::name(), &bundle4_3)],
            ), //
        ],
    );

    // Full range (Rect2D's PoV)

    assert_range_components(
        TimeRange::new(frame1, frame5),
        [Rect2D::name(), Point2D::name()],
        &[
            (None, &[(Rect2D::name(), &bundle1)]), //
            (
                None,
                &[(Rect2D::name(), &bundle4_1), (Point2D::name(), &bundle3)],
            ),
            (
                None,
                &[(Rect2D::name(), &bundle4_2), (Point2D::name(), &bundle3)],
            ),
            (
                None,
                &[(Rect2D::name(), &bundle4_3), (Point2D::name(), &bundle4_25)], // !!!
            ),
            (
                Some(frame1),
                &[(Rect2D::name(), &bundle1), (Point2D::name(), &bundle4_4)], // !!!
            ),
            (
                Some(frame4),
                &[(Rect2D::name(), &bundle4_1), (Point2D::name(), &bundle3)],
            ),
            (
                Some(frame4),
                &[(Rect2D::name(), &bundle4_2), (Point2D::name(), &bundle3)],
            ),
            (
                Some(frame4),
                &[(Rect2D::name(), &bundle4_3), (Point2D::name(), &bundle4_25)], // !!!
            ),
        ],
    );

    // // Full range (Point2D's PoV)

    assert_range_components(
        TimeRange::new(frame1, frame5),
        [Point2D::name(), Rect2D::name()],
        &[
            (
                None,
                &[(Point2D::name(), &bundle2), (Rect2D::name(), &bundle1)],
            ),
            (
                None,
                &[(Point2D::name(), &bundle3), (Rect2D::name(), &bundle1)],
            ),
            (
                None,
                &[(Point2D::name(), &bundle4_25), (Rect2D::name(), &bundle4_2)],
            ),
            (
                None,
                &[(Point2D::name(), &bundle4_4), (Rect2D::name(), &bundle4_3)],
            ),
            (
                Some(frame2),
                &[(Point2D::name(), &bundle2), (Rect2D::name(), &bundle1)],
            ),
            (
                Some(frame3),
                &[(Point2D::name(), &bundle3), (Rect2D::name(), &bundle1)],
            ),
            (
                Some(frame4),
                &[(Point2D::name(), &bundle4_25), (Rect2D::name(), &bundle4_2)],
            ),
            (
                Some(frame4),
                &[(Point2D::name(), &bundle4_4), (Rect2D::name(), &bundle4_3)],
            ),
        ],
    );
}

// --- Common helpers ---

/// Given a list of bundles, crafts a `latest_components`-looking dataframe.
fn joint_df(cluster_key: ComponentName, bundles: &[(ComponentName, &MsgBundle)]) -> DataFrame {
    let df = bundles
        .iter()
        .map(|(component, bundle)| {
            let cluster_comp = if let Some(idx) = bundle.find_component(&cluster_key) {
                Series::try_from((
                    cluster_key.as_str(),
                    bundle.components[idx].value.to_boxed(),
                ))
                .unwrap()
            } else {
                Series::try_from((
                    cluster_key.as_str(),
                    wrap_in_listarray(
                        UInt64Array::from_vec((0..bundle.row_len(0) as u64).collect()).to_boxed(),
                    )
                    .to_boxed(),
                ))
                .unwrap()
            };

            let comp_idx = bundle.find_component(component).unwrap();
            let df = DataFrame::new(vec![
                cluster_comp,
                Series::try_from((
                    component.as_str(),
                    bundle.components[comp_idx].value.to_boxed(),
                ))
                .unwrap(),
            ])
            .unwrap();

            df.explode(df.get_column_names()).unwrap()
        })
        .reduce(|left, right| {
            left.outer_join(&right, [cluster_key.as_str()], [cluster_key.as_str()])
                .unwrap()
        })
        .unwrap_or_default();

    let df = polars_util::drop_all_nulls(&df, &cluster_key).unwrap();

    df.sort([cluster_key.as_str()], false).unwrap_or(df)
}

// ---

pub fn init_logs() {
    static INIT: AtomicBool = AtomicBool::new(false);

    if INIT
        .compare_exchange(false, true, Ordering::SeqCst, Ordering::SeqCst)
        .is_ok()
    {
        re_log::set_default_rust_log_env();
        tracing_subscriber::fmt::init(); // log to stdout
    }
}<|MERGE_RESOLUTION|>--- conflicted
+++ resolved
@@ -40,12 +40,7 @@
         |store: &mut DataStore, ent_path: &EntityPath, expected: Option<&[ComponentName]>| {
             let timeline = Timeline::new("frame_nr", TimeType::Sequence);
 
-<<<<<<< HEAD
-            let components =
-                store.latest_components_at(&LatestAtQuery::new(timeline, frame_nr), ent_path);
-=======
             let components = store.all_components(&timeline, ent_path);
->>>>>>> 29185dda
 
             let components = components.map(|mut components| {
                 components.sort();

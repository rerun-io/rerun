use std::{
    collections::HashMap,
    sync::atomic::{AtomicBool, Ordering::SeqCst},
};

use arrow2::array::Array;
use polars::prelude::{DataFrame, Series};

use re_arrow_store::{DataStore, DataStoreConfig, TimeInt, TimeQuery};
use re_log_types::{
    datagen::{
        build_frame_nr, build_instances, build_log_time, build_some_point2d, build_some_rects,
    },
    field_types,
    msg_bundle::{
        try_build_msg_bundle1, try_build_msg_bundle2, Component, ComponentBundle, MsgBundle,
    },
    ComponentName, ComponentNameRef, Duration, MsgId, ObjPath as EntityPath, Time, TimePoint,
    TimeType, Timeline,
};

// --- Configs ---

const COMPONENT_CONFIGS: &[DataStoreConfig] = &[
    DataStoreConfig::DEFAULT,
    DataStoreConfig {
        component_bucket_nb_rows: 0,
        ..DataStoreConfig::DEFAULT
    },
    DataStoreConfig {
        component_bucket_nb_rows: 1,
        ..DataStoreConfig::DEFAULT
    },
    DataStoreConfig {
        component_bucket_nb_rows: 2,
        ..DataStoreConfig::DEFAULT
    },
    DataStoreConfig {
        component_bucket_nb_rows: 3,
        ..DataStoreConfig::DEFAULT
    },
    DataStoreConfig {
        component_bucket_size_bytes: 0,
        ..DataStoreConfig::DEFAULT
    },
    DataStoreConfig {
        component_bucket_size_bytes: 16,
        ..DataStoreConfig::DEFAULT
    },
    DataStoreConfig {
        component_bucket_size_bytes: 32,
        ..DataStoreConfig::DEFAULT
    },
    DataStoreConfig {
        component_bucket_size_bytes: 64,
        ..DataStoreConfig::DEFAULT
    },
];

const INDEX_CONFIGS: &[DataStoreConfig] = &[
    DataStoreConfig::DEFAULT,
    DataStoreConfig {
        index_bucket_nb_rows: 0,
        ..DataStoreConfig::DEFAULT
    },
    DataStoreConfig {
        index_bucket_nb_rows: 1,
        ..DataStoreConfig::DEFAULT
    },
    DataStoreConfig {
        index_bucket_nb_rows: 2,
        ..DataStoreConfig::DEFAULT
    },
    DataStoreConfig {
        index_bucket_nb_rows: 3,
        ..DataStoreConfig::DEFAULT
    },
    DataStoreConfig {
        index_bucket_size_bytes: 0,
        ..DataStoreConfig::DEFAULT
    },
    DataStoreConfig {
        index_bucket_size_bytes: 16,
        ..DataStoreConfig::DEFAULT
    },
    DataStoreConfig {
        index_bucket_size_bytes: 32,
        ..DataStoreConfig::DEFAULT
    },
    DataStoreConfig {
        index_bucket_size_bytes: 64,
        ..DataStoreConfig::DEFAULT
    },
];

fn all_configs() -> impl Iterator<Item = DataStoreConfig> {
    COMPONENT_CONFIGS.iter().flat_map(|comp| {
        INDEX_CONFIGS.iter().map(|idx| DataStoreConfig {
            component_bucket_size_bytes: comp.component_bucket_size_bytes,
            component_bucket_nb_rows: comp.component_bucket_nb_rows,
            index_bucket_size_bytes: idx.index_bucket_size_bytes,
            index_bucket_nb_rows: idx.index_bucket_nb_rows,
        })
    })
}

// --- Scenarios ---

#[test]
fn empty_query_edge_cases() {
    init_logs();

    for config in all_configs() {
        let mut store = DataStore::new(config.clone());
        empty_query_edge_cases_impl(&mut store);
    }
}
fn empty_query_edge_cases_impl(store: &mut DataStore) {
    let ent_path = EntityPath::from("this/that");
    let now = Time::now();
    let now_nanos = now.nanos_since_epoch();
    let now_minus_1s = now - Duration::from_secs(1.0);
    let now_minus_1s_nanos = now_minus_1s.nanos_since_epoch();
    let frame39 = 39;
    let frame40 = 40;
    let nb_instances = 3;

    let mut tracker = DataTracker::default();
    {
        tracker.insert_bundle(
            store,
            &MsgBundle::new(
                MsgId::ZERO,
                ent_path.clone(),
                TimePoint::from([build_log_time(now), build_frame_nr(frame40)]),
                vec![build_instances(nb_instances)],
            ),
        );
    }

    if let err @ Err(_) = store.sanity_check() {
        store.sort_indices();
        eprintln!("{store}");
        err.unwrap();
    }

    let timeline_wrong_name = Timeline::new("lag_time", TimeType::Time);
    let timeline_wrong_kind = Timeline::new("log_time", TimeType::Sequence);
    let timeline_frame_nr = Timeline::new("frame_nr", TimeType::Sequence);
    let timeline_log_time = Timeline::new("log_time", TimeType::Time);
    let components_all = &["instances"];

    tracker.assert_scenario(
        "query at `last_frame`",
        "dataframe with our instances in it",
        store,
        &timeline_frame_nr,
        &TimeQuery::LatestAt(frame40),
        &ent_path,
        components_all,
        vec![("instances", frame40.into())],
    );

    tracker.assert_scenario(
        "query at `last_log_time`",
        "dataframe with our instances in it",
        store,
        &timeline_log_time,
        &TimeQuery::LatestAt(now_nanos),
        &ent_path,
        components_all,
        vec![("instances", now_nanos.into())],
    );

    tracker.assert_scenario(
        "query an empty store at `first_frame - 1`",
        "empty dataframe",
        store,
        &timeline_frame_nr,
        &TimeQuery::LatestAt(frame39),
        &ent_path,
        components_all,
        vec![],
    );

    tracker.assert_scenario(
        "query an empty store at `first_log_time - 1s`",
        "empty dataframe",
        store,
        &timeline_log_time,
        &TimeQuery::LatestAt(now_minus_1s_nanos),
        &ent_path,
        components_all,
        vec![],
    );

    tracker.assert_scenario(
        "query a non-existing entity path",
        "empty dataframe",
        store,
        &timeline_frame_nr,
        &TimeQuery::LatestAt(frame40),
        &EntityPath::from("does/not/exist"),
        components_all,
        vec![],
    );

    tracker.assert_scenario(
        "query a bunch of non-existing components",
        "empty dataframe",
        store,
        &timeline_frame_nr,
        &TimeQuery::LatestAt(frame40),
        &ent_path,
        &["they", "dont", "exist"],
        vec![],
    );

    tracker.assert_scenario(
        "query with an empty list of components",
        "empty dataframe",
        store,
        &timeline_frame_nr,
        &TimeQuery::LatestAt(frame40),
        &ent_path,
        &[],
        vec![],
    );

    tracker.assert_scenario(
        "query with wrong timeline name",
        "empty dataframe",
        store,
        &timeline_wrong_name,
        &TimeQuery::LatestAt(frame40),
        &ent_path,
        components_all,
        vec![],
    );

    tracker.assert_scenario(
        "query with wrong timeline kind",
        "empty dataframe",
        store,
        &timeline_wrong_kind,
        &TimeQuery::LatestAt(frame40),
        &ent_path,
        components_all,
        vec![],
    );
}

/// Covering a very common end-to-end use case:
/// - single entity path
/// - static set of instances
/// - multiple components uploaded at different rates
/// - multiple timelines with non-monotically increasing updates
/// - no weird stuff (duplicated components etc)
#[test]
fn end_to_end_roundtrip_standard() {
    init_logs();

    for config in all_configs() {
        let mut store = DataStore::new(config.clone());
        end_to_end_roundtrip_standard_impl(&mut store);
    }
}
fn end_to_end_roundtrip_standard_impl(store: &mut DataStore) {
    let ent_path = EntityPath::from("this/that");

    let now = Time::now();
    let now_nanos = now.nanos_since_epoch();
    let now_minus_2s = now - Duration::from_secs(2.0);
    let now_minus_1s = now - Duration::from_secs(1.0);
    let now_minus_1s_nanos = now_minus_1s.nanos_since_epoch();
    let now_plus_1s = now + Duration::from_secs(1.0);
    let now_plus_1s_nanos = now_plus_1s.nanos_since_epoch();
    let now_plus_2s = now + Duration::from_secs(2.0);

    let frame40 = 40;
    let frame41 = 41;
    let frame42 = 42;
    let frame43 = 43;
    let frame44 = 44;

    let nb_instances = 3;

    let mut tracker = DataTracker::default();
    {
        tracker.insert_bundle(
            store,
            &try_build_msg_bundle1(
                MsgId::ZERO,
                ent_path.clone(),
                [build_frame_nr(frame41)],
                build_instances(nb_instances),
            )
            .unwrap(),
        );
        tracker.insert_bundle(
            store,
            &try_build_msg_bundle1(
                MsgId::ZERO,
                ent_path.clone(),
                [build_frame_nr(frame41)],
                build_some_point2d(nb_instances),
            )
            .unwrap(),
        );
        tracker.insert_bundle(
            store,
            &try_build_msg_bundle1(
                MsgId::ZERO,
                ent_path.clone(),
                [build_log_time(now), build_frame_nr(frame42)],
                build_some_rects(nb_instances),
            )
            .unwrap(),
        );
        tracker.insert_bundle(
            store,
            &try_build_msg_bundle2(
                MsgId::ZERO,
                ent_path.clone(),
                [build_log_time(now_plus_1s)],
                (
                    build_instances(nb_instances),
                    build_some_rects(nb_instances),
                ),
            )
            .unwrap(),
        );
        tracker.insert_bundle(
            store,
            &try_build_msg_bundle1(
                MsgId::ZERO,
                ent_path.clone(),
                [build_frame_nr(frame41)],
                build_some_rects(nb_instances),
            )
            .unwrap(),
        );
        tracker.insert_bundle(
            store,
            &try_build_msg_bundle1(
                MsgId::ZERO,
                ent_path.clone(),
                [build_log_time(now), build_frame_nr(frame42)],
                build_instances(nb_instances),
            )
            .unwrap(),
        );
        tracker.insert_bundle(
            store,
            &try_build_msg_bundle1(
                MsgId::ZERO,
                ent_path.clone(),
                [build_log_time(now_minus_1s), build_frame_nr(frame42)],
                build_some_point2d(nb_instances),
            )
            .unwrap(),
        );
        tracker.insert_bundle(
            store,
            &try_build_msg_bundle1(
                MsgId::ZERO,
                ent_path.clone(),
                [build_log_time(now_minus_1s), build_frame_nr(frame43)],
                build_some_rects(nb_instances),
            )
            .unwrap(),
        );
        tracker.insert_bundle(
            store,
            &try_build_msg_bundle1(
                MsgId::ZERO,
                ent_path.clone(),
                [build_frame_nr(frame44)],
                build_some_point2d(nb_instances),
            )
            .unwrap(),
        );
    }

    if let err @ Err(_) = store.sanity_check() {
        store.sort_indices();
        eprintln!("{store}");
        err.unwrap();
    }

    let timeline_frame_nr = Timeline::new("frame_nr", TimeType::Sequence);
    let timeline_log_time = Timeline::new("log_time", TimeType::Time);
    let components_all = &[
        "instances",
        field_types::Rect2D::NAME,
        field_types::Point2D::NAME,
    ];

    // --- Testing at all frames ---

    let scenarios = [
        (
            "query all components at frame #40 (i.e. before first frame)",
            "empy dataframe",
            frame40,
            vec![],
        ),
        (
            "query all components at frame #41 (i.e. first frame with data)",
            "data at that point in time",
            frame41,
            vec![
                ("instances", frame41.into()),
                ("rect2d", frame41.into()),
                ("point2d", frame41.into()),
            ],
        ),
        (
            "query all components at frame #42 (i.e. second frame with data)",
            "data at that point in time",
            frame42,
            vec![
                ("instances", frame42.into()),
                ("rect2d", frame42.into()),
                ("point2d", frame42.into()),
            ],
        ),
        (
            "query all components at frame #43 (i.e. last frame with data)",
            "latest data for all components",
            frame43,
            vec![
                ("instances", frame42.into()),
                ("rect2d", frame43.into()),
                ("point2d", frame42.into()),
            ],
        ),
        (
            "query all components at frame #44 (i.e. after last frame)",
            "latest data for all components",
            frame44,
            vec![
                ("instances", frame42.into()),
                ("rect2d", frame43.into()),
                ("point2d", frame44.into()),
            ],
        ),
    ];

<<<<<<< HEAD
    for (scenario, expectation, frame_nr, expected) in scenarios {
=======
    for (frame_nr, expected) in scenarios {
        eprintln!("Testing scenario ({frame_nr},{expected:?})");
>>>>>>> 507dcd11
        tracker.assert_scenario(
            scenario,
            expectation,
            store,
            &timeline_frame_nr,
            &TimeQuery::LatestAt(frame_nr),
            &ent_path,
            components_all,
            expected,
        );
    }

    // --- Testing at all times ---

    let scenarios = [
        (
            "query all components at -2s (i.e. before first update)",
            "empty dataframe",
            now_minus_2s,
            vec![],
        ),
        (
            "query all components at -1s (i.e. first update)",
            "data at that point in time",
            now_minus_1s,
            vec![
                ("rect2d", now_minus_1s_nanos.into()),
                ("point2d", now_minus_1s_nanos.into()),
            ],
        ),
        (
            "query all components at 0s (i.e. second update)",
            "data at that point in time",
            now,
            vec![
                ("instances", now_nanos.into()),
                ("rect2d", now_nanos.into()),
                ("point2d", now_minus_1s_nanos.into()),
            ],
        ),
        (
            "query all components at +1s (i.e. last update)",
            "latest data for all components",
            now_plus_1s,
            vec![
                ("instances", now_plus_1s_nanos.into()),
                ("rect2d", now_plus_1s_nanos.into()),
                ("point2d", now_minus_1s_nanos.into()),
            ],
        ),
        (
            "query all components at +2s (i.e. after last update)",
            "latest data for all components",
            now_plus_2s,
            vec![
                ("instances", now_plus_1s_nanos.into()),
                ("rect2d", now_plus_1s_nanos.into()),
                ("point2d", now_minus_1s_nanos.into()),
            ],
        ),
    ];

    for (scenario, expectation, log_time, expected) in scenarios {
        tracker.assert_scenario(
            scenario,
            expectation,
            store,
            &timeline_log_time,
            &TimeQuery::LatestAt(log_time.nanos_since_epoch()),
            &ent_path,
            components_all,
            expected,
        );
    }
}

#[test]
fn query_model_specificities() {
    init_logs();

    for config in all_configs() {
        let mut store = DataStore::new(config.clone());
        query_model_specificities_impl(&mut store);
    }
}
fn query_model_specificities_impl(store: &mut DataStore) {
    let ent_path = EntityPath::from("this/that");

    let frame40 = 40;
    let frame41 = 41;
    let frame42 = 42;

    let nb_rects = 3;
    let nb_positions_before = 10;
    let nb_positions_after = 2;

    let mut tracker = DataTracker::default();
    {
        // PoV queries
        tracker.insert_data(
            store,
            &ent_path,
            [build_frame_nr(frame41)],
            [build_instances(nb_rects), build_rects(nb_rects)],
        );
        tracker.insert_data(
            store,
            &ent_path,
            [build_frame_nr(frame41)],
            [
                build_instances(nb_positions_before),
                build_positions(nb_positions_before),
            ],
        );
        // "Sparse but no diffs"
        tracker.insert_data(
            store,
            &ent_path,
            [build_frame_nr(frame42)],
            [
                build_instances(nb_positions_after),
                build_positions(nb_positions_after),
            ],
        );
        tracker.insert_data(
            store,
            &ent_path,
            [build_frame_nr(frame42)],
            [build_rects(nb_rects)],
        );
    }

    if let err @ Err(_) = store.sanity_check() {
        store.sort_indices();
        eprintln!("{store}");
        err.unwrap();
    }

    let timeline_frame_nr = Timeline::new("frame_nr", TimeType::Sequence);
    let components_all = &["instances", "rects", "positions"];

    let scenarios = [
        (
            "query all components at frame #40, from `rects` PoV",
            "empty dataframe",
            frame40,
            "rects",
            vec![],
        ),
        (
            "query all components at frame #40, from `positions` PoV",
            "empty dataframe",
            frame40,
            "positions",
            vec![],
        ),
        (
            "query all components at frame #40, from `instances` PoV",
            "empty dataframe",
            frame40,
            "instances",
            vec![],
        ),
        (
            "query all components at frame #41, from `rects` PoV",
            "the set of `rects` and the _first_ set of `instances` at that time",
            frame41,
            "rects",
            vec![
                ("instances", frame41.into(), 0),
                ("rects", frame41.into(), 0),
            ],
        ),
        (
            "query all components at frame #41, from `positions` PoV",
            "the _first_ set of `positions` and the _second_ set of `instances` at that time",
            frame41,
            "positions",
            vec![
                ("instances", frame41.into(), 1),
                ("positions", frame41.into(), 0),
            ],
        ),
        (
            "query all components at frame #41, from `instances` PoV",
            "the _second_ set of `instances` and the _first_ set of `positions` at that time",
            frame41,
            "instances",
            vec![
                ("instances", frame41.into(), 1),
                ("positions", frame41.into(), 0),
            ],
        ),
        (
            "query all components at frame #42, from `positions` PoV",
            "the set of `positions` and the set of `instances` at that time",
            frame42,
            "positions",
            vec![
                ("instances", frame42.into(), 0),
                ("positions", frame42.into(), 0),
            ],
        ),
        (
            "query all components at frame #42, from `rects` PoV",
            "the set of `rects` at that time",
            frame42,
            "rects",
            vec![("rects", frame42.into(), 0)],
        ),
    ];

    for (scenario, expectation, frame_nr, primary, expected) in scenarios {
        tracker.assert_scenario_pov(
            scenario,
            expectation,
            store,
            &timeline_frame_nr,
            &TimeQuery::LatestAt(frame_nr),
            &ent_path,
            primary,
            components_all,
            expected,
        );
    }
}

// --- Helpers ---

#[derive(Default)]
struct DataTracker {
<<<<<<< HEAD
    all_data: HashMap<(ComponentNameRef<'static>, TimeInt), Vec<Box<dyn Array>>>,
}

impl DataTracker {
    fn insert_data<const N: usize, const M: usize>(
        &mut self,
        store: &mut DataStore,
        ent_path: &EntityPath,
        times: [(Timeline, TimeInt); N],
        components: [(ComponentNameRef<'static>, Schema, Box<dyn Array>); M],
    ) {
        let timepoint = TimePoint::from(times);

        for time in timepoint.times() {
            for (name, _, comp) in &components {
                let comps = self.all_data.entry((name, *time)).or_default();
                comps.push(comp.clone());
=======
    all_data: HashMap<(ComponentName, TimeInt), Box<dyn Array>>,
}

impl DataTracker {
    fn insert_bundle(&mut self, store: &mut DataStore, msg_bundle: &MsgBundle) {
        for time in msg_bundle.time_point.times() {
            for bundle in &msg_bundle.components {
                let ComponentBundle {
                    name,
                    value: component,
                } = bundle;
                assert!(self
                    .all_data
                    .insert((name.clone(), *time), component.clone())
                    .is_none());
>>>>>>> 507dcd11
            }
        }
        store.insert(msg_bundle).unwrap();
    }

    /// Asserts a simple scenario, where every component is fetched from its own point-of-view.
    #[allow(clippy::too_many_arguments)]
    fn assert_scenario(
        &self,
        scenario: &str,
        expectation: &str,
        store: &mut DataStore,
        timeline: &Timeline,
        time_query: &TimeQuery,
        ent_path: &EntityPath,
        components: &[ComponentNameRef<'_>],
        expected: Vec<(ComponentNameRef<'static>, TimeInt)>,
    ) {
        let df = {
            let series = components
                .iter()
                .filter_map(|&component| {
                    Self::query_component_pov(
                        store, timeline, time_query, ent_path, component, component,
                    )
                })
                .collect::<Vec<_>>();

            let df = DataFrame::new(series).unwrap();
            df.explode(df.get_column_names()).unwrap()
        };

        let series = expected
            .into_iter()
            .map(|(name, time)| {
                let data = self
                    .all_data
                    .get(&(name.to_owned(), time))
                    .unwrap_or_else(|| panic!("Key ({name},{time:?}) not found!"));
                Series::try_from((name, data.clone())).unwrap()
            })
            .collect::<Vec<_>>();
        let expected = DataFrame::new(series).unwrap();
        let expected = expected.explode(expected.get_column_names()).unwrap();

        store.sort_indices();
        assert_eq!(
            expected, df,
            "\nScenario: {scenario}.\nExpected: {expectation}.\n{store}"
        );
    }

    /// Asserts a complex scenario, where every component is fetched as it is seen from the
    /// point-of-view of another component.
    #[allow(clippy::too_many_arguments)]
    fn assert_scenario_pov(
        &self,
        scenario: &str,
        expectation: &str,
        store: &mut DataStore,
        timeline: &Timeline,
        time_query: &TimeQuery,
        ent_path: &EntityPath,
        primary: ComponentNameRef<'_>,
        components: &[ComponentNameRef<'_>], // (primary, component)
        expected: Vec<(ComponentNameRef<'static>, TimeInt, usize)>,
    ) {
        let df = {
            let series = components
                .iter()
                .filter_map(|&component| {
                    Self::query_component_pov(
                        store, timeline, time_query, ent_path, primary, component,
                    )
                })
                .collect::<Vec<_>>();

            let df = DataFrame::new(series).unwrap();
            df.explode(df.get_column_names()).unwrap()
        };

        let series = expected
            .into_iter()
            .map(|(name, time, idx)| (name, self.all_data[&(name, time)][idx].clone()))
            .map(|(name, data)| Series::try_from((name, data)).unwrap())
            .collect::<Vec<_>>();
        let expected = DataFrame::new(series).unwrap();
        let expected = expected.explode(expected.get_column_names()).unwrap();

        store.sort_indices();
        assert_eq!(
            expected, df,
            "\nScenario: {scenario}.\nExpected: {expectation}.\n{store}"
        );
    }

    fn query_component_pov(
        store: &DataStore,
        timeline: &Timeline,
        time_query: &TimeQuery,
        ent_path: &EntityPath,
        primary: ComponentNameRef<'_>,
        component: ComponentNameRef<'_>,
    ) -> Option<Series> {
        let mut row_indices = [None];
        store.query(
            timeline,
            time_query,
            ent_path,
            primary,
            &[component],
            &mut row_indices,
        );

        let mut results = [None];
        store.get(&[component], &row_indices, &mut results);

        std::mem::take(&mut results[0]).map(|row| Series::try_from((component, row)).unwrap())
    }
}

fn init_logs() {
    static INIT: AtomicBool = AtomicBool::new(false);

    if INIT.compare_exchange(false, true, SeqCst, SeqCst).is_ok() {
        re_log::set_default_rust_log_env();
        tracing_subscriber::fmt::init(); // log to stdout
    }
}

// --- Internals ---

// TODO(cmc): One should _never_ run assertions on the internal state of the datastore, this
// is a recipe for disaster.
//
// The contract that needs to be asserted here, from the point of view of the actual user,
// is performance: getting the datastore into a pathological topology should show up in
// integration query benchmarks.
//
// In the current state of things, though, it is much easier to test for it that way... so we
// make an exception, for now...
#[test]
fn pathological_bucket_topology() {
    init_logs();

    let mut store_forward = DataStore::new(DataStoreConfig {
        index_bucket_nb_rows: 10,
        ..Default::default()
    });
    let mut store_backward = DataStore::new(DataStoreConfig {
        index_bucket_nb_rows: 10,
        ..Default::default()
    });

    fn store_repeated_frame(
        frame_nr: i64,
        num: usize,
        store_forward: &mut DataStore,
        store_backward: &mut DataStore,
    ) {
        let ent_path = EntityPath::from("this/that");
        let nb_instances = 1;

        let time_point = TimePoint::from([build_frame_nr(frame_nr)]);
        for _ in 0..num {
            let msg = MsgBundle::new(
                MsgId::ZERO,
                ent_path.clone(),
                time_point.clone(),
                vec![build_instances(nb_instances)],
            );
            store_forward.insert(&msg).unwrap();

            let msg = MsgBundle::new(
                MsgId::ZERO,
                ent_path.clone(),
                time_point.clone(),
                vec![build_instances(nb_instances)],
            );
            store_backward.insert(&msg).unwrap();
        }
    }

    fn store_frame_range(
        range: core::ops::RangeInclusive<i64>,
        store_forward: &mut DataStore,
        store_backward: &mut DataStore,
    ) {
        let ent_path = EntityPath::from("this/that");
        let nb_instances = 1;

        let msgs = range
            .map(|frame_nr| {
                let time_point = TimePoint::from([build_frame_nr(frame_nr)]);
                MsgBundle::new(
                    MsgId::ZERO,
                    ent_path.clone(),
                    time_point,
                    vec![build_instances(nb_instances)],
                )
            })
            .collect::<Vec<_>>();

        msgs.iter()
            .for_each(|msg| store_forward.insert(msg).unwrap());

        msgs.iter()
            .rev()
            .for_each(|msg| store_backward.insert(msg).unwrap());
    }

    store_repeated_frame(1000, 10, &mut store_forward, &mut store_backward);
    store_frame_range(970..=979, &mut store_forward, &mut store_backward);
    store_frame_range(990..=999, &mut store_forward, &mut store_backward);
    store_frame_range(980..=989, &mut store_forward, &mut store_backward);
    store_repeated_frame(1000, 7, &mut store_forward, &mut store_backward);
    store_frame_range(1000..=1009, &mut store_forward, &mut store_backward);
    store_repeated_frame(975, 10, &mut store_forward, &mut store_backward);

    {
        let nb_buckets = store_forward
            .iter_indices()
            .flat_map(|(_, table)| table.iter_buckets())
            .count();
        assert_eq!(7usize, nb_buckets, "pathological topology (forward): {}", {
            store_forward.sort_indices();
            store_forward
        });
    }
    {
        let nb_buckets = store_backward
            .iter_indices()
            .flat_map(|(_, table)| table.iter_buckets())
            .count();
        assert_eq!(
            8usize,
            nb_buckets,
            "pathological topology (backward): {}",
            {
                store_backward.sort_indices();
                store_backward
            }
        );
    }
}<|MERGE_RESOLUTION|>--- conflicted
+++ resolved
@@ -11,7 +11,7 @@
     datagen::{
         build_frame_nr, build_instances, build_log_time, build_some_point2d, build_some_rects,
     },
-    field_types,
+    field_types::{Point2D, Rect2D},
     msg_bundle::{
         try_build_msg_bundle1, try_build_msg_bundle2, Component, ComponentBundle, MsgBundle,
     },
@@ -390,11 +390,7 @@
 
     let timeline_frame_nr = Timeline::new("frame_nr", TimeType::Sequence);
     let timeline_log_time = Timeline::new("log_time", TimeType::Time);
-    let components_all = &[
-        "instances",
-        field_types::Rect2D::NAME,
-        field_types::Point2D::NAME,
-    ];
+    let components_all = &["instances", Rect2D::NAME, Point2D::NAME];
 
     // --- Testing at all frames ---
 
@@ -411,8 +407,8 @@
             frame41,
             vec![
                 ("instances", frame41.into()),
-                ("rect2d", frame41.into()),
-                ("point2d", frame41.into()),
+                (Rect2D::NAME, frame41.into()),
+                (Point2D::NAME, frame41.into()),
             ],
         ),
         (
@@ -421,8 +417,8 @@
             frame42,
             vec![
                 ("instances", frame42.into()),
-                ("rect2d", frame42.into()),
-                ("point2d", frame42.into()),
+                (Rect2D::NAME, frame42.into()),
+                (Point2D::NAME, frame42.into()),
             ],
         ),
         (
@@ -431,8 +427,8 @@
             frame43,
             vec![
                 ("instances", frame42.into()),
-                ("rect2d", frame43.into()),
-                ("point2d", frame42.into()),
+                (Rect2D::NAME, frame43.into()),
+                (Point2D::NAME, frame42.into()),
             ],
         ),
         (
@@ -441,18 +437,13 @@
             frame44,
             vec![
                 ("instances", frame42.into()),
-                ("rect2d", frame43.into()),
-                ("point2d", frame44.into()),
+                (Rect2D::NAME, frame43.into()),
+                (Point2D::NAME, frame44.into()),
             ],
         ),
     ];
 
-<<<<<<< HEAD
     for (scenario, expectation, frame_nr, expected) in scenarios {
-=======
-    for (frame_nr, expected) in scenarios {
-        eprintln!("Testing scenario ({frame_nr},{expected:?})");
->>>>>>> 507dcd11
         tracker.assert_scenario(
             scenario,
             expectation,
@@ -479,8 +470,8 @@
             "data at that point in time",
             now_minus_1s,
             vec![
-                ("rect2d", now_minus_1s_nanos.into()),
-                ("point2d", now_minus_1s_nanos.into()),
+                (Rect2D::NAME, now_minus_1s_nanos.into()),
+                (Point2D::NAME, now_minus_1s_nanos.into()),
             ],
         ),
         (
@@ -489,8 +480,8 @@
             now,
             vec![
                 ("instances", now_nanos.into()),
-                ("rect2d", now_nanos.into()),
-                ("point2d", now_minus_1s_nanos.into()),
+                (Rect2D::NAME, now_nanos.into()),
+                (Point2D::NAME, now_minus_1s_nanos.into()),
             ],
         ),
         (
@@ -499,8 +490,8 @@
             now_plus_1s,
             vec![
                 ("instances", now_plus_1s_nanos.into()),
-                ("rect2d", now_plus_1s_nanos.into()),
-                ("point2d", now_minus_1s_nanos.into()),
+                (Rect2D::NAME, now_plus_1s_nanos.into()),
+                (Point2D::NAME, now_minus_1s_nanos.into()),
             ],
         ),
         (
@@ -509,8 +500,8 @@
             now_plus_2s,
             vec![
                 ("instances", now_plus_1s_nanos.into()),
-                ("rect2d", now_plus_1s_nanos.into()),
-                ("point2d", now_minus_1s_nanos.into()),
+                (Rect2D::NAME, now_plus_1s_nanos.into()),
+                (Point2D::NAME, now_minus_1s_nanos.into()),
             ],
         ),
     ];
@@ -552,36 +543,53 @@
     let mut tracker = DataTracker::default();
     {
         // PoV queries
-        tracker.insert_data(
-            store,
-            &ent_path,
-            [build_frame_nr(frame41)],
-            [build_instances(nb_rects), build_rects(nb_rects)],
-        );
-        tracker.insert_data(
-            store,
-            &ent_path,
-            [build_frame_nr(frame41)],
-            [
-                build_instances(nb_positions_before),
-                build_positions(nb_positions_before),
-            ],
-        );
+        tracker.insert_bundle(
+            store,
+            &try_build_msg_bundle2(
+                MsgId::ZERO,
+                ent_path.clone(),
+                [build_frame_nr(frame41)],
+                (build_instances(nb_rects), build_some_rects(nb_rects)),
+            )
+            .unwrap(),
+        );
+        tracker.insert_bundle(
+            store,
+            &try_build_msg_bundle2(
+                MsgId::ZERO,
+                ent_path.clone(),
+                [build_frame_nr(frame41)],
+                (
+                    build_instances(nb_positions_before),
+                    build_some_point2d(nb_positions_before),
+                ),
+            )
+            .unwrap(),
+        );
+
         // "Sparse but no diffs"
-        tracker.insert_data(
-            store,
-            &ent_path,
-            [build_frame_nr(frame42)],
-            [
-                build_instances(nb_positions_after),
-                build_positions(nb_positions_after),
-            ],
-        );
-        tracker.insert_data(
-            store,
-            &ent_path,
-            [build_frame_nr(frame42)],
-            [build_rects(nb_rects)],
+        tracker.insert_bundle(
+            store,
+            &try_build_msg_bundle2(
+                MsgId::ZERO,
+                ent_path.clone(),
+                [build_frame_nr(frame42)],
+                (
+                    build_instances(nb_positions_after),
+                    build_some_point2d(nb_positions_after),
+                ),
+            )
+            .unwrap(),
+        );
+        tracker.insert_bundle(
+            store,
+            &try_build_msg_bundle1(
+                MsgId::ZERO,
+                ent_path.clone(),
+                [build_frame_nr(frame42)],
+                build_some_rects(nb_rects),
+            )
+            .unwrap(),
         );
     }
 
@@ -592,21 +600,21 @@
     }
 
     let timeline_frame_nr = Timeline::new("frame_nr", TimeType::Sequence);
-    let components_all = &["instances", "rects", "positions"];
+    let components_all = &["instances", Rect2D::NAME, Point2D::NAME];
 
     let scenarios = [
         (
             "query all components at frame #40, from `rects` PoV",
             "empty dataframe",
             frame40,
-            "rects",
+            Rect2D::NAME,
             vec![],
         ),
         (
             "query all components at frame #40, from `positions` PoV",
             "empty dataframe",
             frame40,
-            "positions",
+            Point2D::NAME,
             vec![],
         ),
         (
@@ -620,20 +628,20 @@
             "query all components at frame #41, from `rects` PoV",
             "the set of `rects` and the _first_ set of `instances` at that time",
             frame41,
-            "rects",
+            Rect2D::NAME,
             vec![
                 ("instances", frame41.into(), 0),
-                ("rects", frame41.into(), 0),
+                (Rect2D::NAME, frame41.into(), 0),
             ],
         ),
         (
             "query all components at frame #41, from `positions` PoV",
             "the _first_ set of `positions` and the _second_ set of `instances` at that time",
             frame41,
-            "positions",
+            Point2D::NAME,
             vec![
                 ("instances", frame41.into(), 1),
-                ("positions", frame41.into(), 0),
+                (Point2D::NAME, frame41.into(), 0),
             ],
         ),
         (
@@ -643,25 +651,25 @@
             "instances",
             vec![
                 ("instances", frame41.into(), 1),
-                ("positions", frame41.into(), 0),
+                (Point2D::NAME, frame41.into(), 0),
             ],
         ),
         (
             "query all components at frame #42, from `positions` PoV",
             "the set of `positions` and the set of `instances` at that time",
             frame42,
-            "positions",
+            Point2D::NAME,
             vec![
                 ("instances", frame42.into(), 0),
-                ("positions", frame42.into(), 0),
+                (Point2D::NAME, frame42.into(), 0),
             ],
         ),
         (
             "query all components at frame #42, from `rects` PoV",
             "the set of `rects` at that time",
             frame42,
-            "rects",
-            vec![("rects", frame42.into(), 0)],
+            Rect2D::NAME,
+            vec![(Rect2D::NAME, frame42.into(), 0)],
         ),
     ];
 
@@ -682,43 +690,20 @@
 
 // --- Helpers ---
 
+// TODO: test_bundle!
+
 #[derive(Default)]
 struct DataTracker {
-<<<<<<< HEAD
-    all_data: HashMap<(ComponentNameRef<'static>, TimeInt), Vec<Box<dyn Array>>>,
-}
-
-impl DataTracker {
-    fn insert_data<const N: usize, const M: usize>(
-        &mut self,
-        store: &mut DataStore,
-        ent_path: &EntityPath,
-        times: [(Timeline, TimeInt); N],
-        components: [(ComponentNameRef<'static>, Schema, Box<dyn Array>); M],
-    ) {
-        let timepoint = TimePoint::from(times);
-
-        for time in timepoint.times() {
-            for (name, _, comp) in &components {
-                let comps = self.all_data.entry((name, *time)).or_default();
-                comps.push(comp.clone());
-=======
-    all_data: HashMap<(ComponentName, TimeInt), Box<dyn Array>>,
+    all_data: HashMap<(ComponentName, TimeInt), Vec<Box<dyn Array>>>,
 }
 
 impl DataTracker {
     fn insert_bundle(&mut self, store: &mut DataStore, msg_bundle: &MsgBundle) {
         for time in msg_bundle.time_point.times() {
             for bundle in &msg_bundle.components {
-                let ComponentBundle {
-                    name,
-                    value: component,
-                } = bundle;
-                assert!(self
-                    .all_data
-                    .insert((name.clone(), *time), component.clone())
-                    .is_none());
->>>>>>> 507dcd11
+                let ComponentBundle { name, value } = bundle;
+                let comps = self.all_data.entry((name.clone(), *time)).or_default();
+                comps.push(value.clone());
             }
         }
         store.insert(msg_bundle).unwrap();
@@ -753,13 +738,13 @@
 
         let series = expected
             .into_iter()
-            .map(|(name, time)| {
-                let data = self
-                    .all_data
+            .filter_map(|(name, time)| {
+                self.all_data
                     .get(&(name.to_owned(), time))
-                    .unwrap_or_else(|| panic!("Key ({name},{time:?}) not found!"));
-                Series::try_from((name, data.clone())).unwrap()
+                    .cloned()
+                    .map(|data| (name, data))
             })
+            .map(|(name, data)| Series::try_from((name, data)).unwrap())
             .collect::<Vec<_>>();
         let expected = DataFrame::new(series).unwrap();
         let expected = expected.explode(expected.get_column_names()).unwrap();
@@ -802,7 +787,12 @@
 
         let series = expected
             .into_iter()
-            .map(|(name, time, idx)| (name, self.all_data[&(name, time)][idx].clone()))
+            .filter_map(|(name, time, idx)| {
+                self.all_data
+                    .get(&(name.to_owned(), time))
+                    .and_then(|entries| entries.get(idx).cloned())
+                    .map(|data| (name, data))
+            })
             .map(|(name, data)| Series::try_from((name, data)).unwrap())
             .collect::<Vec<_>>();
         let expected = DataFrame::new(series).unwrap();

--- conflicted
+++ resolved
@@ -33,7 +33,6 @@
 parking_lot = "0.12"
 static_assertions = "1.1"
 thiserror.workspace = true
-<<<<<<< HEAD
 
 # Optional
 polars-core = { workspace = true, optional = true, features = [
@@ -41,8 +40,6 @@
   "dtype-time",
   "dtype-struct",
 ] }
-=======
->>>>>>> 714cabfe
 
 [dev-dependencies]
 criterion = "0.4"
@@ -51,6 +48,7 @@
   "dtype-date",
   "dtype-time",
   "dtype-struct",
+  "fmt",
 ] }
 tracing-subscriber = "0.3"
 

[package]
authors.workspace = true
description = "A Space View that shows text entries in a table and scrolls with the active time."
edition.workspace = true
homepage.workspace = true
license.workspace = true
name = "re_space_view_text_log"
publish = true
readme = "README.md"
repository.workspace = true
rust-version.workspace = true
version.workspace = true
include = ["../../LICENSE-APACHE", "../../LICENSE-MIT", "**/*.rs", "Cargo.toml"]

[package.metadata.docs.rs]
all-features = true

[dependencies]
re_data_store.workspace = true
re_data_ui.workspace = true
re_entity_db.workspace = true
re_log_types.workspace = true
<<<<<<< HEAD
=======
re_log.workspace = true
>>>>>>> 027bbe11
re_query_cache.workspace = true
re_renderer.workspace = true
re_tracing.workspace = true
re_types.workspace = true
re_ui.workspace = true
re_viewer_context.workspace = true

egui_extras.workspace = true
egui.workspace = true
itertools.workspace = true<|MERGE_RESOLUTION|>--- conflicted
+++ resolved
@@ -20,10 +20,7 @@
 re_data_ui.workspace = true
 re_entity_db.workspace = true
 re_log_types.workspace = true
-<<<<<<< HEAD
-=======
 re_log.workspace = true
->>>>>>> 027bbe11
 re_query_cache.workspace = true
 re_renderer.workspace = true
 re_tracing.workspace = true

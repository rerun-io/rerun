--- conflicted
+++ resolved
@@ -29,10 +29,5 @@
 re_viewer_context.workspace = true
 
 egui_extras.workspace = true
-<<<<<<< HEAD
 egui.workspace = true
-=======
-egui.workspace = true
-itertools.workspace = true
-vec1.workspace = true
->>>>>>> 1e776ab8
+itertools.workspace = true
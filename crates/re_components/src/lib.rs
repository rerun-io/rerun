--- conflicted
+++ resolved
@@ -28,12 +28,6 @@
 mod quaternion;
 mod rect;
 mod scalar;
-<<<<<<< HEAD
-mod text_box;
-=======
-mod tensor;
-mod tensor_data;
->>>>>>> 0d6ada37
 mod text_entry;
 mod vec;
 
@@ -56,14 +50,6 @@
     quaternion::Quaternion,
     rect::Rect2D,
     scalar::{Scalar, ScalarPlotProps},
-<<<<<<< HEAD
-    text_box::TextBox,
-=======
-    tensor::{
-        DecodedTensor, Tensor, TensorCastError, TensorData, TensorDataMeaning, TensorDimension,
-    },
-    tensor_data::{TensorDataType, TensorDataTypeTrait, TensorElement},
->>>>>>> 0d6ada37
     text_entry::TextEntry,
 };
 
@@ -87,12 +73,8 @@
 
 use re_types::components::{
     AnnotationContext, ClassId, Color, DisconnectedSpace, DrawOrder, InstanceKey, KeypointId,
-<<<<<<< HEAD
-    Label, LineStrip2D, LineStrip3D, Origin3D, Point2D, Point3D, Radius, TensorData, Transform3D,
+    LineStrip2D, LineStrip3D, Origin3D, Point2D, Point3D, Radius, TensorData, Text, Transform3D,
     Vector3D,
-=======
-    LineStrip2D, LineStrip3D, Origin3D, Point2D, Point3D, Radius, Text, Transform3D, Vector3D,
->>>>>>> 0d6ada37
 };
 
 lazy_static! {
@@ -106,11 +88,6 @@
         <Rect2D as LegacyComponent>::field(),
         <Scalar as LegacyComponent>::field(),
         <ScalarPlotProps as LegacyComponent>::field(),
-<<<<<<< HEAD
-        <TextBox as LegacyComponent>::field(),
-=======
-        <Tensor as LegacyComponent>::field(),
->>>>>>> 0d6ada37
         <TextEntry as LegacyComponent>::field(),
         <ViewCoordinates as LegacyComponent>::field(),
         AnnotationContext::arrow_field(),
@@ -126,11 +103,8 @@
         Point2D::arrow_field(),
         Point3D::arrow_field(),
         Radius::arrow_field(),
-<<<<<<< HEAD
         TensorData::arrow_field(),
-=======
         Text::arrow_field(),
->>>>>>> 0d6ada37
         Transform3D::arrow_field(),
         Vector3D::arrow_field(),
     ];

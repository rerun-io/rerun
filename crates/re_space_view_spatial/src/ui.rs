use eframe::epaint::text::TextWrapping;
use egui::{NumExt, WidgetText};
use macaw::BoundingBox;

use nohash_hasher::IntSet;
use re_components::{Pinhole, Tensor, TensorDataMeaning};
use re_data_store::{EditableAutoValue, EntityPath};
use re_data_ui::{item_ui, DataUi};
use re_data_ui::{show_zoomed_image_region, show_zoomed_image_region_area_outline};
use re_format::format_f32;
use re_renderer::OutlineConfig;
use re_space_view::ScreenshotMode;
use re_viewer_context::{
    HoverHighlight, HoveredSpace, Item, SelectionHighlight, SpaceViewHighlights, SpaceViewId,
    SpaceViewState, TensorDecodeCache, TensorStatsCache, UiVerbosity, ViewerContext,
};

use super::{
    eye::Eye,
    scene::{PickingHitType, PickingResult},
    ui_2d::View2DState,
    ui_3d::View3DState,
};

use crate::scene::preferred_navigation_mode;
use crate::{
    scene::{PickableUiRect, SceneSpatial, UiLabel, UiLabelTarget},
    ui_2d::view_2d,
    ui_3d::{view_3d, SpaceSpecs},
};

/// Describes how the scene is navigated, determining if it is a 2D or 3D experience.
#[derive(Debug, Clone, Copy, Default, PartialEq, Eq, serde::Deserialize, serde::Serialize)]
pub enum SpatialNavigationMode {
    #[default]
    TwoD,
    ThreeD,
}

impl From<SpatialNavigationMode> for WidgetText {
    fn from(val: SpatialNavigationMode) -> Self {
        match val {
            SpatialNavigationMode::TwoD => "2D Pan & Zoom".into(),
            SpatialNavigationMode::ThreeD => "3D Camera".into(),
        }
    }
}

#[derive(Clone, Copy, PartialEq, Eq)]
pub enum AutoSizeUnit {
    Auto,
    UiPoints,
    World,
}

impl From<AutoSizeUnit> for WidgetText {
    fn from(val: AutoSizeUnit) -> Self {
        match val {
            AutoSizeUnit::Auto => "Auto".into(),
            AutoSizeUnit::UiPoints => "UI points".into(),
            AutoSizeUnit::World => "Scene units".into(),
        }
    }
}

#[derive(Clone)]
pub struct SpatialSpaceViewState {
    /// How the scene is navigated.
    pub nav_mode: EditableAutoValue<SpatialNavigationMode>,

    /// Estimated bounding box of all data. Accumulated over every time data is displayed.
    ///
    /// Specify default explicitly, otherwise it will be a box at 0.0 after deserialization.
    pub scene_bbox_accum: BoundingBox,

    /// Estimated bounding box of all data for the last scene query.
    pub scene_bbox: BoundingBox,

    /// Estimated number of primitives last frame. Used to inform some heuristics.
    pub scene_num_primitives: usize,

    /// Last frame's picking result.
    pub previous_picking_result: Option<PickingResult>,

    pub(super) state_2d: View2DState,
    pub(super) state_3d: View3DState,

    /// Size of automatically sized objects. None if it wasn't configured.
    auto_size_config: re_renderer::AutoSizeConfig,
}

impl Default for SpatialSpaceViewState {
    fn default() -> Self {
        Self {
            nav_mode: EditableAutoValue::Auto(SpatialNavigationMode::ThreeD),
            scene_bbox_accum: BoundingBox::nothing(),
            scene_bbox: BoundingBox::nothing(),
            scene_num_primitives: 0,
            state_2d: Default::default(),
            state_3d: Default::default(),
            auto_size_config: re_renderer::AutoSizeConfig {
                point_radius: re_renderer::Size::AUTO, // let re_renderer decide
                line_radius: re_renderer::Size::AUTO,  // let re_renderer decide
            },
            previous_picking_result: None,
        }
    }
}

impl SpaceViewState for SpatialSpaceViewState {
    fn as_any(&self) -> &dyn std::any::Any {
        self
    }

    fn as_any_mut(&mut self) -> &mut dyn std::any::Any {
        self
    }
}

impl SpatialSpaceViewState {
    pub fn auto_size_config(&self) -> re_renderer::AutoSizeConfig {
        let mut config = self.auto_size_config;
        if config.point_radius.is_auto() {
            config.point_radius = re_renderer::Size::new_points(1.5); // default point radius
        }
        if config.line_radius.is_auto() {
            config.line_radius = re_renderer::Size::new_points(1.5); // default line radius
        }
        config
    }

    pub fn update_object_property_heuristics(
        &self,
        ctx: &mut ViewerContext<'_>,
        entity_paths: &IntSet<EntityPath>,
        entity_properties: &mut re_data_store::EntityPropertyMap,
    ) {
        re_tracing::profile_function!();

        for entity_path in entity_paths {
            self.update_pinhole_property_heuristics(ctx, entity_path, entity_properties);
            self.update_depth_cloud_property_heuristics(ctx, entity_path, entity_properties);
        }
    }

    fn auto_size_world_heuristic(&self) -> f32 {
        if self.scene_bbox_accum.is_nothing() || self.scene_bbox_accum.is_nan() {
            return 0.01;
        }

        // Motivation: Size should be proportional to the scene extent, here covered by its diagonal
        let diagonal_length = (self.scene_bbox_accum.max - self.scene_bbox_accum.min).length();
        let heuristic0 = diagonal_length * 0.0025;

        // Motivation: A lot of times we look at the entire scene and expect to see everything on a flat screen with some gaps between.
        let size = self.scene_bbox_accum.size();
        let mut sorted_components = size.to_array();
        sorted_components.sort_by(|a, b| a.partial_cmp(b).unwrap());
        // Median is more robust against outlier in one direction (as such pretty pour still though)
        let median_extent = sorted_components[1];
        // sqrt would make more sense but using a smaller root works better in practice.
        let heuristic1 =
            (median_extent / (self.scene_num_primitives.at_least(1) as f32).powf(1.0 / 1.7)) * 0.25;

        heuristic0.min(heuristic1)
    }

    fn update_pinhole_property_heuristics(
        &self,
        ctx: &mut ViewerContext<'_>,
        entity_path: &EntityPath,
        entity_properties: &mut re_data_store::EntityPropertyMap,
    ) {
        let store = &ctx.store_db.entity_db.data_store;
        if store
            .query_latest_component::<Pinhole>(entity_path, &ctx.current_query())
            .is_some()
        {
            let mut properties = entity_properties.get(entity_path);
            if properties.pinhole_image_plane_distance.is_auto() {
                let scene_size = self.scene_bbox_accum.size().length();
                let default_image_plane_distance = if scene_size.is_finite() && scene_size > 0.0 {
                    scene_size * 0.05
                } else {
                    1.0
                };
                properties.pinhole_image_plane_distance =
                    EditableAutoValue::Auto(default_image_plane_distance);
                entity_properties.set(entity_path.clone(), properties);
            }
        }
    }

    fn update_depth_cloud_property_heuristics(
        &self,
        ctx: &mut ViewerContext<'_>,
        entity_path: &EntityPath,
        entity_properties: &mut re_data_store::EntityPropertyMap,
    ) -> Option<()> {
        let store = &ctx.store_db.entity_db.data_store;
        let tensor = store.query_latest_component::<Tensor>(entity_path, &ctx.current_query())?;

        let mut properties = entity_properties.get(entity_path);
        if properties.backproject_depth.is_auto() {
            properties.backproject_depth = EditableAutoValue::Auto(
                tensor.meaning == TensorDataMeaning::Depth
                    && *self.nav_mode.get() == SpatialNavigationMode::ThreeD,
            );
        }

        if tensor.meaning == TensorDataMeaning::Depth {
            if properties.depth_from_world_scale.is_auto() {
                let auto = tensor.meter.unwrap_or_else(|| {
                    if tensor.dtype().is_integer() {
                        1000.0
                    } else {
                        1.0
                    }
                });
                properties.depth_from_world_scale = EditableAutoValue::Auto(auto);
            }

            if properties.backproject_radius_scale.is_auto() {
                properties.backproject_radius_scale = EditableAutoValue::Auto(1.0);
            }

            entity_properties.set(entity_path.clone(), properties);
        }

        Some(())
    }

    pub fn selection_ui(
        &mut self,
        ctx: &mut ViewerContext<'_>,
        ui: &mut egui::Ui,
        space_origin: &EntityPath,
        space_view_id: SpaceViewId,
    ) {
        ctx.re_ui.selection_grid(ui, "spatial_settings_ui")
            .show(ui, |ui| {
            let auto_size_world = self.auto_size_world_heuristic();

            ctx.re_ui.grid_left_hand_label(ui, "Space origin")
                .on_hover_text("The origin is at the origin of this Entity. All transforms are relative to it");
            item_ui::entity_path_button(ctx,
                ui,
                Some(space_view_id),
                space_origin,
            );
            ui.end_row();

            ctx.re_ui.grid_left_hand_label(ui, "Default size");
            ui.vertical(|ui| {
                ui.horizontal(|ui| {
                    ui.push_id("points", |ui| {
                        size_ui(
                            ui,
                            2.0,
                            auto_size_world,
                            &mut self.auto_size_config.point_radius,
                        );
                    });
                    ui.label("Point radius")
                    .on_hover_text("Point radius used whenever not explicitly specified.");
                });
                ui.horizontal(|ui| {
                    ui.push_id("lines", |ui| {
                        size_ui(
                            ui,
                            1.5,
                            auto_size_world,
                            &mut self.auto_size_config.line_radius,
                        );
                        ui.label("Line radius")
                            .on_hover_text("Line radius used whenever not explicitly specified.");
                    });
                });
            });
            ui.end_row();

            ctx.re_ui.grid_left_hand_label(ui, "Camera")
                .on_hover_text("The virtual camera which controls what is shown on screen.");
            ui.vertical(|ui| {
                let mut nav_mode = *self.nav_mode.get();
                let mut changed = false;
                egui::ComboBox::from_id_source("nav_mode")
                    .selected_text(nav_mode)
                    .show_ui(ui, |ui| {
                        ui.style_mut().wrap = Some(false);
                        ui.set_min_width(64.0);

                        changed |= ui.selectable_value(
                            &mut nav_mode,
                            SpatialNavigationMode::TwoD,
                            SpatialNavigationMode::TwoD,
                        ).changed();

                        changed |= ui.selectable_value(
                            &mut nav_mode,
                            SpatialNavigationMode::ThreeD,
                            SpatialNavigationMode::ThreeD,
                        ).changed();
                    });
                    if changed {
                        self.nav_mode = EditableAutoValue::UserEdited(nav_mode);
                    }

                if *self.nav_mode.get() == SpatialNavigationMode::ThreeD {
                    if ui.button("Reset").on_hover_text(
                        "Resets camera position & orientation.\nYou can also double-click the 3D view.")
                        .clicked()
                    {
                        self.state_3d.reset_camera(&self.scene_bbox_accum);
                    }
                    ui.checkbox(&mut self.state_3d.spin, "Spin")
                        .on_hover_text("Spin camera around the orbit center.");
                }
            });
            ui.end_row();

            if *self.nav_mode.get() == SpatialNavigationMode::ThreeD {
                ctx.re_ui.grid_left_hand_label(ui, "Coordinates")
                    .on_hover_text("The world coordinate system used for this view.");
                ui.vertical(|ui|{
                    ui.label(format!("Up is {}", axis_name(self.state_3d.space_specs.up))).on_hover_ui(|ui| {
                        ui.horizontal(|ui| {
                            ui.spacing_mut().item_spacing.x = 0.0;
                            ui.label("Set with ");
                            ui.code("rerun.log_view_coordinates");
                            ui.label(".");
                        });
                    });
                    ui.checkbox(&mut self.state_3d.show_axes, "Show origin axes").on_hover_text("Show X-Y-Z axes");
                    ui.checkbox(&mut self.state_3d.show_bbox, "Show bounding box").on_hover_text("Show the current scene bounding box");
                });
                ui.end_row();
            }

            ctx.re_ui.grid_left_hand_label(ui, "Bounding box")
                .on_hover_text("The bounding box encompassing all Entities in the view right now.");
            ui.vertical(|ui| {
                ui.style_mut().wrap = Some(false);
                let BoundingBox { min, max } = self.scene_bbox;
                ui.label(format!(
                    "x [{} - {}]",
                    format_f32(min.x),
                    format_f32(max.x),
                ));
                ui.label(format!(
                    "y [{} - {}]",
                    format_f32(min.y),
                    format_f32(max.y),
                ));
                if *self.nav_mode.get() == SpatialNavigationMode::ThreeD {
                    ui.label(format!(
                        "z [{} - {}]",
                        format_f32(min.z),
                        format_f32(max.z),
                    ));
                }
            });
            ui.end_row();
        });
    }

    pub fn view_spatial(
        &mut self,
        ctx: &mut ViewerContext<'_>,
        ui: &mut egui::Ui,
        scene: &mut SceneSpatial,
        space_origin: &EntityPath,
        space_view_id: SpaceViewId,
    ) {
        self.scene_bbox = scene.parts.calculate_bounding_box();
        if self.scene_bbox_accum.is_nothing() {
            self.scene_bbox_accum = self.scene_bbox;
        } else {
            self.scene_bbox_accum = self.scene_bbox_accum.union(self.scene_bbox);
        }

        if self.nav_mode.is_auto() {
            self.nav_mode = EditableAutoValue::Auto(preferred_navigation_mode(scene, space_origin));
        }
        self.scene_num_primitives = scene
            .context
            .num_3d_primitives
            .load(std::sync::atomic::Ordering::Relaxed);

        let store = &ctx.store_db.entity_db.data_store;
        match *self.nav_mode.get() {
            SpatialNavigationMode::ThreeD => {
                let coordinates = store.query_latest_component(space_origin, &ctx.current_query());
                self.state_3d.space_specs = SpaceSpecs::from_view_coordinates(coordinates);
                view_3d(ctx, ui, self, space_origin, space_view_id, scene);
            }
            SpatialNavigationMode::TwoD => {
                let scene_rect_accum = egui::Rect::from_min_max(
                    self.scene_bbox_accum.min.truncate().to_array().into(),
                    self.scene_bbox_accum.max.truncate().to_array().into(),
                );
                view_2d(
                    ctx,
                    ui,
                    self,
                    scene,
                    space_origin,
                    space_view_id,
                    scene_rect_accum,
                );
            }
        }
    }

    pub fn help_text(&self, re_ui: &re_ui::ReUi) -> egui::WidgetText {
        match *self.nav_mode.get() {
            SpatialNavigationMode::TwoD => super::ui_2d::help_text(re_ui),
            SpatialNavigationMode::ThreeD => super::ui_3d::help_text(re_ui),
        }
    }
}

fn size_ui(
    ui: &mut egui::Ui,
    default_size_points: f32,
    default_size_world: f32,
    size: &mut re_renderer::Size,
) {
    use re_renderer::Size;

    let mut mode = if size.is_auto() {
        AutoSizeUnit::Auto
    } else if size.points().is_some() {
        AutoSizeUnit::UiPoints
    } else {
        AutoSizeUnit::World
    };

    let mode_before = mode;
    egui::ComboBox::from_id_source("auto_size_mode")
        .selected_text(mode)
        .show_ui(ui, |ui| {
            ui.style_mut().wrap = Some(false);
            ui.set_min_width(64.0);

            ui.selectable_value(&mut mode, AutoSizeUnit::Auto, AutoSizeUnit::Auto)
                .on_hover_text("Determine automatically.");
            ui.selectable_value(&mut mode, AutoSizeUnit::UiPoints, AutoSizeUnit::UiPoints)
                .on_hover_text("Manual in UI points.");
            ui.selectable_value(&mut mode, AutoSizeUnit::World, AutoSizeUnit::World)
                .on_hover_text("Manual in scene units.");
        });
    if mode != mode_before {
        *size = match mode {
            AutoSizeUnit::Auto => Size::AUTO,
            AutoSizeUnit::UiPoints => Size::new_points(default_size_points),
            AutoSizeUnit::World => Size::new_scene(default_size_world),
        };
    }

    if mode != AutoSizeUnit::Auto {
        let mut displayed_size = size.0.abs();
        let (drag_speed, clamp_range) = if mode == AutoSizeUnit::UiPoints {
            (0.1, 0.1..=250.0)
        } else {
            (0.01 * displayed_size, 0.0001..=f32::INFINITY)
        };
        if ui
            .add(
                egui::DragValue::new(&mut displayed_size)
                    .speed(drag_speed)
                    .clamp_range(clamp_range)
                    .max_decimals(4),
            )
            .changed()
        {
            *size = match mode {
                AutoSizeUnit::Auto => unreachable!(),
                AutoSizeUnit::UiPoints => Size::new_points(displayed_size),
                AutoSizeUnit::World => Size::new_scene(displayed_size),
            };
        }
    }
}

fn axis_name(axis: Option<glam::Vec3>) -> String {
    if let Some(axis) = axis {
        if axis == glam::Vec3::X {
            "+X".to_owned()
        } else if axis == -glam::Vec3::X {
            "-X".to_owned()
        } else if axis == glam::Vec3::Y {
            "+Y".to_owned()
        } else if axis == -glam::Vec3::Y {
            "-Y".to_owned()
        } else if axis == glam::Vec3::Z {
            "+Z".to_owned()
        } else if axis == -glam::Vec3::Z {
            "-Z".to_owned()
        } else if axis != glam::Vec3::ZERO {
            format!("Up is [{:.3} {:.3} {:.3}]", axis.x, axis.y, axis.z)
        } else {
            "—".to_owned()
        }
    } else {
        "—".to_owned()
    }
}

pub fn create_labels(
    labels: &[UiLabel],
    ui_from_canvas: egui::emath::RectTransform,
    eye3d: &Eye,
    parent_ui: &mut egui::Ui,
    highlights: &SpaceViewHighlights,
    nav_mode: SpatialNavigationMode,
) -> (Vec<egui::Shape>, Vec<PickableUiRect>) {
    re_tracing::profile_function!();

    let mut label_shapes = Vec::with_capacity(labels.len() * 2);
    let mut ui_rects = Vec::with_capacity(labels.len());

    let ui_from_world_3d = eye3d.ui_from_world(*ui_from_canvas.to());

    for label in labels {
        let (wrap_width, text_anchor_pos) = match label.target {
            UiLabelTarget::Rect(rect) => {
                // TODO(#1640): 2D labels are not visible in 3D for now.
                if nav_mode == SpatialNavigationMode::ThreeD {
                    continue;
                }
                let rect_in_ui = ui_from_canvas.transform_rect(rect);
                (
                    // Place the text centered below the rect
                    (rect_in_ui.width() - 4.0).at_least(60.0),
                    rect_in_ui.center_bottom() + egui::vec2(0.0, 3.0),
                )
            }
            UiLabelTarget::Point2D(pos) => {
                // TODO(#1640): 2D labels are not visible in 3D for now.
                if nav_mode == SpatialNavigationMode::ThreeD {
                    continue;
                }
                let pos_in_ui = ui_from_canvas.transform_pos(pos);
                (f32::INFINITY, pos_in_ui + egui::vec2(0.0, 3.0))
            }
            UiLabelTarget::Position3D(pos) => {
                // TODO(#1640): 3D labels are not visible in 2D for now.
                if nav_mode == SpatialNavigationMode::TwoD {
                    continue;
                }
                let pos_in_ui = ui_from_world_3d * pos.extend(1.0);
                if pos_in_ui.w <= 0.0 {
                    continue; // behind camera
                }
                let pos_in_ui = pos_in_ui / pos_in_ui.w;
                (f32::INFINITY, egui::pos2(pos_in_ui.x, pos_in_ui.y))
            }
        };

        let font_id = egui::TextStyle::Body.resolve(parent_ui.style());
        let galley = parent_ui.fonts(|fonts| {
            fonts.layout_job({
                egui::text::LayoutJob {
                    sections: vec![egui::text::LayoutSection {
                        leading_space: 0.0,
                        byte_range: 0..label.text.len(),
                        format: egui::TextFormat::simple(font_id, label.color),
                    }],
                    text: label.text.clone(),
                    wrap: TextWrapping {
                        max_width: wrap_width,
                        ..Default::default()
                    },
                    break_on_newline: true,
                    halign: egui::Align::Center,
                    ..Default::default()
                }
            })
        });

        let text_rect = egui::Align2::CENTER_TOP
            .anchor_rect(egui::Rect::from_min_size(text_anchor_pos, galley.size()));
        let bg_rect = text_rect.expand2(egui::vec2(4.0, 2.0));

        let highlight = highlights
            .entity_highlight(label.labeled_instance.entity_path_hash)
            .index_highlight(label.labeled_instance.instance_key);
        let fill_color = match highlight.hover {
            HoverHighlight::None => match highlight.selection {
                SelectionHighlight::None => parent_ui.style().visuals.widgets.inactive.bg_fill,
                SelectionHighlight::SiblingSelection => {
                    parent_ui.style().visuals.widgets.active.bg_fill
                }
                SelectionHighlight::Selection => parent_ui.style().visuals.widgets.active.bg_fill,
            },
            HoverHighlight::Hovered => parent_ui.style().visuals.widgets.hovered.bg_fill,
        };

        label_shapes.push(egui::Shape::rect_filled(bg_rect, 3.0, fill_color));
        label_shapes.push(egui::Shape::galley(text_rect.center_top(), galley));

        ui_rects.push(PickableUiRect {
            rect: ui_from_canvas.inverse().transform_rect(bg_rect),
            instance_hash: label.labeled_instance,
        });
    }

    (label_shapes, ui_rects)
}

pub fn outline_config(gui_ctx: &egui::Context) -> OutlineConfig {
    // Take the exact same colors we have in the ui!
    let selection_outline_color =
        re_renderer::Rgba::from(gui_ctx.style().visuals.selection.bg_fill);
    let hover_outline_color =
        re_renderer::Rgba::from(gui_ctx.style().visuals.widgets.hovered.bg_fill);

    OutlineConfig {
        outline_radius_pixel: (gui_ctx.pixels_per_point() * 1.5).at_least(0.5),
        color_layer_a: hover_outline_color,
        color_layer_b: selection_outline_color,
    }
}

pub fn screenshot_context_menu(
    _ctx: &ViewerContext<'_>,
    response: egui::Response,
) -> (egui::Response, Option<ScreenshotMode>) {
    #[cfg(not(target_arch = "wasm32"))]
    {
        if _ctx.app_options.experimental_space_view_screenshots {
            let mut take_screenshot = None;
            let response = response.context_menu(|ui| {
                if ui.button("Screenshot (save to disk)").clicked() {
                    take_screenshot = Some(ScreenshotMode::SaveAndCopyToClipboard);
                    ui.close_menu();
                } else if ui.button("Screenshot (clipboard only)").clicked() {
                    take_screenshot = Some(ScreenshotMode::CopyToClipboard);
                    ui.close_menu();
                }
            });
            (response, take_screenshot)
        } else {
            (response, None)
        }
    }
    #[cfg(target_arch = "wasm32")]
    {
        (response, None)
    }
}

#[allow(clippy::too_many_arguments)]
pub fn picking(
    ctx: &mut ViewerContext<'_>,
    mut response: egui::Response,
    space_from_ui: egui::emath::RectTransform,
    ui_clip_rect: egui::Rect,
    parent_ui: &mut egui::Ui,
    eye: Eye,
    view_builder: &mut re_renderer::view_builder::ViewBuilder,
    space_view_id: SpaceViewId,
    state: &mut SpatialSpaceViewState,
    scene: &SceneSpatial,
    ui_rects: &[PickableUiRect],
    space: &EntityPath,
) -> egui::Response {
    re_tracing::profile_function!();

    let Some(pointer_pos_ui) = response.hover_pos() else {
        state.previous_picking_result = None;
        return response;
    };

    let picking_context = super::scene::PickingContext::new(
        pointer_pos_ui,
        space_from_ui,
        ui_clip_rect,
        parent_ui.ctx().pixels_per_point(),
        &eye,
    );

    let picking_rect_size =
        super::scene::PickingContext::UI_INTERACTION_RADIUS * parent_ui.ctx().pixels_per_point();
    // Make the picking rect bigger than necessary so we can use it to counter act delays.
    // (by the time the picking rectangle read back, the cursor may have moved on).
    let picking_rect_size = (picking_rect_size * 2.0)
        .ceil()
        .at_least(8.0)
        .at_most(128.0) as u32;

    let _ = view_builder.schedule_picking_rect(
        ctx.render_ctx,
        re_renderer::RectInt::from_middle_and_extent(
            picking_context.pointer_in_pixel.as_ivec2(),
            glam::uvec2(picking_rect_size, picking_rect_size),
        ),
        space_view_id.gpu_readback_id(),
        (),
        ctx.app_options.show_picking_debug_overlay,
    );

    let picking_result = picking_context.pick(
        ctx.render_ctx,
        space_view_id.gpu_readback_id(),
        &state.previous_picking_result,
        &scene.parts.images.images,
        ui_rects,
    );
    state.previous_picking_result = Some(picking_result.clone());

    let mut hovered_items = Vec::new();

    // Depth at pointer used for projecting rays from a hovered 2D view to corresponding 3D view(s).
    // TODO(#1818): Depth at pointer only works for depth images so far.
    let mut depth_at_pointer = None;
    for hit in &picking_result.hits {
        let Some(mut instance_path) = hit.instance_path_hash.resolve(&ctx.store_db.entity_db)
            else { continue; };

        if scene
            .context
            .non_interactive_entities
            .0
            .contains(&instance_path.entity_path.hash())
        {
            continue;
        }

        // Special hover ui for images.
        let is_depth_cloud = scene
            .parts
            .images
            .depth_cloud_entities
            .contains(&instance_path.entity_path.hash());
        let picked_image_with_coords = if hit.hit_type == PickingHitType::TexturedRect
            || is_depth_cloud
        {
            let store = &ctx.store_db.entity_db.data_store;
            store
                .query_latest_component::<Tensor>(&instance_path.entity_path, &ctx.current_query())
                .and_then(|tensor| {
                    // If we're here because of back-projection, but this wasn't actually a depth image, drop out.
                    // (the back-projection property may be true despite this not being a depth image!)
                    if hit.hit_type != PickingHitType::TexturedRect
                        && is_depth_cloud
                        && tensor.meaning != TensorDataMeaning::Depth
                    {
                        None
                    } else {
                        tensor.image_height_width_channels().map(|[_, w, _]| {
                            let coordinates = hit
                                .instance_path_hash
                                .instance_key
                                .to_2d_image_coordinate(w);
                            (tensor, coordinates)
                        })
                    }
                })
        } else {
            None
        };
        if picked_image_with_coords.is_some() {
            // We don't support selecting pixels yet.
            instance_path.instance_key = re_log_types::InstanceKey::SPLAT;
        }

        hovered_items.push(Item::InstancePath(
            Some(space_view_id),
            instance_path.clone(),
        ));

        response = if let Some((tensor, coords)) = picked_image_with_coords {
            if let Some(meter) = tensor.meter {
                if let Some(raw_value) = tensor.get(&[
                    picking_context.pointer_in_space2d.y.round() as _,
                    picking_context.pointer_in_space2d.x.round() as _,
                ]) {
                    let raw_value = raw_value.as_f64();
                    let depth_in_meters = raw_value / meter as f64;
                    depth_at_pointer = Some(depth_in_meters as f32);
                }
            }

            response
                .on_hover_cursor(egui::CursorIcon::Crosshair)
                .on_hover_ui_at_pointer(|ui| {
                    ui.set_max_width(320.0);

                    ui.vertical(|ui| {
                        ui.label(instance_path.to_string());
                        instance_path.data_ui(
                            ctx,
                            ui,
                            UiVerbosity::Small,
                            &ctx.current_query(),
                        );

                        if let Some([h, w, ..]) = tensor.image_height_width_channels() {
                            ui.separator();
                            ui.horizontal(|ui| {
                                let (w, h) = (w as f32, h as f32);
                                if *state.nav_mode.get() == SpatialNavigationMode::TwoD {
                                    let rect = egui::Rect::from_min_size(
                                        egui::Pos2::ZERO,
                                        egui::vec2(w, h),
                                    );
                                    show_zoomed_image_region_area_outline(
                                        ui,
                                        &tensor,
                                        [coords[0] as _, coords[1] as _],
                                        space_from_ui.inverse().transform_rect(rect),
                                    );
                                }

                                let tensor_name = instance_path.to_string();

<<<<<<< HEAD
                                match ctx.cache
                                        .entry::<TensorDecodeCache>()
                                        .entry(tensor) {
                                    Ok(decoded_tensor) => {
                                        let annotations = scene.context.annotations.0.find(&instance_path.entity_path);
=======
                                let decoded_tensor = ctx.cache.entry(|c: &mut TensorDecodeCache| c.entry(tensor));
                                match decoded_tensor {
                                    Ok(decoded_tensor) => {
                                        let tensor_stats = ctx.cache.entry(|c: &mut TensorStatsCache| c.entry(&decoded_tensor));
>>>>>>> a414f3f5
                                        show_zoomed_image_region(
                                            ctx.render_ctx,
                                            ui,
                                            &decoded_tensor,
<<<<<<< HEAD
                                            ctx.cache.entry::<TensorStatsCache>().entry(&decoded_tensor),
                                            &annotations,
=======
                                            &tensor_stats,
                                            &scene.annotation_map.find(&instance_path.entity_path),
>>>>>>> a414f3f5
                                            decoded_tensor.meter,
                                            &tensor_name,
                                            [coords[0] as _, coords[1] as _],
                                        );
<<<<<<< HEAD
                                    },
=======
                                    }
>>>>>>> a414f3f5
                                    Err(err) => re_log::warn_once!(
                                            "Encountered problem decoding tensor at path {tensor_name}: {err}"
                                        ),
                                }
                            });
                        }
                    });
                })
        } else {
            // Hover ui for everything else
            response.on_hover_ui_at_pointer(|ui| {
                item_ui::instance_path_button(ctx, ui, Some(space_view_id), &instance_path);
                instance_path.data_ui(ctx, ui, UiVerbosity::Reduced, &ctx.current_query());
            })
        };
    }

    item_ui::select_hovered_on_click(&response, ctx.selection_state_mut(), &hovered_items);
    ctx.set_hovered(hovered_items.into_iter());

    let hovered_space = match state.nav_mode.get() {
        SpatialNavigationMode::TwoD => HoveredSpace::TwoD {
            space_2d: space.clone(),
            pos: picking_context
                .pointer_in_space2d
                .extend(depth_at_pointer.unwrap_or(f32::INFINITY)),
        },
        SpatialNavigationMode::ThreeD => {
            let hovered_point = picking_result.space_position();
            HoveredSpace::ThreeD {
                space_3d: space.clone(),
                pos: hovered_point,
                tracked_space_camera: state.state_3d.tracked_camera.clone(),
                point_in_space_cameras: scene
                    .parts
                    .cameras
                    .space_cameras
                    .iter()
                    .map(|cam| {
                        (
                            cam.ent_path.clone(),
                            hovered_point.and_then(|pos| cam.project_onto_2d(pos)),
                        )
                    })
                    .collect(),
            }
        }
    };
    ctx.selection_state_mut().set_hovered_space(hovered_space);

    response
}<|MERGE_RESOLUTION|>--- conflicted
+++ resolved
@@ -816,38 +816,22 @@
 
                                 let tensor_name = instance_path.to_string();
 
-<<<<<<< HEAD
-                                match ctx.cache
-                                        .entry::<TensorDecodeCache>()
-                                        .entry(tensor) {
-                                    Ok(decoded_tensor) => {
-                                        let annotations = scene.context.annotations.0.find(&instance_path.entity_path);
-=======
                                 let decoded_tensor = ctx.cache.entry(|c: &mut TensorDecodeCache| c.entry(tensor));
                                 match decoded_tensor {
                                     Ok(decoded_tensor) => {
+                                        let annotations = scene.context.annotations.0.find(&instance_path.entity_path);
                                         let tensor_stats = ctx.cache.entry(|c: &mut TensorStatsCache| c.entry(&decoded_tensor));
->>>>>>> a414f3f5
                                         show_zoomed_image_region(
                                             ctx.render_ctx,
                                             ui,
                                             &decoded_tensor,
-<<<<<<< HEAD
-                                            ctx.cache.entry::<TensorStatsCache>().entry(&decoded_tensor),
+                                            &tensor_stats,
                                             &annotations,
-=======
-                                            &tensor_stats,
-                                            &scene.annotation_map.find(&instance_path.entity_path),
->>>>>>> a414f3f5
                                             decoded_tensor.meter,
                                             &tensor_name,
                                             [coords[0] as _, coords[1] as _],
                                         );
-<<<<<<< HEAD
-                                    },
-=======
                                     }
->>>>>>> a414f3f5
                                     Err(err) => re_log::warn_once!(
                                             "Encountered problem decoding tensor at path {tensor_name}: {err}"
                                         ),

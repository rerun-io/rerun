--- conflicted
+++ resolved
@@ -450,22 +450,13 @@
         &mut self,
         ctx: &mut ViewerContext<'_>,
         ui: &mut egui::Ui,
-<<<<<<< HEAD
-        scene: &mut SceneSpatial,
-        space_origin: &EntityPath,
-        space_view_id: SpaceViewId,
-    ) {
-        self.scene_bbox = scene.parts.calculate_bounding_box();
-        if self.scene_bbox_accum.is_nothing() || !self.scene_bbox_accum.size().is_finite() {
-=======
         view_ctx: &ViewContextCollection,
         parts: &ViewPartCollection,
         query: &ViewQuery<'_>,
         draw_data: Vec<re_renderer::QueueableDrawData>,
     ) -> Result<(), SpaceViewSystemExecutionError> {
         self.scene_bbox = calculate_bounding_box(parts);
-        if self.scene_bbox_accum.is_nothing() {
->>>>>>> fcad6c4d
+        if self.scene_bbox_accum.is_nothing() || !self.scene_bbox_accum.size().is_finite() {
             self.scene_bbox_accum = self.scene_bbox;
         } else {
             self.scene_bbox_accum = self.scene_bbox_accum.union(self.scene_bbox);

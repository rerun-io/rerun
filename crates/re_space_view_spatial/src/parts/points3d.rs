use re_data_store::{EntityPath, InstancePathHash};
use re_query::{ArchetypeView, QueryError};
use re_types::{
    archetypes::Points3D,
    components::{Label, Point3D},
    Archetype as _,
};
use re_viewer_context::{
<<<<<<< HEAD
    ArchetypeDefinition, NamedViewSystem, ResolvedAnnotationInfo, SpaceViewSystemExecutionError,
=======
    ArchetypeDefinition, ResolvedAnnotationInfos, SpaceViewSystemExecutionError,
>>>>>>> 2cce3068
    ViewContextCollection, ViewPartSystem, ViewQuery, ViewerContext,
};

use itertools::Itertools as _;

use crate::{
    contexts::{EntityDepthOffsets, SpatialSceneEntityContext},
    parts::{
        entity_iterator::process_archetype_views, load_keypoint_connections,
        process_annotations_and_keypoints, process_colors, process_radii, UiLabel, UiLabelTarget,
    },
    view_kind::SpatialSpaceViewKind,
};

use super::{picking_id_from_instance_key, SpatialViewPartData};

pub struct Points3DPart {
    /// If the number of points in the batch is > max_labels, don't render point labels.
    pub max_labels: usize,
    pub data: SpatialViewPartData,
}

impl Default for Points3DPart {
    fn default() -> Self {
        Self {
            max_labels: 10,
            data: SpatialViewPartData::new(Some(SpatialSpaceViewKind::ThreeD)),
        }
    }
}

impl Points3DPart {
    fn process_labels<'a>(
        arch_view: &'a ArchetypeView<Points3D>,
        instance_path_hashes: &'a [InstancePathHash],
        colors: &'a [egui::Color32],
        annotation_infos: &'a ResolvedAnnotationInfos,
        world_from_obj: glam::Affine3A,
    ) -> Result<impl Iterator<Item = UiLabel> + 'a, QueryError> {
        re_tracing::profile_function!();
        let labels = itertools::izip!(
            annotation_infos.iter(),
            arch_view.iter_required_component::<Point3D>()?,
            arch_view.iter_optional_component::<Label>()?,
            colors,
            instance_path_hashes,
        )
        .filter_map(
            move |(annotation_info, point, label, color, labeled_instance)| {
                let label = annotation_info.label(label.as_ref().map(|l| l.as_str()));
                match (point, label) {
                    (point, Some(label)) => Some(UiLabel {
                        text: label,
                        color: *color,
                        target: UiLabelTarget::Position3D(
                            world_from_obj.transform_point3(point.into()),
                        ),
                        labeled_instance: *labeled_instance,
                    }),
                    _ => None,
                }
            },
        );
        Ok(labels)
    }

    fn process_arch_view(
        &mut self,
        query: &ViewQuery<'_>,
        arch_view: &ArchetypeView<Points3D>,
        ent_path: &EntityPath,
        ent_context: &SpatialSceneEntityContext<'_>,
    ) -> Result<(), QueryError> {
        re_tracing::profile_function!();

        let (annotation_infos, keypoints) = process_annotations_and_keypoints::<Point3D, Points3D>(
            query,
            arch_view,
            &ent_context.annotations,
            |p| (*p).into(),
        )?;

        let colors = process_colors(arch_view, ent_path, &annotation_infos)?;
        let radii = process_radii(arch_view, ent_path)?;

        if arch_view.num_instances() <= self.max_labels {
            re_tracing::profile_scope!("labels");

            // Max labels is small enough that we can afford iterating on the colors again.
            let colors =
                process_colors(arch_view, ent_path, &annotation_infos)?.collect::<Vec<_>>();

            let instance_path_hashes_for_picking = {
                re_tracing::profile_scope!("instance_hashes");
                arch_view
                    .iter_instance_keys()
                    .map(|instance_key| InstancePathHash::instance(ent_path, instance_key))
                    .collect::<Vec<_>>()
            };

            self.data.ui_labels.extend(Self::process_labels(
                arch_view,
                &instance_path_hashes_for_picking,
                &colors,
                &annotation_infos,
                ent_context.world_from_obj,
            )?);
        }

        {
            let mut point_builder = ent_context.shared_render_builders.points();
            let point_batch = point_builder
                .batch("3d points")
                .world_from_obj(ent_context.world_from_obj)
                .outline_mask_ids(ent_context.highlight.overall)
                .picking_object_id(re_renderer::PickingLayerObjectId(ent_path.hash64()));

            let (positions, radii, colors, picking_instance_ids) = join4(
                || {
                    re_tracing::profile_scope!("positions");
                    arch_view
                        .iter_required_component::<Point3D>()
                        .map(|p| p.map(glam::Vec3::from).collect_vec())
                },
                || {
                    re_tracing::profile_scope!("radii");
                    radii.collect_vec()
                },
                || {
                    re_tracing::profile_scope!("colors");
                    colors.collect_vec()
                },
                || {
                    re_tracing::profile_scope!("picking_ids");
                    arch_view
                        .iter_instance_keys()
                        .map(picking_id_from_instance_key)
                        .collect_vec()
                },
            );

            let positions = positions?;

            let mut point_range_builder =
                point_batch.add_points(&positions, &radii, &colors, &picking_instance_ids);

            // Determine if there's any sub-ranges that need extra highlighting.
            {
                re_tracing::profile_scope!("marking additional highlight points");
                for (highlighted_key, instance_mask_ids) in &ent_context.highlight.instances {
                    // TODO(andreas/jeremy): We can do this much more efficiently
                    let highlighted_point_index = arch_view
                        .iter_instance_keys()
                        .position(|key| *highlighted_key == key);
                    if let Some(highlighted_point_index) = highlighted_point_index {
                        point_range_builder = point_range_builder
                            .push_additional_outline_mask_ids_for_range(
                                highlighted_point_index as u32..highlighted_point_index as u32 + 1,
                                *instance_mask_ids,
                            );
                    }
                }
            }

            self.data.extend_bounding_box_with_points(
                positions.iter().copied(),
                ent_context.world_from_obj,
            );
        }

        load_keypoint_connections(ent_context, ent_path, &keypoints);

        Ok(())
    }
}

impl NamedViewSystem for Points3DPart {
    fn name() -> re_viewer_context::ViewSystemName {
        "Points3D".into()
    }
}

impl ViewPartSystem for Points3DPart {
    fn archetype(&self) -> ArchetypeDefinition {
        Points3D::all_components().try_into().unwrap()
    }

    fn execute(
        &mut self,
        ctx: &mut ViewerContext<'_>,
        query: &ViewQuery<'_>,
        view_ctx: &ViewContextCollection,
    ) -> Result<Vec<re_renderer::QueueableDrawData>, SpaceViewSystemExecutionError> {
        process_archetype_views::<Points3DPart, Points3D, { Points3D::NUM_COMPONENTS }, _>(
            ctx,
            query,
            view_ctx,
            view_ctx.get::<EntityDepthOffsets>()?.points,
            |_ctx, ent_path, arch_view, ent_context| {
                self.process_arch_view(query, &arch_view, ent_path, ent_context)
            },
        )?;

        Ok(Vec::new()) // TODO(andreas): Optionally return point & line draw data once SharedRenderBuilders is gone.
    }

    fn data(&self) -> Option<&dyn std::any::Any> {
        Some(self.data.as_any())
    }

    fn as_any(&self) -> &dyn std::any::Any {
        self
    }
}

/// Run 4 things in parallel
fn join4<A: Send, B: Send, C: Send, D: Send>(
    a: impl FnOnce() -> A + Send,
    b: impl FnOnce() -> B + Send,
    c: impl FnOnce() -> C + Send,
    d: impl FnOnce() -> D + Send,
) -> (A, B, C, D) {
    #[cfg(not(target_arch = "wasm32"))]
    {
        re_tracing::profile_function!();
        let ((a, b), (c, d)) = rayon::join(|| rayon::join(a, b), || rayon::join(c, d));
        (a, b, c, d)
    }

    #[cfg(target_arch = "wasm32")]
    {
        (a(), b(), c(), d())
    }
}<|MERGE_RESOLUTION|>--- conflicted
+++ resolved
@@ -6,11 +6,7 @@
     Archetype as _,
 };
 use re_viewer_context::{
-<<<<<<< HEAD
-    ArchetypeDefinition, NamedViewSystem, ResolvedAnnotationInfo, SpaceViewSystemExecutionError,
-=======
-    ArchetypeDefinition, ResolvedAnnotationInfos, SpaceViewSystemExecutionError,
->>>>>>> 2cce3068
+    ArchetypeDefinition, NamedViewSystem, ResolvedAnnotationInfos, SpaceViewSystemExecutionError,
     ViewContextCollection, ViewPartSystem, ViewQuery, ViewerContext,
 };
 

--- conflicted
+++ resolved
@@ -16,12 +16,7 @@
 use re_viewer_context::{gpu_bridge, HoveredSpace, Item, SpaceViewId, ViewerContext};
 
 use crate::{
-<<<<<<< HEAD
-    scene::{image_view_coordinates, SceneSpatial, SIZE_BOOST_IN_POINTS_FOR_LINE_OUTLINES},
-=======
-    axis_lines::add_axis_lines,
     parts::{image_view_coordinates, SceneSpatial, SIZE_BOOST_IN_POINTS_FOR_LINE_OUTLINES},
->>>>>>> 18e24757
     space_camera_3d::SpaceCamera3D,
     ui::{
         create_labels, outline_config, picking, screenshot_context_menu, SpatialNavigationMode,

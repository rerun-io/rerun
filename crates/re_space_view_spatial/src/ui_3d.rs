use eframe::emath::RectTransform;
use egui::NumExt as _;
use glam::Affine3A;
use macaw::{vec3, BoundingBox, Quat, Vec3};

use re_components::ViewCoordinates;
use re_log_types::EntityPath;
use re_renderer::{
    view_builder::{Projection, TargetConfiguration, ViewBuilder},
    LineStripSeriesBuilder, Size,
};
use re_space_view::controls::{
    DRAG_PAN3D_BUTTON, RESET_VIEW_BUTTON_TEXT, ROLL_MOUSE, ROLL_MOUSE_ALT, ROLL_MOUSE_MODIFIER,
    ROTATE3D_BUTTON, SLOW_DOWN_3D_MODIFIER, SPEED_UP_3D_MODIFIER, TRACKED_CAMERA_RESTORE_KEY,
};
use re_viewer_context::{
    gpu_bridge, HoveredSpace, Item, SpaceViewSystemExecutionError, ViewContextCollection,
    ViewPartCollection, ViewQuery, ViewerContext,
};

use crate::{
<<<<<<< HEAD
    parts::{image_view_coordinates, SceneSpatial, SIZE_BOOST_IN_POINTS_FOR_LINE_OUTLINES},
=======
    axis_lines::add_axis_lines,
    contexts::SharedRenderBuilders,
    parts::{
        collect_ui_labels, image_view_coordinates, CamerasPart,
        SIZE_BOOST_IN_POINTS_FOR_LINE_OUTLINES,
    },
>>>>>>> fcad6c4d
    space_camera_3d::SpaceCamera3D,
    ui::{
        create_labels, outline_config, picking, screenshot_context_menu, SpatialNavigationMode,
        SpatialSpaceViewState,
    },
};

use super::eye::{Eye, OrbitEye};

// ---

#[derive(Clone)]
pub struct View3DState {
    pub orbit_eye: Option<OrbitEye>,

    /// Currently tracked camera.
    pub tracked_camera: Option<EntityPath>,

    /// Camera pose just before we took over another camera via [Self::tracked_camera].
    camera_before_tracked_camera: Option<Eye>,

    eye_interpolation: Option<EyeInterpolation>,

    // options:
    pub spin: bool,
    pub show_axes: bool,
    pub show_bbox: bool,

    last_eye_interact_time: f64,
}

impl Default for View3DState {
    fn default() -> Self {
        Self {
            orbit_eye: Default::default(),
            tracked_camera: None,
            camera_before_tracked_camera: None,
            eye_interpolation: Default::default(),
            spin: false,
            show_axes: false,
            show_bbox: false,
            last_eye_interact_time: f64::NEG_INFINITY,
        }
    }
}

fn ease_out(t: f32) -> f32 {
    1. - (1. - t) * (1. - t)
}

impl View3DState {
    pub fn reset_camera(
        &mut self,
        scene_bbox_accum: &BoundingBox,
        view_coordinates: &Option<ViewCoordinates>,
    ) {
        self.interpolate_to_orbit_eye(default_eye(scene_bbox_accum, view_coordinates));
        self.tracked_camera = None;
        self.camera_before_tracked_camera = None;
    }

    fn update_eye(
        &mut self,
        response: &egui::Response,
        scene_bbox_accum: &BoundingBox,
        space_cameras: &[SpaceCamera3D],
        view_coordinates: Option<ViewCoordinates>,
    ) -> &mut OrbitEye {
        let orbit_camera = self
            .orbit_eye
            .get_or_insert_with(|| default_eye(scene_bbox_accum, &view_coordinates));

        // Follow tracked camera if any.
        if let Some(tracking_camera) = self
            .tracked_camera
            .as_ref()
            .and_then(|c| find_camera(space_cameras, c))
        {
            // While we're still interpolating towards it, we need to continuously update the interpolation target.
            if let Some(cam_interpolation) = &mut self.eye_interpolation {
                cam_interpolation.target_orbit = None;
                if cam_interpolation.target_eye != Some(tracking_camera) {
                    cam_interpolation.target_eye = Some(tracking_camera);
                    response.ctx.request_repaint();
                }
            } else {
                orbit_camera.copy_from_eye(&tracking_camera);
            }
        }

        if self.spin {
            orbit_camera.rotate(egui::vec2(
                -response.ctx.input(|i| i.stable_dt).at_most(0.1) * 150.0,
                0.0,
            ));
            response.ctx.request_repaint();
        }

        if let Some(cam_interpolation) = &mut self.eye_interpolation {
            cam_interpolation.elapsed_time += response.ctx.input(|i| i.stable_dt).at_most(0.1);

            let t = cam_interpolation.elapsed_time / cam_interpolation.target_time;
            let t = t.clamp(0.0, 1.0);
            let t = ease_out(t);

            if t < 1.0 {
                response.ctx.request_repaint();
            }

            if let Some(target_orbit) = &cam_interpolation.target_orbit {
                *orbit_camera = cam_interpolation.start.lerp(target_orbit, t);
            } else if let Some(target_camera) = &cam_interpolation.target_eye {
                let camera = cam_interpolation.start.to_eye().lerp(target_camera, t);
                orbit_camera.copy_from_eye(&camera);
            } else {
                self.eye_interpolation = None;
            }

            if 1.0 <= t {
                // We have arrived at our target
                self.eye_interpolation = None;
            }
        }

        orbit_camera
    }

    fn interpolate_to_eye(&mut self, target: Eye) {
        if let Some(start) = self.orbit_eye {
            let target_time = EyeInterpolation::target_time(&start.to_eye(), &target);
            self.spin = false; // the user wants to move the camera somewhere, so stop spinning
            self.eye_interpolation = Some(EyeInterpolation {
                elapsed_time: 0.0,
                target_time,
                start,
                target_orbit: None,
                target_eye: Some(target),
            });
        } else {
            // shouldn't really happen (`self.orbit_eye` is only `None` for the first frame).
        }
    }

    fn interpolate_to_orbit_eye(&mut self, target: OrbitEye) {
        if let Some(start) = self.orbit_eye {
            let target_time = EyeInterpolation::target_time(&start.to_eye(), &target.to_eye());
            self.spin = false; // the user wants to move the camera somewhere, so stop spinning
            self.eye_interpolation = Some(EyeInterpolation {
                elapsed_time: 0.0,
                target_time,
                start,
                target_orbit: Some(target),
                target_eye: None,
            });
        } else {
            self.orbit_eye = Some(target);
        }
    }
}

#[derive(Clone, PartialEq)]
struct EyeInterpolation {
    elapsed_time: f32,
    target_time: f32,
    start: OrbitEye,
    target_orbit: Option<OrbitEye>,
    target_eye: Option<Eye>,
}

impl EyeInterpolation {
    pub fn target_time(start: &Eye, stop: &Eye) -> f32 {
        // Take more time if the rotation is big:
        let angle_difference = start
            .world_from_rub_view
            .rotation()
            .angle_between(stop.world_from_rub_view.rotation());

        egui::remap_clamp(angle_difference, 0.0..=std::f32::consts::PI, 0.2..=0.7)
    }
}

fn find_camera(space_cameras: &[SpaceCamera3D], needle: &EntityPath) -> Option<Eye> {
    let mut found_camera = None;

    for camera in space_cameras {
        if &camera.ent_path == needle {
            if found_camera.is_some() {
                return None; // More than one camera
            } else {
                found_camera = Some(camera);
            }
        }
    }

    found_camera.and_then(Eye::from_camera)
}

// ----------------------------------------------------------------------------

pub fn help_text(re_ui: &re_ui::ReUi) -> egui::WidgetText {
    let mut layout = re_ui::LayoutJobBuilder::new(re_ui);

    layout.add("Click and drag ");
    layout.add(ROTATE3D_BUTTON);
    layout.add(" to rotate.\n");

    layout.add("Click and drag with ");
    layout.add(DRAG_PAN3D_BUTTON);
    layout.add(" to pan.\n");

    layout.add("Drag with ");
    layout.add(ROLL_MOUSE);
    layout.add(" ( ");
    layout.add(ROLL_MOUSE_ALT);
    layout.add(" + holding ");
    layout.add(ROLL_MOUSE_MODIFIER);
    layout.add(" ) to roll the view.\n");

    layout.add("Scroll or pinch to zoom.\n\n");

    layout.add("While hovering the 3D view, navigate with ");
    layout.add_button_text("WASD");
    layout.add(" and ");
    layout.add_button_text("QE");
    layout.add("\n");

    layout.add(SPEED_UP_3D_MODIFIER);
    layout.add(" slows down, ");
    layout.add(SLOW_DOWN_3D_MODIFIER);
    layout.add(" speeds up\n\n");

    layout.add_button_text("double-click");
    layout.add(" an object to focus the view on it.\n");
    layout.add("For cameras, you can restore the view again with ");
    layout.add(TRACKED_CAMERA_RESTORE_KEY);
    layout.add(" .\n\n");

    layout.add_button_text(RESET_VIEW_BUTTON_TEXT);
    layout.add(" on empty space to reset the view.");

    layout.layout_job.into()
}

/// TODO(andreas): Split into smaller parts, more re-use with `ui_2d`
pub fn view_3d(
    ctx: &mut ViewerContext<'_>,
    ui: &mut egui::Ui,
    state: &mut SpatialSpaceViewState,
    view_ctx: &ViewContextCollection,
    parts: &ViewPartCollection,
    query: &ViewQuery<'_>,
    mut draw_data: Vec<re_renderer::QueueableDrawData>,
) -> Result<(), SpaceViewSystemExecutionError> {
    re_tracing::profile_function!();

    let highlights = query.highlights;
    let space_cameras = &parts.get::<CamerasPart>()?.space_cameras;
    let view_coordinates = ctx
        .store_db
        .store()
        .query_latest_component(query.space_origin, &ctx.current_query());

    let (rect, mut response) =
        ui.allocate_at_least(ui.available_size(), egui::Sense::click_and_drag());

    if !rect.is_positive() {
        return Ok(()); // protect against problems with zero-sized views
    }

    // If we're tracking a camera right now, we want to make it slightly sticky,
    // so that a click on some entity doesn't immediately break the tracked state.
    // (Threshold is in amount of ui points the mouse was moved.)
    let orbit_eye_drag_threshold = match &state.state_3d.tracked_camera {
        Some(_) => 4.0,
        None => 0.0,
    };
    let orbit_eye = state.state_3d.update_eye(
        &response,
        &state.scene_bbox_accum,
        space_cameras,
        view_coordinates,
    );
    let did_interact_with_eye =
        orbit_eye.update(&response, orbit_eye_drag_threshold, &state.scene_bbox_accum);

    let orbit_eye = *orbit_eye;
    let eye = orbit_eye.to_eye();

    if did_interact_with_eye {
        state.state_3d.last_eye_interact_time = ui.input(|i| i.time);
        state.state_3d.eye_interpolation = None;
        state.state_3d.tracked_camera = None;
        state.state_3d.camera_before_tracked_camera = None;
    }

    let mut line_builder = LineStripSeriesBuilder::new(ctx.render_ctx)
        .radius_boost_in_ui_points_for_outlines(SIZE_BOOST_IN_POINTS_FOR_LINE_OUTLINES);

    // Determine view port resolution and position.
    let resolution_in_pixel =
        gpu_bridge::viewport_resolution_in_pixels(rect, ui.ctx().pixels_per_point());
    if resolution_in_pixel[0] == 0 || resolution_in_pixel[1] == 0 {
        return Ok(());
    }

    let target_config = TargetConfiguration {
        name: query.space_origin.to_string().into(),

        resolution_in_pixel,

        view_from_world: eye.world_from_rub_view.inverse(),
        projection_from_view: Projection::Perspective {
            vertical_fov: eye.fov_y.unwrap_or(Eye::DEFAULT_FOV_Y),
            near_plane_distance: eye.near(),
            aspect_ratio: resolution_in_pixel[0] as f32 / resolution_in_pixel[1] as f32,
        },
        viewport_transformation: re_renderer::RectTransform::IDENTITY,

        pixels_from_point: ui.ctx().pixels_per_point(),
        auto_size_config: state.auto_size_config(),

        outline_config: query
            .highlights
            .any_outlines()
            .then(|| outline_config(ui.ctx())),
    };

    let mut view_builder = ViewBuilder::new(ctx.render_ctx, target_config);

    // Create labels now since their shapes participate are added to scene.ui for picking.
    let (label_shapes, ui_rects) = create_labels(
        &collect_ui_labels(parts),
        RectTransform::from_to(rect, rect),
        &eye,
        ui,
        highlights,
        SpatialNavigationMode::ThreeD,
    );

    if !re_ui::egui_helpers::is_anything_being_dragged(ui.ctx()) {
        response = picking(
            ctx,
            response,
            RectTransform::from_to(rect, rect),
            rect,
            ui,
            eye,
            &mut view_builder,
            state,
            view_ctx,
            parts,
            &ui_rects,
            query,
        )?;
    }

    // Double click changes camera to focus on an entity.
    if response.double_clicked() {
        // Clear out tracked camera if there's any.
        state.state_3d.tracked_camera = None;
        state.state_3d.camera_before_tracked_camera = None;

        // While hovering an entity, focuses the camera on it.
        if let Some(Item::InstancePath(_, instance_path)) = ctx.hovered().first() {
            if let Some(camera) = find_camera(space_cameras, &instance_path.entity_path) {
                state.state_3d.camera_before_tracked_camera =
                    state.state_3d.orbit_eye.map(|eye| eye.to_eye());
                state.state_3d.interpolate_to_eye(camera);
                state.state_3d.tracked_camera = Some(instance_path.entity_path.clone());
            } else if let HoveredSpace::ThreeD {
                pos: Some(clicked_point),
                ..
            } = ctx.selection_state().hovered_space()
            {
                if let Some(mut new_orbit_eye) = state.state_3d.orbit_eye {
                    // TODO(andreas): It would be nice if we could focus on the center of the entity rather than the clicked point.
                    //                  We can figure out the transform/translation at the hovered path but that's usually not what we'd expect either
                    //                  (especially for entities with many instances, like a point cloud)
                    new_orbit_eye.orbit_radius = new_orbit_eye.position().distance(*clicked_point);
                    new_orbit_eye.orbit_center = *clicked_point;
                    state.state_3d.interpolate_to_orbit_eye(new_orbit_eye);
                }
            }
        }
        // Without hovering, resets the camera.
        else {
            state
                .state_3d
                .reset_camera(&state.scene_bbox_accum, &view_coordinates);
        }
    }

    // Allow to restore the camera state with escape if a camera was tracked before.
    if response.hovered() && ui.input(|i| i.key_pressed(TRACKED_CAMERA_RESTORE_KEY)) {
        if let Some(camera_before_changing_tracked_state) =
            state.state_3d.camera_before_tracked_camera
        {
            state
                .state_3d
                .interpolate_to_eye(camera_before_changing_tracked_state);
            state.state_3d.camera_before_tracked_camera = None;
            state.state_3d.tracked_camera = None;
        }
    }

    // Screenshot context menu.
    let (_, screenshot_mode) = screenshot_context_menu(ctx, response);
    if let Some(mode) = screenshot_mode {
        view_builder
            .schedule_screenshot(ctx.render_ctx, query.space_view_id.gpu_readback_id(), mode)
            .ok();
    }

    show_projections_from_2d_space(
        ctx,
        &mut line_builder,
        space_cameras,
        &state.state_3d.tracked_camera,
        &state.scene_bbox_accum,
    );

    if state.state_3d.show_bbox {
        let bbox = state.scene_bbox_accum;
        if bbox.is_something() && bbox.is_finite() {
            let scale = bbox.size();
            let translation = bbox.center();
            let bbox_from_unit_cube = glam::Affine3A::from_scale_rotation_translation(
                scale,
                Default::default(),
                translation,
            );
            line_builder
                .batch("scene_bbox")
                .add_box_outline(bbox_from_unit_cube)
                .radius(Size::AUTO)
                .color(egui::Color32::WHITE);
        }
    }

    {
        let orbit_center_alpha = egui::remap_clamp(
            ui.input(|i| i.time) - state.state_3d.last_eye_interact_time,
            0.0..=0.4,
            0.7..=0.0,
        ) as f32;

        if orbit_center_alpha > 0.0 {
            // Show center of orbit camera when interacting with camera (it's quite helpful).
            let half_line_length = orbit_eye.orbit_radius * 0.03;

            line_builder
                .batch("center orbit orientation help")
                .add_segments(glam::Vec3::AXES.iter().map(|axis| {
                    (
                        orbit_eye.orbit_center - *axis * half_line_length,
                        orbit_eye.orbit_center + *axis * half_line_length,
                    )
                }))
                .radius(Size::new_points(0.75))
                // TODO(andreas): Fade this out.
                .color(re_renderer::Color32::WHITE);

            // TODO(andreas): Idea for nice depth perception:
            // Render the lines once with additive blending and depth test enabled
            // and another time without depth test. In both cases it needs to be rendered last,
            // something re_renderer doesn't support yet for primitives within renderers.

            ui.ctx().request_repaint(); // show it for a bit longer.
        }
    }

    for draw_data in draw_data.drain(..) {
        view_builder.queue_draw(draw_data);
    }
    if let Ok(shared_render_builders) = view_ctx.get::<SharedRenderBuilders>() {
        for draw_data in shared_render_builders.queuable_draw_data(ctx.render_ctx) {
            view_builder.queue_draw(draw_data);
        }
    }

    // Commit ui induced lines.
    match line_builder.into_draw_data(ctx.render_ctx) {
        Ok(line_draw_data) => {
            view_builder.queue_draw(line_draw_data);
        }
        Err(err) => {
            re_log::error_once!("Failed to create draw data for lines from ui interaction: {err}");
        }
    }

    // Composite viewbuilder into egui.
    view_builder.queue_draw(re_renderer::renderer::GenericSkyboxDrawData::new(
        ctx.render_ctx,
    ));
    let command_buffer = match view_builder.draw(ctx.render_ctx, re_renderer::Rgba::TRANSPARENT) {
        Ok(command_buffer) => command_buffer,
        Err(err) => {
            re_log::error_once!("Failed to fill view builder: {err}");
            return Ok(()); // TODO(andreas): Passing the error through would be better - we could show an error on the view instead then.
        }
    };
    ui.painter().add(gpu_bridge::renderer_paint_callback(
        ctx.render_ctx,
        command_buffer,
        view_builder,
        rect,
        ui.ctx().pixels_per_point(),
    ));

    // Add egui driven labels on top of re_renderer content.
    let painter = ui.painter().with_clip_rect(ui.max_rect());
    painter.extend(label_shapes);

    Ok(())
}

fn show_projections_from_2d_space(
    ctx: &mut ViewerContext<'_>,
    line_builder: &mut LineStripSeriesBuilder,
    space_cameras: &[SpaceCamera3D],
    tracked_space_camera: &Option<EntityPath>,
    scene_bbox_accum: &BoundingBox,
) {
    match ctx.selection_state().hovered_space() {
        HoveredSpace::TwoD { space_2d, pos } => {
            if let Some(cam) = space_cameras.iter().find(|cam| &cam.ent_path == space_2d) {
                if let Some(pinhole) = cam.pinhole {
                    // Render a thick line to the actual z value if any and a weaker one as an extension
                    // If we don't have a z value, we only render the thick one.
                    let depth = if 0.0 < pos.z && pos.z.is_finite() {
                        pos.z
                    } else {
                        cam.picture_plane_distance
                    };
                    let stop_in_image_plane = pinhole.unproject(glam::vec3(pos.x, pos.y, depth));

                    let world_from_image = glam::Affine3A::from(cam.world_from_camera)
                        * glam::Affine3A::from_mat3(
                            cam.pinhole_view_coordinates
                                .from_other(&image_view_coordinates()),
                        );
                    let stop_in_world = world_from_image.transform_point3(stop_in_image_plane);

                    let origin = cam.position();
                    let ray =
                        macaw::Ray3::from_origin_dir(origin, (stop_in_world - origin).normalize());

                    let thick_ray_length = (stop_in_world - origin).length();
                    add_picking_ray(line_builder, ray, scene_bbox_accum, thick_ray_length);
                }
            }
        }
        HoveredSpace::ThreeD {
            pos: Some(pos),
            tracked_space_camera: Some(camera_path),
            ..
        } => {
            if tracked_space_camera
                .as_ref()
                .map_or(true, |tracked| tracked != camera_path)
            {
                if let Some(cam) = space_cameras
                    .iter()
                    .find(|cam| &cam.ent_path == camera_path)
                {
                    let cam_to_pos = *pos - cam.position();
                    let distance = cam_to_pos.length();
                    let ray = macaw::Ray3::from_origin_dir(cam.position(), cam_to_pos / distance);
                    add_picking_ray(line_builder, ray, scene_bbox_accum, distance);
                }
            }
        }
        _ => {}
    }
}

fn add_picking_ray(
    line_builder: &mut LineStripSeriesBuilder,
    ray: macaw::Ray3,
    scene_bbox_accum: &BoundingBox,
    thick_ray_length: f32,
) {
    let mut line_batch = line_builder.batch("picking ray");

    let origin = ray.point_along(0.0);
    // No harm in making this ray _very_ long. (Infinite messes with things though!)
    let fallback_ray_end = ray.point_along(scene_bbox_accum.size().length() * 10.0);
    let main_ray_end = ray.point_along(thick_ray_length);

    line_batch
        .add_segment(origin, main_ray_end)
        .color(egui::Color32::WHITE)
        .radius(Size::new_points(1.0));
    line_batch
        .add_segment(main_ray_end, fallback_ray_end)
        .color(egui::Color32::DARK_GRAY)
        // TODO(andreas): Make this dashed.
        .radius(Size::new_points(0.5));
}

fn default_eye(
    scene_bbox: &macaw::BoundingBox,
    view_coordinates: &Option<ViewCoordinates>,
) -> OrbitEye {
    let mut center = scene_bbox.center();
    if !center.is_finite() {
        center = Vec3::ZERO;
    }

    let mut radius = 2.0 * scene_bbox.half_size().length();
    if !radius.is_finite() || radius == 0.0 {
        radius = 1.0;
    }

    let look_up: glam::Vec3 = view_coordinates
        .and_then(|vc| vc.up())
        .unwrap_or(re_components::coordinates::SignedAxis3::POSITIVE_Z)
        .into();

    let look_dir = if let Some(right) = view_coordinates.and_then(|vc| vc.right()) {
        // Make sure right is to the right, and up is up:
        let right = right.into();
        let fwd = look_up.cross(right);
        0.75 * fwd + 0.25 * right - 0.25 * look_up
    } else {
        // Look along the cardinal directions:
        let look_dir = vec3(1.0, 1.0, 1.0);

        // Make sure the eye is looking down, but just slightly:
        look_dir + look_up * (-0.5 - look_dir.dot(look_up))
    };

    let look_dir = look_dir.normalize();

    let eye_pos = center - radius * look_dir;

    OrbitEye::new(
        center,
        radius,
        Quat::from_affine3(&Affine3A::look_at_rh(eye_pos, center, look_up).inverse()),
        view_coordinates
            .and_then(|vc| vc.up())
            .map_or(glam::Vec3::ZERO, Into::into),
    )
}<|MERGE_RESOLUTION|>--- conflicted
+++ resolved
@@ -19,16 +19,11 @@
 };
 
 use crate::{
-<<<<<<< HEAD
-    parts::{image_view_coordinates, SceneSpatial, SIZE_BOOST_IN_POINTS_FOR_LINE_OUTLINES},
-=======
-    axis_lines::add_axis_lines,
     contexts::SharedRenderBuilders,
     parts::{
         collect_ui_labels, image_view_coordinates, CamerasPart,
         SIZE_BOOST_IN_POINTS_FOR_LINE_OUTLINES,
     },
->>>>>>> fcad6c4d
     space_camera_3d::SpaceCamera3D,
     ui::{
         create_labels, outline_config, picking, screenshot_context_menu, SpatialNavigationMode,

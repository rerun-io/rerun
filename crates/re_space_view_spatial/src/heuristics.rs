--- conflicted
+++ resolved
@@ -211,7 +211,6 @@
             None
         }
 
-<<<<<<< HEAD
         let mut properties = entity_properties.get(ent_path);
         if properties.transform_3d_visible.is_auto() {
             // By default show the transform if it is a camera extrinsic or if it's the only component on this entity path.
@@ -224,18 +223,6 @@
                 single_component
                     || is_pinhole_extrinsics_of(ctx.store_db.store(), ent_path, ctx).is_some(),
             );
-=======
-    if properties.transform_3d_size.is_auto() {
-        if let Some(pinhole_path) = is_pinhole_extrinsics_of(ctx.store_db.store(), ent_path, ctx) {
-            // If there's a pinhole, we orient ourselves on its image plane distance
-            let pinhole_path_props = entity_properties.get(pinhole_path);
-            properties.transform_3d_size =
-                EditableAutoValue::Auto(*pinhole_path_props.pinhole_image_plane_distance * 0.25);
-        } else {
-            // Size should be proportional to the scene extent, here covered by its diagonal
-            let diagonal_length = (scene_bbox_accum.max - scene_bbox_accum.min).length();
-            properties.transform_3d_size = EditableAutoValue::Auto(diagonal_length * 0.05);
->>>>>>> 6db856af
         }
 
         if properties.transform_3d_size.is_auto() {
@@ -245,7 +232,7 @@
                 // If there's a pinhole, we orient ourselves on its image plane distance
                 let pinhole_path_props = entity_properties.get(pinhole_path);
                 properties.transform_3d_size = EditableAutoValue::Auto(
-                    pinhole_path_props.pinhole_image_plane_distance.get() * 0.25,
+                    *pinhole_path_props.pinhole_image_plane_distance * 0.25,
                 );
             } else {
                 // Size should be proportional to the scene extent, here covered by its diagonal

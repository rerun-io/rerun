--- conflicted
+++ resolved
@@ -40,7 +40,6 @@
         })
         .collect::<Vec<_>>();
 
-<<<<<<< HEAD
     // For each of the system with the matching "preferred view kind", count the entities involved.
     // We tally this up for scoring.
     for system_name in system_names_with_matching_view_kind {
@@ -49,18 +48,6 @@
             .map_or(false, |c| !c.is_empty())
         {
             score += 1.0;
-=======
-    for ent_path in ent_paths {
-        let Some(components) = store.all_components(&timeline, ent_path) else {
-            continue;
-        };
-
-        for part in &parts_with_view_kind {
-            if part.queries_any_components_of(store, ent_path, &components) {
-                score += 1.0;
-                break;
-            }
->>>>>>> 2cce3068
         }
     }
 
@@ -158,7 +145,8 @@
         .unwrap_or(&BTreeSet::new())
     {
         let store = &ctx.store_db.entity_db.data_store;
-        let Some(tensor) = store.query_latest_component::<Tensor>(ent_path, &ctx.current_query()) else {
+        let Some(tensor) = store.query_latest_component::<Tensor>(ent_path, &ctx.current_query())
+        else {
             continue;
         };
 

--- conflicted
+++ resolved
@@ -145,29 +145,6 @@
             fov_y,
         }
     }
-<<<<<<< HEAD
-=======
-
-    /// The approximate size of pixels in world coordinates at a given position.
-    ///
-    /// Avoid this method, use [`re_renderer::Size`] wherever possible.
-    pub fn approx_pixel_world_size_at(
-        &self,
-        position: glam::Vec3,
-        viewport_size: egui::Vec2,
-    ) -> f32 {
-        if !self.world_from_rub_view.is_finite() {
-            return 1.0 / viewport_size.y;
-        }
-
-        if let Some(fov_y) = self.fov_y {
-            let distance = position.distance(self.world_from_rub_view.translation());
-            (fov_y * 0.5).tan() * 2.0 / viewport_size.y * distance
-        } else {
-            1.0 / viewport_size.y
-        }
-    }
->>>>>>> 9ccaabfa
 }
 
 // ----------------------------------------------------------------------------

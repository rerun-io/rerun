<<<<<<< HEAD
use re_components::{Component, InstanceKey, Pinhole, ViewCoordinates};
=======
use re_components::{
    coordinates::{Handedness, SignedAxis3},
    Component, InstanceKey, Pinhole, Transform3D, ViewCoordinates,
};
>>>>>>> 75e13410
use re_data_store::{EntityPath, EntityProperties};
use re_renderer::renderer::LineStripFlags;
use re_viewer_context::{
    ArchetypeDefinition, ScenePart, SceneQuery, SpaceViewHighlights, SpaceViewOutlineMasks,
    ViewerContext,
};

use crate::{
    instance_hash_conversions::picking_layer_id_from_instance_path_hash,
    scene::contexts::{determine_view_coordinates, SpatialSceneContext},
    space_camera_3d::SpaceCamera3D,
    SpatialSpaceView,
};

use super::{SpatialScenePartData, SpatialSpaceViewState};

const CAMERA_COLOR: re_renderer::Color32 = re_renderer::Color32::from_rgb(150, 150, 150);

#[derive(Default)]
pub struct CamerasPart {
    pub data: SpatialScenePartData,
    pub space_cameras: Vec<SpaceCamera3D>,
}

impl CamerasPart {
    #[allow(clippy::too_many_arguments)]
    fn visit_instance(
        &mut self,
        scene_context: &SpatialSceneContext,
        ent_path: &EntityPath,
        props: &EntityProperties,
        pinhole: Pinhole,
        transform_at_entity: Option<Transform3D>,
        view_coordinates: ViewCoordinates,
        entity_highlight: &SpaceViewOutlineMasks,
    ) {
        let instance_key = InstanceKey(0);

        // The transform *at* this entity path already has the pinhole transformation we got passed in!
        // This makes sense, since if there's an image logged here one would expect that the transform applies.
        // We're however first interested in the rigid transform that led here, so query the parent transform.
        let parent_path = ent_path
            .parent()
            .expect("root path can't be part of scene query");
        let Some(mut world_from_camera) = scene_context.transforms.reference_from_entity(&parent_path) else {
                return;
            };

        let frustum_length = *props.pinhole_image_plane_distance.get();

        // If the camera is our reference, there is nothing for us to display.
        if scene_context.transforms.reference_path() == ent_path {
            self.space_cameras.push(SpaceCamera3D {
                ent_path: ent_path.clone(),
                view_coordinates,
                world_from_camera: macaw::IsoTransform::IDENTITY,
                pinhole: Some(pinhole),
                picture_plane_distance: frustum_length,
            });
            return;
        }

        // There's one wrinkle with using the parent transform though:
        // The entity itself may have a 3D transform which (by convention!) we apply *before* the pinhole camera.
        // Let's add that if it exists.
        if let Some(transform_at_entity) = transform_at_entity {
            world_from_camera =
                world_from_camera * transform_at_entity.to_parent_from_child_transform();
        }

        // If this transform is not representable an iso transform transform we can't display it yet.
        // This would happen if the camera is under another camera or under a transform with non-uniform scale.
        let Some(world_from_camera_iso) = macaw::IsoTransform::from_mat4(&world_from_camera.into()) else {
            return;
        };

        self.space_cameras.push(SpaceCamera3D {
            ent_path: ent_path.clone(),
            view_coordinates,
            world_from_camera: world_from_camera_iso,
            pinhole: Some(pinhole),
            picture_plane_distance: frustum_length,
        });

        // TODO(andreas): FOV fallback doesn't make much sense. What does pinhole without fov mean?
        let fov_y = pinhole.fov_y().unwrap_or(std::f32::consts::FRAC_PI_2);

        // Setup a RUB frustum - for non-rub we apply a transformation matrix.
        let fy = (fov_y * 0.5).tan() * frustum_length;
        let fx = fy * pinhole.aspect_ratio().unwrap_or(1.0);
        let fz = -frustum_length;

        let image_center_pixel = pinhole.resolution().unwrap_or(glam::Vec2::ZERO) * 0.5;
        let principal_point_offset_pixel = image_center_pixel - pinhole.principal_point();
        let principal_point_offset =
            principal_point_offset_pixel / pinhole.resolution().unwrap_or(glam::Vec2::ONE);
        // Don't multiply with (fx,fy) because that would multiply the aspect ratio twice!
        // Times two since fy is the half screen size (extending from -fy to fy!).
        let offset = principal_point_offset * (fy * 2.0);

        let corners = [
            (offset + glam::vec2(fx, -fy)).extend(fz),
            (offset + glam::vec2(fx, fy)).extend(fz),
            (offset + glam::vec2(-fx, fy)).extend(fz),
            (offset + glam::vec2(-fx, -fy)).extend(fz),
        ];
        let triangle_frustum_offset = fy * 1.05;
        let up_triangle = [
            // Use only fx for with and height of the triangle, so that the aspect ratio of the triangle is always the same.
            (offset + glam::vec2(-fx * 0.25, triangle_frustum_offset)).extend(fz),
            (offset + glam::vec2(0.0, fx * 0.25 + triangle_frustum_offset)).extend(fz),
            (offset + glam::vec2(fx * 0.25, triangle_frustum_offset)).extend(fz),
        ];

        let segments = [
            // Frustum corners
            (glam::Vec3::ZERO, corners[0]),
            (glam::Vec3::ZERO, corners[1]),
            (glam::Vec3::ZERO, corners[2]),
            (glam::Vec3::ZERO, corners[3]),
            // rectangle around "far plane"
            (corners[0], corners[1]),
            (corners[1], corners[2]),
            (corners[2], corners[3]),
            (corners[3], corners[0]),
            // triangle indicating up direction
            (up_triangle[0], up_triangle[1]),
            (up_triangle[1], up_triangle[2]),
            (up_triangle[2], up_triangle[0]),
        ];

        let radius = re_renderer::Size::new_points(1.0);
        let instance_path_for_picking =
            re_data_store::InstancePathHash::instance(ent_path, instance_key);
        let instance_layer_id = picking_layer_id_from_instance_path_hash(instance_path_for_picking);

        let mut line_builder = scene_context.shared_render_builders.lines();
        let mut batch = line_builder
            .batch("camera frustum")
<<<<<<< HEAD
            // The frustum is setup as a RUB frustum, but if the view coordinates are not RUB,
            // we need to reorient the displayed frustum so that we indicate the correct orientation in the 3D world space.
            .world_from_obj(
                world_from_parent * glam::Affine3A::from_mat3(view_coordinates.from_rub()),
            )
=======
            .world_from_obj(world_from_camera)
>>>>>>> 75e13410
            .outline_mask_ids(entity_highlight.overall)
            .picking_object_id(instance_layer_id.object);
        let lines = batch
            .add_segments(segments.into_iter())
            .radius(radius)
            .color(CAMERA_COLOR)
            .flags(LineStripFlags::FLAG_CAP_END_ROUND | LineStripFlags::FLAG_CAP_START_ROUND)
            .picking_instance_id(instance_layer_id.instance);

        if let Some(outline_mask_ids) = entity_highlight.instances.get(&instance_key) {
            lines.outline_mask_ids(*outline_mask_ids);
        }

        scene_context
            .num_3d_primitives
            .fetch_add(1, std::sync::atomic::Ordering::Relaxed);
    }
}

impl ScenePart<SpatialSpaceView> for CamerasPart {
    fn archetype(&self) -> ArchetypeDefinition {
        vec1::vec1![Pinhole::name(),]
    }

    fn populate(
        &mut self,
        ctx: &mut ViewerContext<'_>,
        query: &SceneQuery<'_>,
        _space_view_state: &SpatialSpaceViewState,
        scene_context: &SpatialSceneContext,
        highlights: &SpaceViewHighlights,
    ) -> Vec<re_renderer::QueueableDrawData> {
        re_tracing::profile_scope!("CamerasPart");

        let store = &ctx.store_db.entity_db.data_store;
        for (ent_path, props) in query.iter_entities() {
            let query = re_arrow_store::LatestAtQuery::new(query.timeline, query.latest_at);

            if let Some(pinhole) = store.query_latest_component::<Pinhole>(ent_path, &query) {
                let view_coordinates = determine_view_coordinates(
                    &ctx.store_db.entity_db.data_store,
                    &ctx.rec_cfg.time_ctrl.current_query(),
                    ent_path.clone(),
                );
                let entity_highlight = highlights.entity_outline_mask(ent_path.hash());

                self.visit_instance(
                    scene_context,
                    ent_path,
                    &props,
                    pinhole,
                    store.query_latest_component::<Transform3D>(ent_path, &query),
                    view_coordinates,
                    entity_highlight,
                );
            }
        }

        Vec::new()
    }

    fn data(&self) -> Option<&SpatialScenePartData> {
        Some(&self.data)
    }
}<|MERGE_RESOLUTION|>--- conflicted
+++ resolved
@@ -1,11 +1,4 @@
-<<<<<<< HEAD
-use re_components::{Component, InstanceKey, Pinhole, ViewCoordinates};
-=======
-use re_components::{
-    coordinates::{Handedness, SignedAxis3},
-    Component, InstanceKey, Pinhole, Transform3D, ViewCoordinates,
-};
->>>>>>> 75e13410
+use re_components::{Component, InstanceKey, Pinhole, Transform3D, ViewCoordinates};
 use re_data_store::{EntityPath, EntityProperties};
 use re_renderer::renderer::LineStripFlags;
 use re_viewer_context::{
@@ -145,15 +138,11 @@
         let mut line_builder = scene_context.shared_render_builders.lines();
         let mut batch = line_builder
             .batch("camera frustum")
-<<<<<<< HEAD
             // The frustum is setup as a RUB frustum, but if the view coordinates are not RUB,
             // we need to reorient the displayed frustum so that we indicate the correct orientation in the 3D world space.
             .world_from_obj(
-                world_from_parent * glam::Affine3A::from_mat3(view_coordinates.from_rub()),
+                world_from_camera * glam::Affine3A::from_mat3(view_coordinates.from_rub()),
             )
-=======
-            .world_from_obj(world_from_camera)
->>>>>>> 75e13410
             .outline_mask_ids(entity_highlight.overall)
             .picking_object_id(instance_layer_id.object);
         let lines = batch

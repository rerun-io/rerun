--- conflicted
+++ resolved
@@ -1,13 +1,8 @@
-<<<<<<< HEAD
-use re_components::{
-    coordinates::{Handedness, SignedAxis3},
-    Component, InstanceKey, Pinhole, ViewCoordinates,
-};
-=======
 use glam::vec3;
-use re_components::{Component, InstanceKey, Pinhole, Transform3D, ViewCoordinates};
->>>>>>> 9ccaabfa
+
+use re_components::Pinhole;
 use re_data_store::{EntityPath, EntityProperties};
+use re_log_types::{Component as _, InstanceKey};
 use re_renderer::renderer::LineStripFlags;
 use re_viewer_context::{
     ArchetypeDefinition, ScenePart, SceneQuery, SpaceViewHighlights, SpaceViewOutlineMasks,
@@ -25,40 +20,6 @@
 
 const CAMERA_COLOR: re_renderer::Color32 = re_renderer::Color32::from_rgb(150, 150, 150);
 
-<<<<<<< HEAD
-/// Determine the view coordinates (i.e.) the axis semantics.
-///
-/// The recommended way to log this is on the object holding the extrinsic camera properties
-/// (i.e. the last rigid transform from here)
-/// But for ease of use allow it everywhere along the path.
-///
-/// TODO(andreas): Doing a search upwards here isn't great. Maybe this can be part of the transform cache or similar?
-fn determine_view_coordinates(
-    store: &re_arrow_store::DataStore,
-    latest_at_query: &re_arrow_store::LatestAtQuery,
-    mut entity_path: EntityPath,
-) -> ViewCoordinates {
-    loop {
-        if let Some(view_coordinates) = store.query_latest_component(&entity_path, latest_at_query)
-        {
-            return view_coordinates;
-        }
-
-        if let Some(parent) = entity_path.parent() {
-            entity_path = parent;
-        } else {
-            // Keep in mind, there is no universal convention for any of this!
-            // https://twitter.com/freyaholmer/status/1325556229410861056
-            return ViewCoordinates::from_up_and_handedness(
-                SignedAxis3::POSITIVE_Y,
-                Handedness::Right,
-            );
-        }
-    }
-}
-
-=======
->>>>>>> 9ccaabfa
 #[derive(Default)]
 pub struct CamerasPart {
     pub data: SpatialScenePartData,
@@ -73,13 +34,8 @@
         ent_path: &EntityPath,
         props: &EntityProperties,
         pinhole: Pinhole,
-<<<<<<< HEAD
         store: &re_arrow_store::DataStore,
         query: &re_arrow_store::LatestAtQuery,
-=======
-        transform_at_entity: Option<Transform3D>,
-        pinhole_view_coordinates: ViewCoordinates,
->>>>>>> 9ccaabfa
         entity_highlight: &SpaceViewOutlineMasks,
     ) {
         let instance_key = InstanceKey(0);
@@ -91,7 +47,7 @@
 
         let frustum_length = *props.pinhole_image_plane_distance.get();
 
-        let view_coordinates = determine_view_coordinates(store, query, ent_path.clone());
+        let pinhole_view_coordinates = pinhole_camera_view_coordinates(store, query, ent_path);
 
         // If the camera is our reference, there is nothing for us to display.
         if scene_context.transforms.reference_path() == ent_path {
@@ -107,24 +63,10 @@
 
         // If this transform is not representable an iso transform transform we can't use it as a space camera yet.
         // This would happen if the camera is under another camera or under a transform with non-uniform scale.
-        if let Some(world_from_camera_iso) =
-            macaw::IsoTransform::from_mat4(&world_from_camera.into())
-        {
-            self.space_cameras.push(SpaceCamera3D {
-                ent_path: ent_path.clone(),
-                view_coordinates,
-                world_from_camera: world_from_camera_iso,
-                pinhole: Some(pinhole),
-                picture_plane_distance: frustum_length,
-            });
+        let Some(world_from_camera_iso) = macaw::IsoTransform::from_mat4(&world_from_camera.into()) else {
+            return;
         };
 
-<<<<<<< HEAD
-        // TODO(andreas): FOV fallback doesn't make much sense. What does pinhole without fov mean?
-        let fov_y = pinhole.fov_y().unwrap_or(std::f32::consts::FRAC_PI_2);
-        let fy = (fov_y * 0.5).tan() * frustum_length;
-        let fx = fy * pinhole.aspect_ratio().unwrap_or(1.0);
-=======
         debug_assert!(world_from_camera_iso.is_finite());
 
         self.space_cameras.push(SpaceCamera3D {
@@ -138,7 +80,6 @@
         let Some(resolution) = pinhole.resolution else {
             return;
         };
->>>>>>> 9ccaabfa
 
         // Setup a RDF frustum (for non-RDF we apply a transformation matrix later).
         let w = resolution.x();
@@ -225,20 +166,9 @@
         let store = &ctx.store_db.entity_db.data_store;
         let latest_at_query = re_arrow_store::LatestAtQuery::new(query.timeline, query.latest_at);
         for (ent_path, props) in query.iter_entities() {
-<<<<<<< HEAD
             if let Some(pinhole) =
                 store.query_latest_component::<Pinhole>(ent_path, &latest_at_query)
             {
-=======
-            let query = re_arrow_store::LatestAtQuery::new(query.timeline, query.latest_at);
-
-            if let Some(pinhole) = store.query_latest_component::<Pinhole>(ent_path, &query) {
-                let pinhole_view_coordinates = pinhole_camera_view_coordinates(
-                    &ctx.store_db.entity_db.data_store,
-                    &ctx.rec_cfg.time_ctrl.current_query(),
-                    ent_path,
-                );
->>>>>>> 9ccaabfa
                 let entity_highlight = highlights.entity_outline_mask(ent_path.hash());
 
                 self.visit_instance(
@@ -246,13 +176,8 @@
                     ent_path,
                     &props,
                     pinhole,
-<<<<<<< HEAD
                     store,
                     &latest_at_query,
-=======
-                    store.query_latest_component::<Transform3D>(ent_path, &query),
-                    pinhole_view_coordinates,
->>>>>>> 9ccaabfa
                     entity_highlight,
                 );
             }

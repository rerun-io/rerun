//! Rerun Spatial Space Views
//!
//! Space Views that show entities in a 2D or 3D spatial relationship.

<<<<<<< HEAD
=======
mod axis_lines;
mod contexts;
>>>>>>> 18e24757
mod eye;
mod instance_hash_conversions;
mod mesh_cache;
mod mesh_loader;
mod parts;
mod picking;
mod space_camera_3d;
mod space_view_class;
mod ui;
mod ui_2d;
mod ui_3d;

pub use space_view_class::SpatialSpaceView;<|MERGE_RESOLUTION|>--- conflicted
+++ resolved
@@ -2,11 +2,7 @@
 //!
 //! Space Views that show entities in a 2D or 3D spatial relationship.
 
-<<<<<<< HEAD
-=======
-mod axis_lines;
 mod contexts;
->>>>>>> 18e24757
 mod eye;
 mod instance_hash_conversions;
 mod mesh_cache;

--- conflicted
+++ resolved
@@ -237,21 +237,12 @@
         &self,
         ctx: &re_viewer_context::ViewerContext<'_>,
         ui: &mut egui::Ui,
-<<<<<<< HEAD
         state: &mut dyn SpaceViewState,
-        space_origin: &EntityPath,
+        _space_origin: &EntityPath,
         _space_view_id: SpaceViewId,
         _root_entity_properties: &mut EntityProperties,
     ) -> Result<(), SpaceViewSystemExecutionError> {
         let state = state.downcast_mut::<SpatialSpaceViewState>()?;
-        state.selection_ui(ctx, ui, space_origin, SpatialSpaceViewKind::TwoD);
-        Ok(())
-=======
-        state: &mut Self::State,
-        _space_origin: &EntityPath,
-        _space_view_id: SpaceViewId,
-        _root_entity_properties: &mut EntityProperties,
-    ) {
         ctx.re_ui
             .selection_grid(ui, "spatial_settings_ui")
             .show(ui, |ui| {
@@ -259,7 +250,7 @@
                 state.bounding_box_ui(ctx, ui, SpatialSpaceViewKind::TwoD);
                 ui.end_row();
             });
->>>>>>> 929741bd
+        Ok(())
     }
 
     fn ui(

--- conflicted
+++ resolved
@@ -245,22 +245,12 @@
     ) -> Result<(), SpaceViewSystemExecutionError> {
         let state = state.downcast_mut::<SpatialSpaceViewState>()?;
         // TODO(andreas): list_item'ify the rest
-<<<<<<< HEAD
-        ui.selection_grid("spatial_settings_ui").show(ui, |ui| {
-            state.default_sizes_ui(ui);
-
-            state.bounding_box_ui(ui, SpatialSpaceViewKind::TwoD);
-
-            visual_bounds_ui(ctx, view_id, ui);
-        });
-=======
-        ctx.re_ui
-            .selection_grid(ui, "spatial_settings_ui")
+        ui
+            .selection_grid("spatial_settings_ui")
             .show(ui, |ui| {
                 state.default_sizes_ui(ctx, ui);
                 state.bounding_box_ui(ctx, ui, SpatialSpaceViewKind::TwoD);
             });
->>>>>>> 4b4cdede
 
         re_ui::list_item::list_item_scope(ui, "spatial_view2d_selection_ui", |ui| {
             view_property_ui::<VisualBounds2D>(ctx, ui, view_id, self, state);
@@ -293,43 +283,6 @@
     }
 }
 
-<<<<<<< HEAD
-fn visual_bounds_ui(ctx: &ViewerContext<'_>, space_view_id: SpaceViewId, ui: &mut egui::Ui) {
-    let tooltip = "The area guaranteed to be visible.\n\
-                   Depending on the view's current aspect ratio the actually visible area might be larger either horizontally or vertically.";
-    re_viewport_blueprint::edit_blueprint_component::<
-        VisualBounds2D,
-        blueprint_components::VisualBounds2D,
-        (),
-    >(
-        ctx,
-        space_view_id,
-        |bounds2d_opt: &mut Option<blueprint_components::VisualBounds2D>| {
-            ui.grid_left_hand_label("Visible bounds")
-                .on_hover_text(tooltip);
-            ui.vertical(|ui| {
-                ui.style_mut().wrap_mode = Some(egui::TextWrapMode::Extend);
-
-                if let Some(bounds2d) = bounds2d_opt {
-                    let rect = egui::Rect::from(*bounds2d);
-                    let (min, max) = (rect.min, rect.max);
-                    ui.label(format!("x [{} - {}]", format_f32(min.x), format_f32(max.x),));
-                    ui.label(format!("y [{} - {}]", format_f32(min.y), format_f32(max.y),));
-
-                    if ui.button("Reset visible bounds").clicked() {
-                        *bounds2d_opt = None;
-                    }
-                } else {
-                    ui.weak("Default");
-                }
-            });
-            ui.end_row();
-        },
-    );
-}
-
-=======
->>>>>>> 4b4cdede
 // Count the number of image entities with the given component exist that aren't
 // children of other entities in the bucket.
 fn count_non_nested_images_with_component(

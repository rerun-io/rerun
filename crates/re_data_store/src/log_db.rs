use std::collections::BTreeMap;

use nohash_hasher::IntMap;

use re_arrow_store::{DataStoreConfig, TimeInt};
use re_log_types::{
    component_types::InstanceKey, ArrowMsg, BeginRecordingMsg, Component as _, ComponentPath,
    DataCell, DataRow, DataTable, EntityPath, EntityPathHash, EntityPathOpMsg, LogMsg, PathOp,
    RecordingId, RecordingInfo, RecordingType, RowId, TimePoint, Timeline,
};

use crate::{Error, TimesPerTimeline};

// ----------------------------------------------------------------------------

/// Stored entities with easy indexing of the paths.
pub struct EntityDb {
    /// In many places we just store the hashes, so we need a way to translate back.
    pub entity_path_from_hash: IntMap<EntityPathHash, EntityPath>,

    /// Used for time control
    pub times_per_timeline: TimesPerTimeline,

    /// A tree-view (split on path components) of the entities.
    pub tree: crate::EntityTree,

    /// Stores all components for all entities for all timelines.
    pub data_store: re_arrow_store::DataStore,
}

impl Default for EntityDb {
    fn default() -> Self {
        Self {
            entity_path_from_hash: Default::default(),
            times_per_timeline: Default::default(),
            tree: crate::EntityTree::root(),
            data_store: re_arrow_store::DataStore::new(
                InstanceKey::name(),
                DataStoreConfig::default(),
            ),
        }
    }
}

impl EntityDb {
    #[inline]
    pub fn entity_path_from_hash(&self, entity_path_hash: &EntityPathHash) -> Option<&EntityPath> {
        self.entity_path_from_hash.get(entity_path_hash)
    }

    fn register_entity_path(&mut self, entity_path: &EntityPath) {
        self.entity_path_from_hash
            .entry(entity_path.hash())
            .or_insert_with(|| entity_path.clone());
    }

    fn try_add_arrow_msg(&mut self, msg: &ArrowMsg) -> Result<(), Error> {
        crate::profile_function!();

        // TODO(#1760): Compute the size of the datacells in the batching threads on the clients.
        let mut table = DataTable::from_arrow_msg(msg)?;
        table.compute_all_size_bytes();

        // TODO(cmc): batch all of this
        for row in table.to_rows() {
            self.try_add_data_row(&row)?;
        }

        Ok(())
    }

    // TODO(jleibs): If this shouldn't be public, chain together other setters
    pub fn try_add_data_row(&mut self, row: &DataRow) -> Result<(), Error> {
        for (&timeline, &time_int) in row.timepoint().iter() {
            self.times_per_timeline.insert(timeline, time_int);
        }

        self.register_entity_path(&row.entity_path);

        for cell in row.cells().iter() {
            let component_path =
                ComponentPath::new(row.entity_path().clone(), cell.component_name());
            let pending_clears = self.tree.add_data_msg(row.timepoint(), &component_path);

            for (row_id, time_point) in pending_clears {
                // Create and insert an empty component into the arrow store
                // TODO(jleibs): Faster empty-array creation
                let cell =
                    DataCell::from_arrow_empty(cell.component_name(), cell.datatype().clone());

                let row = DataRow::from_cells1(
                    row_id,
                    row.entity_path.clone(),
                    time_point.clone(),
                    cell.num_instances(),
                    cell,
                );
                self.data_store.insert_row(&row).ok();

                // Also update the tree with the clear-event
                self.tree.add_data_msg(&time_point, &component_path);
            }
        }

        self.data_store.insert_row(row).map_err(Into::into)
    }

    fn add_path_op(&mut self, row_id: RowId, time_point: &TimePoint, path_op: &PathOp) {
        let cleared_paths = self.tree.add_path_op(row_id, time_point, path_op);

        for component_path in cleared_paths {
            if let Some(data_type) = self
                .data_store
                .lookup_datatype(&component_path.component_name)
            {
                // Create and insert an empty component into the arrow store
                // TODO(jleibs): Faster empty-array creation
                let cell =
                    DataCell::from_arrow_empty(component_path.component_name, data_type.clone());
                let row = DataRow::from_cells1(
                    row_id,
                    component_path.entity_path.clone(),
                    time_point.clone(),
                    cell.num_instances(),
                    cell,
                );
                self.data_store.insert_row(&row).ok();
                // Also update the tree with the clear-event
                self.tree.add_data_msg(time_point, &component_path);
            }
        }
    }

    pub fn purge(
        &mut self,
        cutoff_times: &std::collections::BTreeMap<Timeline, TimeInt>,
        drop_row_ids: &ahash::HashSet<RowId>,
    ) {
        crate::profile_function!();

        let Self {
            entity_path_from_hash: _,
            times_per_timeline,
            tree,
            data_store: _, // purged before this function is called
        } = self;

        {
            crate::profile_scope!("times_per_timeline");
            times_per_timeline.purge(cutoff_times);
        }

        {
            crate::profile_scope!("tree");
            tree.purge(cutoff_times, drop_row_ids);
        }
    }
}

// ----------------------------------------------------------------------------

/// A in-memory database built from a stream of [`LogMsg`]es.
pub struct LogDb {
    /// The [`RecordingId`] for this log.
    recording_id: RecordingId,

    /// All [`EntityPathOpMsg`]s ever received.
    entity_op_msgs: BTreeMap<RowId, EntityPathOpMsg>,

    /// Set by whomever created this [`LogDb`].
    pub data_source: Option<re_smart_channel::Source>,

    /// Comes in a special message, [`LogMsg::BeginRecordingMsg`].
    recording_msg: Option<BeginRecordingMsg>,

    /// Where we store the entities.
    pub entity_db: EntityDb,
}

impl LogDb {
    pub fn new(recording_id: RecordingId) -> Self {
        Self {
            recording_id,
            entity_op_msgs: Default::default(),
            data_source: None,
            recording_msg: None,
            entity_db: Default::default(),
        }
    }

    pub fn recording_msg(&self) -> Option<&BeginRecordingMsg> {
        self.recording_msg.as_ref()
    }

    pub fn recording_info(&self) -> Option<&RecordingInfo> {
        self.recording_msg().map(|msg| &msg.info)
    }

<<<<<<< HEAD
    pub fn recording_type(&self) -> RecordingType {
        self.recording_msg()
            .map_or(RecordingType::Unknown, |msg| msg.info.recording_type)
    }

    pub fn recording_id(&self) -> RecordingId {
        if let Some(msg) = &self.recording_msg {
            msg.info.recording_id.clone()
        } else {
            RecordingId::unknown()
        }
=======
    pub fn recording_id(&self) -> &RecordingId {
        &self.recording_id
>>>>>>> ad4c38cf
    }

    pub fn timelines(&self) -> impl ExactSizeIterator<Item = &Timeline> {
        self.times_per_timeline().timelines()
    }

    pub fn times_per_timeline(&self) -> &TimesPerTimeline {
        &self.entity_db.times_per_timeline
    }

    pub fn num_timeless_messages(&self) -> usize {
        self.entity_db.tree.num_timeless_messages()
    }

    pub fn num_rows(&self) -> usize {
        self.entity_db.data_store.num_timeless_rows() as usize
            + self.entity_db.data_store.num_temporal_rows() as usize
    }

    pub fn is_empty(&self) -> bool {
        self.recording_msg.is_none() && self.num_rows() == 0
    }

    pub fn add(&mut self, msg: &LogMsg) -> Result<(), Error> {
        crate::profile_function!();

        match &msg {
            LogMsg::BeginRecordingMsg(msg) => self.add_begin_recording_msg(msg),
            LogMsg::EntityPathOpMsg(_, msg) => {
                let EntityPathOpMsg {
                    row_id,
                    time_point,
                    path_op,
                } = msg;
                self.entity_op_msgs.insert(*row_id, msg.clone());
                self.entity_db.add_path_op(*row_id, time_point, path_op);
            }
            LogMsg::ArrowMsg(_, inner) => self.entity_db.try_add_arrow_msg(inner)?,
            LogMsg::Goodbye(_, _) => {}
        }

        Ok(())
    }

    pub fn add_begin_recording_msg(&mut self, msg: &BeginRecordingMsg) {
        self.recording_msg = Some(msg.clone());
    }

    /// Returns an iterator over all [`EntityPathOpMsg`]s that have been written to this `LogDb`.
    pub fn iter_entity_op_msgs(&self) -> impl Iterator<Item = &EntityPathOpMsg> {
        self.entity_op_msgs.values()
    }

    pub fn get_entity_op_msg(&self, row_id: &RowId) -> Option<&EntityPathOpMsg> {
        self.entity_op_msgs.get(row_id)
    }

    /// Free up some RAM by forgetting the older parts of all timelines.
    pub fn purge_fraction_of_ram(&mut self, fraction_to_purge: f32) {
        crate::profile_function!();
        assert!((0.0..=1.0).contains(&fraction_to_purge));

        let (drop_row_ids, stats_diff) = self.entity_db.data_store.gc(
            re_arrow_store::GarbageCollectionTarget::DropAtLeastFraction(fraction_to_purge as _),
        );
        re_log::debug!(
            num_row_ids_dropped = drop_row_ids.len(),
            size_bytes_dropped = re_format::format_bytes(stats_diff.total.num_bytes as _),
            "purged datastore"
        );

        let drop_row_ids: ahash::HashSet<_> = drop_row_ids.into_iter().collect();
        let cutoff_times = self.entity_db.data_store.oldest_time_per_timeline();

        let Self {
            recording_id: _,
            entity_op_msgs,
            data_source: _,
            recording_msg: _,
            entity_db,
        } = self;

        {
            crate::profile_scope!("entity_op_msgs");
            entity_op_msgs.retain(|row_id, _| !drop_row_ids.contains(row_id));
        }

        entity_db.purge(&cutoff_times, &drop_row_ids);
    }
}<|MERGE_RESOLUTION|>--- conflicted
+++ resolved
@@ -196,22 +196,12 @@
         self.recording_msg().map(|msg| &msg.info)
     }
 
-<<<<<<< HEAD
     pub fn recording_type(&self) -> RecordingType {
-        self.recording_msg()
-            .map_or(RecordingType::Unknown, |msg| msg.info.recording_type)
-    }
-
-    pub fn recording_id(&self) -> RecordingId {
-        if let Some(msg) = &self.recording_msg {
-            msg.info.recording_id.clone()
-        } else {
-            RecordingId::unknown()
-        }
-=======
+        self.recording_id.variant
+    }
+
     pub fn recording_id(&self) -> &RecordingId {
         &self.recording_id
->>>>>>> ad4c38cf
     }
 
     pub fn timelines(&self) -> impl ExactSizeIterator<Item = &Timeline> {

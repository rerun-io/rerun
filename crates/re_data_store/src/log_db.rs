use nohash_hasher::IntMap;

use re_arrow_store::{DataStoreConfig, GarbageCollectionTarget};
use re_log_types::{
    external::arrow2_convert::deserialize::arrow_array_deserialize_iterator,
    field_types::Instance,
    msg_bundle::{Component as _, ComponentBundle, MsgBundle},
    ArrowMsg, BeginRecordingMsg, DataPath, FieldOrComponent, LogMsg, MsgId, ObjPath, ObjPathHash,
    PathOp, PathOpMsg, RecordingId, RecordingInfo, TimePoint, Timeline,
};

use crate::{Error, TimesPerTimeline};

// ----------------------------------------------------------------------------

/// Stored objects and their types, with easy indexing of the paths.
pub struct ObjDb {
    /// In many places we just store the hashes, so we need a way to translate back.
    pub obj_path_from_hash: IntMap<ObjPathHash, ObjPath>,

    /// Used for time control
    pub times_per_timeline: TimesPerTimeline,

    /// A tree-view (split on path components) of the objects.
    pub tree: crate::ObjectTree,

    /// The arrow store of data.
    pub arrow_store: re_arrow_store::DataStore,
}

impl Default for ObjDb {
    fn default() -> Self {
        Self {
            obj_path_from_hash: Default::default(),
            times_per_timeline: Default::default(),
            tree: crate::ObjectTree::root(),
            arrow_store: re_arrow_store::DataStore::new(
                Instance::name(),
                DataStoreConfig {
                    component_bucket_size_bytes: 1024 * 1024, // 1 MiB
                    index_bucket_size_bytes: 1024,            // 1KiB
                    ..Default::default()
                },
            ),
        }
    }
}

impl ObjDb {
    #[inline]
    pub fn obj_path_from_hash(&self, obj_path_hash: &ObjPathHash) -> Option<&ObjPath> {
        self.obj_path_from_hash.get(obj_path_hash)
    }

    fn register_obj_path(&mut self, obj_path: &ObjPath) {
        self.obj_path_from_hash
            .entry(obj_path.hash())
            .or_insert_with(|| obj_path.clone());
    }

<<<<<<< HEAD
    fn add_data_msg(&mut self, msg_id: MsgId, time_point: &TimePoint, data_path: &DataPath) {
        self.register_obj_path(&data_path.obj_path);
        self.tree.add_data_msg(msg_id, time_point, data_path);
=======
    fn add_data_msg(
        &mut self,
        msg_id: MsgId,
        time_point: &TimePoint,
        data_path: &DataPath,
        data: &LoggedData,
    ) {
        // Validate:
        {
            let obj_type_path = &data_path.obj_path.obj_type_path();
            let field_name = &data_path.field_name;

            let is_meta_field = re_log_types::objects::META_FIELDS.contains(&field_name.as_str());
            if !is_meta_field {
                if let Some(obj_type) = self.types.get(obj_type_path) {
                    let valid_members = obj_type.members();
                    if !valid_members.contains(&field_name.as_str()) {
                        re_log::warn_once!(
                            "Logged to {obj_type_path}.{field_name}, but the parent object ({obj_type:?}) does not have that field. Expected one of: {}",
                            valid_members.iter().format(", ")
                        );
                    }
                } else {
                    re_log::warn_once!(
                        "Logging to {obj_type_path}.{field_name} without first registering object type"
                    );
                }
            }
        }

        for (&timeline, &time_int) in time_point.iter() {
            self.times_per_timeline.insert(timeline, time_int);
        }

        self.register_obj_path(&data_path.obj_path);

        if let Err(err) = self.store.insert_data(msg_id, time_point, data_path, data) {
            re_log::warn!("Failed to add data to data_store: {err:?}");
        }

        let pending_clears = self.tree.add_data_msg(time_point, data_path);

        // Since we now know the type, we can retroactively add any collected nulls at the correct timestamps
        for (msg_id, time_point) in pending_clears {
            if !objects::META_FIELDS.contains(&data_path.field_name.as_str()) {
                // TODO(jleibs) After we reconcile Mono & Multi objects this can be simplified to just use Null
                match data {
                    LoggedData::Null(_) | LoggedData::Single(_) => {
                        self.add_data_msg(
                            msg_id,
                            &time_point,
                            data_path,
                            &LoggedData::Null(data.data_type()),
                        );
                    }
                    LoggedData::Batch { .. } | LoggedData::BatchSplat(_) => {
                        self.add_data_msg(
                            msg_id,
                            &time_point,
                            data_path,
                            &LoggedData::Batch {
                                indices: BatchIndex::SequentialIndex(0),
                                data: DataVec::empty_from_data_type(data.data_type()),
                            },
                        );
                    }
                };
            }
        }
>>>>>>> e4758436
    }

    fn try_add_arrow_data_msg(&mut self, msg: &ArrowMsg) -> Result<(), Error> {
        let msg_bundle = MsgBundle::try_from(msg).map_err(Error::MsgBundleError)?;

<<<<<<< HEAD
=======
        self.types
            .entry(msg_bundle.obj_path.obj_type_path().clone())
            .or_insert(ObjectType::ArrowObject);

        for (&timeline, &time_int) in msg_bundle.time_point.iter() {
            self.times_per_timeline.insert(timeline, time_int);
        }

>>>>>>> e4758436
        self.register_obj_path(&msg_bundle.obj_path);

        for component in &msg_bundle.components {
            let data_path = DataPath::new_arrow(msg_bundle.obj_path.clone(), component.name);
            if component.name == MsgId::name() {
                continue;
            }
            let pending_clears = self.tree.add_data_msg(&msg_bundle.time_point, &data_path);

            for (msg_id, time_point) in pending_clears {
                // Create and insert an empty component into the arrow store
                // TODO(jleibs): Faster empty-array creation
                let bundle =
                    ComponentBundle::new_empty(component.name, component.data_type().clone());
                let msg_bundle = MsgBundle::new(
                    msg_id,
                    msg_bundle.obj_path.clone(),
                    time_point.clone(),
                    vec![bundle],
                );
                self.arrow_store.insert(&msg_bundle).ok();

                // Also update the object tree with the clear-event
                self.tree.add_data_msg(&time_point, &data_path);
            }
        }

        self.arrow_store.insert(&msg_bundle).map_err(Into::into)
    }

    fn add_path_op(&mut self, msg_id: MsgId, time_point: &TimePoint, path_op: &PathOp) {
        let cleared_paths = self.tree.add_path_op(msg_id, time_point, path_op);

        for data_path in cleared_paths {
            if data_path.is_arrow() {
                if let FieldOrComponent::Component(component) = data_path.field_name {
                    if let Some(data_type) = self.arrow_store.lookup_data_type(&component) {
                        // Create and insert an empty component into the arrow store
                        // TODO(jleibs): Faster empty-array creation
                        let bundle = ComponentBundle::new_empty(component, data_type.clone());
                        let msg_bundle = MsgBundle::new(
                            msg_id,
                            data_path.obj_path.clone(),
                            time_point.clone(),
                            vec![bundle],
                        );
                        self.arrow_store.insert(&msg_bundle).ok();
                        // Also update the object tree with the clear-event
                        self.tree.add_data_msg(time_point, &data_path);
                    }
                }
            } else {
                self.add_data_msg(msg_id, time_point, &data_path);
            }
        }
    }

    pub fn purge(
        &mut self,
        cutoff_times: &std::collections::BTreeMap<Timeline, TimeInt>,
        drop_msg_ids: &ahash::HashSet<MsgId>,
    ) {
        crate::profile_function!();

        let Self {
            obj_path_from_hash: _,
            times_per_timeline,
            tree,
            arrow_store: _, // purged before this function is called
        } = self;

        {
            crate::profile_scope!("times_per_timeline");
            times_per_timeline.purge(cutoff_times);
        }

        {
            crate::profile_scope!("tree");
            tree.purge(cutoff_times, drop_msg_ids);
        }
    }
}

// ----------------------------------------------------------------------------

/// A in-memory database built from a stream of [`LogMsg`]es.
#[derive(Default)]
pub struct LogDb {
    /// Messages in the order they arrived
    chronological_message_ids: Vec<MsgId>,
    log_messages: ahash::HashMap<MsgId, LogMsg>,

    /// Data that was logged with [`TimePoint::timeless`].
    /// We need to re-insert those in any new timelines
    /// that are created after they were logged.
    timeless_message_ids: Vec<MsgId>,

    recording_info: Option<RecordingInfo>,

    /// Where we store the objects.
    pub obj_db: ObjDb,
}

impl LogDb {
    pub fn recording_info(&self) -> Option<&RecordingInfo> {
        self.recording_info.as_ref()
    }

    pub fn recording_id(&self) -> RecordingId {
        if let Some(info) = &self.recording_info {
            info.recording_id
        } else {
            RecordingId::ZERO
        }
    }

    pub fn timelines(&self) -> impl ExactSizeIterator<Item = &Timeline> {
        self.times_per_timeline().timelines()
    }

    pub fn times_per_timeline(&self) -> &TimesPerTimeline {
        &self.obj_db.times_per_timeline
    }

    pub fn num_timeless_messages(&self) -> usize {
        self.obj_db.tree.num_timeless_messages()
    }

    pub fn is_empty(&self) -> bool {
        self.log_messages.is_empty()
    }

    pub fn add(&mut self, msg: LogMsg) -> Result<(), Error> {
        crate::profile_function!();
        match &msg {
            LogMsg::BeginRecordingMsg(msg) => self.add_begin_recording_msg(msg),
            LogMsg::PathOpMsg(msg) => {
                let PathOpMsg {
                    msg_id,
                    time_point,
                    path_op,
                } = msg;
                self.obj_db.add_path_op(*msg_id, time_point, path_op);
            }
            LogMsg::ArrowMsg(msg) => {
                self.obj_db.try_add_arrow_data_msg(msg)?;
            }
            LogMsg::Goodbye(_) => {}
        }
        self.chronological_message_ids.push(msg.id());
        self.log_messages.insert(msg.id(), msg);
        Ok(())
    }

    fn add_begin_recording_msg(&mut self, msg: &BeginRecordingMsg) {
        self.recording_info = Some(msg.info.clone());
    }

    pub fn len(&self) -> usize {
        self.log_messages.len()
    }

    /// In the order they arrived
    pub fn chronological_log_messages(&self) -> impl Iterator<Item = &LogMsg> {
        self.chronological_message_ids
            .iter()
            .filter_map(|id| self.get_log_msg(id))
    }

    pub fn get_log_msg(&self, msg_id: &MsgId) -> Option<&LogMsg> {
        self.log_messages.get(msg_id)
    }

    /// Free up some RAM by forgetting the older parts of all timelines.
    pub fn purge_fraction_of_ram(&mut self, fraction_to_purge: f32) {
        crate::profile_function!();
        assert!((0.0..=1.0).contains(&fraction_to_purge));

        let drop_msg_ids = {
            let msg_id_chunks = self.obj_db.arrow_store.gc(
                GarbageCollectionTarget::DropAtLeastPercentage(fraction_to_purge as _),
                Timeline::log_time(),
                MsgId::name(),
            );

            msg_id_chunks
                .iter()
                .flat_map(|chunk| {
                    arrow_array_deserialize_iterator::<Option<MsgId>>(&**chunk).unwrap()
                })
                .map(Option::unwrap) // MsgId is always present
                .collect::<ahash::HashSet<_>>()
        };

        let cutoff_times = self.obj_db.arrow_store.oldest_time_per_timeline();

        let Self {
            chronological_message_ids,
            log_messages,
            timeless_message_ids,
            recording_info: _,
            obj_db,
        } = self;

        {
            crate::profile_scope!("chronological_message_ids");
            chronological_message_ids.retain(|msg_id| !drop_msg_ids.contains(msg_id));
        }

        {
            crate::profile_scope!("log_messages");
            log_messages.retain(|msg_id, _| !drop_msg_ids.contains(msg_id));
        }
        {
            crate::profile_scope!("timeless_message_ids");
            timeless_message_ids.retain(|msg_id| !drop_msg_ids.contains(msg_id));
        }

        obj_db.purge(&cutoff_times, &drop_msg_ids);
    }
}<|MERGE_RESOLUTION|>--- conflicted
+++ resolved
@@ -1,6 +1,6 @@
 use nohash_hasher::IntMap;
 
-use re_arrow_store::{DataStoreConfig, GarbageCollectionTarget};
+use re_arrow_store::{DataStoreConfig, GarbageCollectionTarget, TimeInt};
 use re_log_types::{
     external::arrow2_convert::deserialize::arrow_array_deserialize_iterator,
     field_types::Instance,
@@ -58,97 +58,18 @@
             .or_insert_with(|| obj_path.clone());
     }
 
-<<<<<<< HEAD
-    fn add_data_msg(&mut self, msg_id: MsgId, time_point: &TimePoint, data_path: &DataPath) {
+    fn add_data_msg(&mut self, time_point: &TimePoint, data_path: &DataPath) {
         self.register_obj_path(&data_path.obj_path);
-        self.tree.add_data_msg(msg_id, time_point, data_path);
-=======
-    fn add_data_msg(
-        &mut self,
-        msg_id: MsgId,
-        time_point: &TimePoint,
-        data_path: &DataPath,
-        data: &LoggedData,
-    ) {
-        // Validate:
-        {
-            let obj_type_path = &data_path.obj_path.obj_type_path();
-            let field_name = &data_path.field_name;
-
-            let is_meta_field = re_log_types::objects::META_FIELDS.contains(&field_name.as_str());
-            if !is_meta_field {
-                if let Some(obj_type) = self.types.get(obj_type_path) {
-                    let valid_members = obj_type.members();
-                    if !valid_members.contains(&field_name.as_str()) {
-                        re_log::warn_once!(
-                            "Logged to {obj_type_path}.{field_name}, but the parent object ({obj_type:?}) does not have that field. Expected one of: {}",
-                            valid_members.iter().format(", ")
-                        );
-                    }
-                } else {
-                    re_log::warn_once!(
-                        "Logging to {obj_type_path}.{field_name} without first registering object type"
-                    );
-                }
-            }
-        }
-
-        for (&timeline, &time_int) in time_point.iter() {
-            self.times_per_timeline.insert(timeline, time_int);
-        }
-
-        self.register_obj_path(&data_path.obj_path);
-
-        if let Err(err) = self.store.insert_data(msg_id, time_point, data_path, data) {
-            re_log::warn!("Failed to add data to data_store: {err:?}");
-        }
-
-        let pending_clears = self.tree.add_data_msg(time_point, data_path);
-
-        // Since we now know the type, we can retroactively add any collected nulls at the correct timestamps
-        for (msg_id, time_point) in pending_clears {
-            if !objects::META_FIELDS.contains(&data_path.field_name.as_str()) {
-                // TODO(jleibs) After we reconcile Mono & Multi objects this can be simplified to just use Null
-                match data {
-                    LoggedData::Null(_) | LoggedData::Single(_) => {
-                        self.add_data_msg(
-                            msg_id,
-                            &time_point,
-                            data_path,
-                            &LoggedData::Null(data.data_type()),
-                        );
-                    }
-                    LoggedData::Batch { .. } | LoggedData::BatchSplat(_) => {
-                        self.add_data_msg(
-                            msg_id,
-                            &time_point,
-                            data_path,
-                            &LoggedData::Batch {
-                                indices: BatchIndex::SequentialIndex(0),
-                                data: DataVec::empty_from_data_type(data.data_type()),
-                            },
-                        );
-                    }
-                };
-            }
-        }
->>>>>>> e4758436
+        self.tree.add_data_msg(time_point, data_path);
     }
 
     fn try_add_arrow_data_msg(&mut self, msg: &ArrowMsg) -> Result<(), Error> {
         let msg_bundle = MsgBundle::try_from(msg).map_err(Error::MsgBundleError)?;
 
-<<<<<<< HEAD
-=======
-        self.types
-            .entry(msg_bundle.obj_path.obj_type_path().clone())
-            .or_insert(ObjectType::ArrowObject);
-
         for (&timeline, &time_int) in msg_bundle.time_point.iter() {
             self.times_per_timeline.insert(timeline, time_int);
         }
 
->>>>>>> e4758436
         self.register_obj_path(&msg_bundle.obj_path);
 
         for component in &msg_bundle.components {
@@ -201,7 +122,7 @@
                     }
                 }
             } else {
-                self.add_data_msg(msg_id, time_point, &data_path);
+                self.add_data_msg(time_point, &data_path);
             }
         }
     }

--- conflicted
+++ resolved
@@ -1043,25 +1043,16 @@
         .on_hover_text(tooltip)
 }
 
-<<<<<<< HEAD
-fn visibility_button_ui(ui: &mut egui::Ui, enabled: bool, visible: &mut bool) -> egui::Response {
-    ui.set_enabled(enabled);
-    ui.visibility_toggle_button(visible)
-        .on_hover_text("Toggle visibility")
-        .on_disabled_hover_text("A parent is invisible")
-=======
 fn visibility_button_ui(
-    re_ui: &re_ui::ReUi,
     ui: &mut egui::Ui,
     enabled: bool,
     visible: &mut bool,
 ) -> egui::Response {
     ui.add_enabled_ui(enabled, |ui| {
-        re_ui
-            .visibility_toggle_button(ui, visible)
+        ui
+            .visibility_toggle_button(visible)
             .on_hover_text("Toggle visibility")
             .on_disabled_hover_text("A parent is invisible")
     })
     .inner
->>>>>>> 8c100bdc
 }
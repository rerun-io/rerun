--- conflicted
+++ resolved
@@ -141,95 +141,9 @@
         let zoom_both_axis = !ui.input(|i| i.modifiers.contains(controls::ASPECT_SCROLL_MODIFIER));
 
         ui.scope(|ui| {
-<<<<<<< HEAD
-            Plot::new("bar_chart_plot")
-                .legend(Legend::default())
+            let mut plot = Plot::new("bar_chart_plot")
                 .clamp_grid(true)
-                .allow_zoom([true, zoom_both_axis])
-                .show(ui, |plot_ui| {
-                    fn create_bar_chart<N: Into<f64>>(
-                        ent_path: &EntityPath,
-                        values: impl Iterator<Item = N>,
-                    ) -> BarChart {
-                        let color = auto_color(hash(ent_path) as _);
-                        let fill = color.gamma_multiply(0.75).additive(); // make sure overlapping bars are obvious
-                        BarChart::new(
-                            values
-                                .enumerate()
-                                .map(|(i, value)| {
-                                    Bar::new(i as f64 + 0.5, value.into())
-                                        .width(0.95)
-                                        .name(format!("{ent_path} #{i}"))
-                                        .fill(fill)
-                                        .stroke(egui::Stroke::NONE)
-                                })
-                                .collect(),
-                        )
-                        .name(ent_path.to_string())
-                        .color(color)
-                    }
-
-                    for (ent_path, tensor) in charts {
-                        let chart = match &tensor.buffer {
-                            TensorBuffer::U8(data) => {
-                                create_bar_chart(ent_path, data.iter().copied())
-                            }
-                            TensorBuffer::U16(data) => {
-                                create_bar_chart(ent_path, data.iter().copied())
-                            }
-                            TensorBuffer::U32(data) => {
-                                create_bar_chart(ent_path, data.iter().copied())
-                            }
-                            TensorBuffer::U64(data) => {
-                                create_bar_chart(ent_path, data.iter().copied().map(|v| v as f64))
-                            }
-                            TensorBuffer::I8(data) => {
-                                create_bar_chart(ent_path, data.iter().copied())
-                            }
-                            TensorBuffer::I16(data) => {
-                                create_bar_chart(ent_path, data.iter().copied())
-                            }
-                            TensorBuffer::I32(data) => {
-                                create_bar_chart(ent_path, data.iter().copied())
-                            }
-                            TensorBuffer::I64(data) => {
-                                create_bar_chart(ent_path, data.iter().copied().map(|v| v as f64))
-                            }
-                            TensorBuffer::F16(data) => {
-                                create_bar_chart(ent_path, data.iter().map(|f| f.to_f32()))
-                            }
-                            TensorBuffer::F32(data) => {
-                                create_bar_chart(ent_path, data.iter().copied())
-                            }
-                            TensorBuffer::F64(data) => {
-                                create_bar_chart(ent_path, data.iter().copied())
-                            }
-                            TensorBuffer::Jpeg(_) => {
-                                re_log::warn_once!(
-                                    "trying to display JPEG data as a bar chart ({:?})",
-                                    ent_path
-                                );
-                                continue;
-                            }
-                            TensorBuffer::Nv12(_) => {
-                                re_log::warn_once!(
-                                    "trying to display NV12 data as a bar chart ({:?})",
-                                    ent_path
-                                );
-                                continue;
-                            }
-                        };
-
-                        plot_ui.bar_chart(chart);
-                    }
-=======
-            let mut plot =
-                Plot::new("bar_chart_plot")
-                    .clamp_grid(true)
-                    .allow_zoom(egui_plot::AxisBools {
-                        x: true,
-                        y: zoom_both_axis,
-                    });
+                .allow_zoom([true, zoom_both_axis]);
 
             if *root_entity_properties.show_legend {
                 plot = plot.legend(Legend {
@@ -238,7 +152,6 @@
                         .unwrap_or(LegendCorner::RightTop)
                         .into(),
                     ..Default::default()
->>>>>>> 6932da51
                 });
             }
 

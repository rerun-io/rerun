--- conflicted
+++ resolved
@@ -313,13 +313,8 @@
 ) {
     re_tracing::profile_function!();
     let mut gen = CppCodeGenerator::new(output_path.as_ref());
-<<<<<<< HEAD
     let filepaths = gen.generate(ctx, objects, arrow_registry);
-    generate_gitattributes_for_generated_files(output_path, filepaths.into_iter());
-=======
-    let filepaths = gen.generate(objects, arrow_registry);
     generate_gitattributes_for_generated_files(&output_path, filepaths.into_iter());
->>>>>>> b2f7f194
 }
 
 /// Generates Rust code.
@@ -348,13 +343,8 @@
 ) {
     re_tracing::profile_function!();
     let mut gen = RustCodeGenerator::new(output_crate_path.as_ref());
-<<<<<<< HEAD
     let filepaths = gen.generate(ctx, objects, arrow_registry);
-    generate_gitattributes_for_generated_files(output_crate_path, filepaths.into_iter());
-=======
-    let filepaths = gen.generate(objects, arrow_registry);
     generate_gitattributes_for_generated_files(&output_crate_path, filepaths.into_iter());
->>>>>>> b2f7f194
 }
 
 /// Generates Python code.
@@ -384,14 +374,9 @@
     arrow_registry: &ArrowRegistry,
 ) {
     re_tracing::profile_function!();
-<<<<<<< HEAD
-    let mut gen = PythonCodeGenerator::new(output_pkg_path.as_ref());
-    let filepaths = gen.generate(ctx, objects, arrow_registry);
-    generate_gitattributes_for_generated_files(output_pkg_path, filepaths.into_iter());
-=======
     let mut gen =
         PythonCodeGenerator::new(output_pkg_path.as_ref(), testing_output_pkg_path.as_ref());
-    let filepaths = gen.generate(objects, arrow_registry);
+    let filepaths = gen.generate(ctx, objects, arrow_registry);
     generate_gitattributes_for_generated_files(
         &output_pkg_path,
         filepaths
@@ -405,7 +390,6 @@
             .into_iter()
             .filter(|f| f.starts_with(testing_output_pkg_path.as_ref())),
     );
->>>>>>> b2f7f194
 }
 
 pub(crate) fn rerun_workspace_path() -> camino::Utf8PathBuf {

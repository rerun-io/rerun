--- conflicted
+++ resolved
@@ -206,11 +206,7 @@
                 .unwrap();
 
             // Extract all methods
-<<<<<<< HEAD
-            // TODO(jleibs): Maybe pull in regex here
-=======
             // TODO(jleibs): Maybe pull in regex_light here
->>>>>>> 6c052de9
             let methods: Vec<_> = contents
                 .lines()
                 .map(|l| l.trim())
@@ -263,11 +259,7 @@
     ) {
         let kind_path = self.pkg_path.join(object_kind.plural_snake_case());
 
-<<<<<<< HEAD
-        // TODO(jleibs): This can go away once all overrides ported to extensions
-=======
         // TODO(jleibs): This can go away once all old overrides are ported to `_ext.py`
->>>>>>> 6c052de9
         let overrides = load_overrides(&kind_path);
 
         // (module_name, [object_name])
@@ -563,8 +555,9 @@
         }
     }
 
-<<<<<<< HEAD
-    // init override handling
+    // If the `ExtensionClass` has its own `__init__` then we need to pass the `init=False` argument
+    // to the `@define` decorator, to prevent it from generating its own `__init__`, which would
+    // take precedence over the `ExtensionClass`.
     let old_init_override_name = format!("{}__init_override", obj.snake_case_name());
     let init_define_arg = if ext_class.has_init || overrides.contains(&old_init_override_name) {
         "init=False".to_owned()
@@ -572,40 +565,12 @@
         String::new()
     };
 
-    let mut superclasses: Vec<String> = vec![];
-=======
-        // If the `ExtensionClass` has its own `__init__` then we need to pass the `init=False` argument
-        // to the `@define` decorator, to prevent it from generating its own `__init__`, which would
-        // take precedence over the `ExtensionClass`.
-        let old_init_override_name = format!("{}__init_override", obj.snake_case_name());
-        let init_define_arg = if ext_class.has_init || overrides.contains(&old_init_override_name) {
-            "init=False".to_owned()
-        } else {
-            String::new()
-        };
-
-        let mut superclasses = vec![];
-
-        if *kind == ObjectKind::Archetype {
-            superclasses.push("Archetype");
-        }
-
-        if ext_class.found {
-            superclasses.push(ext_class.name.as_str());
-        }
-
-        let superclass_decl = if superclasses.is_empty() {
-            String::new()
-        } else {
-            format!("({})", superclasses.join(","))
-        };
->>>>>>> 6c052de9
+    let mut superclasses = vec![];
 
     if *kind == ObjectKind::Archetype {
         superclasses.push("Archetype".to_owned());
     }
 
-<<<<<<< HEAD
     if ext_class.found {
         superclasses.push(ext_class.name.clone());
     }
@@ -650,18 +615,6 @@
         format!(
             r#"
                 {define_decorator}
-=======
-        let define_args = if define_args.is_empty() {
-            define_args
-        } else {
-            format!("({define_args})")
-        };
-
-        code.push_unindented_text(
-            format!(
-                r#"
-                @define{define_args}
->>>>>>> 6c052de9
                 class {name}{superclass_decl}:
                 "#
         ),
@@ -670,7 +623,6 @@
 
     code.push_text(quote_doc_from_docs(docs), 0, 4);
 
-<<<<<<< HEAD
     if ext_class.has_init {
         code.push_text(
             format!("# __init__ can be found in {}", ext_class.file_name),
@@ -698,35 +650,6 @@
             4,
         );
     }
-=======
-        if ext_class.has_init {
-            code.push_text(
-                format!("# __init__ can be found in {}", ext_class.file_name),
-                2,
-                4,
-            );
-        } else if overrides.contains(&old_init_override_name) {
-            code.push_text(
-                "def __init__(self, *args, **kwargs):  #type: ignore[no-untyped-def]",
-                1,
-                4,
-            );
-            code.push_text(
-                format!("{old_init_override_name}(self, *args, **kwargs)"),
-                2,
-                8,
-            );
-        } else {
-            code.push_text(
-                format!(
-                    "# You can define your own __init__ function as a member of {} in {}",
-                    ext_class.name, ext_class.file_name
-                ),
-                2,
-                4,
-            );
-        }
->>>>>>> 6c052de9
 
     if obj.is_delegating_component() {
         code.push_text(
@@ -785,16 +708,6 @@
             };
 
             let converter = &field_converters[&field.fqname];
-<<<<<<< HEAD
-            // Note: mypy gets confused using staticmethods for field-converters
-            let typ = if !*is_nullable {
-                format!("{typ} = field({metadata}{converter}) # type: ignore[misc]")
-            } else {
-                format!(
-                "{typ} | None = field({metadata}default=None{}{converter}) # type: ignore[misc]",
-                if converter.is_empty() { "" } else { ", " },
-            )
-=======
             let type_ignore = if converter.contains("Ext.") {
                 "# type: ignore[misc]".to_owned()
             } else {
@@ -808,7 +721,6 @@
                     "{typ} | None = field({metadata}default=None{}{converter}) {type_ignore}",
                     if converter.is_empty() { "" } else { ", " },
                 )
->>>>>>> 6c052de9
             };
 
             code.push_text(format!("{name}: {typ}"), 1, 4);
@@ -902,17 +814,10 @@
         superclasses.push(ext_class.name.as_str());
     }
 
-<<<<<<< HEAD
-    let superclass_decl = if !superclasses.is_empty() {
-        format!("({})", superclasses.join(","))
-    } else {
-        String::new()
-=======
     let superclass_decl = if superclasses.is_empty() {
         String::new()
     } else {
         format!("({})", superclasses.join(","))
->>>>>>> 6c052de9
     };
 
     code.push_unindented_text(
@@ -993,11 +898,6 @@
         String::new()
     };
 
-<<<<<<< HEAD
-    // Note: mypy gets confused using staticmethods for field-converters
-    code.push_text(
-        format!("inner: {inner_type} = field({converter}) # type: ignore[misc]"),
-=======
     let type_ignore = if converter.contains("Ext.") {
         "# type: ignore[misc]".to_owned()
     } else {
@@ -1007,7 +907,6 @@
     // Note: mypy gets confused using staticmethods for field-converters
     code.push_text(
         format!("inner: {inner_type} = field({converter}) {type_ignore}"),
->>>>>>> 6c052de9
         1,
         4,
     );
@@ -1592,13 +1491,6 @@
     let extension_type = format!("{name}Type");
     let many_aliases = format!("{name}ArrayLike");
 
-<<<<<<< HEAD
-    let legacy_fqname = obj
-        .try_get_attr::<String>(ATTR_RERUN_LEGACY_FQNAME)
-        .unwrap_or_else(|| fqname.clone());
-
-=======
->>>>>>> 6c052de9
     let old_override_name = format!("{}__native_to_pa_array_override", obj.snake_case_name());
     let override_ = if ext_class.has_native_to_pa_array {
         format!(

--- conflicted
+++ resolved
@@ -436,7 +436,6 @@
 
             code.push_text(quote_doc_from_docs(docs), 0, 4);
 
-<<<<<<< HEAD
             // NOTE: We need to add required fields first, and then optional ones, otherwise mypy
             // complains.
             let fields_in_order = fields
@@ -445,6 +444,7 @@
                 .chain(fields.iter().filter(|field| field.is_nullable));
             for field in fields_in_order {
                 let ObjectField {
+                    virtpath: _,
                     filepath: _,
                     fqname: _,
                     pkg_name: _,
@@ -465,28 +465,6 @@
                 } else {
                     typ
                 };
-=======
-        // NOTE: We need to add required fields first, and then optional ones, otherwise mypy
-        // complains.
-        let fields_in_order = fields
-            .iter()
-            .filter(|field| !field.is_nullable)
-            .chain(fields.iter().filter(|field| field.is_nullable));
-        for field in fields_in_order {
-            let ObjectField {
-                virtpath: _,
-                filepath: _,
-                fqname: _,
-                pkg_name: _,
-                name,
-                docs,
-                typ: _,
-                attrs: _,
-                is_nullable,
-                is_deprecated: _,
-                datatype: _,
-            } = field;
->>>>>>> 2569eb78
 
                 let converter = if *kind == ObjectKind::Archetype {
                     // archetype always delegate field init to the component array object
@@ -1017,15 +995,7 @@
 
 fn quote_arrow_support_from_delegating_component(obj: &Object, dtype_obj: &Object) -> String {
     let Object {
-<<<<<<< HEAD
         fqname, name, kind, ..
-=======
-        fqname,
-        name,
-        kind,
-        virtpath,
-        ..
->>>>>>> 2569eb78
     } = obj;
 
     assert_eq!(
@@ -1043,14 +1013,8 @@
         obj.fields.len()
     );
 
-<<<<<<< HEAD
     let extension_type = format!("{name}Type");
     let extension_array = format!("{name}Array");
-=======
-            let mut filepath = PathBuf::from(virtpath);
-            filepath.set_extension("py");
-            let filename = filepath.file_stem().unwrap().to_string_lossy();
->>>>>>> 2569eb78
 
     let dtype_extension_type = format!("{}Type", dtype_obj.name);
     let dtype_extension_array = format!("{}Array", dtype_obj.name);

--- conflicted
+++ resolved
@@ -547,11 +547,7 @@
             Item::InstancePath(_, path) => {
                 item_ui::instance_path_button(ctx, ui, None, path);
             }
-<<<<<<< HEAD
-            Item::SpaceView(_) | Item::DataBlueprintGroup(_, _) | Item::Container(_) => {
-=======
-            Item::SpaceView(_) | Item::DataBlueprintGroup(_, _, _) => {
->>>>>>> 3f116396
+            Item::SpaceView(_) | Item::DataBlueprintGroup(_, _, _) | Item::Container(_) => {
                 // No extra info. This should never happen, but not worth printing a warning over.
                 // Even if it does go here, the ui after will still look ok.
             }

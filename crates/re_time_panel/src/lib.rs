//! Rerun Time Panel
//!
//! This crate provides a panel that shows allows to control time & timelines,
//! as well as all necessary ui elements that make it up.

// TODO(#3408): remove unwrap()
#![allow(clippy::unwrap_used)]

mod data_density_graph;
mod paint_ticks;
mod time_axis;
mod time_control_ui;
mod time_ranges_ui;
mod time_selection_ui;

use egui::emath::Rangef;
use egui::{pos2, Color32, CursorIcon, NumExt, Painter, PointerButton, Rect, Shape, Ui, Vec2};

use re_context_menu::{context_menu_ui_for_item, SelectionUpdateBehavior};
use re_data_ui::item_ui::guess_instance_path_icon;
use re_data_ui::DataUi as _;
use re_entity_db::{EntityTree, InstancePath, TimeHistogram};
use re_log_types::{
    external::re_types_core::ComponentName, ComponentPath, EntityPath, EntityPathPart,
    ResolvedTimeRange, TimeInt, TimeReal,
};
use re_types::blueprint::components::PanelState;
use re_ui::{list_item, ContextExt as _, DesignTokens, UiExt as _};
use re_viewer_context::{
    CollapseScope, HoverHighlight, Item, RecordingConfig, TimeControl, TimeView, UiLayout,
    ViewerContext,
};
use re_viewport_blueprint::ViewportBlueprint;

use time_axis::TimelineAxis;
use time_control_ui::TimeControlUi;
use time_ranges_ui::TimeRangesUi;

#[derive(Clone)]
struct TimePanelItem {
    pub entity_path: EntityPath,
    pub component_name: Option<ComponentName>,
}

impl TimePanelItem {
    pub fn entity_path(entity_path: EntityPath) -> Self {
        Self {
            entity_path,
            component_name: None,
        }
    }

    pub fn component_path(component_path: ComponentPath) -> Self {
        let ComponentPath {
            entity_path,
            component_name,
        } = component_path;
        Self {
            entity_path,
            component_name: Some(component_name),
        }
    }

    pub fn to_item(&self) -> Item {
        let Self {
            entity_path,
            component_name,
        } = self;

        if let Some(component_name) = component_name {
            Item::ComponentPath(ComponentPath::new(entity_path.clone(), *component_name))
        } else {
            Item::InstancePath(InstancePath::entity_all(entity_path.clone()))
        }
    }
}

#[derive(Clone, Copy, Default, PartialEq, Eq, serde::Deserialize, serde::Serialize)]
enum TimePanelSource {
    #[default]
    Recording,
    Blueprint,
}

impl From<TimePanelSource> for egui::Id {
    fn from(source: TimePanelSource) -> Self {
        match source {
            TimePanelSource::Recording => "recording".into(),
            TimePanelSource::Blueprint => "blueprint".into(),
        }
    }
}

/// A panel that shows entity names to the left, time on the top.
///
/// This includes the timeline controls and streams view.
#[derive(serde::Deserialize, serde::Serialize)]
#[serde(default)]
pub struct TimePanel {
    data_density_graph_painter: data_density_graph::DataDensityGraphPainter,

    /// Width of the entity name columns previous frame.
    prev_col_width: f32,

    /// The right side of the entity name column; updated during its painting.
    #[serde(skip)]
    next_col_right: f32,

    /// The time axis view, regenerated each frame.
    #[serde(skip)]
    time_ranges_ui: TimeRangesUi,

    /// Ui elements for controlling time.
    time_control_ui: TimeControlUi,

    /// Which source is the time panel controlling
    source: TimePanelSource,
}

impl Default for TimePanel {
    fn default() -> Self {
        Self {
            data_density_graph_painter: Default::default(),
            prev_col_width: 400.0,
            next_col_right: 0.0,
            time_ranges_ui: Default::default(),
            time_control_ui: TimeControlUi,
            source: TimePanelSource::Recording,
        }
    }
}

impl TimePanel {
    pub fn new_blueprint_panel() -> Self {
        Self {
            source: TimePanelSource::Blueprint,
            ..Default::default()
        }
    }

    pub fn show_panel(
        &mut self,
        ctx: &ViewerContext<'_>,
        viewport_blueprint: &ViewportBlueprint,
        entity_db: &re_entity_db::EntityDb,
        rec_cfg: &RecordingConfig,
        ui: &mut egui::Ui,
        state: PanelState,
    ) {
        if state.is_hidden() {
            return;
        }

        // Naturally, many parts of the time panel need the time control.
        // Copy it once, read/edit, and then write back at the end if there was a change.
        let time_ctrl_before = rec_cfg.time_ctrl.read().clone();
        let mut time_ctrl_after = time_ctrl_before.clone();

        // this is the size of everything above the central panel (window title bar, top bar on web,
        // etc.)
        let screen_header_height = ui.cursor().top();

        let top_bar_height = re_ui::DesignTokens::top_bar_height();
        let margin = DesignTokens::bottom_panel_margin();
        let mut panel_frame = DesignTokens::bottom_panel_frame();

        if state.is_expanded() {
            // Since we use scroll bars we want to fill the whole vertical space downwards:
            panel_frame.inner_margin.bottom = 0.0;

            // Similarly, let the data get close to the right edge:
            panel_frame.inner_margin.right = 0.0;
        }

        let window_height = ui.ctx().screen_rect().height();

        let id: egui::Id = self.source.into();

        let collapsed = egui::TopBottomPanel::bottom(id.with("time_panel_collapsed"))
            .resizable(false)
            .show_separator_line(false)
            .frame(panel_frame)
            .default_height(44.0);

        let min_height = 150.0;
        let min_top_space = 150.0 + screen_header_height;
        let expanded = egui::TopBottomPanel::bottom(id.with("time_panel_expanded"))
            .resizable(true)
            .show_separator_line(false)
            .frame(panel_frame)
            .min_height(min_height)
            .max_height((window_height - min_top_space).at_least(min_height).round())
            .default_height((0.25 * window_height).clamp(min_height, 250.0).round());

        egui::TopBottomPanel::show_animated_between_inside(
            ui,
            state.is_expanded(),
            collapsed,
            expanded,
            |ui: &mut egui::Ui, expansion: f32| {
                if expansion < 1.0 {
                    // Collapsed or animating
                    ui.horizontal(|ui| {
                        ui.spacing_mut().interact_size = Vec2::splat(top_bar_height);
                        ui.visuals_mut().button_frame = true;
                        self.collapsed_ui(ctx, entity_db, ui, &mut time_ctrl_after);
                    });
                } else {
                    // Expanded:
                    ui.vertical(|ui| {
                        // Add back the margin we removed from the panel:
                        let mut top_row_frame = egui::Frame::default();
                        top_row_frame.inner_margin.right = margin.right;
                        top_row_frame.inner_margin.bottom = margin.bottom;
                        let top_row_rect = top_row_frame
                            .show(ui, |ui| {
                                ui.horizontal(|ui| {
                                    ui.spacing_mut().interact_size = Vec2::splat(top_bar_height);
                                    ui.visuals_mut().button_frame = true;
                                    self.top_row_ui(ctx, entity_db, ui, &mut time_ctrl_after);
                                });
                            })
                            .response
                            .rect;

                        // Draw separator between top bar and the rest:
                        ui.painter().hline(
                            0.0..=top_row_rect.right(),
                            top_row_rect.bottom(),
                            ui.visuals().widgets.noninteractive.bg_stroke,
                        );

                        ui.spacing_mut().scroll.bar_outer_margin = 4.0; // needed, because we have no panel margin on the right side.

                        // Add extra margin on the left which was intentionally missing on the controls.
                        let mut streams_frame = egui::Frame::default();
                        streams_frame.inner_margin.left = margin.left;
                        streams_frame.show(ui, |ui| {
                            self.expanded_ui(
                                ctx,
                                viewport_blueprint,
                                entity_db,
                                ui,
                                &mut time_ctrl_after,
                            );
                        });
                    });
                }
            },
        );

        // Apply time control if there were any changes.
        // This means that if anyone else meanwhile changed the time control, these changes are lost now.
        // At least though we don't overwrite them if we didn't change anything at all.
        // Since changes on the time control via the time panel are rare, this should be fine.
        if time_ctrl_before != time_ctrl_after {
            *rec_cfg.time_ctrl.write() = time_ctrl_after;
        }
    }

    #[allow(clippy::unused_self)]
    fn collapsed_ui(
        &mut self,
        ctx: &ViewerContext<'_>,
        entity_db: &re_entity_db::EntityDb,
        ui: &mut egui::Ui,
        time_ctrl: &mut TimeControl,
    ) {
        ui.spacing_mut().item_spacing.x = 18.0; // from figma

        let has_any_data_on_timeline = entity_db.has_any_data_on_timeline(time_ctrl.timeline());

        if ui.max_rect().width() < 600.0 && has_any_data_on_timeline {
            // Responsive ui for narrow screens, e.g. mobile. Split the controls into two rows.
            ui.vertical(|ui| {
                ui.horizontal(|ui| {
                    let times_per_timeline = entity_db.times_per_timeline();
                    self.time_control_ui
                        .play_pause_ui(time_ctrl, times_per_timeline, ui);

                    if has_any_data_on_timeline {
                        self.time_control_ui.playback_speed_ui(time_ctrl, ui);
                        self.time_control_ui.fps_ui(time_ctrl, ui);
                    }
                });
                ui.horizontal(|ui| {
                    self.time_control_ui.timeline_selector_ui(
                        time_ctrl,
                        entity_db.times_per_timeline(),
                        ui,
                    );
                    collapsed_time_marker_and_time(ui, ctx, entity_db, time_ctrl);
                });
            });
        } else {
            // One row:
            let times_per_timeline = entity_db.times_per_timeline();
            self.time_control_ui
                .play_pause_ui(time_ctrl, times_per_timeline, ui);
            self.time_control_ui
                .timeline_selector_ui(time_ctrl, times_per_timeline, ui);

            if has_any_data_on_timeline {
                self.time_control_ui.playback_speed_ui(time_ctrl, ui);
                self.time_control_ui.fps_ui(time_ctrl, ui);
            }

            collapsed_time_marker_and_time(ui, ctx, entity_db, time_ctrl);
        }
    }

    fn expanded_ui(
        &mut self,
        ctx: &ViewerContext<'_>,
        viewport_blueprint: &ViewportBlueprint,
        entity_db: &re_entity_db::EntityDb,
        ui: &mut egui::Ui,
        time_ctrl: &mut TimeControl,
    ) {
        re_tracing::profile_function!();

        self.data_density_graph_painter.begin_frame(ui.ctx());

        //               |timeline            |
        // ------------------------------------
        // tree          |streams             |
        //               |  . .   .   . . .   |
        //               |            . . . . |
        //               ▲
        //               └ tree_max_y (= time_x_left)

        self.next_col_right = ui.min_rect().left(); // next_col_right will expand during the call

        let time_x_left =
            (ui.min_rect().left() + self.prev_col_width + ui.spacing().item_spacing.x)
                .at_most(ui.max_rect().right() - 100.0)
                .at_least(80.); // cover the empty recording case

        // Where the time will be shown.
        let time_bg_x_range = Rangef::new(time_x_left, ui.max_rect().right());
        let time_fg_x_range = {
            // Painting to the right of the scroll bar (if any) looks bad:
            let right = ui.max_rect().right() - ui.spacing_mut().scroll.bar_outer_margin;
            debug_assert!(time_x_left < right);
            Rangef::new(time_x_left, right)
        };

        let side_margin = 26.0; // chosen so that the scroll bar looks approximately centered in the default gap
        self.time_ranges_ui = initialize_time_ranges_ui(
            entity_db,
            time_ctrl,
            Rangef::new(
                time_fg_x_range.min + side_margin,
                time_fg_x_range.max - side_margin,
            ),
            time_ctrl.time_view(),
        );
        let full_y_range = Rangef::new(ui.min_rect().bottom(), ui.max_rect().bottom());

        let timeline_rect = {
            let top = ui.min_rect().bottom();

            let size = egui::vec2(self.prev_col_width, 28.0);
            ui.allocate_ui_with_layout(size, egui::Layout::top_down(egui::Align::LEFT), |ui| {
                ui.set_min_size(size);
                ui.style_mut().wrap_mode = Some(egui::TextWrapMode::Extend);
                ui.add_space(4.0); // hack to vertically center the text
                if self.source == TimePanelSource::Blueprint {
                    ui.strong("Blueprint Streams");
                } else {
                    ui.strong("Streams");
                }
            })
            .response
            .on_hover_text(
                "A hierarchical view of the paths used during logging.\n\
                        \n\
                        On the right you can see when there was a log event for a stream.",
            );

            let bottom = ui.min_rect().bottom();
            Rect::from_x_y_ranges(time_fg_x_range, top..=bottom)
        };

        let streams_rect = Rect::from_x_y_ranges(
            time_fg_x_range,
            timeline_rect.bottom()..=ui.max_rect().bottom(),
        );

        // includes the timeline and streams areas.
        let time_bg_area_rect = Rect::from_x_y_ranges(time_bg_x_range, full_y_range);
        let time_fg_area_rect = Rect::from_x_y_ranges(time_fg_x_range, full_y_range);
        let time_bg_area_painter = ui.painter().with_clip_rect(time_bg_area_rect);
        let time_area_painter = ui.painter().with_clip_rect(time_fg_area_rect);

        if let Some(highlighted_range) = time_ctrl.highlighted_range {
            paint_range_highlight(
                highlighted_range,
                &self.time_ranges_ui,
                ui.painter(),
                time_fg_area_rect,
            );
        }

        ui.painter().hline(
            0.0..=ui.max_rect().right(),
            timeline_rect.bottom(),
            ui.visuals().widgets.noninteractive.bg_stroke,
        );

        paint_ticks::paint_time_ranges_and_ticks(
            &self.time_ranges_ui,
            ui,
            &time_area_painter,
            timeline_rect.top()..=timeline_rect.bottom(),
            time_ctrl.time_type(),
            ctx.app_options.time_zone,
        );
        paint_time_ranges_gaps(
            &self.time_ranges_ui,
            ui,
            &time_bg_area_painter,
            full_y_range,
        );
        time_selection_ui::loop_selection_ui(
            time_ctrl,
            &self.time_ranges_ui,
            ui,
            &time_bg_area_painter,
            &timeline_rect,
        );
        let time_area_response = interact_with_streams_rect(
            &self.time_ranges_ui,
            time_ctrl,
            ui,
            &time_bg_area_rect,
            &streams_rect,
        );

        // Don't draw on top of the time ticks
        let lower_time_area_painter = ui.painter().with_clip_rect(Rect::from_x_y_ranges(
            time_fg_x_range,
            ui.min_rect().bottom()..=ui.max_rect().bottom(),
        ));

        // All the entity rows and their data density graphs
        ui.full_span_scope(0.0..=time_x_left, |ui| {
            list_item::list_item_scope(ui, "streams_tree", |ui| {
                self.tree_ui(
                    ctx,
                    viewport_blueprint,
                    entity_db,
                    time_ctrl,
                    &time_area_response,
                    &lower_time_area_painter,
                    ui,
                );
            });
        });

        {
            // Paint a shadow between the stream names on the left
            // and the data on the right:
            let shadow_width = 30.0;

            // In the design the shadow starts under the time markers.
            //let shadow_y_start =
            //    timeline_rect.bottom() + ui.visuals().widgets.noninteractive.bg_stroke.width;
            // This looks great but only if there are still time markers.
            // When they move to the right (or have a cut) one expects the shadow to go all the way up.
            // But that's quite complicated so let's have the shadow all the way
            let shadow_y_start = full_y_range.min;

            let shadow_y_end = full_y_range.max;
            let rect = egui::Rect::from_x_y_ranges(
                time_x_left..=(time_x_left + shadow_width),
                shadow_y_start..=shadow_y_end,
            );
            ui.draw_shadow_line(rect, egui::Direction::LeftToRight);
        }

        // Put time-marker on top and last, so that you can always drag it
        time_marker_ui(
            &self.time_ranges_ui,
            time_ctrl,
            ui,
            &time_area_painter,
            &timeline_rect,
        );

        self.time_ranges_ui.snap_time_control(time_ctrl);

        // remember where to show the time for next frame:
        self.prev_col_width = self.next_col_right - ui.min_rect().left();
    }

    // All the entity rows and their data density graphs:
    #[allow(clippy::too_many_arguments)]
    fn tree_ui(
        &mut self,
        ctx: &ViewerContext<'_>,
        viewport_blueprint: &ViewportBlueprint,
        entity_db: &re_entity_db::EntityDb,
        time_ctrl: &mut TimeControl,
        time_area_response: &egui::Response,
        time_area_painter: &egui::Painter,
        ui: &mut egui::Ui,
    ) {
        re_tracing::profile_function!();

        egui::ScrollArea::vertical()
            .auto_shrink([false; 2])
            // We turn off `drag_to_scroll` so that the `ScrollArea` don't steal input from
            // the earlier `interact_with_time_area`.
            // We implement drag-to-scroll manually instead!
            .drag_to_scroll(false)
            .show(ui, |ui| {
                ui.spacing_mut().item_spacing.y = 0.0; // no spacing needed for ListItems

                if time_area_response.dragged_by(PointerButton::Primary) {
                    ui.scroll_with_delta(Vec2::Y * time_area_response.drag_delta().y);
                }

                // Show "/" on top?
                let show_root = false;

                if show_root {
                    self.show_tree(
                        ctx,
                        viewport_blueprint,
                        entity_db,
                        time_ctrl,
                        time_area_response,
                        time_area_painter,
                        None,
                        entity_db.tree(),
                        ui,
                        "/",
                    );
                } else {
                    self.show_children(
                        ctx,
                        viewport_blueprint,
                        entity_db,
                        time_ctrl,
                        time_area_response,
                        time_area_painter,
                        entity_db.tree(),
                        ui,
                    );
                }
            });
    }

    #[allow(clippy::too_many_arguments)]
    fn show_tree(
        &mut self,
        ctx: &ViewerContext<'_>,
        viewport_blueprint: &ViewportBlueprint,
        entity_db: &re_entity_db::EntityDb,
        time_ctrl: &mut TimeControl,
        time_area_response: &egui::Response,
        time_area_painter: &egui::Painter,
        last_path_part: Option<&EntityPathPart>,
        tree: &EntityTree,
        ui: &mut egui::Ui,
        show_root_as: &str,
    ) {
        let tree_has_data_in_current_timeline = time_ctrl.tree_has_data_in_current_timeline(tree);

        let db = match self.source {
            TimePanelSource::Recording => ctx.recording(),
            TimePanelSource::Blueprint => ctx.store_context.blueprint,
        };

        // The last part of the path component
        let text = if let Some(last_path_part) = last_path_part {
            let stem = last_path_part.ui_string();
            if tree.is_leaf() {
                stem
            } else {
                format!("{stem}/") // show we have children with a /
            }
        } else {
            show_root_as.to_owned()
        };

        let default_open = tree.path.len() <= 1 && !tree.is_leaf();

        let item = TimePanelItem::entity_path(tree.path.clone());
        let is_selected = ctx.selection().contains_item(&item.to_item());
        let is_item_hovered = ctx
            .selection_state()
            .highlight_for_ui_element(&item.to_item())
            == HoverHighlight::Hovered;

        // expand if children is focused
        let focused_entity_path = ctx
            .focused_item
            .as_ref()
            .and_then(|item| item.entity_path());

        if focused_entity_path.is_some_and(|entity_path| entity_path.is_descendant_of(&tree.path)) {
            CollapseScope::StreamsTree
                .entity(tree.path.clone())
                .set_open(ui.ctx(), true);
        }

        // Globally unique id - should only be one of these in view at one time.
        // We do this so that we can support "collapse/expand all" command.
        let id = egui::Id::new(CollapseScope::StreamsTree.entity(tree.path.clone()));

        let list_item::ShowCollapsingResponse {
            item_response: response,
            body_response,
        } = ui
            .list_item()
            .selected(is_selected)
            .force_hovered(is_item_hovered)
            .show_hierarchical_with_children(
                ui,
                id,
                default_open,
                list_item::LabelContent::new(text)
                    .with_icon(guess_instance_path_icon(
                        ctx,
                        &InstancePath::from(tree.path.clone()),
                    ))
<<<<<<< HEAD
                    .truncate(false),
                |_, ui| {
=======
                    .exact_width(true),
                |ui| {
>>>>>>> b0b26ad0
                    self.show_children(
                        ctx,
                        viewport_blueprint,
                        entity_db,
                        time_ctrl,
                        time_area_response,
                        time_area_painter,
                        tree,
                        ui,
                    );
                },
            );

        let response = response.on_hover_ui(|ui| {
            re_data_ui::item_ui::entity_hover_card_ui(
                ui,
                ctx,
                &time_ctrl.current_query(),
                db,
                &tree.path,
            );
        });

        if Some(&tree.path) == focused_entity_path {
            // Scroll only if the entity isn't already visible. This is important because that's what
            // happens when double-clicking an entity _in the blueprint tree_. In such case, it would be
            // annoying to induce a scroll motion.
            if !ui.clip_rect().contains_rect(response.rect) {
                response.scroll_to_me(Some(egui::Align::Center));
            }
        }

        context_menu_ui_for_item(
            ctx,
            viewport_blueprint,
            &item.to_item(),
            &response,
            SelectionUpdateBehavior::UseSelection,
        );
        ctx.select_hovered_on_click(&response, item.to_item());

        let is_closed = body_response.is_none();
        let response_rect = response.rect;
        self.next_col_right = self.next_col_right.max(response_rect.right());

        // From the left of the label, all the way to the right-most of the time panel
        let full_width_rect = Rect::from_x_y_ranges(
            response_rect.left()..=ui.max_rect().right(),
            response_rect.y_range(),
        );

        let is_visible = ui.is_rect_visible(full_width_rect);

        // ----------------------------------------------

        // show the data in the time area:
        if is_visible && tree_has_data_in_current_timeline {
            let row_rect =
                Rect::from_x_y_ranges(time_area_response.rect.x_range(), response_rect.y_range());

            highlight_timeline_row(ui, ctx, time_area_painter, &item.to_item(), &row_rect);

            // show the density graph only if that item is closed
            if is_closed {
                let empty = re_entity_db::TimeHistogram::default();
                let num_messages_at_time = tree
                    .subtree
                    .time_histogram
                    .get(time_ctrl.timeline())
                    .unwrap_or(&empty);

                data_density_graph::data_density_graph_ui(
                    &mut self.data_density_graph_painter,
                    ctx,
                    time_ctrl,
                    db,
                    time_area_response,
                    time_area_painter,
                    ui,
                    num_messages_at_time,
                    row_rect,
                    &self.time_ranges_ui,
                    &item,
                );
            }
        }
    }

    #[allow(clippy::too_many_arguments)]
    fn show_children(
        &mut self,
        ctx: &ViewerContext<'_>,
        viewport_blueprint: &ViewportBlueprint,
        entity_db: &re_entity_db::EntityDb,
        time_ctrl: &mut TimeControl,
        time_area_response: &egui::Response,
        time_area_painter: &egui::Painter,
        tree: &EntityTree,
        ui: &mut egui::Ui,
    ) {
        for (last_component, child) in &tree.children {
            self.show_tree(
                ctx,
                viewport_blueprint,
                entity_db,
                time_ctrl,
                time_area_response,
                time_area_painter,
                Some(last_component),
                child,
                ui,
                "/",
            );
        }

        // If this is an entity:
        if !tree.entity.components.is_empty() {
            for component_name in re_data_ui::component_list_for_ui(tree.entity.components.keys()) {
                let data = &tree.entity.components[&component_name];

                let is_static = data.is_static();
                let component_has_data_in_current_timeline =
                    time_ctrl.component_has_data_in_current_timeline(data);

                let component_path = ComponentPath::new(tree.path.clone(), component_name);
                let short_component_name = component_path.component_name.short_name();
                let item = TimePanelItem::component_path(component_path.clone());

                let response = ui
                    .list_item()
                    .selected(ctx.selection().contains_item(&item.to_item()))
                    .force_hovered(
                        ctx.selection_state()
                            .highlight_for_ui_element(&item.to_item())
                            == HoverHighlight::Hovered,
                    )
                    .show_hierarchical(
                        ui,
                        list_item::LabelContent::new(short_component_name)
                            .with_icon(if is_static {
                                &re_ui::icons::COMPONENT_STATIC
                            } else {
                                &re_ui::icons::COMPONENT_TEMPORAL
                            })
                            .truncate(false),
                    );

                context_menu_ui_for_item(
                    ctx,
                    viewport_blueprint,
                    &item.to_item(),
                    &response,
                    SelectionUpdateBehavior::UseSelection,
                );
                ctx.select_hovered_on_click(&response, item.to_item());

                let response_rect = response.rect;

                let timeline = time_ctrl.timeline();

                let empty_messages_over_time = TimeHistogram::default();
                let messages_over_time = data.get(timeline).unwrap_or(&empty_messages_over_time);

                // `data.times` does not contain static. Need to add those manually:
                let total_num_messages =
                    messages_over_time.total_count() + data.num_static_messages();
                response.on_hover_ui(|ui| {
                    if total_num_messages == 0 {
                        ui.label(ui.ctx().warning_text(format!(
                            "No event logged on timeline {:?}",
                            timeline.name()
                        )));
                    } else {
                        list_item::list_item_scope(ui, "hover tooltip", |ui| {
<<<<<<< HEAD
                            list_item::ListItem::new(ctx.re_ui)
                                .interactive(false)
                                .show_flat(
                                    ui,
                                    list_item::LabelContent::new(format!(
                                        "{} component, logged {}",
                                        if is_static { "Static" } else { "Temporal" },
                                        if total_num_messages == 1 {
                                            "once".to_owned()
                                        } else {
                                            format!(
                                                "{} times",
                                                re_format::format_uint(total_num_messages)
                                            )
                                        },
                                    ))
                                    .truncate(false)
                                    .with_icon(if is_static {
                                        &re_ui::icons::COMPONENT_STATIC
=======
                            ui.list_item().interactive(false).show_flat(
                                ui,
                                list_item::LabelContent::new(format!(
                                    "{} component, logged {}",
                                    if is_static { "Static" } else { "Temporal" },
                                    if total_num_messages == 1 {
                                        "once".to_owned()
>>>>>>> b0b26ad0
                                    } else {
                                        format!(
                                            "{} times",
                                            re_format::format_uint(total_num_messages)
                                        )
                                    },
                                ))
                                .exact_width(true)
                                .with_icon(if is_static {
                                    &re_ui::icons::COMPONENT_STATIC
                                } else {
                                    &re_ui::icons::COMPONENT_TEMPORAL
                                }),
                            );
                        });

                        // Static components are not displayed at all on the timeline, so cannot be
                        // previewed there. So we display their content in this tooltip instead.
                        // Conversely, temporal components change over time, and so showing a specific instance here
                        // can be confusing.
                        if is_static {
                            let query = re_data_store::LatestAtQuery::new(
                                *time_ctrl.timeline(),
                                TimeInt::MAX,
                            );
                            let ui_layout = UiLayout::Tooltip;
                            component_path.data_ui(ctx, ui, ui_layout, &query, entity_db);
                        }
                    }
                });

                self.next_col_right = self.next_col_right.max(response_rect.right());

                // From the left of the label, all the way to the right-most of the time panel
                let full_width_rect = Rect::from_x_y_ranges(
                    response_rect.left()..=ui.max_rect().right(),
                    response_rect.y_range(),
                );
                let is_visible = ui.is_rect_visible(full_width_rect);
                if is_visible && component_has_data_in_current_timeline {
                    // show the data in the time area:
                    let row_rect = Rect::from_x_y_ranges(
                        time_area_response.rect.x_range(),
                        response_rect.y_range(),
                    );

                    highlight_timeline_row(ui, ctx, time_area_painter, &item.to_item(), &row_rect);

                    let db = match self.source {
                        TimePanelSource::Recording => ctx.recording(),
                        TimePanelSource::Blueprint => ctx.store_context.blueprint,
                    };

                    data_density_graph::data_density_graph_ui(
                        &mut self.data_density_graph_painter,
                        ctx,
                        time_ctrl,
                        db,
                        time_area_response,
                        time_area_painter,
                        ui,
                        messages_over_time,
                        row_rect,
                        &self.time_ranges_ui,
                        &item,
                    );
                }
            }
        }
    }

    fn top_row_ui(
        &mut self,
        ctx: &ViewerContext<'_>,
        entity_db: &re_entity_db::EntityDb,
        ui: &mut egui::Ui,
        time_ctrl: &mut TimeControl,
    ) {
        ui.spacing_mut().item_spacing.x = 18.0; // from figma

        if ui.max_rect().width() < 600.0 {
            // Responsive ui for narrow screens, e.g. mobile. Split the controls into two rows.
            ui.vertical(|ui| {
                ui.horizontal(|ui| {
                    let times_per_timeline = entity_db.times_per_timeline();
                    self.time_control_ui
                        .play_pause_ui(time_ctrl, times_per_timeline, ui);
                    self.time_control_ui.playback_speed_ui(time_ctrl, ui);
                    self.time_control_ui.fps_ui(time_ctrl, ui);
                });
                ui.horizontal(|ui| {
                    self.time_control_ui.timeline_selector_ui(
                        time_ctrl,
                        entity_db.times_per_timeline(),
                        ui,
                    );

                    current_time_ui(ctx, ui, time_ctrl);

                    ui.with_layout(egui::Layout::right_to_left(egui::Align::Center), |ui| {
                        help_button(ui);
                    });
                });
            });
        } else {
            // One row:
            let times_per_timeline = entity_db.times_per_timeline();

            self.time_control_ui
                .play_pause_ui(time_ctrl, times_per_timeline, ui);
            self.time_control_ui
                .timeline_selector_ui(time_ctrl, times_per_timeline, ui);
            self.time_control_ui.playback_speed_ui(time_ctrl, ui);
            self.time_control_ui.fps_ui(time_ctrl, ui);
            current_time_ui(ctx, ui, time_ctrl);

            ui.with_layout(egui::Layout::right_to_left(egui::Align::Center), |ui| {
                help_button(ui);

                if self.source == TimePanelSource::Blueprint
                    && ctx.app_options.inspect_blueprint_timeline
                {
                    // TODO(jleibs): Once we can edit blueprint while in follow mode, show
                    // this conditionally.
                    ui.label(ui.ctx().warning_text("Blueprint Editing is Disabled"));
                }
            });
        }
    }
}

/// Draw the hovered/selected highlight background for a timeline row.
fn highlight_timeline_row(
    ui: &Ui,
    ctx: &ViewerContext<'_>,
    painter: &Painter,
    item: &Item,
    row_rect: &Rect,
) {
    let item_hovered =
        ctx.selection_state().highlight_for_ui_element(item) == HoverHighlight::Hovered;
    let item_selected = ctx.selection().contains_item(item);
    let bg_color = if item_selected {
        Some(ui.visuals().selection.bg_fill.gamma_multiply(0.4))
    } else if item_hovered {
        Some(
            ui.visuals()
                .widgets
                .hovered
                .weak_bg_fill
                .gamma_multiply(0.3),
        )
    } else {
        None
    };
    if let Some(bg_color) = bg_color {
        painter.rect_filled(*row_rect, egui::Rounding::ZERO, bg_color);
    }
}

fn collapsed_time_marker_and_time(
    ui: &mut egui::Ui,
    ctx: &ViewerContext<'_>,
    entity_db: &re_entity_db::EntityDb,
    time_ctrl: &mut TimeControl,
) {
    let timeline = time_ctrl.timeline();

    if !entity_db.has_any_data_on_timeline(timeline) {
        return;
    }

    let space_needed_for_current_time = match timeline.typ() {
        re_data_store::TimeType::Time => 220.0,
        re_data_store::TimeType::Sequence => 100.0,
    };

    {
        let mut time_range_rect = ui.available_rect_before_wrap();
        time_range_rect.max.x -= space_needed_for_current_time;

        if time_range_rect.width() > 50.0 {
            let time_ranges_ui =
                initialize_time_ranges_ui(entity_db, time_ctrl, time_range_rect.x_range(), None);
            time_ranges_ui.snap_time_control(time_ctrl);

            let painter = ui.painter_at(time_range_rect.expand(4.0));

            if let Some(highlighted_range) = time_ctrl.highlighted_range {
                paint_range_highlight(
                    highlighted_range,
                    &time_ranges_ui,
                    &painter,
                    time_range_rect,
                );
            }

            painter.hline(
                time_range_rect.x_range(),
                time_range_rect.center().y,
                ui.visuals().widgets.noninteractive.fg_stroke,
            );
            time_marker_ui(&time_ranges_ui, time_ctrl, ui, &painter, &time_range_rect);

            ui.allocate_rect(time_range_rect, egui::Sense::hover());
        }
    }

    current_time_ui(ctx, ui, time_ctrl);
}

fn paint_range_highlight(
    highlighted_range: ResolvedTimeRange,
    time_ranges_ui: &TimeRangesUi,
    painter: &egui::Painter,
    rect: Rect,
) {
    let x_from = time_ranges_ui.x_from_time_f32(highlighted_range.min().into());
    let x_to = time_ranges_ui.x_from_time_f32(highlighted_range.max().into());

    if let (Some(x_from), Some(x_to)) = (x_from, x_to) {
        let visible_history_area_rect =
            Rect::from_x_y_ranges(x_from..=x_to, rect.y_range()).intersect(rect);

        painter.rect(
            visible_history_area_rect,
            0.0,
            egui::Color32::WHITE.gamma_multiply(0.1),
            egui::Stroke::NONE,
        );
    }
}

fn help_button(ui: &mut egui::Ui) {
    // TODO(andreas): Nicer help text like on space views.
    ui.help_hover_button().on_hover_text(
        "\
        In the top row you can drag to move the time, or shift-drag to select a loop region.\n\
        \n\
        Drag main area to pan.\n\
        Zoom: Ctrl/cmd + scroll, or drag up/down with secondary mouse button.\n\
        Double-click to reset view.\n\
        \n\
        Press the space bar to play/pause.",
    );
}

fn current_time_ui(ctx: &ViewerContext<'_>, ui: &mut egui::Ui, time_ctrl: &TimeControl) {
    if let Some(time_int) = time_ctrl.time_int() {
        let time_type = time_ctrl.time_type();
        ui.monospace(time_type.format(time_int, ctx.app_options.time_zone));
    }
}

// ----------------------------------------------------------------------------

fn initialize_time_ranges_ui(
    entity_db: &re_entity_db::EntityDb,
    time_ctrl: &TimeControl,
    time_x_range: Rangef,
    mut time_view: Option<TimeView>,
) -> TimeRangesUi {
    re_tracing::profile_function!();

    let mut time_range = Vec::new();

    if let Some(times) = entity_db.time_histogram(time_ctrl.timeline()) {
        // NOTE: `times` can be empty if a GC wiped everything.
        if !times.is_empty() {
            let timeline_axis = TimelineAxis::new(time_ctrl.time_type(), times);
            time_view = time_view.or_else(|| Some(view_everything(&time_x_range, &timeline_axis)));
            time_range.extend(timeline_axis.ranges);
        }
    }

    TimeRangesUi::new(
        time_x_range,
        time_view.unwrap_or(TimeView {
            min: TimeReal::from(0),
            time_spanned: 1.0,
        }),
        &time_range,
    )
}

/// Find a nice view of everything.
fn view_everything(x_range: &Rangef, timeline_axis: &TimelineAxis) -> TimeView {
    let gap_width = time_ranges_ui::gap_width(x_range, &timeline_axis.ranges) as f32;
    let num_gaps = timeline_axis.ranges.len().saturating_sub(1);
    let width = x_range.span();
    let width_sans_gaps = width - num_gaps as f32 * gap_width;

    let factor = if width_sans_gaps > 0.0 {
        width / width_sans_gaps
    } else {
        1.0 // too narrow to fit everything anyway
    };

    let min = timeline_axis.min();
    let time_spanned = timeline_axis.sum_time_lengths() as f64 * factor as f64;

    TimeView {
        min: min.into(),
        time_spanned,
    }
}

/// Visually separate the different time segments
fn paint_time_ranges_gaps(
    time_ranges_ui: &TimeRangesUi,
    ui: &egui::Ui,
    painter: &egui::Painter,
    y_range: Rangef,
) {
    re_tracing::profile_function!();

    // For each gap we are painting this:
    //
    //             zig width
    //             |
    //            <->
    //    \         /  ^
    //     \       /   | zig height
    //      \     /    v
    //      /     \
    //     /       \
    //    /         \
    //    \         /
    //     \       /
    //      \     /
    //      /     \
    //     /       \
    //    /         \
    //
    //    <--------->
    //     gap width
    //
    // Filled with a dark color, plus a stroke and a small drop shadow to the left.

    use itertools::Itertools as _;

    let Rangef {
        min: top,
        max: bottom,
    } = y_range;

    let fill_color = ui.visuals().widgets.noninteractive.bg_fill;
    let stroke = ui.visuals().widgets.noninteractive.bg_stroke;

    let paint_time_gap = |gap_left: f32, gap_right: f32| {
        let gap_width = gap_right - gap_left;
        let zig_width = 4.0_f32.at_most(gap_width / 3.0).at_least(1.0);
        let zig_height = zig_width;
        let shadow_width = 12.0;

        let mut y = top;
        let mut row = 0; // 0 = start wide, 1 = start narrow

        let mut mesh = egui::Mesh::default();
        let mut shadow_mesh = egui::Mesh::default();
        let mut left_line_strip = vec![];
        let mut right_line_strip = vec![];

        while y - zig_height <= bottom {
            let (left, right) = if row % 2 == 0 {
                // full width
                (gap_left, gap_right)
            } else {
                // contracted
                (gap_left + zig_width, gap_right - zig_width)
            };

            let left_pos = pos2(left, y);
            let right_pos = pos2(right, y);

            if !mesh.is_empty() {
                let next_left_vidx = mesh.vertices.len() as u32;
                let next_right_vidx = next_left_vidx + 1;
                let prev_left_vidx = next_left_vidx - 2;
                let prev_right_vidx = next_right_vidx - 2;

                mesh.add_triangle(prev_left_vidx, next_left_vidx, prev_right_vidx);
                mesh.add_triangle(next_left_vidx, prev_right_vidx, next_right_vidx);
            }

            mesh.colored_vertex(left_pos, fill_color);
            mesh.colored_vertex(right_pos, fill_color);

            shadow_mesh.colored_vertex(pos2(right - shadow_width, y), Color32::TRANSPARENT);
            shadow_mesh
                .colored_vertex(right_pos, re_ui::design_tokens().shadow_gradient_dark_start);

            left_line_strip.push(left_pos);
            right_line_strip.push(right_pos);

            y += zig_height;
            row += 1;
        }

        // Regular & shadow mesh have the same topology!
        shadow_mesh.indices.clone_from(&mesh.indices);

        painter.add(Shape::Mesh(mesh));
        painter.add(Shape::Mesh(shadow_mesh));
        painter.add(Shape::line(left_line_strip, stroke));
        painter.add(Shape::line(right_line_strip, stroke));
    };

    let zig_zag_first_and_last_edges = true;

    if let Some(segment) = time_ranges_ui.segments.first() {
        let gap_edge = *segment.x.start() as f32;

        if zig_zag_first_and_last_edges {
            // Left side of first segment - paint as a very wide gap that we only see the right side of
            paint_time_gap(gap_edge - 100_000.0, gap_edge);
        } else {
            painter.rect_filled(
                Rect::from_min_max(pos2(gap_edge - 100_000.0, top), pos2(gap_edge, bottom)),
                0.0,
                fill_color,
            );
            painter.vline(gap_edge, y_range, stroke);
        }
    }

    for (a, b) in time_ranges_ui.segments.iter().tuple_windows() {
        paint_time_gap(*a.x.end() as f32, *b.x.start() as f32);
    }

    if let Some(segment) = time_ranges_ui.segments.last() {
        let gap_edge = *segment.x.end() as f32;
        if zig_zag_first_and_last_edges {
            // Right side of last segment - paint as a very wide gap that we only see the left side of
            paint_time_gap(gap_edge, gap_edge + 100_000.0);
        } else {
            painter.rect_filled(
                Rect::from_min_max(pos2(gap_edge, top), pos2(gap_edge + 100_000.0, bottom)),
                0.0,
                fill_color,
            );
            painter.vline(gap_edge, y_range, stroke);
        }
    }
}

/// Returns a scroll delta
#[must_use]
fn interact_with_streams_rect(
    time_ranges_ui: &TimeRangesUi,
    time_ctrl: &mut TimeControl,
    ui: &egui::Ui,
    full_rect: &Rect,
    streams_rect: &Rect,
) -> egui::Response {
    let pointer_pos = ui.input(|i| i.pointer.hover_pos());

    let mut delta_x = 0.0;
    let mut zoom_factor = 1.0;

    // Check for zoom/pan inputs (via e.g. horizontal scrolling) on the entire
    // time area rectangle, including the timeline rect.
    let full_rect_hovered =
        pointer_pos.map_or(false, |pointer_pos| full_rect.contains(pointer_pos));
    if full_rect_hovered {
        ui.input(|input| {
            delta_x += input.smooth_scroll_delta.x;
            zoom_factor *= input.zoom_delta_2d().x;
        });
    }

    // We only check for drags in the streams rect,
    // because drags in the timeline rect should move the time
    // (or create loop sections).
    let response = ui.interact(
        *streams_rect,
        ui.id().with("time_area_interact"),
        egui::Sense::click_and_drag(),
    );
    if response.dragged_by(PointerButton::Primary) {
        delta_x += response.drag_delta().x;
        ui.ctx().set_cursor_icon(CursorIcon::AllScroll);
    }
    if response.dragged_by(PointerButton::Secondary) {
        zoom_factor *= (response.drag_delta().y * 0.01).exp();
    }

    if delta_x != 0.0 {
        if let Some(new_view_range) = time_ranges_ui.pan(-delta_x) {
            time_ctrl.set_time_view(new_view_range);
        }
    }

    if zoom_factor != 1.0 {
        if let Some(pointer_pos) = pointer_pos {
            if let Some(new_view_range) = time_ranges_ui.zoom_at(pointer_pos.x, zoom_factor) {
                time_ctrl.set_time_view(new_view_range);
            }
        }
    }

    if response.double_clicked() {
        time_ctrl.reset_time_view();
    }

    response
}

/// A vertical line that shows the current time.
fn time_marker_ui(
    time_ranges_ui: &TimeRangesUi,
    time_ctrl: &mut TimeControl,
    ui: &egui::Ui,
    time_area_painter: &egui::Painter,
    timeline_rect: &Rect,
) {
    // timeline_rect: top part with the second ticks and time marker

    let pointer_pos = ui.input(|i| i.pointer.hover_pos());
    let time_drag_id = ui.id().with("time_drag_id");
    let timeline_cursor_icon = CursorIcon::ResizeHorizontal;
    let is_hovering_the_loop_selection = ui.output(|o| o.cursor_icon) != CursorIcon::Default; // A kind of hacky proxy
    let is_anything_being_dragged = ui.ctx().dragged_id().is_some();
    let interact_radius = ui.style().interaction.resize_grab_radius_side;

    let mut is_hovering_time_cursor = false;

    // show current time as a line:
    if let Some(time) = time_ctrl.time() {
        if let Some(mut x) = time_ranges_ui.x_from_time_f32(time) {
            if timeline_rect.x_range().contains(x) {
                let line_rect =
                    Rect::from_x_y_ranges(x..=x, timeline_rect.top()..=ui.max_rect().bottom())
                        .expand(interact_radius);

                let response = ui
                    .interact(line_rect, time_drag_id, egui::Sense::drag())
                    .on_hover_and_drag_cursor(timeline_cursor_icon);

                is_hovering_time_cursor = response.hovered();

                if response.dragged() {
                    if let Some(pointer_pos) = pointer_pos {
                        if let Some(time) = time_ranges_ui.time_from_x_f32(pointer_pos.x) {
                            let time = time_ranges_ui.clamp_time(time);
                            time_ctrl.set_time(time);
                            time_ctrl.pause();

                            x = pointer_pos.x; // avoid frame-delay
                        }
                    }
                }

                ui.paint_time_cursor(
                    time_area_painter,
                    &response,
                    x,
                    Rangef::new(timeline_rect.top(), ui.max_rect().bottom()),
                );
            }
        }
    }

    // "click here to view time here"
    if let Some(pointer_pos) = pointer_pos {
        let is_pointer_in_timeline_rect = timeline_rect.contains(pointer_pos);

        // Show preview?
        if !is_hovering_time_cursor
            && is_pointer_in_timeline_rect
            && !is_anything_being_dragged
            && !is_hovering_the_loop_selection
        {
            time_area_painter.vline(
                pointer_pos.x,
                timeline_rect.top()..=ui.max_rect().bottom(),
                ui.visuals().widgets.noninteractive.bg_stroke,
            );
            ui.ctx().set_cursor_icon(timeline_cursor_icon); // preview!
        }

        // Click to move time here:
        if ui.input(|i| i.pointer.primary_down())
            && is_pointer_in_timeline_rect
            && !is_anything_being_dragged
            && !is_hovering_the_loop_selection
        {
            if let Some(time) = time_ranges_ui.time_from_x_f32(pointer_pos.x) {
                let time = time_ranges_ui.clamp_time(time);
                time_ctrl.set_time(time);
                time_ctrl.pause();
                ui.ctx().set_dragged_id(time_drag_id); // act as if the user grabbed the time marker cursor
            }
        }
    }
}<|MERGE_RESOLUTION|>--- conflicted
+++ resolved
@@ -626,13 +626,8 @@
                         ctx,
                         &InstancePath::from(tree.path.clone()),
                     ))
-<<<<<<< HEAD
                     .truncate(false),
-                |_, ui| {
-=======
-                    .exact_width(true),
                 |ui| {
->>>>>>> b0b26ad0
                     self.show_children(
                         ctx,
                         viewport_blueprint,
@@ -807,27 +802,6 @@
                         )));
                     } else {
                         list_item::list_item_scope(ui, "hover tooltip", |ui| {
-<<<<<<< HEAD
-                            list_item::ListItem::new(ctx.re_ui)
-                                .interactive(false)
-                                .show_flat(
-                                    ui,
-                                    list_item::LabelContent::new(format!(
-                                        "{} component, logged {}",
-                                        if is_static { "Static" } else { "Temporal" },
-                                        if total_num_messages == 1 {
-                                            "once".to_owned()
-                                        } else {
-                                            format!(
-                                                "{} times",
-                                                re_format::format_uint(total_num_messages)
-                                            )
-                                        },
-                                    ))
-                                    .truncate(false)
-                                    .with_icon(if is_static {
-                                        &re_ui::icons::COMPONENT_STATIC
-=======
                             ui.list_item().interactive(false).show_flat(
                                 ui,
                                 list_item::LabelContent::new(format!(
@@ -835,7 +809,6 @@
                                     if is_static { "Static" } else { "Temporal" },
                                     if total_num_messages == 1 {
                                         "once".to_owned()
->>>>>>> b0b26ad0
                                     } else {
                                         format!(
                                             "{} times",
@@ -843,7 +816,7 @@
                                         )
                                     },
                                 ))
-                                .exact_width(true)
+                                    .truncate(false)
                                 .with_icon(if is_static {
                                     &re_ui::icons::COMPONENT_STATIC
                                 } else {

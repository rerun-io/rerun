--- conflicted
+++ resolved
@@ -161,17 +161,10 @@
                 .map(|space_view_id| self.space_view(&space_view_id).is_some())
                 .unwrap_or(true),
             Item::SpaceView(space_view_id) => self.space_view(space_view_id).is_some(),
-<<<<<<< HEAD
-            Item::DataBlueprintGroup(space_view_id, data_blueprint_group_handle) => {
-                if let Some(space_view) = self.space_view(space_view_id) {
-                    space_view
-                        .contents
-                        .group(*data_blueprint_group_handle)
-                        .is_some()
-                } else {
-                    false
-                }
-            }
+            Item::DataBlueprintGroup(space_view_id, query_id, _entity_path) => self
+                .space_views
+                .get(space_view_id)
+                .map_or(false, |sv| sv.queries.iter().any(|q| q.id == *query_id)),
             Item::Container(tile_id) => {
                 if Some(*tile_id) == self.tree.root {
                     // the root tile is always visible
@@ -187,12 +180,6 @@
                     false
                 }
             }
-=======
-            Item::DataBlueprintGroup(space_view_id, query_id, _entity_path) => self
-                .space_views
-                .get(space_view_id)
-                .map_or(false, |sv| sv.queries.iter().any(|q| q.id == *query_id)),
->>>>>>> 3f116396
         }
     }
 

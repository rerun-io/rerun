--- conflicted
+++ resolved
@@ -1,11 +1,6 @@
-<<<<<<< HEAD
-use re_log_types::{EntityPath, EntityPathFilter};
-use re_space_view::SpaceViewBlueprint;
-=======
 use re_entity_db::InstancePath;
 use re_log_types::{EntityPath, EntityPathFilter, EntityPathRule};
-use re_space_view::{DataQueryBlueprint, SpaceViewBlueprint};
->>>>>>> 70fc212b
+use re_space_view::SpaceViewBlueprint;
 use re_viewer_context::{ContainerId, Item, SpaceViewClassIdentifier, SpaceViewId};
 
 use super::{ContextMenuAction, ContextMenuContext};
@@ -127,20 +122,14 @@
     instance_path
         .is_splat()
         .then(|| {
-            ctx.viewport_blueprint
-                .space_view(space_view_id)
-                .and_then(|space_view| {
-                    let query_result = ctx
-                        .viewer_context
-                        .lookup_query_result(space_view.query_id());
-                    query_result
-                        .tree
-                        .lookup_result_by_path(&instance_path.entity_path)
-                        .map(|data_result| {
-                            data_result
-                                .recursive_properties()
-                                .map_or(true, |prop| prop.visible)
-                        })
+            let query_result = ctx.viewer_context.lookup_query_result(*space_view_id);
+            query_result
+                .tree
+                .lookup_result_by_path(&instance_path.entity_path)
+                .map(|data_result| {
+                    data_result
+                        .recursive_properties()
+                        .map_or(true, |prop| prop.visible)
                 })
         })
         .flatten()
@@ -152,22 +141,18 @@
     instance_path: &InstancePath,
     visible: bool,
 ) {
-    if let Some(space_view) = ctx.viewport_blueprint.space_view(space_view_id) {
-        let query_result = ctx
-            .viewer_context
-            .lookup_query_result(space_view.query_id());
-        if let Some(data_result) = query_result
-            .tree
-            .lookup_result_by_path(&instance_path.entity_path)
-        {
-            let mut recursive_properties = data_result
-                .recursive_properties()
-                .cloned()
-                .unwrap_or_default();
-            recursive_properties.visible = visible;
-
-            data_result.save_recursive_override(ctx.viewer_context, Some(recursive_properties));
-        }
+    let query_result = ctx.viewer_context.lookup_query_result(*space_view_id);
+    if let Some(data_result) = query_result
+        .tree
+        .lookup_result_by_path(&instance_path.entity_path)
+    {
+        let mut recursive_properties = data_result
+            .recursive_properties()
+            .cloned()
+            .unwrap_or_default();
+        recursive_properties.visible = visible;
+
+        data_result.save_recursive_override(ctx.viewer_context, Some(recursive_properties));
     }
 }
 
@@ -217,7 +202,7 @@
         instance_path: &InstancePath,
     ) {
         if let Some(space_view) = ctx.viewport_blueprint.space_view(space_view_id) {
-            space_view.add_entity_exclusion(
+            space_view.contents.add_entity_exclusion(
                 ctx.viewer_context,
                 EntityPathRule::including_subtree(instance_path.entity_path.clone()),
             );

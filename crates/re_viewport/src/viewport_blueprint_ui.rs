use egui::{Response, Ui};
use itertools::Itertools;

use re_data_store::InstancePath;
use re_data_ui::item_ui;
use re_space_view::DataBlueprintGroup;
use re_ui::list_item::ListItem;
use re_ui::ReUi;
use re_viewer_context::{
    DataBlueprintGroupHandle, HoverHighlight, Item, SpaceViewId, ViewerContext,
};

use crate::{
    space_view_heuristics::{all_possible_space_views, identify_entities_per_system_per_class},
    viewport_blueprint::TreeActions,
    SpaceInfoCollection, SpaceViewBlueprint, ViewportBlueprint,
};

impl ViewportBlueprint<'_> {
    /// Show the blueprint panel tree view.
    pub fn tree_ui(&mut self, ctx: &mut ViewerContext<'_>, ui: &mut egui::Ui) {
        re_tracing::profile_function!();

        egui::ScrollArea::both()
            .id_source("blueprint_tree_scroll_area")
            .auto_shrink([true, false])
            .show(ui, |ui| {
                if let Some(root) = self.tree.root() {
                    self.tile_ui(ctx, ui, root);
                }
            });

        let TreeActions { focus_tab, remove } = std::mem::take(&mut self.deferred_tree_actions);

        if let Some(focus_tab) = &focus_tab {
            let found = self.tree.make_active(|tile| match tile {
                egui_tiles::Tile::Pane(space_view_id) => space_view_id == focus_tab,
                egui_tiles::Tile::Container(_) => false,
            });
            re_log::trace!("Found {focus_tab}: {found}");
        }

        for tile_id in remove {
            for tile in self.tree.tiles.remove_recursively(tile_id) {
                if let egui_tiles::Tile::Pane(space_view_id) = tile {
                    self.remove(&space_view_id);
                }
            }

            if Some(tile_id) == self.tree.root {
                self.tree.root = None;
            }
        }
    }

    /// If a group or spaceview has a total of this number of elements, show its subtree by default?
    fn default_open_for_group(group: &DataBlueprintGroup) -> bool {
        let num_children = group.children.len() + group.entities.len();
        2 <= num_children && num_children <= 3
    }

    fn tile_ui(
        &mut self,
        ctx: &mut ViewerContext<'_>,
        ui: &mut egui::Ui,
        tile_id: egui_tiles::TileId,
    ) {
        // Temporarily remove the tile so we don't get borrow-checker fights:
        let Some(mut tile) = self.tree.tiles.remove(tile_id) else {
            return;
        };

        match &mut tile {
            egui_tiles::Tile::Container(container) => {
                self.container_tree_ui(ctx, ui, tile_id, container);
            }
            egui_tiles::Tile::Pane(space_view_id) => {
                // A space view
                self.space_view_entry_ui(ctx, ui, tile_id, space_view_id);
            }
        };

        self.tree.tiles.insert(tile_id, tile);
    }

    fn container_tree_ui(
        &mut self,
        ctx: &mut ViewerContext<'_>,
        ui: &mut egui::Ui,
        tile_id: egui_tiles::TileId,
        container: &mut egui_tiles::Container,
    ) {
        if let Some(child_id) = container.only_child() {
            // Maybe a tab container with only one child - collapse it in the tree view to make it more easily understood.
            // This means we won't be showing the visibility button of the parent container,
            // so if the child is made invisible, we should do the same for the parent.
            let child_is_visible = self.tree.is_visible(child_id);
            self.tree.set_visible(tile_id, child_is_visible);
            return self.tile_ui(ctx, ui, child_id);
        }

        let mut visibility_changed = false;
        let mut visible = self.tree.is_visible(tile_id);
        let mut remove = false;

        let default_open = true;

        ListItem::new(ctx.re_ui, format!("{:?}", container.kind()))
            .subdued(true)
            .with_buttons(|re_ui, ui| {
                let vis_response = visibility_button_ui(re_ui, ui, true, &mut visible);
                visibility_changed = vis_response.changed();

                let remove_response = remove_button_ui(re_ui, ui, "Remove container");
                remove = remove_response.clicked();

                remove_response | vis_response
            })
            .show_collapsing(ui, ui.id().with(tile_id), default_open, |_, ui| {
                for &child in container.children() {
                    self.tile_ui(ctx, ui, child);
                }
            });

        if remove {
<<<<<<< HEAD
            self.has_been_user_edited = true;
            tree_actions.remove.push(tile_id);
=======
            self.deferred_tree_actions.remove.push(tile_id);
>>>>>>> 7cfc1a3e
        }

        if visibility_changed {
            self.has_been_user_edited = true;
            self.tree.set_visible(tile_id, visible);
        }
    }

    fn space_view_entry_ui(
        &mut self,
        ctx: &mut ViewerContext<'_>,
        ui: &mut egui::Ui,
        tile_id: egui_tiles::TileId,
        space_view_id: &SpaceViewId,
    ) {
        let Some(space_view) = self.space_views.get_mut(space_view_id) else {
            re_log::warn_once!("Bug: asked to show a ui for a Space View that doesn't exist");
            self.deferred_tree_actions.remove.push(tile_id);
            return;
        };
        debug_assert_eq!(space_view.id, *space_view_id);

        let mut visibility_changed = false;
        let mut visible = self.tree.is_visible(tile_id);
        let visible_child = visible;
        let item = Item::SpaceView(space_view.id);

        let root_group = space_view.contents.root_group();
        let default_open = Self::default_open_for_group(root_group);
        let collapsing_header_id = ui.id().with(space_view.id);
        let is_item_hovered =
            ctx.selection_state().highlight_for_ui_element(&item) == HoverHighlight::Hovered;

        let response = ListItem::new(ctx.re_ui, space_view.display_name.clone())
            .selected(ctx.selection().contains(&item))
            .subdued(!visible)
            .force_hovered(is_item_hovered)
            .with_icon(space_view.class(ctx.space_view_class_registry).icon())
            .with_buttons(|re_ui, ui| {
                let vis_response = visibility_button_ui(re_ui, ui, true, &mut visible);
                visibility_changed = vis_response.changed();

                let response = remove_button_ui(re_ui, ui, "Remove Space View from the Viewport");
                if response.clicked() {
<<<<<<< HEAD
                    self.has_been_user_edited = true;
                    tree_actions.remove.push(tile_id);
=======
                    self.deferred_tree_actions.remove.push(tile_id);
>>>>>>> 7cfc1a3e
                }

                response | vis_response
            })
            .show_collapsing(ui, collapsing_header_id, default_open, |_, ui| {
                Self::space_view_blueprint_ui(
                    ctx,
                    ui,
                    space_view.contents.root_handle(),
                    space_view,
                    visible_child,
                );
            })
            .item_response
            .on_hover_text("Space View");

        if response.clicked() {
<<<<<<< HEAD
            // Focus change is *not* counted towards `has_been_user_edited`.
            tree_actions.focus_tab = Some(space_view.id);
=======
            self.deferred_tree_actions.focus_tab = Some(space_view.id);
>>>>>>> 7cfc1a3e
        }

        item_ui::select_hovered_on_click(ctx, &response, &[item]);

        if visibility_changed {
            self.has_been_user_edited = true;
            self.tree.set_visible(tile_id, visible);
        }
    }

    fn space_view_blueprint_ui(
        ctx: &mut ViewerContext<'_>,
        ui: &mut egui::Ui,
        group_handle: DataBlueprintGroupHandle,
        space_view: &mut SpaceViewBlueprint,
        space_view_visible: bool,
    ) {
        let Some(group) = space_view.contents.group(group_handle) else {
            debug_assert!(false, "Invalid group handle in blueprint group tree");
            return;
        };

        // TODO(andreas): These clones are workarounds against borrowing multiple times from space_view_blueprint_ui.
        let children = group.children.clone();
        let entities = group.entities.clone();
        let group_name = group.display_name.clone();
        let group_is_visible = group.properties_projected.visible && space_view_visible;

        for entity_path in &entities {
            if entity_path.is_root() {
                continue;
            }

            let is_selected = ctx.selection().contains(&Item::InstancePath(
                Some(space_view.id),
                InstancePath::entity_splat(entity_path.clone()),
            ));

            let item = Item::InstancePath(
                Some(space_view.id),
                InstancePath::entity_splat(entity_path.clone()),
            );
            let is_item_hovered =
                ctx.selection_state().highlight_for_ui_element(&item) == HoverHighlight::Hovered;

            let mut properties = space_view
                .contents
                .data_blueprints_individual()
                .get(entity_path);
            let name = entity_path.iter().last().unwrap().to_string();
            let label = format!("🔹 {name}");
            let response = ListItem::new(ctx.re_ui, label)
                .selected(is_selected)
                .subdued(!group_is_visible || !properties.visible)
                .force_hovered(is_item_hovered)
                .with_buttons(|re_ui, ui| {
                    let vis_response =
                        visibility_button_ui(re_ui, ui, group_is_visible, &mut properties.visible);
                    if vis_response.changed() {
                        space_view
                            .contents
                            .data_blueprints_individual()
                            .set(entity_path.clone(), properties);
                    }

                    let response = remove_button_ui(re_ui, ui, "Remove Entity from the Space View");
                    if response.clicked() {
                        space_view.contents.remove_entity(entity_path);
                        space_view.entities_determined_by_user = true;
                    }

                    response | vis_response
                })
                .show(ui)
                .on_hover_ui(|ui| {
                    re_data_ui::item_ui::entity_hover_card_ui(ui, ctx, entity_path);
                });

            item_ui::select_hovered_on_click(ctx, &response, &[item]);
        }

        for child_group_handle in &children {
            let Some(child_group) = space_view.contents.group_mut(*child_group_handle) else {
                debug_assert!(
                    false,
                    "Data blueprint group {group_name} has an invalid child"
                );
                continue;
            };

            let item = Item::DataBlueprintGroup(space_view.id, *child_group_handle);
            let is_selected = ctx.selection().contains(&item);
            let is_item_hovered =
                ctx.selection_state().highlight_for_ui_element(&item) == HoverHighlight::Hovered;

            let mut remove_group = false;
            let default_open = Self::default_open_for_group(child_group);

            let mut child_group_visible = child_group.properties_individual.visible;
            let response = ListItem::new(ctx.re_ui, child_group.display_name.clone())
                .selected(is_selected)
                .subdued(!child_group_visible || !group_is_visible)
                .force_hovered(is_item_hovered)
                .with_icon(&re_ui::icons::CONTAINER)
                .with_buttons(|re_ui, ui| {
                    let vis_response =
                        visibility_button_ui(re_ui, ui, group_is_visible, &mut child_group_visible);

                    let response = remove_button_ui(
                        re_ui,
                        ui,
                        "Remove Group and all its children from the Space View",
                    );
                    if response.clicked() {
                        remove_group = true;
                    }

                    response | vis_response
                })
                .show_collapsing(
                    ui,
                    ui.id().with(child_group_handle),
                    default_open,
                    |_, ui| {
                        Self::space_view_blueprint_ui(
                            ctx,
                            ui,
                            *child_group_handle,
                            space_view,
                            space_view_visible,
                        );
                    },
                )
                .item_response
                .on_hover_text("Group");

            item_ui::select_hovered_on_click(ctx, &response, &[item]);

            // needed by the borrow checker
            let Some(child_group) = space_view.contents.group_mut(*child_group_handle) else {
                unreachable!("we did the same thing just above");
            };
            child_group.properties_individual.visible = child_group_visible;

            if remove_group {
                space_view.contents.remove_group(*child_group_handle);
                space_view.entities_determined_by_user = true;
            }
        }
    }

    pub fn add_new_spaceview_button_ui(
        &mut self,
        ctx: &mut ViewerContext<'_>,
        ui: &mut egui::Ui,
        spaces_info: &SpaceInfoCollection,
    ) {
        #![allow(clippy::collapsible_if)]

        ui.menu_image_button(
            re_ui::icons::ADD
                .as_image()
                .fit_to_exact_size(re_ui::ReUi::small_icon_size()),
            |ui| {
                ui.style_mut().wrap = Some(false);

                let entities_per_system_per_class = identify_entities_per_system_per_class(ctx);
                for space_view in
                    all_possible_space_views(ctx, spaces_info, &entities_per_system_per_class)
                        .into_iter()
                        .sorted_by_key(|space_view| space_view.space_origin.to_string())
                {
                    if ctx
                        .re_ui
                        .selectable_label_with_icon(
                            ui,
                            space_view.class(ctx.space_view_class_registry).icon(),
                            if space_view.space_origin.is_root() {
                                space_view.display_name.clone()
                            } else {
                                space_view.space_origin.to_string()
                            },
                            false,
                        )
                        .clicked()
                    {
                        ui.close_menu();
                        let new_space_view_id = self.add_space_view(space_view);
                        ctx.set_single_selection(&Item::SpaceView(new_space_view_id));
                    }
                }
            },
        )
        .response
        .on_hover_text("Add new Space View");
    }
}

// ----------------------------------------------------------------------------

fn remove_button_ui(re_ui: &ReUi, ui: &mut Ui, tooltip: &str) -> Response {
    re_ui
        .small_icon_button(ui, &re_ui::icons::REMOVE)
        .on_hover_text(tooltip)
}

fn visibility_button_ui(
    re_ui: &re_ui::ReUi,
    ui: &mut egui::Ui,
    enabled: bool,
    visible: &mut bool,
) -> egui::Response {
    ui.set_enabled(enabled);
    re_ui
        .visibility_toggle_button(ui, visible)
        .on_hover_text("Toggle visibility")
        .on_disabled_hover_text("A parent is invisible")
}<|MERGE_RESOLUTION|>--- conflicted
+++ resolved
@@ -123,12 +123,8 @@
             });
 
         if remove {
-<<<<<<< HEAD
             self.has_been_user_edited = true;
-            tree_actions.remove.push(tile_id);
-=======
             self.deferred_tree_actions.remove.push(tile_id);
->>>>>>> 7cfc1a3e
         }
 
         if visibility_changed {
@@ -173,12 +169,8 @@
 
                 let response = remove_button_ui(re_ui, ui, "Remove Space View from the Viewport");
                 if response.clicked() {
-<<<<<<< HEAD
                     self.has_been_user_edited = true;
-                    tree_actions.remove.push(tile_id);
-=======
                     self.deferred_tree_actions.remove.push(tile_id);
->>>>>>> 7cfc1a3e
                 }
 
                 response | vis_response
@@ -196,12 +188,8 @@
             .on_hover_text("Space View");
 
         if response.clicked() {
-<<<<<<< HEAD
             // Focus change is *not* counted towards `has_been_user_edited`.
-            tree_actions.focus_tab = Some(space_view.id);
-=======
             self.deferred_tree_actions.focus_tab = Some(space_view.id);
->>>>>>> 7cfc1a3e
         }
 
         item_ui::select_hovered_on_click(ctx, &response, &[item]);

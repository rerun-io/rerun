--- conflicted
+++ resolved
@@ -86,13 +86,8 @@
     ui: &mut egui::Ui,
     space_view: &mut SpaceViewBlueprint,
 ) {
-<<<<<<< HEAD
-    let spaces_info = SpaceInfoCollection::new(ctx.store_db.entity_db());
+    let spaces_info = SpaceInfoCollection::new(&ctx.store_db.entity_db());
     let tree = &ctx.store_db.entity_db().tree;
-    let entities_add_info = create_entity_add_info(ctx, tree, space_view, &spaces_info);
-=======
-    let spaces_info = SpaceInfoCollection::new(&ctx.store_db.entity_db);
-    let tree = &ctx.store_db.entity_db.tree;
     let heuristic_context_per_entity = compute_heuristic_context_for_entities(ctx);
     let entities_add_info = create_entity_add_info(
         ctx,
@@ -101,7 +96,6 @@
         space_view,
         &spaces_info,
     );
->>>>>>> 65dc20c9
 
     add_entities_tree_ui(
         ctx,

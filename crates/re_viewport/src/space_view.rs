--- conflicted
+++ resolved
@@ -42,15 +42,9 @@
         Self {
             id: SpaceViewId::invalid(),
             display_name: "invalid".to_owned(),
-<<<<<<< HEAD
-            class_name: SpaceViewClassName::new("invalid"),
+            class_name: SpaceViewClassName::invalid(),
             space_origin: EntityPath::root(),
             contents: Default::default(),
-=======
-            class_name: SpaceViewClassName::invalid(),
-            space_origin: EntityPath::root(),
-            data_blueprint: Default::default(),
->>>>>>> 9fa097bd
             entities_determined_by_user: Default::default(),
         }
     }

use nohash_hasher::IntMap;
use re_data_store::{EntityPath, EntityProperties, EntityTree, TimeInt, VisibleHistory};
use re_data_store::{EntityPropertiesComponent, EntityPropertyMap};
use re_renderer::ScreenshotProcessor;
use re_space_view::{DataQuery, PropertyResolver, ScreenshotMode, SpaceViewContents};
use re_space_view_time_series::TimeSeriesSpaceView;
use re_viewer_context::{
    DataResult, DynSpaceViewClass, EntitiesPerSystem, PerSystemDataResults, SpaceViewClassName,
<<<<<<< HEAD
    SpaceViewHighlights, SpaceViewId, SpaceViewState, SpaceViewSystemRegistry, StoreContext,
    ViewerContext,
=======
    SpaceViewHighlights, SpaceViewId, SpaceViewState, SpaceViewSystemRegistry, ViewerContext,
>>>>>>> 667c232f
};

use crate::{
    space_info::SpaceInfoCollection,
    space_view_heuristics::{
        compute_heuristic_context_for_entities, is_entity_processed_by_class,
        reachable_entities_from_root,
    },
};

// ----------------------------------------------------------------------------

/// A view of a space.
#[derive(Clone, serde::Deserialize, serde::Serialize)]
pub struct SpaceViewBlueprint {
    pub id: SpaceViewId,
    pub display_name: String,
    class_name: SpaceViewClassName,

    /// The "anchor point" of this space view.
    /// The transform at this path forms the reference point for all scene->world transforms in this space view.
    /// I.e. the position of this entity path in space forms the origin of the coordinate system in this space view.
    /// Furthermore, this is the primary indicator for heuristics on what entities we show in this space view.
    pub space_origin: EntityPath,

    /// The data blueprint tree, has blueprint settings for all blueprint groups and entities in this spaceview.
    /// It determines which entities are part of the spaceview.
    pub contents: SpaceViewContents,

    /// True if the user is expected to add entities themselves. False otherwise.
    pub entities_determined_by_user: bool,

    /// Auto Properties
    // TODO(jleibs): This needs to be per-query
    #[serde(skip)]
    pub auto_properties: EntityPropertyMap,
}

// Default needed for deserialization when adding/changing fields.
impl Default for SpaceViewBlueprint {
    fn default() -> Self {
        let id = SpaceViewId::invalid();
        Self {
            id,
            display_name: "invalid".to_owned(),
            class_name: SpaceViewClassName::invalid(),
            space_origin: EntityPath::root(),
            contents: SpaceViewContents::new(id),
            entities_determined_by_user: Default::default(),
            auto_properties: Default::default(),
        }
    }
}

/// Determine whether this `SpaceViewBlueprint` has user-edits relative to another `SpaceViewBlueprint`
impl SpaceViewBlueprint {
    pub fn has_edits(&self, other: &Self) -> bool {
        let Self {
            id,
            display_name,
            class_name,
            space_origin,
            contents,
            entities_determined_by_user,
            auto_properties: _,
        } = self;

        id != &other.id
            || display_name != &other.display_name
            || class_name != &other.class_name
            || space_origin != &other.space_origin
            || contents.has_edits(&other.contents)
            || entities_determined_by_user != &other.entities_determined_by_user
    }
}

impl SpaceViewBlueprint {
    pub fn new<'a>(
        space_view_class: SpaceViewClassName,
        space_path: &EntityPath,
        queries_entities: impl Iterator<Item = &'a EntityPath>,
    ) -> Self {
        // We previously named the [`SpaceView`] after the [`EntityPath`] if there was only a single entity. However,
        // this led to somewhat confusing and inconsistent behavior. See https://github.com/rerun-io/rerun/issues/1220
        // Spaces are now always named after the final element of the space-path (or the root), independent of the
        // query entities.
        let display_name = if let Some(name) = space_path.iter().last() {
            name.to_string()
        } else {
            // Include class name in the display for root paths because they look a tad bit too short otherwise.
            format!("/ ({space_view_class})")
        };

        let id = SpaceViewId::random();

        let mut contents = SpaceViewContents::new(id);
        contents.insert_entities_according_to_hierarchy(queries_entities, space_path);

        Self {
            display_name,
            class_name: space_view_class,
            id,
            space_origin: space_path.clone(),
            contents,
            entities_determined_by_user: false,
            auto_properties: Default::default(),
        }
    }

    pub fn class_name(&self) -> &SpaceViewClassName {
        &self.class_name
    }

    pub fn class<'a>(
        &self,
        space_view_class_registry: &'a re_viewer_context::SpaceViewClassRegistry,
    ) -> &'a dyn DynSpaceViewClass {
        space_view_class_registry.get_class_or_log_error(&self.class_name)
    }

    pub fn class_system_registry<'a>(
        &self,
        space_view_class_registry: &'a re_viewer_context::SpaceViewClassRegistry,
    ) -> &'a SpaceViewSystemRegistry {
        space_view_class_registry.get_system_registry_or_log_error(&self.class_name)
    }

    pub fn on_frame_start(
        &mut self,
        ctx: &mut ViewerContext<'_>,
        spaces_info: &SpaceInfoCollection,
        view_state: &mut dyn SpaceViewState,
    ) {
        let empty_map = IntMap::default();

        let entities_per_system_for_class = ctx
            .entities_per_system_per_class
            .get(self.class_name())
            .unwrap_or(&empty_map);

        if !self.entities_determined_by_user {
            // Add entities that have been logged since we were created.
            let reachable_entities = reachable_entities_from_root(&self.space_origin, spaces_info);
            let queries_entities = reachable_entities.iter().filter(|ent_path| {
                entities_per_system_for_class
                    .iter()
                    .any(|(_, ents)| ents.contains(ent_path))
            });
            self.contents
                .insert_entities_according_to_hierarchy(queries_entities, &self.space_origin);
        }

        self.reset_systems_per_entity_path(entities_per_system_for_class);

        while ScreenshotProcessor::next_readback_result(
            ctx.render_ctx,
            self.id.gpu_readback_id(),
            |data, extent, mode| self.handle_pending_screenshots(data, extent, mode),
        )
        .is_some()
        {}

        self.class(ctx.space_view_class_registry).on_frame_start(
            ctx,
            view_state,
            self.contents.per_system_entities(),
            &mut self.auto_properties,
        );
    }

    fn handle_pending_screenshots(&self, data: &[u8], extent: glam::UVec2, mode: ScreenshotMode) {
        // Set to clipboard.
        #[cfg(not(target_arch = "wasm32"))]
        re_viewer_context::Clipboard::with(|clipboard| {
            clipboard.set_image([extent.x as _, extent.y as _], data);
        });
        if mode == ScreenshotMode::CopyToClipboard {
            return;
        }

        // Get next available file name.
        let safe_display_name = self
            .display_name
            .replace(|c: char| !c.is_alphanumeric() && c != ' ', "");
        let mut i = 1;
        let filename = loop {
            let filename = format!("Screenshot {safe_display_name} - {i}.png");
            if !std::path::Path::new(&filename).exists() {
                break filename;
            }
            i += 1;
        };
        let filename = std::path::Path::new(&filename);

        match image::save_buffer(filename, data, extent.x, extent.y, image::ColorType::Rgba8) {
            Ok(_) => {
                re_log::info!(
                    "Saved screenshot to {:?}.",
                    filename.canonicalize().unwrap_or(filename.to_path_buf())
                );
            }
            Err(err) => {
                re_log::error!(
                    "Failed to safe screenshot to {:?}: {}",
                    filename.canonicalize().unwrap_or(filename.to_path_buf()),
                    err
                );
            }
        }
    }

    pub(crate) fn scene_ui(
        &mut self,
        view_state: &mut dyn SpaceViewState,
        ctx: &mut ViewerContext<'_>,
        ui: &mut egui::Ui,
        latest_at: TimeInt,
        highlights: &SpaceViewHighlights,
    ) {
        re_tracing::profile_function!();

        let is_zero_sized_viewport = ui.available_size().min_elem() <= 0.0;
        if is_zero_sized_viewport {
            return;
        }

        let class = self.class(ctx.space_view_class_registry);

        let data_results =
            self.contents
                .execute_query(self, ctx.store_context, ctx.entities_per_system_per_class);

        let mut per_system_data_results = PerSystemDataResults::default();
        {
            re_tracing::profile_scope!("per_system_data_results");

            data_results.visit(&mut |handle| {
                if let Some(result) = data_results.lookup(handle) {
                    for system in &result.view_parts {
                        per_system_data_results
                            .entry(*system)
                            .or_default()
                            .push(result);
                    }
                }
            });
        }

        let system_registry = self.class_system_registry(ctx.space_view_class_registry);
        let query = re_viewer_context::ViewQuery {
            space_view_id: self.id,
            space_origin: &self.space_origin,
            per_system_data_results: &per_system_data_results,
            timeline: *ctx.rec_cfg.time_ctrl.timeline(),
            latest_at,
            highlights,
        };

        ui.scope(|ui| {
            class.ui(ctx, ui, view_state, system_registry, &query);
        });
    }

    /// Removes a subtree of entities from the blueprint tree.
    ///
    /// Ignores all entities that aren't part of the blueprint.
    pub fn remove_entity_subtree(&mut self, tree: &EntityTree) {
        re_tracing::profile_function!();

        tree.visit_children_recursively(&mut |path: &EntityPath| {
            self.contents.remove_entity(path);
            self.entities_determined_by_user = true;
        });
    }

    /// Adds a subtree of entities to the blueprint tree and creates groups as needed.
    ///
    /// Ignores all entities that can't be added or are already added.
    pub fn add_entity_subtree(
        &mut self,
        ctx: &ViewerContext<'_>,
        tree: &EntityTree,
        spaces_info: &SpaceInfoCollection,
    ) {
        re_tracing::profile_function!();

        let heuristic_context = compute_heuristic_context_for_entities(ctx.store_db);

        let mut entities = Vec::new();
        tree.visit_children_recursively(&mut |entity_path: &EntityPath| {
            if is_entity_processed_by_class(
                ctx,
                &self.class_name,
                entity_path,
                heuristic_context
                    .get(entity_path)
                    .copied()
                    .unwrap_or_default(),
                &ctx.current_query(),
            ) && !self.contents.contains_entity(entity_path)
                && spaces_info
                    .is_reachable_by_transform(entity_path, &self.space_origin)
                    .is_ok()
            {
                entities.push(entity_path.clone());
            }
        });

        if !entities.is_empty() {
            self.contents
                .insert_entities_according_to_hierarchy(entities.iter(), &self.space_origin);
            self.entities_determined_by_user = true;
        }
    }

    /// Resets the [`SpaceViewContents::per_system_entities`] for all paths that are part of this space view.
    pub fn reset_systems_per_entity_path(
        &mut self,
        entities_per_system_for_class: &EntitiesPerSystem,
    ) {
        re_tracing::profile_function!();

        // TODO(andreas): We believe this is *correct* but not necessarily optimal. Pay attention
        // to the algorithmic complexity here as we consider changing the indexing and
        // access patterns of these structures in the future.
        let mut per_system_entities = re_viewer_context::PerSystemEntities::new();
        for (system, entities) in entities_per_system_for_class {
            per_system_entities.insert(
                *system,
                self.contents
                    .entity_paths()
                    .filter(|ent_path| entities.contains(ent_path))
                    .cloned()
                    .collect(),
            );
        }

        *self.contents.per_system_entities_mut() = per_system_entities;
    }

    pub fn entity_path(&self) -> EntityPath {
        self.id.as_entity_path()
    }

    pub fn root_data_result(&self, ctx: &StoreContext<'_>) -> DataResult {
        let entity_path = self.entity_path();

<<<<<<< HEAD
        let props = ctx
=======
        let individual_properties = ctx
            .store_context
>>>>>>> 667c232f
            .blueprint
            .store()
            .query_timeless_component::<EntityPropertiesComponent>(&self.entity_path())
            .map(|result| result.value.props);

        let resolved_properties = individual_properties.clone().unwrap_or_else(|| {
            let mut props = EntityProperties::default();
            // better defaults for the time series space view
            // TODO(#4194, jleibs, ab): Per-space-view-class property defaults should be factored in
            if self.class_name == TimeSeriesSpaceView::NAME {
                props.visible_history.nanos = VisibleHistory::ALL;
                props.visible_history.sequences = VisibleHistory::ALL;
            }
            props
        });

        DataResult {
            entity_path: entity_path.clone(),
            view_parts: Default::default(),
<<<<<<< HEAD
            is_group: true,
            resolved_properties: props,
=======
            resolved_properties,
            individual_properties,
>>>>>>> 667c232f
            override_path: entity_path,
        }
    }
}

impl PropertyResolver for SpaceViewBlueprint {
    /// Helper function to lookup the properties for a given entity path.
    ///
    /// We start with the auto properties for the `SpaceView` as the base layer and
    /// then incrementally override from there.
    fn resolve_entity_overrides(&self, ctx: &StoreContext<'_>) -> EntityPropertyMap {
        re_tracing::profile_function!();
        let blueprint = ctx.blueprint;

        let mut prop_map = self.auto_properties.clone();

        let props_path = self
            .entity_path()
            .join(&SpaceViewContents::PROPERTIES_PREFIX.into());
        if let Some(tree) = blueprint.entity_db().tree.subtree(&props_path) {
            tree.visit_children_recursively(&mut |path: &EntityPath| {
                if let Some(props) = blueprint
                    .store()
                    .query_timeless_component::<EntityPropertiesComponent>(path)
                {
                    let overridden_path =
                        EntityPath::from(&path.as_slice()[props_path.len()..path.len()]);
                    prop_map.update(overridden_path, props.value.props);
                }
            });
        }
        prop_map
    }

    fn resolve_root_override(&self, ctx: &StoreContext<'_>) -> EntityProperties {
        self.root_data_result(ctx).resolved_properties
    }
}<|MERGE_RESOLUTION|>--- conflicted
+++ resolved
@@ -6,12 +6,8 @@
 use re_space_view_time_series::TimeSeriesSpaceView;
 use re_viewer_context::{
     DataResult, DynSpaceViewClass, EntitiesPerSystem, PerSystemDataResults, SpaceViewClassName,
-<<<<<<< HEAD
     SpaceViewHighlights, SpaceViewId, SpaceViewState, SpaceViewSystemRegistry, StoreContext,
     ViewerContext,
-=======
-    SpaceViewHighlights, SpaceViewId, SpaceViewState, SpaceViewSystemRegistry, ViewerContext,
->>>>>>> 667c232f
 };
 
 use crate::{
@@ -359,12 +355,7 @@
     pub fn root_data_result(&self, ctx: &StoreContext<'_>) -> DataResult {
         let entity_path = self.entity_path();
 
-<<<<<<< HEAD
-        let props = ctx
-=======
         let individual_properties = ctx
-            .store_context
->>>>>>> 667c232f
             .blueprint
             .store()
             .query_timeless_component::<EntityPropertiesComponent>(&self.entity_path())
@@ -384,13 +375,9 @@
         DataResult {
             entity_path: entity_path.clone(),
             view_parts: Default::default(),
-<<<<<<< HEAD
             is_group: true,
-            resolved_properties: props,
-=======
             resolved_properties,
             individual_properties,
->>>>>>> 667c232f
             override_path: entity_path,
         }
     }

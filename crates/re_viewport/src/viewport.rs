//! The viewport panel.
//!
//! Contains all space views.

use std::collections::BTreeMap;

use ahash::HashMap;
use egui_tiles::{Behavior as _, EditAction};
use once_cell::sync::Lazy;

use re_entity_db::EntityPropertyMap;
use re_renderer::ScreenshotProcessor;
use re_space_view::SpaceViewBlueprint;
use re_ui::{Icon, ReUi};
use re_viewer_context::{
    ContainerId, Item, SpaceViewClassIdentifier, SpaceViewClassRegistry, SpaceViewId,
    SpaceViewState, SystemExecutionOutput, ViewQuery, ViewerContext,
};

use crate::container::blueprint_id_to_tile_id;
use crate::screenshot::handle_pending_space_view_screenshots;
use crate::{
    add_space_view_or_container_modal::AddSpaceViewOrContainerModal, container::Contents,
    icon_for_container_kind, space_view_entity_picker::SpaceViewEntityPicker,
    system_execution::execute_systems_for_all_space_views, ViewportBlueprint,
};

// State for each `SpaceView` including both the auto properties and
// the internal state of the space view itself.
pub struct PerSpaceViewState {
    pub auto_properties: EntityPropertyMap,
    pub space_view_state: Box<dyn SpaceViewState>,
}

// ----------------------------------------------------------------------------
/// State for the [`Viewport`] that persists across frames but otherwise
/// is not saved.
#[derive(Default)]
pub struct ViewportState {
    /// State for the "Add Entity" modal.
    space_view_entity_modal: SpaceViewEntityPicker,

    /// State for the "Add Space View or Container" modal.
    add_space_view_container_modal: AddSpaceViewOrContainerModal,

    space_view_states: HashMap<SpaceViewId, PerSpaceViewState>,

    /// Current candidate parent container for the ongoing drop.
    ///
    /// See [`ViewportState::is_candidate_drop_parent_container`] for details.
    candidate_drop_parent_container_id: Option<ContainerId>,
}

static DEFAULT_PROPS: Lazy<EntityPropertyMap> = Lazy::<EntityPropertyMap>::new(Default::default);

impl ViewportState {
    pub fn space_view_state_mut(
        &mut self,
        space_view_class_registry: &SpaceViewClassRegistry,
        space_view_id: SpaceViewId,
        space_view_class: &SpaceViewClassIdentifier,
    ) -> &mut PerSpaceViewState {
        self.space_view_states
            .entry(space_view_id)
            .or_insert_with(|| PerSpaceViewState {
                auto_properties: Default::default(),
                space_view_state: space_view_class_registry
                    .get_class_or_log_error(space_view_class)
                    .new_state(),
            })
    }

    pub fn space_view_props(&self, space_view_id: SpaceViewId) -> &EntityPropertyMap {
        self.space_view_states
            .get(&space_view_id)
            .map_or(&DEFAULT_PROPS, |state| &state.auto_properties)
    }

    /// Is the provided container the current candidate parent container for the ongoing drag?
    ///
    /// When a drag is in progress, the candidate parent container for the dragged item should be highlighted. Note that
    /// this can happen when hovering said container, its direct children, or even the item just after it.
    pub fn is_candidate_drop_parent_container(&self, container_id: &ContainerId) -> bool {
        self.candidate_drop_parent_container_id.as_ref() == Some(container_id)
    }
}

/// Mutation actions to perform on the tree at the end of the frame. These messages are sent by the mutation APIs from
/// [`crate::ViewportBlueprint`].
#[derive(Clone, Debug)]
pub enum TreeAction {
    /// Add a new space view to the provided container (or the root if `None`).
    AddSpaceView(SpaceViewId, Option<ContainerId>, Option<usize>),

    /// Add a new container of the provided kind to the provided container (or the root if `None`).
    AddContainer(egui_tiles::ContainerKind, Option<ContainerId>),

    /// Change the kind of a container.
    SetContainerKind(ContainerId, egui_tiles::ContainerKind),

    /// Ensure the tab for the provided space view is focused (see [`egui_tiles::Tree::make_active`]).
    FocusTab(SpaceViewId),

    /// Remove a container (recursively) or a space view
    RemoveContents(Contents),

    /// Simplify the container with the provided options
    SimplifyContainer(ContainerId, egui_tiles::SimplificationOptions),

    /// Move some contents to a different container
    MoveContents {
        contents_to_move: Contents,
        target_container: ContainerId,
        target_position_in_container: usize,
    },

    /// Move one or more [`Contents`] to a newly created container
    MoveContentsToNewContainer {
        contents_to_move: Vec<Contents>,
        new_container_kind: egui_tiles::ContainerKind,
        target_container: ContainerId,
        target_position_in_container: usize,
    },

    /// Set the container that is currently identified as the drop target of an ongoing drag.
    ///
    /// This is used for highlighting the drop target in the UI. Note that the drop target container is reset at every
    /// frame, so this command must be re-sent every frame as long as a drop target is identified.
    SetDropTarget(ContainerId),
}

fn tree_simplification_options() -> egui_tiles::SimplificationOptions {
    egui_tiles::SimplificationOptions {
        prune_empty_tabs: false,
        all_panes_must_have_tabs: true,
        prune_empty_containers: false,
        prune_single_child_tabs: false,
        prune_single_child_containers: false,
        join_nested_linear_containers: true,
    }
}

// ----------------------------------------------------------------------------

/// Defines the layout of the Viewport
pub struct Viewport<'a, 'b> {
    /// The blueprint that drives this viewport. This is the source of truth from the store
    /// for this frame.
    pub blueprint: &'a ViewportBlueprint,

    /// The persistent state of the viewport that is not saved to the store but otherwise
    /// persis frame-to-frame.
    pub state: &'b mut ViewportState,

    /// The [`egui_tiles::Tree`] tree that actually manages blueprint layout. This tree needs
    /// to be mutable for things like drag-and-drop and is ultimately saved back to the store.
    /// at the end of the frame if edited.
    pub tree: egui_tiles::Tree<SpaceViewId>,

    /// Should be set to `true` whenever a tree modification should be back-ported to the blueprint
    /// store. That should _only_ happen as a result of a user action.
    pub tree_edited: bool,

    /// Actions to perform at the end of the frame.
    ///
    /// We delay any modifications to the tree until the end of the frame,
    /// so that we don't mutate something while inspecting it.
    tree_action_receiver: std::sync::mpsc::Receiver<TreeAction>,

    /// Tree action sender
    ///
    /// Used to pass along `TabViewer`.
    tree_action_sender: std::sync::mpsc::Sender<TreeAction>,
}

impl<'a, 'b> Viewport<'a, 'b> {
    pub fn new(
        blueprint: &'a ViewportBlueprint,
        state: &'b mut ViewportState,
        space_view_class_registry: &SpaceViewClassRegistry,
        tree_action_receiver: std::sync::mpsc::Receiver<TreeAction>,
        tree_action_sender: std::sync::mpsc::Sender<TreeAction>,
    ) -> Self {
        re_tracing::profile_function!();

        let mut edited = false;

        // If the blueprint tree is empty/missing we need to auto-layout.
        let tree = if blueprint.tree.is_empty() && !blueprint.space_views.is_empty() {
            edited = true;
            super::auto_layout::tree_from_space_views(
                space_view_class_registry,
                &blueprint.space_views,
            )
        } else {
            blueprint.tree.clone()
        };

        Self {
            blueprint,
            state,
            tree,
            tree_edited: edited,
            tree_action_receiver,
            tree_action_sender,
        }
    }

    pub fn show_add_remove_entities_modal(&mut self, space_view_id: SpaceViewId) {
        self.state.space_view_entity_modal.open(space_view_id);
    }

    pub fn show_add_space_view_or_container_modal(&mut self, target_container: ContainerId) {
        self.state
            .add_space_view_container_modal
            .open(target_container);
    }

    pub fn viewport_ui(&mut self, ui: &mut egui::Ui, ctx: &'a ViewerContext<'_>) {
        // run modals (these are noop if the modals are not active)
        self.state
            .space_view_entity_modal
            .ui(ui.ctx(), ctx, self.blueprint);
        self.state
            .add_space_view_container_modal
            .ui(ui.ctx(), ctx, self.blueprint);

        let Viewport {
            blueprint, state, ..
        } = self;

        let is_zero_sized_viewport = ui.available_size().min_elem() <= 0.0;
        if is_zero_sized_viewport {
            return;
        }

        let mut maximized = blueprint.maximized;

        if let Some(space_view_id) = blueprint.maximized {
            if !blueprint.space_views.contains_key(&space_view_id) {
                maximized = None;
            } else if let Some(tile_id) = blueprint.tree.tiles.find_pane(&space_view_id) {
                if !blueprint.tree.tiles.is_visible(tile_id) {
                    maximized = None;
                }
            }
        }

        let mut maximized_tree;

        let tree = if let Some(space_view_id) = blueprint.maximized {
            let mut tiles = egui_tiles::Tiles::default();
            let root = tiles.insert_pane(space_view_id);
            maximized_tree = egui_tiles::Tree::new("viewport_tree", root, tiles);
            &mut maximized_tree
        } else {
            &mut self.tree
        };

        let executed_systems_per_space_view =
            execute_systems_for_all_space_views(ctx, tree, &blueprint.space_views);

        let contents_per_tile_id = blueprint
            .contents_iter()
            .map(|contents| (contents.as_tile_id(), contents))
            .collect();

        ui.scope(|ui| {
            ui.spacing_mut().item_spacing.x = re_ui::ReUi::view_padding();

            re_tracing::profile_scope!("tree.ui");

            let mut tab_viewer = TabViewer {
                viewport_state: state,
                ctx,
                space_views: &blueprint.space_views,
                maximized: &mut maximized,
                edited: false,
                executed_systems_per_space_view,
                contents_per_tile_id,
                tree_action_sender: self.tree_action_sender.clone(),
                root_container_id: self.blueprint.root_container,
            };

            tree.ui(&mut tab_viewer, ui);

            // Detect if the user has moved a tab or similar.
            // If so we can no longer automatically change the layout without discarding user edits.
            let is_dragging_a_tile = tree.dragged_id(ui.ctx()).is_some();
            if tab_viewer.edited || is_dragging_a_tile {
                if blueprint.auto_layout() {
                    re_log::trace!(
                        "The user is manipulating the egui_tiles tree - will no longer auto-layout"
                    );
                }

                blueprint.set_auto_layout(false, ctx);
            }

            // TODO(#4687): Be extra careful here. If we mark edited inappropriately we can create an infinite edit loop.
            self.tree_edited |= tab_viewer.edited;
        });

        self.blueprint.set_maximized(maximized, ctx);
    }

    pub fn on_frame_start(&mut self, ctx: &ViewerContext<'_>) {
        re_tracing::profile_function!();

        for space_view in self.blueprint.space_views.values() {
            let PerSpaceViewState {
                auto_properties,
                space_view_state,
            } = self.state.space_view_state_mut(
                ctx.space_view_class_registry,
                space_view.id,
                space_view.class_identifier(),
            );

            #[allow(clippy::blocks_in_if_conditions)]
            while ScreenshotProcessor::next_readback_result(
                ctx.render_ctx,
                space_view.id.gpu_readback_id(),
                |data, extent, mode| {
                    handle_pending_space_view_screenshots(space_view, data, extent, mode);
                },
            )
            .is_some()
            {}

            space_view.on_frame_start(ctx, space_view_state.as_mut(), auto_properties);
        }

<<<<<<< HEAD
        if self.blueprint.auto_space_views() {
            let mut new_space_views = vec![];
            for space_view_candidate in default_created_space_views(ctx) {
                if self.should_auto_add_space_view(&new_space_views, &space_view_candidate) {
                    new_space_views.push(space_view_candidate);
                }
            }

            self.blueprint
                .add_space_views(new_space_views.into_iter(), ctx, None, None);
=======
        if self.blueprint.auto_space_views {
            self.spawn_heuristic_space_views(ctx);
>>>>>>> 4e1978d1
        }
    }

    fn spawn_heuristic_space_views(&mut self, ctx: &ViewerContext<'_>) {
        re_tracing::profile_function!();

        for entry in ctx.space_view_class_registry.iter_registry() {
            let class_id = entry.class.identifier();
            let spawn_heuristics = entry.class.spawn_heuristics(ctx);

            re_tracing::profile_scope!("filter_recommendations_for", class_id);

            // Remove all space views that we already have on screen.
            let existing_path_filters = self
                .blueprint
                .space_views
                .values()
                .filter(|space_view| space_view.class_identifier() == &class_id)
                .map(|space_view| space_view.entity_path_filter())
                .collect::<Vec<_>>();
            let recommended_space_views = spawn_heuristics
                .recommended_space_views
                .into_iter()
                .filter(|recommended_view| {
                    existing_path_filters.iter().all(|existing_filter| {
                        !existing_filter.is_superset_of(&recommended_view.query_filter)
                    })
                })
                .collect::<Vec<_>>();

            // Remove all space views that are redundant within the remaining recommendation.
            // This n^2 loop should only run ever for frames that add new space views.
            let final_recommendations =
                recommended_space_views
                    .iter()
                    .enumerate()
                    .filter(|(j, candidate)| {
                        recommended_space_views
                            .iter()
                            .enumerate()
                            .all(|(i, other)| {
                                i == *j
                                    || !other.query_filter.is_superset_of(&candidate.query_filter)
                            })
                    });

            self.blueprint.add_space_views(
                final_recommendations.map(|(_, recommendation)| {
                    SpaceViewBlueprint::new(
                        class_id,
                        &recommendation.root,
                        re_space_view::DataQueryBlueprint::new(
                            class_id,
                            recommendation.query_filter.clone(),
                        ),
                    )
                }),
                ctx,
                None,
            );
        }
    }

    /// Process any deferred `TreeActions` and then sync to blueprint
    pub fn update_and_sync_tile_tree_to_blueprint(mut self, ctx: &ViewerContext<'_>) {
        // At the end of the Tree-UI, we can safely apply deferred actions.

        let mut reset = false;

        // always reset the drop target
        self.state.candidate_drop_parent_container_id = None;

        // TODO(#4687): Be extra careful here. If we mark edited inappropriately we can create an infinite edit loop.
        for tree_action in self.tree_action_receiver.try_iter() {
            re_log::trace!("Processing tree action: {tree_action:?}");
            match tree_action {
                TreeAction::AddSpaceView(space_view_id, parent_container, position_in_parent) => {
                    if self.blueprint.auto_layout() {
                        // Re-run the auto-layout next frame:
                        re_log::trace!(
                            "Added a space view with no user edits yet - will re-run auto-layout"
                        );

                        reset = true;
                    } else if let Some(parent_id) =
                        parent_container.or(self.blueprint.root_container)
                    {
                        let tile_id = self.tree.tiles.insert_pane(space_view_id);
                        let container_tile_id = blueprint_id_to_tile_id(&parent_id);
                        if let Some(egui_tiles::Tile::Container(container)) =
                            self.tree.tiles.get_mut(container_tile_id)
                        {
                            re_log::trace!("Inserting new space view into root container");
                            container.add_child(tile_id);
                            if let Some(position_in_parent) = position_in_parent {
                                self.tree.move_tile_to_container(
                                    tile_id,
                                    container_tile_id,
                                    position_in_parent,
                                    true,
                                );
                            }
                        } else {
                            re_log::trace!("Root was not a container - will re-run auto-layout");
                            reset = true;
                        }
                    } else {
                        re_log::trace!("No root found - will re-run auto-layout");
                    }

                    self.tree_edited = true;
                }
                TreeAction::AddContainer(container_kind, parent_container) => {
                    if let Some(parent_id) = parent_container.or(self.blueprint.root_container) {
                        let tile_id = self
                            .tree
                            .tiles
                            .insert_container(egui_tiles::Container::new(container_kind, vec![]));
                        if let Some(egui_tiles::Tile::Container(container)) =
                            self.tree.tiles.get_mut(blueprint_id_to_tile_id(&parent_id))
                        {
                            re_log::trace!("Inserting new space view into container {parent_id:?}");
                            container.add_child(tile_id);
                        } else {
                            re_log::trace!(
                                "Parent or root was not a container - will re-run auto-layout"
                            );
                            reset = true;
                        }
                    } else {
                        re_log::trace!("No root found - will re-run auto-layout");
                    }

                    self.tree_edited = true;
                }
                TreeAction::SetContainerKind(container_id, container_kind) => {
                    if let Some(egui_tiles::Tile::Container(container)) = self
                        .tree
                        .tiles
                        .get_mut(blueprint_id_to_tile_id(&container_id))
                    {
                        re_log::trace!("Mutating container {container_id:?} to {container_kind:?}");
                        container.set_kind(container_kind);
                    } else {
                        re_log::trace!("No root found - will re-run auto-layout");
                    }

                    self.tree_edited = true;
                }
                TreeAction::FocusTab(space_view_id) => {
                    let found = self.tree.make_active(|_, tile| match tile {
                        egui_tiles::Tile::Pane(this_space_view_id) => {
                            *this_space_view_id == space_view_id
                        }
                        egui_tiles::Tile::Container(_) => false,
                    });
                    re_log::trace!(
                        "Found tab to focus on for space view ID {space_view_id}: {found}"
                    );
                    self.tree_edited = true;
                }
                TreeAction::RemoveContents(contents) => {
                    let tile_id = contents.as_tile_id();

                    for tile in self.tree.remove_recursively(tile_id) {
                        re_log::trace!("Removing tile {tile_id:?}");
                        if let egui_tiles::Tile::Pane(space_view_id) = tile {
                            re_log::trace!("Removing space view {space_view_id}");
                            self.tree.tiles.remove(tile_id);
                            self.blueprint.remove_space_view(&space_view_id, ctx);
                        }
                    }

                    if Some(tile_id) == self.tree.root {
                        self.tree.root = None;
                    }
                    self.tree_edited = true;
                }
                TreeAction::SimplifyContainer(container_id, options) => {
                    re_log::trace!("Simplifying tree with options: {options:?}");
                    let tile_id = blueprint_id_to_tile_id(&container_id);
                    self.tree.simplify_children_of_tile(tile_id, &options);
                    self.tree_edited = true;
                }
                TreeAction::MoveContents {
                    contents_to_move,
                    target_container,
                    target_position_in_container,
                } => {
                    re_log::trace!(
                        "Moving {contents_to_move:?} to container {target_container:?} at pos \
                        {target_position_in_container}"
                    );

                    let contents_tile_id = contents_to_move.as_tile_id();
                    let target_container_tile_id = blueprint_id_to_tile_id(&target_container);

                    self.tree.move_tile_to_container(
                        contents_tile_id,
                        target_container_tile_id,
                        target_position_in_container,
                        true,
                    );
                    self.tree_edited = true;
                }
                TreeAction::MoveContentsToNewContainer {
                    contents_to_move,
                    new_container_kind,
                    target_container,
                    target_position_in_container,
                } => {
                    let new_container_tile_id = self
                        .tree
                        .tiles
                        .insert_container(egui_tiles::Container::new(new_container_kind, vec![]));

                    let target_container_tile_id = blueprint_id_to_tile_id(&target_container);
                    self.tree.move_tile_to_container(
                        new_container_tile_id,
                        target_container_tile_id,
                        target_position_in_container,
                        true, // reflow grid if needed
                    );

                    for (pos, content) in contents_to_move.into_iter().enumerate() {
                        self.tree.move_tile_to_container(
                            content.as_tile_id(),
                            new_container_tile_id,
                            pos,
                            true, // reflow grid if needed
                        );
                    }

                    self.tree_edited = true;
                }
                TreeAction::SetDropTarget(container_id) => {
                    self.state.candidate_drop_parent_container_id = Some(container_id);
                }
            }
        }

        if reset {
            // We don't run auto-layout here since the new space views also haven't been
            // written to the store yet.
            re_log::trace!("Clearing the blueprint tree to force reset on the next frame");
            self.tree = egui_tiles::Tree::empty("viewport_tree");
            self.tree_edited = true;
        }

        // Finally, save any edits to the blueprint tree
        // This is a no-op if the tree hasn't changed.
        if self.tree_edited {
            // TODO(#4687): Be extra careful here. If we mark edited inappropriately we can create an infinite edit loop.

            // Simplify before we save the tree. Normally additional simplification will
            // happen on the next render loop, but that's too late -- unsimplified
            // changes will be baked into the tree.
            let options = tree_simplification_options();
            self.tree.simplify(&options);

            self.blueprint.save_tree_as_containers(&self.tree, ctx);
        }
    }

    /// If `false`, the item is referring to data that is not present in this blueprint.
    #[inline]
    pub fn is_item_valid(&self, item: &Item) -> bool {
        self.blueprint.is_item_valid(item)
    }
}

// ----------------------------------------------------------------------------

/// `egui_tiles` has _tiles_ which are either _containers_ or _panes_.
///
/// In our case, each pane is a space view,
/// while containers are just groups of things.
struct TabViewer<'a, 'b> {
    viewport_state: &'a mut ViewportState,
    ctx: &'a ViewerContext<'b>,
    space_views: &'a BTreeMap<SpaceViewId, SpaceViewBlueprint>,
    maximized: &'a mut Option<SpaceViewId>,
    root_container_id: Option<ContainerId>,
    tree_action_sender: std::sync::mpsc::Sender<TreeAction>,

    /// List of query & system execution results for each space view.
    executed_systems_per_space_view: HashMap<SpaceViewId, (ViewQuery<'a>, SystemExecutionOutput)>,

    /// List of contents for each tile id
    contents_per_tile_id: HashMap<egui_tiles::TileId, Contents>,

    /// The user edited the tree.
    edited: bool,
}

impl<'a, 'b> egui_tiles::Behavior<SpaceViewId> for TabViewer<'a, 'b> {
    fn pane_ui(
        &mut self,
        ui: &mut egui::Ui,
        _tile_id: egui_tiles::TileId,
        space_view_id: &mut SpaceViewId,
    ) -> egui_tiles::UiResponse {
        re_tracing::profile_function!();

        let Some(space_view_blueprint) = self.space_views.get(space_view_id) else {
            return Default::default();
        };

        let is_zero_sized_viewport = ui.available_size().min_elem() <= 0.0;
        if is_zero_sized_viewport {
            return Default::default();
        }

        let Some(latest_at) = self.ctx.rec_cfg.time_ctrl.read().time_int() else {
            ui.centered_and_justified(|ui| {
                ui.weak("No time selected");
            });
            return Default::default();
        };

        let (query, system_output) =
            self.executed_systems_per_space_view.remove(space_view_id).unwrap_or_else(|| {
            // The space view's systems haven't been executed.
            // This may indicate that the egui_tiles tree is not in sync
            // with the blueprint tree.
            // This shouldn't happen, but better safe than sorry:
            // TODO(#4433): This should go to analytics

            if cfg!(debug_assertions) {
                re_log::warn_once!(
                "Visualizers for space view {:?} haven't been executed prior to display. This should never happen, please report a bug.",
                space_view_blueprint.display_name_or_default()
            );
            }

            let highlights =
                crate::space_view_highlights::highlights_for_space_view(self.ctx, *space_view_id);
            crate::system_execution::execute_systems_for_space_view(
                self.ctx,
                space_view_blueprint,
                latest_at,
                highlights,
            )
        });

        let PerSpaceViewState {
            auto_properties: _,
            space_view_state,
        } = self.viewport_state.space_view_state_mut(
            self.ctx.space_view_class_registry,
            space_view_blueprint.id,
            space_view_blueprint.class_identifier(),
        );

        space_view_blueprint.scene_ui(
            space_view_state.as_mut(),
            self.ctx,
            ui,
            &query,
            system_output,
        );

        Default::default()
    }

    fn tab_title_for_pane(&mut self, space_view_id: &SpaceViewId) -> egui::WidgetText {
        if let Some(space_view) = self.space_views.get(space_view_id) {
            // Note: the formatting for unnamed space views is handled by `TabWidget::new()`
            space_view.display_name_or_default().as_ref().into()
        } else {
            // All panes are space views, so this shouldn't happen unless we have a bug
            re_log::warn_once!("SpaceViewId missing during egui_tiles");
            self.ctx.re_ui.error_text("Internal error").into()
        }
    }

    #[allow(clippy::fn_params_excessive_bools)]
    fn tab_ui(
        &mut self,
        tiles: &egui_tiles::Tiles<SpaceViewId>,
        ui: &mut egui::Ui,
        id: egui::Id,
        tile_id: egui_tiles::TileId,
        active: bool,
        is_being_dragged: bool,
    ) -> egui::Response {
        let tab_widget = TabWidget::new(self, ui, tiles, tile_id, active, 1.0);

        let response = ui.interact(tab_widget.rect, id, egui::Sense::click_and_drag());

        // Show a gap when dragged
        if ui.is_rect_visible(tab_widget.rect) && !is_being_dragged {
            tab_widget.paint(ui);
        }

        match tiles.get(tile_id) {
            Some(egui_tiles::Tile::Pane(space_view_id)) => {
                self.ctx
                    .select_hovered_on_click(&response, Item::SpaceView(*space_view_id));
            }

            Some(egui_tiles::Tile::Container(_)) => {
                if let Some(Contents::Container(container_id)) =
                    self.contents_per_tile_id.get(&tile_id)
                {
                    self.ctx
                        .select_hovered_on_click(&response, Item::Container(*container_id));
                }
            }

            None => {}
        }

        response
    }

    fn drag_ui(
        &mut self,
        tiles: &egui_tiles::Tiles<SpaceViewId>,
        ui: &mut egui::Ui,
        tile_id: egui_tiles::TileId,
    ) {
        let tab_widget = TabWidget::new(self, ui, tiles, tile_id, true, 0.5);

        let frame = egui::Frame {
            inner_margin: egui::Margin::same(0.),
            outer_margin: egui::Margin::same(0.),
            rounding: egui::Rounding::ZERO,
            shadow: Default::default(),
            fill: egui::Color32::TRANSPARENT,
            stroke: egui::Stroke::NONE,
        };

        frame.show(ui, |ui| {
            tab_widget.paint(ui);
        });
    }

    fn retain_pane(&mut self, space_view_id: &SpaceViewId) -> bool {
        self.space_views.contains_key(space_view_id)
    }

    fn top_bar_right_ui(
        &mut self,
        tiles: &egui_tiles::Tiles<SpaceViewId>,
        ui: &mut egui::Ui,
        _tile_id: egui_tiles::TileId,
        tabs: &egui_tiles::Tabs,
        _scroll_offset: &mut f32,
    ) {
        let Some(active) = tabs.active.and_then(|active| tiles.get(active)) else {
            return;
        };
        let egui_tiles::Tile::Pane(space_view_id) = active else {
            return;
        };
        let space_view_id = *space_view_id;

        let Some(space_view) = self.space_views.get(&space_view_id) else {
            return;
        };
        let num_space_views = tiles.tiles().filter(|tile| tile.is_pane()).count();

        ui.add_space(8.0); // margin within the frame

        if *self.maximized == Some(space_view_id) {
            // Show minimize-button:
            if self
                .ctx
                .re_ui
                .small_icon_button(ui, &re_ui::icons::MINIMIZE)
                .on_hover_text("Restore - show all spaces")
                .clicked()
            {
                *self.maximized = None;
            }
        } else if num_space_views > 1 {
            // Show maximize-button:
            if self
                .ctx
                .re_ui
                .small_icon_button(ui, &re_ui::icons::MAXIMIZE)
                .on_hover_text("Maximize Space View")
                .clicked()
            {
                *self.maximized = Some(space_view_id);
                // Just maximize - don't select. See https://github.com/rerun-io/rerun/issues/2861
            }
        }

        let help_text = space_view
            .class(self.ctx.space_view_class_registry)
            .help_text(self.ctx.re_ui);
        re_ui::help_hover_button(ui).on_hover_text(help_text);
    }

    // Styling:

    fn tab_bar_color(&self, _visuals: &egui::Visuals) -> egui::Color32 {
        self.ctx.re_ui.design_tokens.tab_bar_color
    }

    fn dragged_overlay_color(&self, visuals: &egui::Visuals) -> egui::Color32 {
        visuals.panel_fill.gamma_multiply(0.5)
    }

    /// When drag-and-dropping a tile, the candidate area is drawn with this stroke.
    fn drag_preview_stroke(&self, _visuals: &egui::Visuals) -> egui::Stroke {
        egui::Stroke::new(1.0, egui::Color32::WHITE.gamma_multiply(0.5))
    }

    /// When drag-and-dropping a tile, the candidate area is drawn with this background color.
    fn drag_preview_color(&self, _visuals: &egui::Visuals) -> egui::Color32 {
        egui::Color32::WHITE.gamma_multiply(0.1)
    }

    /// The height of the bar holding tab titles.
    fn tab_bar_height(&self, _style: &egui::Style) -> f32 {
        re_ui::ReUi::title_bar_height()
    }

    /// What are the rules for simplifying the tree?
    ///
    /// These options are applied on every frame by `egui_tiles`.
    fn simplification_options(&self) -> egui_tiles::SimplificationOptions {
        tree_simplification_options()
    }

    // Callbacks:

    fn on_edit(&mut self, edit_action: egui_tiles::EditAction) {
        match edit_action {
            EditAction::TileDropped => {
                // TODO(ab): when we finally stop using egui_tiles as application-level data
                //                  structure, this work-around should be unnecessary.

                // The continuous simplification options are considerably reduced when the additive
                // workflow is enabled. Due to the egui_tiles -> blueprint synchronisation process,
                // drag and drop operation often lead to many spurious empty containers. To work
                // around this, we run a simplification pass when a drop occurs.

                if let Some(root_container_id) = self.root_container_id {
                    if self
                        .tree_action_sender
                        .send(TreeAction::SimplifyContainer(
                            root_container_id,
                            egui_tiles::SimplificationOptions {
                                prune_empty_tabs: true,
                                prune_empty_containers: false,
                                prune_single_child_tabs: true,
                                prune_single_child_containers: false,
                                all_panes_must_have_tabs: true,
                                join_nested_linear_containers: false,
                            },
                        ))
                        .is_err()
                    {
                        re_log::warn_once!(
                            "Channel between ViewportBlueprint and Viewport is broken"
                        );
                    }
                }

                self.edited = true;
            }
            EditAction::TabSelected | EditAction::TileResized => {
                self.edited = true;
            }
            EditAction::TileDragged => {
                // No synchronization needed, because TileDragged happens when a drag starts, so no tiles are actually
                // modified. When the drag completes, then we get `TileDropped` and run the synchronization.
            }
        }
    }
}

/// A tab button for a tab in the viewport.
///
/// The tab can contain any `egui_tiles::Tile`,
/// which is either a Pane with a Space View, or a Container,
/// e.g. a grid of tiles.
struct TabWidget {
    galley: std::sync::Arc<egui::Galley>,
    rect: egui::Rect,
    galley_rect: egui::Rect,
    icon: &'static Icon,
    icon_size: egui::Vec2,
    icon_rect: egui::Rect,
    bg_color: egui::Color32,
    text_color: egui::Color32,
    unnamed_style: bool,
}

impl TabWidget {
    fn new<'a>(
        tab_viewer: &'a mut TabViewer<'_, '_>,
        ui: &'a mut egui::Ui,
        tiles: &'a egui_tiles::Tiles<SpaceViewId>,
        tile_id: egui_tiles::TileId,
        active: bool,
        gamma: f32,
    ) -> Self {
        struct TabDesc {
            label: egui::WidgetText,
            user_named: bool,
            icon: &'static re_ui::Icon,
            item: Option<Item>,
        }

        let tab_desc = match tiles.get(tile_id) {
            Some(egui_tiles::Tile::Pane(space_view_id)) => {
                if let Some(space_view) = tab_viewer.space_views.get(space_view_id) {
                    TabDesc {
                        label: tab_viewer.tab_title_for_pane(space_view_id),
                        user_named: space_view.display_name.is_some(),
                        icon: space_view
                            .class(tab_viewer.ctx.space_view_class_registry)
                            .icon(),
                        item: Some(Item::SpaceView(*space_view_id)),
                    }
                } else {
                    re_log::warn_once!("Space View {space_view_id} not found");

                    TabDesc {
                        label: tab_viewer.ctx.re_ui.error_text("Unknown Space View").into(),
                        icon: &re_ui::icons::SPACE_VIEW_GENERIC,
                        user_named: false,
                        item: None,
                    }
                }
            }
            Some(egui_tiles::Tile::Container(container)) => {
                if let Some(Contents::Container(container_id)) =
                    tab_viewer.contents_per_tile_id.get(&tile_id)
                {
                    TabDesc {
                        label: format!("{:?}", container.kind()).into(),
                        user_named: false,
                        icon: icon_for_container_kind(&container.kind()),
                        item: Some(Item::Container(*container_id)),
                    }
                } else {
                    // If the container is a tab with a single child, we can display the child's name instead. This
                    // fallback is required because, often, single-child tabs were autogenerated by egui_tiles and do
                    // not have a matching ContainerBlueprint.
                    if container.kind() == egui_tiles::ContainerKind::Tabs {
                        if let Some(tile_id) = container.only_child() {
                            return Self::new(tab_viewer, ui, tiles, tile_id, active, gamma);
                        }
                    }

                    re_log::warn_once!("Container for tile ID {tile_id:?} not found");

                    TabDesc {
                        label: tab_viewer.ctx.re_ui.error_text("Unknown Container").into(),
                        icon: &re_ui::icons::SPACE_VIEW_GENERIC,
                        user_named: false,
                        item: None,
                    }
                }
            }
            None => {
                re_log::warn_once!("Tile {tile_id:?} not found");

                TabDesc {
                    label: tab_viewer.ctx.re_ui.error_text("Internal error").into(),
                    icon: &re_ui::icons::SPACE_VIEW_UNKNOWN,
                    user_named: false,
                    item: None,
                }
            }
        };

        let hovered = tab_desc
            .item
            .as_ref()
            .map_or(false, |item| tab_viewer.ctx.hovered().contains_item(item));
        let selected = tab_desc
            .item
            .as_ref()
            .map_or(false, |item| tab_viewer.ctx.selection().contains_item(item));

        // tab icon
        let icon_size = ReUi::small_icon_size();
        let icon_width_plus_padding = icon_size.x + ReUi::text_to_icon_padding();

        // tab title
        let text = if !tab_desc.user_named {
            //TODO(ab): use design tokens
            tab_desc.label.italics()
        } else {
            tab_desc.label
        };

        let font_id = egui::TextStyle::Button.resolve(ui.style());
        let galley = text.into_galley(ui, Some(false), f32::INFINITY, font_id);

        let x_margin = tab_viewer.tab_title_spacing(ui.visuals());
        let (_, rect) = ui.allocate_space(egui::vec2(
            galley.size().x + 2.0 * x_margin + icon_width_plus_padding,
            ReUi::title_bar_height(),
        ));
        let galley_rect = egui::Rect::from_two_pos(
            rect.min + egui::vec2(icon_width_plus_padding, 0.0),
            rect.max,
        );
        let icon_rect = egui::Rect::from_center_size(
            egui::pos2(rect.left() + x_margin + icon_size.x / 2.0, rect.center().y),
            icon_size,
        );

        let bg_color = if selected {
            ui.visuals().selection.bg_fill
        } else if hovered {
            ui.visuals().widgets.hovered.bg_fill
        } else {
            tab_viewer.tab_bar_color(ui.visuals())
        };
        let bg_color = bg_color.gamma_multiply(gamma);
        let text_color = tab_viewer
            .tab_text_color(ui.visuals(), tiles, tile_id, active)
            .gamma_multiply(gamma);

        Self {
            galley,
            rect,
            galley_rect,
            icon: tab_desc.icon,
            icon_size,
            icon_rect,
            bg_color,
            text_color,
            unnamed_style: !tab_desc.user_named,
        }
    }

    fn paint(self, ui: &egui::Ui) {
        ui.painter()
            .rect(self.rect, 0.0, self.bg_color, egui::Stroke::NONE);

        let icon_image = self
            .icon
            .as_image()
            .fit_to_exact_size(self.icon_size)
            .tint(self.text_color);
        icon_image.paint_at(ui, self.icon_rect);

        //TODO(ab): use design tokens
        let label_color = if self.unnamed_style {
            self.text_color.gamma_multiply(0.5)
        } else {
            self.text_color
        };

        ui.painter().galley(
            egui::Align2::CENTER_CENTER
                .align_size_within_rect(self.galley.size(), self.galley_rect)
                .min,
            self.galley,
            label_color,
        );
    }
}<|MERGE_RESOLUTION|>--- conflicted
+++ resolved
@@ -331,21 +331,8 @@
             space_view.on_frame_start(ctx, space_view_state.as_mut(), auto_properties);
         }
 
-<<<<<<< HEAD
         if self.blueprint.auto_space_views() {
-            let mut new_space_views = vec![];
-            for space_view_candidate in default_created_space_views(ctx) {
-                if self.should_auto_add_space_view(&new_space_views, &space_view_candidate) {
-                    new_space_views.push(space_view_candidate);
-                }
-            }
-
-            self.blueprint
-                .add_space_views(new_space_views.into_iter(), ctx, None, None);
-=======
-        if self.blueprint.auto_space_views {
             self.spawn_heuristic_space_views(ctx);
->>>>>>> 4e1978d1
         }
     }
 
@@ -404,6 +391,7 @@
                     )
                 }),
                 ctx,
+                None,
                 None,
             );
         }

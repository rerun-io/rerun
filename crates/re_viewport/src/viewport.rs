//! The viewport panel.
//!
//! Contains all space views.

use std::collections::BTreeMap;

use ahash::HashMap;
use itertools::Itertools as _;

use re_data_store::EntityPath;
use re_data_ui::item_ui;
use re_space_view::DataBlueprintGroup;
use re_viewer_context::{
    DataBlueprintGroupHandle, Item, SpaceViewClassName, SpaceViewClassRegistry,
    SpaceViewHighlights, SpaceViewId, ViewerContext,
};

use crate::{
    space_info::SpaceInfoCollection,
    space_view::{SpaceViewBlueprint, SpaceViewState},
    space_view_entity_picker::SpaceViewEntityPicker,
    space_view_heuristics::{all_possible_space_views, default_created_space_views},
    space_view_highlights::highlights_for_space_view,
};

// ----------------------------------------------------------------------------

/// What views are visible?
pub type VisibilitySet = std::collections::BTreeSet<SpaceViewId>;

/// Describes the layout and contents of the Viewport Panel.
#[derive(Clone, Default, serde::Deserialize, serde::Serialize)]
#[serde(default)]
pub struct Viewport {
    /// Where the space views are stored.
    ///
    /// Not a hashmap in order to preserve the order of the space views.
    pub space_views: BTreeMap<SpaceViewId, SpaceViewBlueprint>,

    /// Which views are visible.
    pub visible: VisibilitySet,

    /// The layouts of all the space views.
    ///
    /// One for each combination of what views are visible.
    /// So if a user toggles the visibility of one SpaceView, we
    /// switch which layout we are using. This is somewhat hacky.
    pub trees: HashMap<VisibilitySet, egui_tiles::Tree<SpaceViewId>>,

    /// Show one tab as maximized?
    pub maximized: Option<SpaceViewId>,

    /// Set to `true` the first time the user messes around with the viewport blueprint.
    pub has_been_user_edited: bool,

    /// Whether or not space views should be created automatically.
    pub auto_space_views: bool,
}

impl Viewport {
    /// Create a default suggested blueprint using some heuristics.
    pub fn new(ctx: &mut ViewerContext<'_>, spaces_info: &SpaceInfoCollection) -> Self {
        re_tracing::profile_function!();

        let mut viewport = Self::default();
        for space_view in default_created_space_views(ctx, spaces_info) {
            viewport.add_space_view(space_view);
        }
        viewport
    }

    pub fn space_view_ids(&self) -> impl Iterator<Item = &SpaceViewId> + '_ {
        self.space_views.keys()
    }

    pub fn space_view(&self, space_view: &SpaceViewId) -> Option<&SpaceViewBlueprint> {
        self.space_views.get(space_view)
    }

    pub fn space_view_mut(
        &mut self,
        space_view_id: &SpaceViewId,
    ) -> Option<&mut SpaceViewBlueprint> {
        self.space_views.get_mut(space_view_id)
    }

    pub(crate) fn remove(&mut self, space_view_id: &SpaceViewId) -> Option<SpaceViewBlueprint> {
        let Self {
            space_views,
            visible,
            trees,
            maximized,
            has_been_user_edited,
            auto_space_views: _,
        } = self;

        *has_been_user_edited = true;

        trees.retain(|vis_set, _| !vis_set.contains(space_view_id));

        if *maximized == Some(*space_view_id) {
            *maximized = None;
        }

        visible.remove(space_view_id);
        space_views.remove(space_view_id)
    }

    /// Show the blueprint panel tree view.
    pub fn tree_ui(&mut self, ctx: &mut ViewerContext<'_>, ui: &mut egui::Ui) {
        re_tracing::profile_function!();

        egui::ScrollArea::both()
            .auto_shrink([true, false])
            .show(ui, |ui| {
                let space_view_ids = self
                    .space_views
                    .keys()
                    .sorted_by_key(|space_view_id| {
                        (
                            &self.space_views[space_view_id].space_origin,
                            *space_view_id,
                        )
                    })
                    .copied()
                    .collect_vec();

                for space_view_id in &space_view_ids {
                    self.space_view_entry_ui(ctx, ui, space_view_id);
                }
            });
    }

    /// If a group or spaceview has a total of this number of elements, show its subtree by default?
    fn default_open_for_group(group: &DataBlueprintGroup) -> bool {
        let num_children = group.children.len() + group.entities.len();
        2 <= num_children && num_children <= 3
    }

    fn space_view_entry_ui(
        &mut self,
        ctx: &mut ViewerContext<'_>,
        ui: &mut egui::Ui,
        space_view_id: &SpaceViewId,
    ) {
        let Some(space_view) = self.space_views.get_mut(space_view_id) else {
            re_log::warn_once!("Bug: asked to show a ui for a Space View that doesn't exist");
            return;
        };
        debug_assert_eq!(space_view.id, *space_view_id);

        let mut visibility_changed = false;
        let mut removed_space_view = false;
        let mut is_space_view_visible = self.visible.contains(space_view_id);

        let root_group = space_view.data_blueprint.root_group();
        let default_open = Self::default_open_for_group(root_group);
        let collapsing_header_id = ui.id().with(space_view.id);
        egui::collapsing_header::CollapsingState::load_with_default_open(
            ui.ctx(),
            collapsing_header_id,
            default_open,
        )
        .show_header(ui, |ui| {
            blueprint_row_with_buttons(
                ctx.re_ui,
                ui,
                true,
                is_space_view_visible,
                |ui| {
                    let response = crate::item_ui::space_view_button(ctx, ui, space_view);
                    if response.clicked() {
                        if let Some(tree) = self.trees.get_mut(&self.visible) {
                            focus_tab(tree, space_view_id);
                        }
                    }
                    response
                },
                |re_ui, ui| {
                    visibility_changed =
                        visibility_button_ui(re_ui, ui, true, &mut is_space_view_visible).changed();
                    removed_space_view = re_ui
                        .small_icon_button(ui, &re_ui::icons::REMOVE)
                        .on_hover_text("Remove Space View from the viewport.")
                        .clicked();
                },
            );
        })
        .body(|ui| {
            Self::data_blueprint_tree_ui(
                ctx,
                ui,
                space_view.data_blueprint.root_handle(),
                space_view,
                self.visible.contains(space_view_id),
            );
        });

        if removed_space_view {
            self.remove(space_view_id);
        }

        if visibility_changed {
            self.has_been_user_edited = true;
            if is_space_view_visible {
                self.visible.insert(*space_view_id);
            } else {
                self.visible.remove(space_view_id);
            }
        }
    }

    fn data_blueprint_tree_ui(
        ctx: &mut ViewerContext<'_>,
        ui: &mut egui::Ui,
        group_handle: DataBlueprintGroupHandle,
        space_view: &mut SpaceViewBlueprint,
        space_view_visible: bool,
    ) {
        let Some(group) = space_view.data_blueprint.group(group_handle) else {
            debug_assert!(false, "Invalid group handle in blueprint group tree");
            return;
        };

        // TODO(andreas): These clones are workarounds against borrowing multiple times from data_blueprint_tree.
        let children = group.children.clone();
        let entities = group.entities.clone();
        let group_name = group.display_name.clone();
        let group_is_visible = group.properties_projected.visible && space_view_visible;

        for entity_path in &entities {
            if entity_path.is_root() {
                continue;
            }

            ui.horizontal(|ui| {
                let mut properties = space_view
                    .data_blueprint
                    .data_blueprints_individual()
                    .get(entity_path);
                blueprint_row_with_buttons(
                    ctx.re_ui,
                    ui,
                    group_is_visible,
                    properties.visible,
                    |ui| {
                        let name = entity_path.iter().last().unwrap().to_string();
                        let label = format!("🔹 {name}");
                        item_ui::data_blueprint_button_to(
                            ctx,
                            ui,
                            label,
                            space_view.id,
                            entity_path,
                        )
                    },
                    |re_ui, ui| {
                        if visibility_button_ui(
                            re_ui,
                            ui,
                            group_is_visible,
                            &mut properties.visible,
                        )
                        .changed()
                        {
                            space_view
                                .data_blueprint
                                .data_blueprints_individual()
                                .set(entity_path.clone(), properties);
                        }
                        if re_ui
                            .small_icon_button(ui, &re_ui::icons::REMOVE)
                            .on_hover_text("Remove Entity from the space view.")
                            .clicked()
                        {
                            space_view.data_blueprint.remove_entity(entity_path);
                            space_view.entities_determined_by_user = true;
                        }
                    },
                );
            });
        }

        for child_group_handle in &children {
            let Some(child_group) = space_view.data_blueprint.group_mut(*child_group_handle) else {
                debug_assert!(false, "Data blueprint group {group_name} has an invalid child");
                continue;
            };

            let mut remove_group = false;
            let default_open = Self::default_open_for_group(child_group);
            egui::collapsing_header::CollapsingState::load_with_default_open(
                ui.ctx(),
                ui.id().with(child_group_handle),
                default_open,
            )
            .show_header(ui, |ui| {
                blueprint_row_with_buttons(
                    ctx.re_ui,
                    ui,
                    group_is_visible,
                    child_group.properties_individual.visible,
                    |ui| {
                        item_ui::data_blueprint_group_button_to(
                            ctx,
                            ui,
                            child_group.display_name.clone(),
                            space_view.id,
                            *child_group_handle,
                        )
                    },
                    |re_ui, ui| {
                        visibility_button_ui(
                            re_ui,
                            ui,
                            group_is_visible,
                            &mut child_group.properties_individual.visible,
                        );
                        if re_ui
                            .small_icon_button(ui, &re_ui::icons::REMOVE)
                            .on_hover_text("Remove group and all its children from the space view.")
                            .clicked()
                        {
                            remove_group = true;
                        }
                    },
                );
            })
            .body(|ui| {
                Self::data_blueprint_tree_ui(
                    ctx,
                    ui,
                    *child_group_handle,
                    space_view,
                    space_view_visible,
                );
            });
            if remove_group {
                space_view.data_blueprint.remove_group(*child_group_handle);
                space_view.entities_determined_by_user = true;
            }
        }
    }

    pub fn mark_user_interaction(&mut self) {
        self.has_been_user_edited = true;
    }

    pub fn add_space_view(&mut self, mut space_view: SpaceViewBlueprint) -> SpaceViewId {
        let id = space_view.id;

        // Find a unique name for the space view
        let mut candidate_name = space_view.display_name.clone();
        let mut append_count = 1;
        let unique_name = 'outer: loop {
            for view in &self.space_views {
                if candidate_name == view.1.display_name {
                    append_count += 1;
                    candidate_name = format!("{} ({})", space_view.display_name, append_count);

                    continue 'outer;
                }
            }
            break candidate_name;
        };

        space_view.display_name = unique_name;

        self.space_views.insert(id, space_view);
        self.visible.insert(id);
        self.trees.clear(); // Reset them
        id
    }

    pub fn on_frame_start(
        &mut self,
        ctx: &mut ViewerContext<'_>,
        spaces_info: &SpaceInfoCollection,
    ) {
        re_tracing::profile_function!();

        for space_view in self.space_views.values_mut() {
            space_view.on_frame_start(ctx, spaces_info);
        }

        if self.auto_space_views {
            for space_view_candidate in default_created_space_views(ctx, spaces_info) {
                if self.should_auto_add_space_view(&space_view_candidate) {
                    self.add_space_view(space_view_candidate);
                }
            }
        }
    }

    fn should_auto_add_space_view(&self, space_view_candidate: &SpaceViewBlueprint) -> bool {
        for existing_view in self.space_views.values() {
            if existing_view.space_origin == space_view_candidate.space_origin {
                if existing_view.entities_determined_by_user {
                    // Since the user edited a space view with the same space path, we can't be sure our new one isn't redundant.
                    // So let's skip that.
                    return false;
                }

                if space_view_candidate
                    .data_blueprint
                    .entity_paths()
                    .is_subset(existing_view.data_blueprint.entity_paths())
                {
                    // This space view wouldn't add anything we haven't already
                    return false;
                }
            }
        }

        true
    }

    pub fn viewport_ui(
        &mut self,
        state: &mut ViewportState,
        ui: &mut egui::Ui,
        ctx: &mut ViewerContext<'_>,
    ) {
        if let Some(window) = &mut state.space_view_entity_window {
            if let Some(space_view) = self.space_views.get_mut(&window.space_view_id) {
                if !window.ui(ctx, ui, space_view) {
                    state.space_view_entity_window = None;
                }
            } else {
                // The space view no longer exist, close the window!
                state.space_view_entity_window = None;
            }
        }

        let is_zero_sized_viewport = ui.available_size().min_elem() <= 0.0;
        if is_zero_sized_viewport {
            return;
        }

        if let Some(space_view_id) = self.maximized {
            if !self.space_views.contains_key(&space_view_id) {
                self.maximized = None; // protect against bad deserialized data
            }
        }

        let visible_space_views = if let Some(space_view_id) = self.maximized {
            std::iter::once(space_view_id).collect()
        } else {
            self.visible.clone()
        };

        // Lazily create a layout tree based on which SpaceViews should be visible:
        let tree = self
            .trees
            .entry(visible_space_views.clone())
            .or_insert_with(|| {
                super::auto_layout::tree_from_space_views(
                    ctx,
                    ui.available_size(),
                    &visible_space_views,
                    &self.space_views,
                    &state.space_view_states,
                )
            });

        ui.scope(|ui| {
            let mut tab_viewer = TabViewer {
                ctx,
                viewport_state: state,
                space_views: &mut self.space_views,
                maximized: &mut self.maximized,
            };
            ui.spacing_mut().item_spacing.x = re_ui::ReUi::view_padding();
            tree.ui(&mut tab_viewer, ui);
        });
    }

    pub fn add_new_spaceview_button_ui(
        &mut self,
        ctx: &mut ViewerContext<'_>,
        ui: &mut egui::Ui,
        spaces_info: &SpaceInfoCollection,
    ) {
        #![allow(clippy::collapsible_if)]

        let icon_image = ctx.re_ui.icon_image(&re_ui::icons::ADD);
        let texture_id = icon_image.texture_id(ui.ctx());
        ui.menu_image_button(texture_id, re_ui::ReUi::small_icon_size(), |ui| {
            ui.style_mut().wrap = Some(false);

            for space_view in all_possible_space_views(ctx, spaces_info)
                .into_iter()
                .sorted_by_key(|space_view| space_view.space_origin.to_string())
            {
                let icon = if let Some(class) = ctx
                    .space_view_class_registry
                    .get_or_log_error(space_view.class)
                {
                    class.icon()
                } else {
                    space_view.category.icon()
                };

                if ctx
                    .re_ui
                    .selectable_label_with_icon(
                        ui,
                        icon,
                        if space_view.space_origin.is_root() {
                            space_view.display_name.clone()
                        } else {
                            space_view.space_origin.to_string()
                        },
                        false,
                    )
                    .clicked()
                {
                    ui.close_menu();
                    let new_space_view_id = self.add_space_view(space_view);
                    ctx.set_single_selection(Item::SpaceView(new_space_view_id));
                }
            }
        })
        .response
        .on_hover_text("Add new space view.");
    }

    pub fn space_views_containing_entity_path(&self, path: &EntityPath) -> Vec<SpaceViewId> {
        self.space_views
            .iter()
            .filter_map(|(space_view_id, space_view)| {
                if space_view.data_blueprint.contains_entity(path) {
                    Some(*space_view_id)
                } else {
                    None
                }
            })
            .collect()
    }
}

/// State for the blueprint that persists across frames but otherwise
/// is not saved.
#[derive(Default)]
pub struct ViewportState {
    pub(crate) space_view_entity_window: Option<SpaceViewEntityPicker>,
    space_view_states: HashMap<SpaceViewId, SpaceViewState>,
}

impl ViewportState {
    pub fn show_add_remove_entities_window(&mut self, space_view_id: SpaceViewId) {
        self.space_view_entity_window = Some(SpaceViewEntityPicker { space_view_id });
    }

    pub fn space_view_state(
        &mut self,
        space_view_class_registry: &SpaceViewClassRegistry,
        space_view_id: SpaceViewId,
        space_view_class: SpaceViewClassName,
    ) -> &mut SpaceViewState {
        self.space_view_states
            .entry(space_view_id)
            .or_insert_with(|| {
                let state = if let Some(state) =
                    space_view_class_registry.get_or_log_error(space_view_class)
                {
                    state.new_state()
                } else {
<<<<<<< HEAD
                    Box::<EmptySpaceViewState>::default()
=======
                    // TODO(andreas): Enable this once categories are gone.
                    // re_log::error_once!(
                    //     "Space View class \"{}\" is not registered.",
                    //     space_view_class
                    // );
                    Box::<()>::default()
>>>>>>> 141c64d2
                };
                SpaceViewState { state }
            })
    }
}

/// Show a single button (`add_content`), justified,
/// and show a visibility button if the row is hovered.
///
/// Returns true if visibility changed.
fn blueprint_row_with_buttons(
    re_ui: &re_ui::ReUi,
    ui: &mut egui::Ui,
    enabled: bool,
    visible: bool,
    add_content: impl FnOnce(&mut egui::Ui) -> egui::Response,
    add_on_hover_buttons: impl FnOnce(&re_ui::ReUi, &mut egui::Ui),
) {
    let where_to_add_hover_rect = ui.painter().add(egui::Shape::Noop);

    // Make the main button span the whole width to make it easier to click:
    let main_button_response = ui
        .with_layout(egui::Layout::top_down_justified(egui::Align::LEFT), |ui| {
            ui.style_mut().wrap = Some(false);

            // Turn off the background color of hovered buttons.
            // Why? Because we add a manual hover-effect later.
            // Why? Because we want that hover-effect even when only the visibility button is hovered.
            let visuals = ui.visuals_mut();
            visuals.widgets.hovered.weak_bg_fill = egui::Color32::TRANSPARENT;
            visuals.widgets.hovered.bg_fill = egui::Color32::TRANSPARENT;
            visuals.widgets.active.weak_bg_fill = egui::Color32::TRANSPARENT;
            visuals.widgets.active.bg_fill = egui::Color32::TRANSPARENT;
            visuals.widgets.open.weak_bg_fill = egui::Color32::TRANSPARENT;
            visuals.widgets.open.bg_fill = egui::Color32::TRANSPARENT;

            if ui
                .interact(ui.max_rect(), ui.id(), egui::Sense::hover())
                .hovered()
            {
                // Clip the main button so that the on-hover buttons have room to cover it.
                // Ideally we would only clip the button _text_, not the button background, but that's not possible.
                let mut clip_rect = ui.max_rect();
                let on_hover_buttons_width = 36.0;
                clip_rect.max.x -= on_hover_buttons_width;
                ui.set_clip_rect(clip_rect);
            }

            if !visible || !enabled {
                // Dim the appearance of things added by `add_content`:
                let widget_visuals = &mut ui.visuals_mut().widgets;

                fn dim_color(color: &mut egui::Color32) {
                    *color = color.gamma_multiply(0.5);
                }
                dim_color(&mut widget_visuals.noninteractive.fg_stroke.color);
                dim_color(&mut widget_visuals.inactive.fg_stroke.color);
            }

            add_content(ui)
        })
        .inner;

    let main_button_rect = main_button_response.rect;

    // We check the same rectangle as the main button,
    // but we will also catch hovers on the visibility button (if any).
    let button_hovered = ui
        .interact(main_button_rect, ui.id(), egui::Sense::hover())
        .hovered();
    if button_hovered {
        // Just put the buttons on top of the existing ui:
        let mut ui = ui.child_ui(
            ui.max_rect(),
            egui::Layout::right_to_left(egui::Align::Center),
        );
        add_on_hover_buttons(re_ui, &mut ui);
    }

    // The main button might have been highlighted because what it was referring
    // to was hovered somewhere else, and then we also want it highlighted here.
    if button_hovered || main_button_response.highlighted() {
        // Highlight the row:
        let visuals = ui.visuals().widgets.hovered;
        let hover_rect = main_button_rect.expand(visuals.expansion);
        ui.painter().set(
            where_to_add_hover_rect,
            egui::Shape::rect_filled(hover_rect, visuals.rounding, visuals.bg_fill),
        );
    }
}

fn visibility_button_ui(
    re_ui: &re_ui::ReUi,
    ui: &mut egui::Ui,
    enabled: bool,
    visible: &mut bool,
) -> egui::Response {
    ui.set_enabled(enabled);
    re_ui
        .visibility_toggle_button(ui, visible)
        .on_hover_text("Toggle visibility")
        .on_disabled_hover_text("A parent is invisible")
}

// ----------------------------------------------------------------------------

struct TabViewer<'a, 'b> {
    viewport_state: &'a mut ViewportState,
    ctx: &'a mut ViewerContext<'b>,
    space_views: &'a mut BTreeMap<SpaceViewId, SpaceViewBlueprint>,
    maximized: &'a mut Option<SpaceViewId>,
}

impl<'a, 'b> egui_tiles::Behavior<SpaceViewId> for TabViewer<'a, 'b> {
    fn pane_ui(
        &mut self,
        ui: &mut egui::Ui,
        _tile_id: egui_tiles::TileId,
        space_view_id: &mut SpaceViewId,
    ) -> egui_tiles::UiResponse {
        re_tracing::profile_function!();

        let highlights =
            highlights_for_space_view(self.ctx.selection_state(), *space_view_id, self.space_views);
        let space_view_blueprint = self
            .space_views
            .get_mut(space_view_id)
            .expect("Should have been populated beforehand");
        let space_view_state = self.viewport_state.space_view_state(
            self.ctx.space_view_class_registry,
            space_view_blueprint.id,
            space_view_blueprint.class,
        );

        space_view_ui(
            self.ctx,
            ui,
            space_view_blueprint,
            space_view_state,
            highlights,
        );

        Default::default()
    }

    fn tab_title_for_pane(&mut self, space_view_id: &SpaceViewId) -> egui::WidgetText {
        let space_view = self
            .space_views
            .get_mut(space_view_id)
            .expect("Should have been populated beforehand");

        let mut text =
            egui::WidgetText::RichText(egui::RichText::new(space_view.display_name.clone()));

        if self
            .ctx
            .selection()
            .contains(&Item::SpaceView(*space_view_id))
        {
            // Show that it is selected:
            let egui_ctx = &self.ctx.re_ui.egui_ctx;
            let selection_bg_color = egui_ctx.style().visuals.selection.bg_fill;
            text = text.background_color(selection_bg_color);
        }

        text
    }

    fn on_tab_button(
        &mut self,
        tiles: &egui_tiles::Tiles<SpaceViewId>,
        tile_id: egui_tiles::TileId,
        button_response: &egui::Response,
    ) {
        if button_response.clicked() {
            if let Some(egui_tiles::Tile::Pane(space_view_id)) = tiles.get(tile_id) {
                self.ctx
                    .set_single_selection(Item::SpaceView(*space_view_id));
            }
        }
    }

    fn top_bar_rtl_ui(
        &mut self,
        tiles: &egui_tiles::Tiles<SpaceViewId>,
        ui: &mut egui::Ui,
        _tile_id: egui_tiles::TileId,
        tabs: &egui_tiles::Tabs,
    ) {
        let Some(active) = tabs.active.and_then(|active| tiles.get(active)) else { return; };
        let egui_tiles::Tile::Pane(space_view_id) = active else { return; };
        let space_view_id = *space_view_id;

        let Some(space_view) = self.space_views.get(&space_view_id) else { return; };
        let Some(space_view_state) = self.viewport_state.space_view_states.get(&space_view_id) else { return; };

        let num_space_views = tiles.tiles.values().filter(|tile| tile.is_pane()).count();

        ui.add_space(8.0); // margin within the frame

        if *self.maximized == Some(space_view_id) {
            // Show minimize-button:
            if self
                .ctx
                .re_ui
                .small_icon_button(ui, &re_ui::icons::MINIMIZE)
                .on_hover_text("Restore - show all spaces")
                .clicked()
            {
                *self.maximized = None;
            }
        } else if num_space_views > 1 {
            // Show maximize-button:
            if self
                .ctx
                .re_ui
                .small_icon_button(ui, &re_ui::icons::MAXIMIZE)
                .on_hover_text("Maximize Space View")
                .clicked()
            {
                *self.maximized = Some(space_view_id);
                self.ctx
                    .set_single_selection(Item::SpaceView(space_view_id));
            }
        }

        // Show help last, since not all space views have help text
        help_text_ui(self.ctx, ui, space_view, space_view_state);
    }

    // Styling:

    fn tab_outline_stroke(
        &self,
        _visuals: &egui::Visuals,
        _tile_id: egui_tiles::TileId,
        _active: bool,
    ) -> egui::Stroke {
        egui::Stroke::NONE
    }

    /// The height of the bar holding tab titles.
    fn tab_bar_height(&self, _style: &egui::Style) -> f32 {
        re_ui::ReUi::title_bar_height()
    }

    /// What are the rules for simplifying the tree?
    fn simplification_options(&self) -> egui_tiles::SimplificationOptions {
        egui_tiles::SimplificationOptions {
            all_panes_must_have_tabs: true,
            ..Default::default()
        }
    }
}

fn help_text_ui(
    ctx: &ViewerContext<'_>,
    ui: &mut egui::Ui,
    space_view_blueprint: &SpaceViewBlueprint,
    space_view_state: &SpaceViewState,
) {
    if let Some(help_text) = ctx
        .space_view_class_registry
        .get_or_log_error(space_view_blueprint.class)
        .map(|class| class.help_text(ctx.re_ui, space_view_state.state.as_ref()))
    {
        re_ui::help_hover_button(ui).on_hover_text(help_text);
    }
}

fn space_view_ui(
    ctx: &mut ViewerContext<'_>,
    ui: &mut egui::Ui,
    space_view_blueprint: &mut SpaceViewBlueprint,
    space_view_state: &mut SpaceViewState,
    space_view_highlights: SpaceViewHighlights,
) {
    let Some(latest_at) = ctx.rec_cfg.time_ctrl.time_int() else {
        ui.centered_and_justified(|ui| {
            ui.weak("No time selected");
        });
        return
    };

    space_view_blueprint.scene_ui(space_view_state, ctx, ui, latest_at, space_view_highlights);
}

// ----------------------------------------------------------------------------

fn focus_tab(tree: &mut egui_tiles::Tree<SpaceViewId>, tab: &SpaceViewId) {
    tree.make_active(|tile| match tile {
        egui_tiles::Tile::Pane(space_view_id) => space_view_id == tab,
        egui_tiles::Tile::Container(_) => false,
    });
}<|MERGE_RESOLUTION|>--- conflicted
+++ resolved
@@ -566,16 +566,7 @@
                 {
                     state.new_state()
                 } else {
-<<<<<<< HEAD
-                    Box::<EmptySpaceViewState>::default()
-=======
-                    // TODO(andreas): Enable this once categories are gone.
-                    // re_log::error_once!(
-                    //     "Space View class \"{}\" is not registered.",
-                    //     space_view_class
-                    // );
                     Box::<()>::default()
->>>>>>> 141c64d2
                 };
                 SpaceViewState { state }
             })

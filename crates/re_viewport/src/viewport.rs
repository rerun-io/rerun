--- conflicted
+++ resolved
@@ -433,33 +433,13 @@
 
         // Finally, save any edits to the blueprint tree
         // This is a no-op if the tree hasn't changed.
-<<<<<<< HEAD
-        if ctx.app_options.experimental_container_blueprints {
-            if self.edited {
-                // Simplify before we save the tree. Normally additional simplification will
-                // happen on the next render loop, but that's too late -- unsimplified
-                // changes will be baked into the tree.
-                let options = tree_simplification_option_for_app_options(ctx.app_options);
-                self.tree.simplify(&options);
-
-                self.blueprint.save_tree_as_containers(&self.tree, ctx);
-            }
-        } else {
-=======
         if ctx.app_options.legacy_container_blueprint {
->>>>>>> 17e64f61
             self.blueprint.set_tree(&self.tree, ctx);
         } else if self.edited {
-            // TODO(abey79): Decide what simplification to do here. Some of this
-            // might need to get rolled into the save logic instead.
-
             // Simplify before we save the tree. Normally additional simplification will
             // happen on the next render loop, but that's too late -- unsimplified
             // changes will be baked into the tree.
-            let options = egui_tiles::SimplificationOptions {
-                all_panes_must_have_tabs: true,
-                ..Default::default()
-            };
+            let options = tree_simplification_option_for_app_options(ctx.app_options);
             self.tree.simplify(&options);
 
             self.blueprint.save_tree_as_containers(&self.tree, ctx);

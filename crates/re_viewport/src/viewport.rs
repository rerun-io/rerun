--- conflicted
+++ resolved
@@ -566,14 +566,6 @@
                 {
                     state.new_state()
                 } else {
-<<<<<<< HEAD
-                    // TODO(andreas): Enable this once categories are gone.
-                    // re_log::error_once!(
-                    //     "Space View class {:?} is not registered.",
-                    //     space_view_class
-                    // );
-=======
->>>>>>> a18b39d1
                     Box::<()>::default()
                 };
                 SpaceViewState { state }

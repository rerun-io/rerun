--- conflicted
+++ resolved
@@ -619,10 +619,9 @@
             tab_widget.paint(ui);
         }
 
-<<<<<<< HEAD
         match tiles.get(tile_id) {
             Some(egui_tiles::Tile::Pane(space_view_id)) => {
-                item_ui::select_hovered_on_click(
+                self.ctx.select_hovered_on_click(
                     self.ctx,
                     &response,
                     Item::SpaceView(*space_view_id),
@@ -633,7 +632,7 @@
                 if let Some(Contents::Container(container_id)) =
                     self.contents_per_tile_id.get(&tile_id)
                 {
-                    item_ui::select_hovered_on_click(
+                    self.ctx.select_hovered_on_click(
                         self.ctx,
                         &response,
                         Item::Container(*container_id),
@@ -642,11 +641,6 @@
             }
 
             None => {}
-=======
-        if let Some(egui_tiles::Tile::Pane(space_view_id)) = tiles.get(tile_id) {
-            self.ctx
-                .select_hovered_on_click(&response, Item::SpaceView(*space_view_id));
->>>>>>> ffe8a10e
         }
 
         response

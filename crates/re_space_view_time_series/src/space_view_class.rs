--- conflicted
+++ resolved
@@ -5,19 +5,10 @@
 use re_data_store::TimeType;
 use re_format::next_grid_tick_magnitude_ns;
 use re_log_types::{EntityPath, TimeInt, TimeZone};
-<<<<<<< HEAD
 use re_space_view::{controls, query_view_property_or_default, view_property_ui};
 use re_types::blueprint::archetypes::PlotLegend;
 use re_types::{components::Range1D, datatypes::TimeRange, SpaceViewClassIdentifier, View};
-use re_ui::list_item2;
-=======
-use re_space_view::{controls, query_view_property_or_default};
-use re_types::{
-    blueprint::components::Corner2D, components::Range1D, datatypes::TimeRange,
-    SpaceViewClassIdentifier, View,
-};
 use re_ui::list_item;
->>>>>>> 9bb5bb74
 use re_viewer_context::external::re_entity_db::{
     EditableAutoValue, EntityProperties, TimeSeriesAggregator,
 };
@@ -623,92 +614,6 @@
     }
 }
 
-<<<<<<< HEAD
-=======
-fn legend_ui(ctx: &ViewerContext<'_>, space_view_id: SpaceViewId, ui: &mut egui::Ui) {
-    let blueprint_db = ctx.store_context.blueprint;
-    let blueprint_query = ctx.blueprint_query;
-    let (re_types::blueprint::archetypes::PlotLegend { visible, corner }, blueprint_path) =
-        query_view_property_or_default(space_view_id, blueprint_db, blueprint_query);
-
-    let visible = visible.unwrap_or(true.into());
-    let corner = corner.unwrap_or(DEFAULT_LEGEND_CORNER.into());
-
-    let sub_prop_ui = |re_ui: &re_ui::ReUi, ui: &mut egui::Ui| {
-        // TODO(ab): components should provide the `value_fn` closure or the entire
-        // `PropertyContent` object
-
-        //
-        // Visible
-        //
-
-        let mut edit_visibility = visible;
-        list_item::ListItem::new(re_ui)
-            .interactive(false)
-            .show_flat(
-                ui,
-                list_item::PropertyContent::new("Visible").value_bool_mut(&mut edit_visibility.0),
-            );
-        if visible != edit_visibility {
-            ctx.save_blueprint_component(&blueprint_path, &edit_visibility);
-        }
-
-        //
-        // Corner
-        //
-
-        let mut edit_corner = corner;
-        list_item::ListItem::new(re_ui)
-            .interactive(false)
-            .show_flat(
-                ui,
-                list_item::PropertyContent::new("Corner").value_fn(|_, ui, _| {
-                    egui::ComboBox::from_id_source("legend_corner")
-                        .selected_text(format!("{corner}"))
-                        .show_ui(ui, |ui| {
-                            ui.style_mut().wrap = Some(false);
-                            ui.set_min_width(64.0);
-
-                            ui.selectable_value(
-                                &mut edit_corner,
-                                egui_plot::Corner::LeftTop.into(),
-                                format!("{}", Corner2D::from(egui_plot::Corner::LeftTop)),
-                            );
-                            ui.selectable_value(
-                                &mut edit_corner,
-                                egui_plot::Corner::RightTop.into(),
-                                format!("{}", Corner2D::from(egui_plot::Corner::RightTop)),
-                            );
-                            ui.selectable_value(
-                                &mut edit_corner,
-                                egui_plot::Corner::LeftBottom.into(),
-                                format!("{}", Corner2D::from(egui_plot::Corner::LeftBottom)),
-                            );
-                            ui.selectable_value(
-                                &mut edit_corner,
-                                egui_plot::Corner::RightBottom.into(),
-                                format!("{}", Corner2D::from(egui_plot::Corner::RightBottom)),
-                            );
-                        });
-                }),
-            );
-        if corner != edit_corner {
-            ctx.save_blueprint_component(&blueprint_path, &edit_corner);
-        }
-    };
-
-    list_item::ListItem::new(ctx.re_ui)
-        .interactive(false)
-        .show_hierarchical_with_children(
-            ui,
-            "time_series_selection_ui_legend",
-            true,
-            list_item::LabelContent::new("Legend"),
-            sub_prop_ui,
-        );
-}
-
->>>>>>> 9bb5bb74
 fn axis_ui(
     ctx: &ViewerContext<'_>,
     space_view_id: SpaceViewId,

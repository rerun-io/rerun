use egui::ahash::{HashMap, HashSet};
use egui::NumExt as _;
use egui_plot::{Legend, Line, Plot, PlotPoint, Points};

use re_data_store::TimeType;
use re_format::next_grid_tick_magnitude_ns;
use re_log_types::{EntityPath, TimeInt, TimeZone};
use re_space_view::{controls, query_view_property_or_default};
use re_types::{
    blueprint::components::Corner2D, components::Range1D, datatypes::TimeRange,
    SpaceViewClassIdentifier, View,
};
use re_ui::list_item;
use re_viewer_context::external::re_entity_db::{
    EditableAutoValue, EntityProperties, TimeSeriesAggregator,
};
use re_viewer_context::{
    IdentifiedViewSystem, IndicatedEntities, PerVisualizer, QueryRange, RecommendedSpaceView,
    SmallVisualizerSet, SpaceViewClass, SpaceViewClassRegistryError, SpaceViewId,
    SpaceViewSpawnHeuristics, SpaceViewState, SpaceViewStateExt as _,
    SpaceViewSystemExecutionError, SystemExecutionOutput, ViewQuery, ViewSystemIdentifier,
    ViewerContext, VisualizableEntities,
};

use crate::line_visualizer_system::SeriesLineSystem;
use crate::point_visualizer_system::SeriesPointSystem;
use crate::PlotSeriesKind;

// ---

#[derive(Clone)]
pub struct TimeSeriesSpaceViewState {
    /// Is the user dragging the cursor this frame?
    is_dragging_time_cursor: bool,

    /// Was the user dragging the cursor last frame?
    was_dragging_time_cursor: bool,

    /// State of egui_plot's auto bounds before the user started dragging the time cursor.
    saved_auto_bounds: egui::Vec2b,

    /// State of egui_plot's bounds.
    saved_y_axis_range: [f64; 2],

    /// To track when the range has been edited.
    last_y_range: Option<Range1D>,

    /// To track when the range lock has been enabled/disabled.
    last_y_lock_range_during_zoom: bool,
}

impl Default for TimeSeriesSpaceViewState {
    fn default() -> Self {
        Self {
            is_dragging_time_cursor: false,
            was_dragging_time_cursor: false,
            saved_auto_bounds: Default::default(),
            saved_y_axis_range: [0.0, 1.0],
            last_y_range: None,
            last_y_lock_range_during_zoom: false,
        }
    }
}

impl SpaceViewState for TimeSeriesSpaceViewState {
    fn as_any(&self) -> &dyn std::any::Any {
        self
    }

    fn as_any_mut(&mut self) -> &mut dyn std::any::Any {
        self
    }
}

#[derive(Default)]
pub struct TimeSeriesSpaceView;

type ViewType = re_types::blueprint::views::TimeSeriesView;

const DEFAULT_LEGEND_CORNER: egui_plot::Corner = egui_plot::Corner::RightBottom;

impl SpaceViewClass for TimeSeriesSpaceView {
    fn identifier() -> SpaceViewClassIdentifier {
        ViewType::identifier()
    }

    fn display_name(&self) -> &'static str {
        "Time series"
    }

    fn icon(&self) -> &'static re_ui::Icon {
        &re_ui::icons::SPACE_VIEW_TIMESERIES
    }

    fn help_text(&self, re_ui: &re_ui::ReUi) -> egui::WidgetText {
        let mut layout = re_ui::LayoutJobBuilder::new(re_ui);

        layout.add("Pan by dragging, or scroll (+ ");
        layout.add(controls::HORIZONTAL_SCROLL_MODIFIER);
        layout.add(" for horizontal).\n");

        layout.add("Zoom with pinch gesture or scroll + ");
        layout.add(controls::ZOOM_SCROLL_MODIFIER);
        layout.add(".\n");

        layout.add("Scroll + ");
        layout.add(controls::ASPECT_SCROLL_MODIFIER);
        layout.add(" to zoom only the temporal axis while holding the y-range fixed.\n");

        layout.add("Drag ");
        layout.add(controls::SELECTION_RECT_ZOOM_BUTTON);
        layout.add(" to zoom in/out using a selection.\n");

        layout.add("Click ");
        layout.add(controls::MOVE_TIME_CURSOR_BUTTON);
        layout.add(" to move the time cursor.\n\n");

        layout.add_button_text(controls::RESET_VIEW_BUTTON_TEXT);
        layout.add(" to reset the view.");

        layout.layout_job.into()
    }

    fn on_register(
        &self,
        system_registry: &mut re_viewer_context::SpaceViewSystemRegistrator<'_>,
    ) -> Result<(), SpaceViewClassRegistryError> {
        system_registry.register_visualizer::<SeriesLineSystem>()?;
        system_registry.register_visualizer::<SeriesPointSystem>()?;
        Ok(())
    }

    fn new_state(&self) -> Box<dyn SpaceViewState> {
        Box::<TimeSeriesSpaceViewState>::default()
    }

    fn preferred_tile_aspect_ratio(&self, _state: &dyn SpaceViewState) -> Option<f32> {
        None
    }

    fn layout_priority(&self) -> re_viewer_context::SpaceViewClassLayoutPriority {
        re_viewer_context::SpaceViewClassLayoutPriority::Low
    }

    fn default_query_range(&self) -> QueryRange {
        QueryRange::TimeRange(TimeRange::EVERYTHING)
    }

    fn selection_ui(
        &self,
        ctx: &ViewerContext<'_>,
        ui: &mut egui::Ui,
        state: &mut dyn SpaceViewState,
        _space_origin: &EntityPath,
        space_view_id: SpaceViewId,
        root_entity_properties: &mut EntityProperties,
    ) -> Result<(), SpaceViewSystemExecutionError> {
        let state = state.downcast_mut::<TimeSeriesSpaceViewState>()?;

        list_item::list_item_scope(ui, "time_series_selection_ui", |ui| {
            list_item::ListItem::new(ctx.re_ui)
                .interactive(false)
                .show_hierarchical(
                    ui,
                    list_item::PropertyContent::new("Zoom aggregation").value_fn(|_, ui, _| {
                        let mut agg_mode = *root_entity_properties.time_series_aggregator.get();

                        egui::ComboBox::from_id_source("aggregation_mode")
                            .selected_text(agg_mode.to_string())
                            .show_ui(ui, |ui| {
                                ui.style_mut().wrap = Some(false);
                                ui.set_min_width(64.0);

                                for variant in TimeSeriesAggregator::variants() {
                                    ui.selectable_value(
                                        &mut agg_mode,
                                        variant,
                                        variant.to_string(),
                                    )
                                    .on_hover_text(variant.description());
                                }
                            });

                        root_entity_properties.time_series_aggregator =
                            EditableAutoValue::UserEdited(agg_mode);
                    }),
                )
                .on_hover_text(
                    "Configures the zoom-dependent scalar aggregation.\n\
                     This is done only if steps on the X axis go below 1.0, i.e. a single pixel \
                     covers more than one tick worth of data. It can greatly improve performance \
                     (and readability) in such situations as it prevents overdraw.",
                );

            legend_ui(ctx, space_view_id, ui);
            axis_ui(ctx, space_view_id, ui, state);
        });

        Ok(())
    }

    fn spawn_heuristics(&self, ctx: &ViewerContext<'_>) -> SpaceViewSpawnHeuristics {
        re_tracing::profile_function!();

        // For all following lookups, checking indicators is enough, since we know that this is enough to infer visualizability here.
        let mut indicated_entities = IndicatedEntities::default();

        for indicated in [
            SeriesLineSystem::identifier(),
            SeriesPointSystem::identifier(),
        ]
        .iter()
        .filter_map(|&system_id| ctx.indicated_entities_per_visualizer.get(&system_id))
        {
            indicated_entities.0.extend(indicated.0.iter().cloned());
        }

        // Because SeriesLine is our fallback visualizer, also include any entities for which
        // SeriesLine is applicable, even if not indicated.
        if let Some(applicable) = ctx
            .applicable_entities_per_visualizer
            .get(&SeriesLineSystem::identifier())
        {
            indicated_entities.0.extend(applicable.iter().cloned());
        }

        if indicated_entities.0.is_empty() {
            return SpaceViewSpawnHeuristics::default();
        }

        // Spawn time series data at the root if there's time series data either
        // directly at the root or one of its children.
        //
        // This is the last hold out of "child of root" spawning, which we removed otherwise
        // (see https://github.com/rerun-io/rerun/issues/4926)
        let subtree_of_root_entity = &ctx.recording().tree().children;
        if indicated_entities.contains(&EntityPath::root())
            || subtree_of_root_entity
                .iter()
                .any(|(_, subtree)| indicated_entities.contains(&subtree.path))
        {
            return SpaceViewSpawnHeuristics::root();
        }

        // If there's other entities that have the right indicator & didn't match the above,
        // spawn a time series view for each child of the root that has any entities with the right indicator.
        let mut child_of_root_entities = HashSet::default();
        for entity in indicated_entities.iter() {
            if let Some(child_of_root) = entity.iter().next() {
                child_of_root_entities.insert(child_of_root);
            }
        }

        SpaceViewSpawnHeuristics::new(child_of_root_entities.into_iter().map(|path_part| {
            let entity = EntityPath::new(vec![path_part.clone()]);
            RecommendedSpaceView::new_subtree(entity)
        }))
    }

    /// Choose the default visualizers to enable for this entity.
    fn choose_default_visualizers(
        &self,
        entity_path: &EntityPath,
        visualizable_entities_per_visualizer: &PerVisualizer<VisualizableEntities>,
        indicated_entities_per_visualizer: &PerVisualizer<IndicatedEntities>,
    ) -> SmallVisualizerSet {
        let available_visualizers: HashSet<&ViewSystemIdentifier> =
            visualizable_entities_per_visualizer
                .iter()
                .filter_map(|(visualizer, ents)| {
                    if ents.contains(entity_path) {
                        Some(visualizer)
                    } else {
                        None
                    }
                })
                .collect();

        let mut visualizers: SmallVisualizerSet = available_visualizers
            .iter()
            .filter_map(|visualizer| {
                if indicated_entities_per_visualizer
                    .get(*visualizer)
                    .map_or(false, |matching_list| matching_list.contains(entity_path))
                {
                    Some(**visualizer)
                } else {
                    None
                }
            })
            .collect();

        // If there were no other visualizers, but the SeriesLineSystem is available, use it.
        if visualizers.is_empty() && available_visualizers.contains(&SeriesLineSystem::identifier())
        {
            visualizers.insert(0, SeriesLineSystem::identifier());
        }

        visualizers
    }

    fn ui(
        &self,
        ctx: &ViewerContext<'_>,
        ui: &mut egui::Ui,
        state: &mut dyn SpaceViewState,
        _root_entity_properties: &EntityProperties,
        query: &ViewQuery<'_>,
        system_output: SystemExecutionOutput,
    ) -> Result<(), SpaceViewSystemExecutionError> {
        re_tracing::profile_function!();

        let state = state.downcast_mut::<TimeSeriesSpaceViewState>()?;

        let blueprint_db = ctx.store_context.blueprint;
        let blueprint_query = ctx.blueprint_query;

        let (
            re_types::blueprint::archetypes::PlotLegend {
                visible: legend_visible,
                corner: legend_corner,
            },
            _,
        ) = query_view_property_or_default(query.space_view_id, blueprint_db, blueprint_query);

        let (
            re_types::blueprint::archetypes::ScalarAxis {
                range: y_range,
                lock_range_during_zoom: y_lock_range_during_zoom,
            },
            _,
        ) = query_view_property_or_default(query.space_view_id, blueprint_db, blueprint_query);

        let (current_time, time_type, timeline) = {
            // Avoid holding the lock for long
            let time_ctrl = ctx.rec_cfg.time_ctrl.read();
            let current_time = time_ctrl.time_i64();
            let time_type = time_ctrl.time_type();
            let timeline = *time_ctrl.timeline();
            (current_time, time_type, timeline)
        };

        let timeline_name = timeline.name().to_string();

        let line_series = system_output.view_systems.get::<SeriesLineSystem>()?;
        let point_series = system_output.view_systems.get::<SeriesPointSystem>()?;

        let all_plot_series: Vec<_> = std::iter::empty()
            .chain(line_series.all_series.iter())
            .chain(point_series.all_series.iter())
            .collect();

        // Get the minimum time/X value for the entire plot…
        let min_time = all_plot_series
            .iter()
            .map(|line| line.min_time)
            .min()
            .unwrap_or(0);

        // TODO(jleibs): If this is allowed to be different, need to track it per line.
        let aggregation_factor = all_plot_series
            .first()
            .map_or(1.0, |line| line.aggregation_factor);

        let aggregator = all_plot_series
            .first()
            .map(|line| line.aggregator)
            .unwrap_or_default();

        // …then use that as an offset to avoid nasty precision issues with
        // large times (nanos since epoch does not fit into a f64).
        let time_offset = if timeline.typ() == TimeType::Time {
            // In order to make the tick-marks on the time axis fall on whole days, hours, minutes etc,
            // we need to round to a whole day:
            round_ns_to_start_of_day(min_time)
        } else {
            min_time
        };

        // use timeline_name as part of id, so that egui stores different pan/zoom for different timelines
        let plot_id_src = ("plot", &timeline_name);

        let y_lock_range_during_zoom = y_lock_range_during_zoom.map_or(false, |v| (*v).0);
        let lock_y_during_zoom = y_lock_range_during_zoom
            || ui.input(|i| i.modifiers.contains(controls::ASPECT_SCROLL_MODIFIER));

        let auto_y = y_range.is_none();

        // We don't want to allow vertical when y is locked or else the view "bounces" when we scroll and
        // then reset to the locked range.
        if lock_y_during_zoom {
            ui.input_mut(|i| i.smooth_scroll_delta.y = 0.0);
        }

        // TODO(jleibs): Would be nice to disable vertical drag instead of just resetting.

        // TODO(#5075): Boxed-zoom should be fixed to accommodate the locked range.
        let time_zone_for_timestamps = ctx.app_options.time_zone;
        let mut plot = Plot::new(plot_id_src)
            .id(crate::plot_id(query.space_view_id))
            .auto_bounds([true, auto_y].into())
            .allow_zoom([true, !lock_y_during_zoom])
            .allow_drag([true, !lock_y_during_zoom])
            .x_axis_formatter(move |time, _, _| {
                format_time(
                    time_type,
                    (time.value as i64).saturating_add(time_offset),
                    time_zone_for_timestamps,
                )
            })
            .y_axis_formatter(move |mark, _, _| format_y_axis(mark))
            .y_axis_width(3) // in digits
            .label_formatter(move |name, value| {
                let name = if name.is_empty() { "y" } else { name };
                let label = time_type.format(
                    TimeInt::new_temporal((value.x as i64).saturating_add(time_offset)),
                    time_zone_for_timestamps,
                );

                let y_value = re_format::format_f64(value.y);

                if aggregator == TimeSeriesAggregator::Off || aggregation_factor <= 1.0 {
                    format!("{timeline_name}: {label}\n{name}: {y_value}")
                } else {
                    format!(
                        "{timeline_name}: {label}\n{name}: {y_value}\n\
                        {aggregator} aggregation over approx. {aggregation_factor:.1} time points",
                    )
                }
            });

        if legend_visible.unwrap_or(true.into()).0 {
            plot =
                plot.legend(Legend::default().position(legend_corner.unwrap_or_default().into()));
        }

        if timeline.typ() == TimeType::Time {
            let canvas_size = ui.available_size();
            plot = plot.x_grid_spacer(move |spacer| ns_grid_spacer(canvas_size, &spacer));
        }

        let mut plot_item_id_to_entity_path = HashMap::default();

        let mut is_resetting = false;

        let egui_plot::PlotResponse {
            inner: _,
            response,
            transform,
            hovered_plot_item,
        } = plot.show(ui, |plot_ui| {
            if plot_ui.response().secondary_clicked() {
                let mut time_ctrl_write = ctx.rec_cfg.time_ctrl.write();
                let timeline = *time_ctrl_write.timeline();
                time_ctrl_write.set_timeline_and_time(
                    timeline,
                    plot_ui.pointer_coordinate().unwrap().x as i64 + time_offset,
                );
                time_ctrl_write.pause();
            }

            let range_was_edited = state.last_y_range != y_range;
            state.last_y_range = y_range;

            let locked_y_range_was_enabled =
                y_lock_range_during_zoom && !state.last_y_lock_range_during_zoom;
            state.last_y_lock_range_during_zoom = y_lock_range_during_zoom;

            is_resetting = plot_ui.response().double_clicked();
            let current_auto = plot_ui.auto_bounds();

            if let Some(y_range) = y_range {
                // If we have a y_range, there are a few cases where we want to adjust the bounds.
                // - The range was just edited
                // - The locking behavior was just set to true
                // - The zoom behavior is in LockToRange
                // - The user double-clicked
                if range_was_edited
                    || locked_y_range_was_enabled
                    || lock_y_during_zoom
                    || is_resetting
                {
                    let current_bounds = plot_ui.plot_bounds();
                    let mut min = current_bounds.min();
                    let mut max = current_bounds.max();

                    if range_was_edited || is_resetting || locked_y_range_was_enabled {
                        min[1] = y_range.start();
                        max[1] = y_range.end();
                    }

                    let new_bounds = egui_plot::PlotBounds::from_min_max(min, max);
                    plot_ui.set_plot_bounds(new_bounds);
                    // If we are resetting, we still want the X value to be auto for
                    // this frame.
                    plot_ui.set_auto_bounds([current_auto[0] || is_resetting, false].into());
                }
            } else if lock_y_during_zoom || range_was_edited {
                plot_ui.set_auto_bounds([current_auto[0] || is_resetting, is_resetting].into());
            }

            for series in all_plot_series {
                let points = series
                    .points
                    .iter()
                    .map(|p| [(p.0 - time_offset) as _, p.1])
                    .collect::<Vec<_>>();

                let color = series.color;
                let id = egui::Id::new(series.entity_path.hash());
                plot_item_id_to_entity_path.insert(id, series.entity_path.clone());

                match series.kind {
                    PlotSeriesKind::Continuous => plot_ui.line(
                        Line::new(points)
                            .name(series.label.as_str())
                            .color(color)
                            .width(series.width)
                            .id(id),
                    ),
                    PlotSeriesKind::Scatter(scatter_attrs) => plot_ui.points(
                        Points::new(points)
                            .name(series.label.as_str())
                            .color(color)
                            .radius(series.width)
                            .shape(scatter_attrs.marker.into())
                            .id(id),
                    ),
                    // Break up the chart. At some point we might want something fancier.
                    PlotSeriesKind::Clear => {}
                }
            }

            if state.is_dragging_time_cursor {
                if !state.was_dragging_time_cursor {
                    state.saved_auto_bounds = plot_ui.auto_bounds();
                }
                // Freeze any change to the plot boundaries to avoid weird interaction with the time
                // cursor.
                plot_ui.set_plot_bounds(plot_ui.plot_bounds());
            } else if state.was_dragging_time_cursor {
                plot_ui.set_auto_bounds(state.saved_auto_bounds);
            }

            state.was_dragging_time_cursor = state.is_dragging_time_cursor;
            let bounds = plot_ui.plot_bounds().range_y();
            state.saved_y_axis_range = [*bounds.start(), *bounds.end()];
        });

        // Decide if the time cursor should be displayed, and if so where:
        let time_x = current_time
            .map(|current_time| (current_time - time_offset) as f64)
            .filter(|&x| {
                // only display the time cursor when it's actually above the plot area
                transform.bounds().min()[0] <= x && x <= transform.bounds().max()[0]
            })
            .map(|x| transform.position_from_point(&PlotPoint::new(x, 0.0)).x);

        // If we are not resetting on this frame, interact with the plot items (lines, scatters, etc.)
        if !is_resetting {
            if let Some(hovered) = hovered_plot_item
                .and_then(|hovered_plot_item| plot_item_id_to_entity_path.get(&hovered_plot_item))
                .map(|entity_path| {
                    re_viewer_context::Item::DataResult(
                        query.space_view_id,
                        entity_path.clone().into(),
                    )
                })
                .or_else(|| {
                    if response.hovered() {
                        Some(re_viewer_context::Item::SpaceView(query.space_view_id))
                    } else {
                        None
                    }
                })
            {
                ctx.select_hovered_on_click(&response, hovered);
            }
        }

        if let Some(mut time_x) = time_x {
            let interact_radius = ui.style().interaction.resize_grab_radius_side;
            let line_rect = egui::Rect::from_x_y_ranges(time_x..=time_x, response.rect.y_range())
                .expand(interact_radius);

            let time_drag_id = ui.id().with("time_drag");
            let response = ui
                .interact(line_rect, time_drag_id, egui::Sense::drag())
                .on_hover_and_drag_cursor(egui::CursorIcon::ResizeHorizontal);

            state.is_dragging_time_cursor = false;
            if response.dragged() {
                if let Some(pointer_pos) = ui.input(|i| i.pointer.hover_pos()) {
                    let new_offset_time = transform.value_from_position(pointer_pos).x;
                    let new_time = time_offset + new_offset_time.round() as i64;

                    // Avoid frame-delay:
                    time_x = pointer_pos.x;

                    let mut time_ctrl = ctx.rec_cfg.time_ctrl.write();
                    time_ctrl.set_time(new_time);
                    time_ctrl.pause();

                    state.is_dragging_time_cursor = true;
                }
            }

            ctx.re_ui.paint_time_cursor(
                ui,
                ui.painter(),
                &response,
                time_x,
                response.rect.y_range(),
            );
        }

        Ok(())
    }
}

fn legend_ui(ctx: &ViewerContext<'_>, space_view_id: SpaceViewId, ui: &mut egui::Ui) {
    let blueprint_db = ctx.store_context.blueprint;
    let blueprint_query = ctx.blueprint_query;
    let (re_types::blueprint::archetypes::PlotLegend { visible, corner }, blueprint_path) =
        query_view_property_or_default(space_view_id, blueprint_db, blueprint_query);

    let visible = visible.unwrap_or(true.into());
    let corner = corner.unwrap_or(DEFAULT_LEGEND_CORNER.into());

    let sub_prop_ui = |re_ui: &re_ui::ReUi, ui: &mut egui::Ui| {
        // TODO(ab): components should provide the `value_fn` closure or the entire
        // `PropertyContent` object

        //
        // Visible
        //

        let mut edit_visibility = visible;
        list_item::ListItem::new(re_ui)
            .interactive(false)
            .show_flat(
                ui,
                list_item::PropertyContent::new("Visible").value_bool_mut(&mut edit_visibility.0),
            );
        if visible != edit_visibility {
            ctx.save_blueprint_component(&blueprint_path, &edit_visibility);
        }

        //
        // Corner
        //

        let mut edit_corner = corner;
        list_item::ListItem::new(re_ui)
            .interactive(false)
            .show_flat(
                ui,
                list_item::PropertyContent::new("Corner").value_fn(|_, ui, _| {
                    egui::ComboBox::from_id_source("legend_corner")
                        .selected_text(format!("{corner}"))
                        .show_ui(ui, |ui| {
                            ui.style_mut().wrap = Some(false);
                            ui.set_min_width(64.0);

                            ui.selectable_value(
                                &mut edit_corner,
                                egui_plot::Corner::LeftTop.into(),
                                format!("{}", Corner2D::from(egui_plot::Corner::LeftTop)),
                            );
                            ui.selectable_value(
                                &mut edit_corner,
                                egui_plot::Corner::RightTop.into(),
                                format!("{}", Corner2D::from(egui_plot::Corner::RightTop)),
                            );
                            ui.selectable_value(
                                &mut edit_corner,
                                egui_plot::Corner::LeftBottom.into(),
                                format!("{}", Corner2D::from(egui_plot::Corner::LeftBottom)),
                            );
                            ui.selectable_value(
                                &mut edit_corner,
                                egui_plot::Corner::RightBottom.into(),
                                format!("{}", Corner2D::from(egui_plot::Corner::RightBottom)),
                            );
                        });
                }),
            );
        if corner != edit_corner {
            ctx.save_blueprint_component(&blueprint_path, &edit_corner);
        }
    };

    list_item::ListItem::new(ctx.re_ui)
        .interactive(false)
        .show_hierarchical_with_children(
            ui,
            "time_series_selection_ui_legend",
            true,
            list_item::LabelContent::new("Legend"),
            sub_prop_ui,
        );
}

fn axis_ui(
    ctx: &ViewerContext<'_>,
    space_view_id: SpaceViewId,
    ui: &mut egui::Ui,
    state: &TimeSeriesSpaceViewState,
) {
    let (
        re_types::blueprint::archetypes::ScalarAxis {
            range: y_range,
            lock_range_during_zoom: y_lock_range_during_zoom,
        },
        blueprint_path,
    ) = query_view_property_or_default(
        space_view_id,
        ctx.store_context.blueprint,
        ctx.blueprint_query,
    );

    let y_lock_zoom = y_lock_range_during_zoom.unwrap_or(false.into());

    let sub_prop_ui = |re_ui: &re_ui::ReUi, ui: &mut egui::Ui| {
        //
        // Range auto?
        //

        let mut auto_range = y_range.is_none();
        list_item::ListItem::new(re_ui)
            .interactive(false)
            .show_flat(
                ui,
                list_item::PropertyContent::new("Default range").value_fn(|_, ui, _| {
                    ui.horizontal(|ui| {
                        ctx.re_ui.radio_value(ui, &mut auto_range, true, "Auto");
                        ctx.re_ui.radio_value(ui, &mut auto_range, false, "Manual");
                    });
                }),
            )
            .on_hover_text(
                "The default range is applied when double-clicking on the space \
             view. In auto mode, the Y axis range is based on the data. In manual mode, the \
             provided values are used instead.",
            );

        //
        // Manual range
        //

        if !auto_range {
            list_item::ListItem::new(re_ui)
                .interactive(false)
                .show_flat(
                    ui,
                    list_item::PropertyContent::new("").value_fn(|_, ui, _| {
                        let mut range_edit = y_range
                            .unwrap_or_else(|| y_range.unwrap_or(state.saved_y_axis_range.into()));

                        ui.horizontal(|ui| {
                            // Max < Min is not supported.
                            // Also, egui_plot doesn't handle min==max (it ends up picking a default range instead then)
                            let prev_min = crate::util::next_up_f64(range_edit.start());
                            let prev_max = range_edit.end();
                            // Scale the speed to the size of the range
                            let speed = ((prev_max - prev_min) * 0.01).at_least(0.001);
                            ui.label("Min");
                            ui.add(
                                egui::DragValue::new(range_edit.start_mut())
                                    .speed(speed)
                                    .clamp_range(std::f64::MIN..=prev_max),
                            );
                            ui.label("Max");
                            ui.add(
                                egui::DragValue::new(range_edit.end_mut())
                                    .speed(speed)
                                    .clamp_range(prev_min..=std::f64::MAX),
                            );
                        });

                        if y_range != Some(range_edit) {
                            ctx.save_blueprint_component(&blueprint_path, &range_edit);
                        }
                    }),
                );
        } else if y_range.is_some() {
            ctx.save_empty_blueprint_component::<Range1D>(&blueprint_path);
        }

        //
        // Lock range
        //

        let mut edit_locked = y_lock_zoom;
        list_item::ListItem::new(re_ui)
            .interactive(false)
            .show_flat(
                ui,
                list_item::PropertyContent::new("Zoom lock").value_bool_mut(&mut edit_locked.0 .0),
            )
            .on_hover_text(
                "If enabled, the Y axis range will remain locked to the specified range when zooming.",
            );
        if y_lock_zoom != edit_locked {
            ctx.save_blueprint_component(&blueprint_path, &edit_locked);
        }
    };

    list_item::ListItem::new(ctx.re_ui)
        .interactive(false)
        .show_hierarchical_with_children(
            ui,
            "time_series_selection_ui_y_axis",
            true,
<<<<<<< HEAD
            list_item2::LabelContent::new("Y axis"),
=======
            list_item::LabelContent::new("Y Axis"),
>>>>>>> 5befb572
            sub_prop_ui,
        );
}

fn format_time(time_type: TimeType, time_int: i64, time_zone_for_timestamps: TimeZone) -> String {
    if time_type == TimeType::Time {
        let time = re_log_types::Time::from_ns_since_epoch(time_int);
        time.format_time_compact(time_zone_for_timestamps)
    } else {
        time_type.format(TimeInt::new_temporal(time_int), time_zone_for_timestamps)
    }
}

fn format_y_axis(mark: egui_plot::GridMark) -> String {
    // Example: If the step to the next tick is `0.01`, we should use 2 decimals of precision:
    let num_decimals = -mark.step_size.log10().round() as usize;

    re_format::FloatFormatOptions::DEFAULT_f64
        .with_decimals(num_decimals)
        .format(mark.value)
}

fn ns_grid_spacer(
    canvas_size: egui::Vec2,
    input: &egui_plot::GridInput,
) -> Vec<egui_plot::GridMark> {
    let minimum_medium_line_spacing = 150.0; // ≈min size of a label
    let max_medium_lines = canvas_size.x as f64 / minimum_medium_line_spacing;

    let (min_ns, max_ns) = input.bounds;
    let width_ns = max_ns - min_ns;

    let mut small_spacing_ns = 1;
    while width_ns / (next_grid_tick_magnitude_ns(small_spacing_ns) as f64) > max_medium_lines {
        let next_ns = next_grid_tick_magnitude_ns(small_spacing_ns);
        if small_spacing_ns < next_ns {
            small_spacing_ns = next_ns;
        } else {
            break; // we've reached the max
        }
    }
    let medium_spacing_ns = next_grid_tick_magnitude_ns(small_spacing_ns);
    let big_spacing_ns = next_grid_tick_magnitude_ns(medium_spacing_ns);

    let mut current_ns = (min_ns.floor() as i64) / small_spacing_ns * small_spacing_ns;
    let mut marks = vec![];

    while current_ns <= max_ns.ceil() as i64 {
        let is_big_line = current_ns % big_spacing_ns == 0;
        let is_medium_line = current_ns % medium_spacing_ns == 0;

        let step_size = if is_big_line {
            big_spacing_ns
        } else if is_medium_line {
            medium_spacing_ns
        } else {
            small_spacing_ns
        };

        marks.push(egui_plot::GridMark {
            value: current_ns as f64,
            step_size: step_size as f64,
        });

        if let Some(new_ns) = current_ns.checked_add(small_spacing_ns) {
            current_ns = new_ns;
        } else {
            break;
        };
    }

    marks
}

fn round_ns_to_start_of_day(ns: i64) -> i64 {
    let ns_per_day = 24 * 60 * 60 * 1_000_000_000;
    (ns + ns_per_day / 2) / ns_per_day * ns_per_day
}<|MERGE_RESOLUTION|>--- conflicted
+++ resolved
@@ -812,11 +812,7 @@
             ui,
             "time_series_selection_ui_y_axis",
             true,
-<<<<<<< HEAD
-            list_item2::LabelContent::new("Y axis"),
-=======
-            list_item::LabelContent::new("Y Axis"),
->>>>>>> 5befb572
+            list_item::LabelContent::new("Y axis"),
             sub_prop_ui,
         );
 }

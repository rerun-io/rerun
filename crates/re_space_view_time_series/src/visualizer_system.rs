use re_query_cache::{MaybeCachedComponentData, QueryError};
use re_types::{
    archetypes::TimeSeriesScalar,
    components::{Color, Radius, Scalar, ScalarScattering, Text},
    Loggable,
};
use re_viewer_context::{
    AnnotationMap, DefaultColor, IdentifiedViewSystem, SpaceViewSystemExecutionError, ViewQuery,
    ViewerContext, VisualizerQueryInfo, VisualizerSystem,
};

use crate::{
    overrides::{initial_override_color, lookup_override},
    util::{determine_plot_bounds_and_delta, determine_time_range, points_to_series},
    PlotPoint, PlotPointAttrs, PlotSeries, PlotSeriesKind,
};

/// The legacy system for rendering [`TimeSeriesScalars`] archetypes.
#[derive(Default, Debug)]
pub struct LegacyTimeSeriesSystem {
    pub annotation_map: AnnotationMap,
<<<<<<< HEAD
    pub all_series: Vec<PlotSeries>,
=======
    pub lines: Vec<PlotSeries>,

    /// Earliest time an entity was recorded at on the current timeline.
    pub min_time: Option<i64>,

    /// What kind of aggregation was used to compute the graph?
    pub aggregator: TimeSeriesAggregator,

    /// `1.0` for raw data.
    ///
    /// How many raw data points were aggregated into a single step of the graph?
    /// This is an average.
    pub aggregation_factor: f64,
>>>>>>> 54d957dc
}

impl IdentifiedViewSystem for LegacyTimeSeriesSystem {
    fn identifier() -> re_viewer_context::ViewSystemIdentifier {
        "LegacyTimeSeries".into()
    }
}

impl VisualizerSystem for LegacyTimeSeriesSystem {
    fn visualizer_query_info(&self) -> VisualizerQueryInfo {
        VisualizerQueryInfo::from_archetype::<TimeSeriesScalar>()
    }

    fn execute(
        &mut self,
        ctx: &ViewerContext<'_>,
        query: &ViewQuery<'_>,
        _context: &re_viewer_context::ViewContextCollection,
    ) -> Result<Vec<re_renderer::QueueableDrawData>, SpaceViewSystemExecutionError> {
        re_tracing::profile_function!();

        self.annotation_map.load(
            ctx,
            &query.latest_at_query(),
            query
                .iter_visible_data_results(Self::identifier())
                .map(|data| &data.entity_path),
        );

        match self.load_scalars(ctx, query) {
            Ok(_) | Err(QueryError::PrimaryNotFound(_)) => Ok(Vec::new()),
            Err(err) => Err(err.into()),
        }
    }

    fn as_any(&self) -> &dyn std::any::Any {
        self
    }

    fn initial_override_value(
        &self,
        _ctx: &ViewerContext<'_>,
        _query: &re_data_store::LatestAtQuery,
        _store: &re_data_store::DataStore,
        entity_path: &re_log_types::EntityPath,
        component: &re_types::ComponentName,
    ) -> Option<re_log_types::DataCell> {
        if *component == Color::name() {
            Some([initial_override_color(entity_path)].into())
        } else {
            None
        }
    }
}

impl LegacyTimeSeriesSystem {
    fn load_scalars(
        &mut self,
        ctx: &ViewerContext<'_>,
        query: &ViewQuery<'_>,
    ) -> Result<(), QueryError> {
        re_tracing::profile_function!();

        let query_caches = ctx.entity_db.query_caches();
        let store = ctx.entity_db.store();

<<<<<<< HEAD
        let (plot_bounds, plot_value_delta) = determine_plot_bounds_and_delta(ctx, query);
=======
        let egui_ctx = &ctx.re_ui.egui_ctx;

        let plot_mem = egui_plot::PlotMemory::load(egui_ctx, crate::plot_id(query.space_view_id));
        let plot_bounds = plot_mem.as_ref().map(|mem| *mem.bounds());

        // How many ui points per time unit?
        let points_per_time = plot_mem
            .as_ref()
            .map_or(1.0, |mem| mem.transform().dpos_dvalue_x());
        let pixels_per_time = egui_ctx.pixels_per_point() as f64 * points_per_time;
        // How many time units per physical pixel?
        let time_per_pixel = 1.0 / pixels_per_time.max(f64::EPSILON);
>>>>>>> 54d957dc

        // TODO(cmc): this should be thread-pooled in case there are a gazillon series in the same plot…
        for data_result in query.iter_visible_data_results(Self::identifier()) {
            let mut points = Vec::new();

            let time_range = determine_time_range(query, data_result, plot_bounds);

            {
                re_tracing::profile_scope!("primary", &data_result.entity_path.to_string());

                let annotations = self.annotation_map.find(&data_result.entity_path);
                let annotation_info = annotations
                    .resolved_class_description(None)
                    .annotation_info();
                let default_color = DefaultColor::EntityPath(&data_result.entity_path);

                let override_color = lookup_override::<Color>(data_result, ctx).map(|c| {
                    let arr = c.to_array();
                    egui::Color32::from_rgba_unmultiplied(arr[0], arr[1], arr[2], arr[3])
                });

                let override_label =
                    lookup_override::<Text>(data_result, ctx).map(|t| t.to_string());

                let override_scattered =
                    lookup_override::<ScalarScattering>(data_result, ctx).map(|s| s.0);

                let override_radius = lookup_override::<Radius>(data_result, ctx).map(|r| r.0);

                let query = re_data_store::RangeQuery::new(query.timeline, time_range);

                query_caches.query_archetype_pov1_comp4::<
                    TimeSeriesScalar,
                    Scalar,
                    ScalarScattering,
                    Color,
                    Radius,
                    Text,
                    _,
                >(
                    ctx.app_options.experimental_primary_caching_range,
                    store,
                    &query.clone().into(),
                    &data_result.entity_path,
                    |((time, _row_id), _, scalars, scatterings, colors, radii, labels)| {
                        let Some(time) = time else {
                            return;
                        }; // scalars cannot be timeless

                        // This is a clear: we want to split the chart.
                        if scalars.is_empty() {
                            points.push(PlotPoint {
                                time: time.as_i64(),
                                value: 0.0,
                                attrs: PlotPointAttrs {
                                    label: None,
                                    color: egui::Color32::BLACK,
                                    radius: 0.0,
                                    kind: PlotSeriesKind::Clear,
                                },
                            });
                            return;
                        }

                        for (scalar, scattered, color, radius, label) in itertools::izip!(
                            scalars.iter(),
                            MaybeCachedComponentData::iter_or_repeat_opt(&scatterings, scalars.len()),
                            MaybeCachedComponentData::iter_or_repeat_opt(&colors, scalars.len()),
                            MaybeCachedComponentData::iter_or_repeat_opt(&radii, scalars.len()),
                            MaybeCachedComponentData::iter_or_repeat_opt(&labels, scalars.len()),
                        ) {
                            let color = override_color.unwrap_or_else(|| {
                                annotation_info.color(color.map(|c| c.to_array()), default_color)
                            });
                            let label = override_label.clone().or_else(|| {
                                annotation_info.label(label.as_ref().map(|l| l.as_str()))
                            });
                            let scattered = override_scattered
                                .unwrap_or_else(|| scattered.map_or(false, |s| s.0));
                            let radius = override_radius
                                .unwrap_or_else(|| radius.map_or(DEFAULT_RADIUS, |r| r.0));

                            let kind = if scattered {
                                PlotSeriesKind::Scatter
                            } else {
                                PlotSeriesKind::Continuous
                            };

                            const DEFAULT_RADIUS: f32 = 0.75;

                            points.push(PlotPoint {
                                time: time.as_i64(),
                                value: scalar.0,
                                attrs: PlotPointAttrs {
                                    label,
                                    color,
                                    radius,
                                    kind,
                                },
                            });
                        }
                    },
                )?;
            }

<<<<<<< HEAD
            // Now convert the `PlotPoints` into `Vec<PlotSeries>`
            points_to_series(
                data_result,
                plot_value_delta,
                points,
                store,
                query,
                &mut self.all_series,
            );
=======
            if points.is_empty() {
                continue;
            }

            let (actual_aggregation_factor, points) = {
                let aggregator = *data_result
                    .accumulated_properties()
                    .time_series_aggregator
                    .get();

                // Aggregate over this many time units.
                //
                // MinMax does zig-zag between min and max, which causes a very jagged look.
                // It can be mitigated by lowering the aggregation duration, but that causes
                // a lot more work for the tessellator and renderer.
                // TODO(#4969): output a thicker line instead of zig-zagging.
                let aggregation_duration = time_per_pixel; // aggregate all points covering one physical pixel

                // So it can be displayed in the UI by the SpaceViewClass.
                self.aggregator = aggregator;
                let num_points_before = points.len() as f64;

                let points = if aggregation_duration > 2.0 {
                    re_tracing::profile_scope!("aggregate", aggregator.to_string());

                    #[allow(clippy::match_same_arms)] // readability
                    match aggregator {
                        TimeSeriesAggregator::Off => points,
                        TimeSeriesAggregator::Average => {
                            AverageAggregator::aggregate(aggregation_duration, &points)
                        }
                        TimeSeriesAggregator::Min => {
                            MinMaxAggregator::Min.aggregate(aggregation_duration, &points)
                        }
                        TimeSeriesAggregator::Max => {
                            MinMaxAggregator::Max.aggregate(aggregation_duration, &points)
                        }
                        TimeSeriesAggregator::MinMax => {
                            MinMaxAggregator::MinMax.aggregate(aggregation_duration, &points)
                        }
                        TimeSeriesAggregator::MinMaxAverage => {
                            MinMaxAggregator::MinMaxAverage.aggregate(aggregation_duration, &points)
                        }
                    }
                } else {
                    points
                };

                let num_points_after = points.len() as f64;
                let actual_aggregation_factor = num_points_before / num_points_after;

                re_log::trace!(
                    id = %query.space_view_id,
                    ?aggregator,
                    aggregation_duration,
                    num_points_before,
                    num_points_after,
                    actual_aggregation_factor,
                );

                (actual_aggregation_factor, points)
            };

            // So it can be displayed in the UI by the SpaceViewClass.
            self.aggregation_factor = actual_aggregation_factor;

            re_tracing::profile_scope!("secondary", &data_result.entity_path.to_string());

            let min_time = store
                .entity_min_time(&query.timeline, &data_result.entity_path)
                .map_or(points.first().map_or(0, |p| p.time), |time| time.as_i64());

            self.min_time = Some(self.min_time.map_or(min_time, |time| time.min(min_time)));

            // If all points within a line share the label (and it isn't `None`), then we use it
            // as the whole line label for the plot legend.
            // Otherwise, we just use the entity path as-is.
            let same_label = |points: &[PlotPoint]| -> Option<String> {
                let label = points[0].attrs.label.as_ref()?;
                (points.iter().all(|p| p.attrs.label.as_ref() == Some(label)))
                    .then(|| label.clone())
            };
            let line_label =
                same_label(&points).unwrap_or_else(|| data_result.entity_path.to_string());

            if points.len() == 1 {
                self.lines.push(PlotSeries {
                    label: line_label,
                    color: points[0].attrs.color,
                    width: 2.0 * points[0].attrs.radius,
                    kind: PlotSeriesKind::Scatter,
                    points: vec![(points[0].time, points[0].value)],
                    entity_path: data_result.entity_path.clone(),
                });
            } else {
                self.add_line_segments(&line_label, points, &data_result.entity_path);
            }
>>>>>>> 54d957dc
        }

        Ok(())
    }
<<<<<<< HEAD
=======

    // We have a bunch of raw points, and now we need to group them into actual line
    // segments.
    // A line segment is a continuous run of points with identical attributes: each time
    // we notice a change in attributes, we need a new line segment.
    #[inline(never)] // Better callstacks on crashes
    fn add_line_segments(
        &mut self,
        line_label: &str,
        points: Vec<PlotPoint>,
        entity_path: &EntityPath,
    ) {
        re_tracing::profile_function!();

        let num_points = points.len();
        let mut attrs = points[0].attrs.clone();
        let mut line: PlotSeries = PlotSeries {
            label: line_label.to_owned(),
            color: attrs.color,
            width: 2.0 * attrs.radius,
            points: Vec::with_capacity(num_points),
            kind: attrs.kind,
            entity_path: entity_path.clone(),
        };

        for (i, p) in points.into_iter().enumerate() {
            if p.attrs == attrs {
                // Same attributes, just add to the current line segment.

                line.points.push((p.time, p.value));
            } else {
                // Attributes changed since last point, break up the current run into a
                // line segment, and start the next one.

                attrs = p.attrs;
                let prev_line = std::mem::replace(
                    &mut line,
                    PlotSeries {
                        label: line_label.to_owned(),
                        color: attrs.color,
                        width: 2.0 * attrs.radius,
                        kind: attrs.kind,
                        points: Vec::with_capacity(num_points - i),
                        entity_path: entity_path.clone(),
                    },
                );

                let cur_continuous = matches!(attrs.kind, PlotSeriesKind::Continuous);
                let prev_continuous = matches!(prev_line.kind, PlotSeriesKind::Continuous);

                let prev_point = *prev_line.points.last().unwrap();
                self.lines.push(prev_line);

                // If the previous point was continuous and the current point is continuous
                // too, then we want the 2 segments to appear continuous even though they
                // are actually split from a data standpoint.
                if cur_continuous && prev_continuous {
                    line.points.push(prev_point);
                }

                // Add the point that triggered the split to the new segment.
                line.points.push((p.time, p.value));
            }
        }

        if !line.points.is_empty() {
            self.lines.push(line);
        }
    }
}

fn lookup_override<C: Component>(
    data_result: &re_viewer_context::DataResult,
    ctx: &ViewerContext<'_>,
) -> Option<C> {
    data_result
        .property_overrides
        .as_ref()
        .and_then(|p| p.component_overrides.get(&C::name()))
        .and_then(|(store_kind, path)| match store_kind {
            StoreKind::Blueprint => ctx
                .store_context
                .blueprint
                .store()
                .query_latest_component::<C>(path, ctx.blueprint_query),
            StoreKind::Recording => ctx
                .entity_db
                .store()
                .query_latest_component::<C>(path, &ctx.current_query()),
        })
        .map(|c| c.value)
}

// ---

/// Implements aggregation behavior corresponding to [`TimeSeriesAggregator::Average`].
struct AverageAggregator;

impl AverageAggregator {
    /// `aggregation_factor`: the width of the aggregation window.
    #[inline]
    fn aggregate(aggregation_factor: f64, points: &[PlotPoint]) -> Vec<PlotPoint> {
        let min_time = points.first().map_or(i64::MIN, |p| p.time);
        let max_time = points.last().map_or(i64::MAX, |p| p.time);

        let mut aggregated =
            Vec::with_capacity((points.len() as f64 / aggregation_factor) as usize);

        // NOTE: `floor()` since we handle fractional tails separately.
        let window_size = usize::max(1, aggregation_factor.floor() as usize);
        let aggregation_factor_fract = aggregation_factor.fract();

        let mut i = 0;
        while i < points.len() {
            let mut j = 0;

            let mut ratio = 1.0;
            let mut acc = points[i + j].clone();
            j += 1;

            while j < window_size
                && i + j < points.len()
                && are_aggregatable(&points[i], &points[i + j], window_size)
            {
                let point = &points[i + j];

                acc.value += point.value;
                acc.attrs.radius += point.attrs.radius;

                ratio += 1.0;
                j += 1;
            }

            // Do a weighted average for the fractional tail.
            if aggregation_factor_fract > 0.0
                && i + j < points.len()
                && are_aggregatable(&points[i], &points[i + j], window_size)
            {
                let point = &points[i + j];

                let w = aggregation_factor_fract;
                acc.value += point.value * w;
                acc.attrs.radius += (point.attrs.radius as f64 * w) as f32;

                ratio += aggregation_factor_fract;
                j += 1;
            }

            acc.value /= ratio;
            acc.attrs.radius = (acc.attrs.radius as f64 / ratio) as _;

            aggregated.push(acc);

            i += j;
        }

        // Force align the start and end timestamps to prevent jarring visual glitches.
        if let Some(p) = aggregated.first_mut() {
            p.time = min_time;
        }
        if let Some(p) = aggregated.last_mut() {
            p.time = max_time;
        }

        aggregated
    }
}

/// Implements aggregation behaviors corresponding to [`TimeSeriesAggregator::Max`],
/// [`TimeSeriesAggregator::Min`], [`TimeSeriesAggregator::MinMax`] and
/// [`TimeSeriesAggregator::MinMaxAverage`], .
enum MinMaxAggregator {
    /// Keep only the maximum values in the range.
    Max,

    /// Keep only the minimum values in the range.
    Min,

    /// Keep both the minimum and maximum values in the range.
    ///
    /// This will yield two aggregated points instead of one, effectively creating a vertical line.
    MinMax,

    /// Find both the minimum and maximum values in the range, then use the average of those.
    MinMaxAverage,
}

impl MinMaxAggregator {
    #[inline]
    fn aggregate(&self, aggregation_window_size: f64, points: &[PlotPoint]) -> Vec<PlotPoint> {
        // NOTE: `round()` since this can only handle discrete window sizes.
        let window_size = usize::max(1, aggregation_window_size.round() as usize);

        let min_time = points.first().map_or(i64::MIN, |p| p.time);
        let max_time = points.last().map_or(i64::MAX, |p| p.time);

        let capacity = (points.len() as f64 / window_size as f64) as usize;
        let mut aggregated = match self {
            MinMaxAggregator::MinMax => Vec::with_capacity(capacity * 2),
            _ => Vec::with_capacity(capacity),
        };

        let mut i = 0;
        while i < points.len() {
            let mut j = 0;

            let mut acc_min = points[i + j].clone();
            let mut acc_max = points[i + j].clone();
            j += 1;

            while j < window_size
                && i + j < points.len()
                && are_aggregatable(&points[i], &points[i + j], window_size)
            {
                let point = &points[i + j];

                match self {
                    MinMaxAggregator::MinMax | MinMaxAggregator::MinMaxAverage => {
                        acc_min.value = f64::min(acc_min.value, point.value);
                        acc_min.attrs.radius = f32::min(acc_min.attrs.radius, point.attrs.radius);
                        acc_max.value = f64::max(acc_max.value, point.value);
                        acc_max.attrs.radius = f32::max(acc_max.attrs.radius, point.attrs.radius);
                    }
                    MinMaxAggregator::Min => {
                        acc_min.value = f64::min(acc_min.value, point.value);
                        acc_min.attrs.radius = f32::min(acc_min.attrs.radius, point.attrs.radius);
                    }
                    MinMaxAggregator::Max => {
                        acc_max.value = f64::max(acc_max.value, point.value);
                        acc_max.attrs.radius = f32::max(acc_max.attrs.radius, point.attrs.radius);
                    }
                }

                j += 1;
            }

            match self {
                MinMaxAggregator::MinMax => {
                    aggregated.push(acc_min);
                    // Don't push the same point twice.
                    if j > 1 {
                        aggregated.push(acc_max);
                    }
                }
                MinMaxAggregator::MinMaxAverage => {
                    // Don't average a single point with itself.
                    if j > 1 {
                        acc_min.value = (acc_min.value + acc_max.value) * 0.5;
                        acc_min.attrs.radius = (acc_min.attrs.radius + acc_max.attrs.radius) * 0.5;
                    }
                    aggregated.push(acc_min);
                }
                MinMaxAggregator::Min => {
                    aggregated.push(acc_min);
                }
                MinMaxAggregator::Max => {
                    aggregated.push(acc_max);
                }
            }

            i += j;
        }

        // Force align the start and end timestamps to prevent jarring visual glitches.
        if let Some(p) = aggregated.first_mut() {
            p.time = min_time;
        }
        if let Some(p) = aggregated.last_mut() {
            p.time = max_time;
        }

        aggregated
    }
}

/// Are two [`PlotPoint`]s safe to aggregate?
fn are_aggregatable(point1: &PlotPoint, point2: &PlotPoint, window_size: usize) -> bool {
    let PlotPoint {
        time,
        value: _,
        attrs,
    } = point1;
    let PlotPointAttrs {
        label,
        color,
        radius: _,
        kind,
    } = attrs;

    // We cannot aggregate two points that don't live in the same aggregation window to start with.
    // This is very common with e.g. sparse datasets.
    time.abs_diff(point2.time) <= window_size as u64
        && *label == point2.attrs.label
        && *color == point2.attrs.color
        && *kind == point2.attrs.kind
>>>>>>> 54d957dc
}<|MERGE_RESOLUTION|>--- conflicted
+++ resolved
@@ -11,7 +11,7 @@
 
 use crate::{
     overrides::{initial_override_color, lookup_override},
-    util::{determine_plot_bounds_and_delta, determine_time_range, points_to_series},
+    util::{determine_plot_bounds_and_time_per_pixel, determine_time_range, points_to_series},
     PlotPoint, PlotPointAttrs, PlotSeries, PlotSeriesKind,
 };
 
@@ -19,23 +19,7 @@
 #[derive(Default, Debug)]
 pub struct LegacyTimeSeriesSystem {
     pub annotation_map: AnnotationMap,
-<<<<<<< HEAD
     pub all_series: Vec<PlotSeries>,
-=======
-    pub lines: Vec<PlotSeries>,
-
-    /// Earliest time an entity was recorded at on the current timeline.
-    pub min_time: Option<i64>,
-
-    /// What kind of aggregation was used to compute the graph?
-    pub aggregator: TimeSeriesAggregator,
-
-    /// `1.0` for raw data.
-    ///
-    /// How many raw data points were aggregated into a single step of the graph?
-    /// This is an average.
-    pub aggregation_factor: f64,
->>>>>>> 54d957dc
 }
 
 impl IdentifiedViewSystem for LegacyTimeSeriesSystem {
@@ -102,22 +86,7 @@
         let query_caches = ctx.entity_db.query_caches();
         let store = ctx.entity_db.store();
 
-<<<<<<< HEAD
-        let (plot_bounds, plot_value_delta) = determine_plot_bounds_and_delta(ctx, query);
-=======
-        let egui_ctx = &ctx.re_ui.egui_ctx;
-
-        let plot_mem = egui_plot::PlotMemory::load(egui_ctx, crate::plot_id(query.space_view_id));
-        let plot_bounds = plot_mem.as_ref().map(|mem| *mem.bounds());
-
-        // How many ui points per time unit?
-        let points_per_time = plot_mem
-            .as_ref()
-            .map_or(1.0, |mem| mem.transform().dpos_dvalue_x());
-        let pixels_per_time = egui_ctx.pixels_per_point() as f64 * points_per_time;
-        // How many time units per physical pixel?
-        let time_per_pixel = 1.0 / pixels_per_time.max(f64::EPSILON);
->>>>>>> 54d957dc
+        let (plot_bounds, time_per_pixel) = determine_plot_bounds_and_time_per_pixel(ctx, query);
 
         // TODO(cmc): this should be thread-pooled in case there are a gazillon series in the same plot…
         for data_result in query.iter_visible_data_results(Self::identifier()) {
@@ -223,415 +192,17 @@
                 )?;
             }
 
-<<<<<<< HEAD
             // Now convert the `PlotPoints` into `Vec<PlotSeries>`
             points_to_series(
                 data_result,
-                plot_value_delta,
+                time_per_pixel,
                 points,
                 store,
                 query,
                 &mut self.all_series,
             );
-=======
-            if points.is_empty() {
-                continue;
-            }
-
-            let (actual_aggregation_factor, points) = {
-                let aggregator = *data_result
-                    .accumulated_properties()
-                    .time_series_aggregator
-                    .get();
-
-                // Aggregate over this many time units.
-                //
-                // MinMax does zig-zag between min and max, which causes a very jagged look.
-                // It can be mitigated by lowering the aggregation duration, but that causes
-                // a lot more work for the tessellator and renderer.
-                // TODO(#4969): output a thicker line instead of zig-zagging.
-                let aggregation_duration = time_per_pixel; // aggregate all points covering one physical pixel
-
-                // So it can be displayed in the UI by the SpaceViewClass.
-                self.aggregator = aggregator;
-                let num_points_before = points.len() as f64;
-
-                let points = if aggregation_duration > 2.0 {
-                    re_tracing::profile_scope!("aggregate", aggregator.to_string());
-
-                    #[allow(clippy::match_same_arms)] // readability
-                    match aggregator {
-                        TimeSeriesAggregator::Off => points,
-                        TimeSeriesAggregator::Average => {
-                            AverageAggregator::aggregate(aggregation_duration, &points)
-                        }
-                        TimeSeriesAggregator::Min => {
-                            MinMaxAggregator::Min.aggregate(aggregation_duration, &points)
-                        }
-                        TimeSeriesAggregator::Max => {
-                            MinMaxAggregator::Max.aggregate(aggregation_duration, &points)
-                        }
-                        TimeSeriesAggregator::MinMax => {
-                            MinMaxAggregator::MinMax.aggregate(aggregation_duration, &points)
-                        }
-                        TimeSeriesAggregator::MinMaxAverage => {
-                            MinMaxAggregator::MinMaxAverage.aggregate(aggregation_duration, &points)
-                        }
-                    }
-                } else {
-                    points
-                };
-
-                let num_points_after = points.len() as f64;
-                let actual_aggregation_factor = num_points_before / num_points_after;
-
-                re_log::trace!(
-                    id = %query.space_view_id,
-                    ?aggregator,
-                    aggregation_duration,
-                    num_points_before,
-                    num_points_after,
-                    actual_aggregation_factor,
-                );
-
-                (actual_aggregation_factor, points)
-            };
-
-            // So it can be displayed in the UI by the SpaceViewClass.
-            self.aggregation_factor = actual_aggregation_factor;
-
-            re_tracing::profile_scope!("secondary", &data_result.entity_path.to_string());
-
-            let min_time = store
-                .entity_min_time(&query.timeline, &data_result.entity_path)
-                .map_or(points.first().map_or(0, |p| p.time), |time| time.as_i64());
-
-            self.min_time = Some(self.min_time.map_or(min_time, |time| time.min(min_time)));
-
-            // If all points within a line share the label (and it isn't `None`), then we use it
-            // as the whole line label for the plot legend.
-            // Otherwise, we just use the entity path as-is.
-            let same_label = |points: &[PlotPoint]| -> Option<String> {
-                let label = points[0].attrs.label.as_ref()?;
-                (points.iter().all(|p| p.attrs.label.as_ref() == Some(label)))
-                    .then(|| label.clone())
-            };
-            let line_label =
-                same_label(&points).unwrap_or_else(|| data_result.entity_path.to_string());
-
-            if points.len() == 1 {
-                self.lines.push(PlotSeries {
-                    label: line_label,
-                    color: points[0].attrs.color,
-                    width: 2.0 * points[0].attrs.radius,
-                    kind: PlotSeriesKind::Scatter,
-                    points: vec![(points[0].time, points[0].value)],
-                    entity_path: data_result.entity_path.clone(),
-                });
-            } else {
-                self.add_line_segments(&line_label, points, &data_result.entity_path);
-            }
->>>>>>> 54d957dc
         }
 
         Ok(())
     }
-<<<<<<< HEAD
-=======
-
-    // We have a bunch of raw points, and now we need to group them into actual line
-    // segments.
-    // A line segment is a continuous run of points with identical attributes: each time
-    // we notice a change in attributes, we need a new line segment.
-    #[inline(never)] // Better callstacks on crashes
-    fn add_line_segments(
-        &mut self,
-        line_label: &str,
-        points: Vec<PlotPoint>,
-        entity_path: &EntityPath,
-    ) {
-        re_tracing::profile_function!();
-
-        let num_points = points.len();
-        let mut attrs = points[0].attrs.clone();
-        let mut line: PlotSeries = PlotSeries {
-            label: line_label.to_owned(),
-            color: attrs.color,
-            width: 2.0 * attrs.radius,
-            points: Vec::with_capacity(num_points),
-            kind: attrs.kind,
-            entity_path: entity_path.clone(),
-        };
-
-        for (i, p) in points.into_iter().enumerate() {
-            if p.attrs == attrs {
-                // Same attributes, just add to the current line segment.
-
-                line.points.push((p.time, p.value));
-            } else {
-                // Attributes changed since last point, break up the current run into a
-                // line segment, and start the next one.
-
-                attrs = p.attrs;
-                let prev_line = std::mem::replace(
-                    &mut line,
-                    PlotSeries {
-                        label: line_label.to_owned(),
-                        color: attrs.color,
-                        width: 2.0 * attrs.radius,
-                        kind: attrs.kind,
-                        points: Vec::with_capacity(num_points - i),
-                        entity_path: entity_path.clone(),
-                    },
-                );
-
-                let cur_continuous = matches!(attrs.kind, PlotSeriesKind::Continuous);
-                let prev_continuous = matches!(prev_line.kind, PlotSeriesKind::Continuous);
-
-                let prev_point = *prev_line.points.last().unwrap();
-                self.lines.push(prev_line);
-
-                // If the previous point was continuous and the current point is continuous
-                // too, then we want the 2 segments to appear continuous even though they
-                // are actually split from a data standpoint.
-                if cur_continuous && prev_continuous {
-                    line.points.push(prev_point);
-                }
-
-                // Add the point that triggered the split to the new segment.
-                line.points.push((p.time, p.value));
-            }
-        }
-
-        if !line.points.is_empty() {
-            self.lines.push(line);
-        }
-    }
-}
-
-fn lookup_override<C: Component>(
-    data_result: &re_viewer_context::DataResult,
-    ctx: &ViewerContext<'_>,
-) -> Option<C> {
-    data_result
-        .property_overrides
-        .as_ref()
-        .and_then(|p| p.component_overrides.get(&C::name()))
-        .and_then(|(store_kind, path)| match store_kind {
-            StoreKind::Blueprint => ctx
-                .store_context
-                .blueprint
-                .store()
-                .query_latest_component::<C>(path, ctx.blueprint_query),
-            StoreKind::Recording => ctx
-                .entity_db
-                .store()
-                .query_latest_component::<C>(path, &ctx.current_query()),
-        })
-        .map(|c| c.value)
-}
-
-// ---
-
-/// Implements aggregation behavior corresponding to [`TimeSeriesAggregator::Average`].
-struct AverageAggregator;
-
-impl AverageAggregator {
-    /// `aggregation_factor`: the width of the aggregation window.
-    #[inline]
-    fn aggregate(aggregation_factor: f64, points: &[PlotPoint]) -> Vec<PlotPoint> {
-        let min_time = points.first().map_or(i64::MIN, |p| p.time);
-        let max_time = points.last().map_or(i64::MAX, |p| p.time);
-
-        let mut aggregated =
-            Vec::with_capacity((points.len() as f64 / aggregation_factor) as usize);
-
-        // NOTE: `floor()` since we handle fractional tails separately.
-        let window_size = usize::max(1, aggregation_factor.floor() as usize);
-        let aggregation_factor_fract = aggregation_factor.fract();
-
-        let mut i = 0;
-        while i < points.len() {
-            let mut j = 0;
-
-            let mut ratio = 1.0;
-            let mut acc = points[i + j].clone();
-            j += 1;
-
-            while j < window_size
-                && i + j < points.len()
-                && are_aggregatable(&points[i], &points[i + j], window_size)
-            {
-                let point = &points[i + j];
-
-                acc.value += point.value;
-                acc.attrs.radius += point.attrs.radius;
-
-                ratio += 1.0;
-                j += 1;
-            }
-
-            // Do a weighted average for the fractional tail.
-            if aggregation_factor_fract > 0.0
-                && i + j < points.len()
-                && are_aggregatable(&points[i], &points[i + j], window_size)
-            {
-                let point = &points[i + j];
-
-                let w = aggregation_factor_fract;
-                acc.value += point.value * w;
-                acc.attrs.radius += (point.attrs.radius as f64 * w) as f32;
-
-                ratio += aggregation_factor_fract;
-                j += 1;
-            }
-
-            acc.value /= ratio;
-            acc.attrs.radius = (acc.attrs.radius as f64 / ratio) as _;
-
-            aggregated.push(acc);
-
-            i += j;
-        }
-
-        // Force align the start and end timestamps to prevent jarring visual glitches.
-        if let Some(p) = aggregated.first_mut() {
-            p.time = min_time;
-        }
-        if let Some(p) = aggregated.last_mut() {
-            p.time = max_time;
-        }
-
-        aggregated
-    }
-}
-
-/// Implements aggregation behaviors corresponding to [`TimeSeriesAggregator::Max`],
-/// [`TimeSeriesAggregator::Min`], [`TimeSeriesAggregator::MinMax`] and
-/// [`TimeSeriesAggregator::MinMaxAverage`], .
-enum MinMaxAggregator {
-    /// Keep only the maximum values in the range.
-    Max,
-
-    /// Keep only the minimum values in the range.
-    Min,
-
-    /// Keep both the minimum and maximum values in the range.
-    ///
-    /// This will yield two aggregated points instead of one, effectively creating a vertical line.
-    MinMax,
-
-    /// Find both the minimum and maximum values in the range, then use the average of those.
-    MinMaxAverage,
-}
-
-impl MinMaxAggregator {
-    #[inline]
-    fn aggregate(&self, aggregation_window_size: f64, points: &[PlotPoint]) -> Vec<PlotPoint> {
-        // NOTE: `round()` since this can only handle discrete window sizes.
-        let window_size = usize::max(1, aggregation_window_size.round() as usize);
-
-        let min_time = points.first().map_or(i64::MIN, |p| p.time);
-        let max_time = points.last().map_or(i64::MAX, |p| p.time);
-
-        let capacity = (points.len() as f64 / window_size as f64) as usize;
-        let mut aggregated = match self {
-            MinMaxAggregator::MinMax => Vec::with_capacity(capacity * 2),
-            _ => Vec::with_capacity(capacity),
-        };
-
-        let mut i = 0;
-        while i < points.len() {
-            let mut j = 0;
-
-            let mut acc_min = points[i + j].clone();
-            let mut acc_max = points[i + j].clone();
-            j += 1;
-
-            while j < window_size
-                && i + j < points.len()
-                && are_aggregatable(&points[i], &points[i + j], window_size)
-            {
-                let point = &points[i + j];
-
-                match self {
-                    MinMaxAggregator::MinMax | MinMaxAggregator::MinMaxAverage => {
-                        acc_min.value = f64::min(acc_min.value, point.value);
-                        acc_min.attrs.radius = f32::min(acc_min.attrs.radius, point.attrs.radius);
-                        acc_max.value = f64::max(acc_max.value, point.value);
-                        acc_max.attrs.radius = f32::max(acc_max.attrs.radius, point.attrs.radius);
-                    }
-                    MinMaxAggregator::Min => {
-                        acc_min.value = f64::min(acc_min.value, point.value);
-                        acc_min.attrs.radius = f32::min(acc_min.attrs.radius, point.attrs.radius);
-                    }
-                    MinMaxAggregator::Max => {
-                        acc_max.value = f64::max(acc_max.value, point.value);
-                        acc_max.attrs.radius = f32::max(acc_max.attrs.radius, point.attrs.radius);
-                    }
-                }
-
-                j += 1;
-            }
-
-            match self {
-                MinMaxAggregator::MinMax => {
-                    aggregated.push(acc_min);
-                    // Don't push the same point twice.
-                    if j > 1 {
-                        aggregated.push(acc_max);
-                    }
-                }
-                MinMaxAggregator::MinMaxAverage => {
-                    // Don't average a single point with itself.
-                    if j > 1 {
-                        acc_min.value = (acc_min.value + acc_max.value) * 0.5;
-                        acc_min.attrs.radius = (acc_min.attrs.radius + acc_max.attrs.radius) * 0.5;
-                    }
-                    aggregated.push(acc_min);
-                }
-                MinMaxAggregator::Min => {
-                    aggregated.push(acc_min);
-                }
-                MinMaxAggregator::Max => {
-                    aggregated.push(acc_max);
-                }
-            }
-
-            i += j;
-        }
-
-        // Force align the start and end timestamps to prevent jarring visual glitches.
-        if let Some(p) = aggregated.first_mut() {
-            p.time = min_time;
-        }
-        if let Some(p) = aggregated.last_mut() {
-            p.time = max_time;
-        }
-
-        aggregated
-    }
-}
-
-/// Are two [`PlotPoint`]s safe to aggregate?
-fn are_aggregatable(point1: &PlotPoint, point2: &PlotPoint, window_size: usize) -> bool {
-    let PlotPoint {
-        time,
-        value: _,
-        attrs,
-    } = point1;
-    let PlotPointAttrs {
-        label,
-        color,
-        radius: _,
-        kind,
-    } = attrs;
-
-    // We cannot aggregate two points that don't live in the same aggregation window to start with.
-    // This is very common with e.g. sparse datasets.
-    time.abs_diff(point2.time) <= window_size as u64
-        && *label == point2.attrs.label
-        && *color == point2.attrs.color
-        && *kind == point2.attrs.kind
->>>>>>> 54d957dc
 }
use re_arrow_store::TimeRange;
use re_query::{range_archetype, QueryError};
use re_types::{
    archetypes::TimeSeriesScalar,
    components::{Color, Radius, Scalar, ScalarScattering, Text},
    Archetype, ComponentNameSet,
};
use re_viewer_context::{
    AnnotationMap, DefaultColor, NamedViewSystem, SpaceViewSystemExecutionError, ViewPartSystem,
    ViewQuery, ViewerContext,
};

#[derive(Clone, Debug)]
pub struct PlotPointAttrs {
    pub label: Option<String>,
    pub color: egui::Color32,
    pub radius: f32,
    pub scattered: bool,
}

impl PartialEq for PlotPointAttrs {
    fn eq(&self, rhs: &Self) -> bool {
        let Self {
            label,
            color,
            radius,
            scattered,
        } = self;
        label.eq(&rhs.label)
            && color.eq(&rhs.color)
            && radius.total_cmp(&rhs.radius).is_eq()
            && scattered.eq(&rhs.scattered)
    }
}

impl Eq for PlotPointAttrs {}

#[derive(Clone, Debug)]
struct PlotPoint {
    time: i64,
    value: f64,
    attrs: PlotPointAttrs,
}

#[derive(Clone, Copy, Debug)]
pub enum PlotSeriesKind {
    Continuous,
    Scatter,
}

#[derive(Clone, Debug)]
pub struct PlotSeries {
    pub label: String,
    pub color: egui::Color32,
    pub width: f32,
    pub kind: PlotSeriesKind,
    pub points: Vec<(i64, f64)>,
}

/// A scene for a time series plot, with everything needed to render it.
#[derive(Default, Debug)]
pub struct TimeSeriesSystem {
    pub annotation_map: AnnotationMap,
    pub lines: Vec<PlotSeries>,

    /// Earliest time an entity was recorded at on the current timeline.
    pub min_time: Option<i64>,
}

impl NamedViewSystem for TimeSeriesSystem {
    fn name() -> re_viewer_context::ViewSystemName {
        "TimeSeries".into()
    }
}

impl ViewPartSystem for TimeSeriesSystem {
    fn required_components(&self) -> ComponentNameSet {
        TimeSeriesScalar::required_components()
            .iter()
            .map(ToOwned::to_owned)
            .collect()
    }

    fn indicator_components(&self) -> ComponentNameSet {
        std::iter::once(TimeSeriesScalar::indicator().name()).collect()
    }

    fn execute(
        &mut self,
        ctx: &mut ViewerContext<'_>,
        query: &ViewQuery<'_>,
        _context: &re_viewer_context::ViewContextCollection,
    ) -> Result<Vec<re_renderer::QueueableDrawData>, SpaceViewSystemExecutionError> {
        re_tracing::profile_function!();

        self.annotation_map.load(
            ctx,
            &query.latest_at_query(),
            query
                .iter_visible_data_results(Self::name())
                .map(|data| &data.entity_path),
        );

        match self.load_scalars(ctx, query) {
            Ok(_) | Err(QueryError::PrimaryNotFound(_)) => Ok(Vec::new()),
            Err(err) => Err(err.into()),
        }
    }

    fn as_any(&self) -> &dyn std::any::Any {
        self
    }
}

impl TimeSeriesSystem {
    fn load_scalars(
        &mut self,
        ctx: &ViewerContext<'_>,
        query: &ViewQuery<'_>,
    ) -> Result<(), QueryError> {
        re_tracing::profile_function!();

        let store = ctx.store_db.store();

<<<<<<< HEAD
        for data_result in query.iter_visible_data_results(Self::name()) {
=======
        for (ent_path, ent_props) in query.iter_entities_for_system(Self::name()) {
>>>>>>> 9b9f8004
            let mut points = Vec::new();
            let annotations = self.annotation_map.find(&data_result.entity_path);
            let annotation_info = annotations
                .resolved_class_description(None)
                .annotation_info();
            let default_color = DefaultColor::EntityPath(&data_result.entity_path);

            let visible_history = match query.timeline.typ() {
                re_log_types::TimeType::Time => ent_props.visible_history.nanos,
                re_log_types::TimeType::Sequence => ent_props.visible_history.sequences,
            };

            let (from, to) = if ent_props.visible_history.enabled {
                (
                    visible_history.from(query.latest_at),
                    visible_history.to(query.latest_at),
                )
            } else {
                (i64::MIN.into(), i64::MAX.into())
            };

            let query = re_arrow_store::RangeQuery::new(query.timeline, TimeRange::new(from, to));

            let arch_views = range_archetype::<
                TimeSeriesScalar,
                { TimeSeriesScalar::NUM_COMPONENTS },
            >(store, &query, &data_result.entity_path);

            for (time, arch_view) in arch_views {
                let Some(time) = time else {
                    continue;
                }; // scalars cannot be timeless

                for (scalar, scattered, color, radius, label) in itertools::izip!(
                    arch_view.iter_required_component::<Scalar>()?,
                    arch_view.iter_optional_component::<ScalarScattering>()?,
                    arch_view.iter_optional_component::<Color>()?,
                    arch_view.iter_optional_component::<Radius>()?,
                    arch_view.iter_optional_component::<Text>()?,
                ) {
                    let color = annotation_info.color(color.map(|c| c.to_array()), default_color);
                    let label = annotation_info.label(label.as_ref().map(|l| l.as_str()));

                    const DEFAULT_RADIUS: f32 = 0.75;

                    points.push(PlotPoint {
                        time: time.as_i64(),
                        value: scalar.0,
                        attrs: PlotPointAttrs {
                            label,
                            color,
                            radius: radius.map_or(DEFAULT_RADIUS, |r| r.0),
                            scattered: scattered.map_or(false, |s| s.0),
                        },
                    });
                }
            }

            points.sort_by_key(|s| s.time);

            if points.is_empty() {
                continue;
            }

            let min_time = store
                .entity_min_time(&query.timeline, ent_path)
                .map_or(points.first().map_or(0, |p| p.time), |time| time.as_i64());

            self.min_time = Some(self.min_time.map_or(min_time, |time| time.min(min_time)));

            // If all points within a line share the label (and it isn't `None`), then we use it
            // as the whole line label for the plot legend.
            // Otherwise, we just use the entity path as-is.
            let same_label = |points: &[PlotPoint]| -> Option<String> {
                let label = points[0].attrs.label.as_ref()?;
                (points.iter().all(|p| p.attrs.label.as_ref() == Some(label)))
                    .then(|| label.clone())
            };
            let line_label =
                same_label(&points).unwrap_or_else(|| data_result.entity_path.to_string());

            self.add_line_segments(&line_label, points);
        }

        Ok(())
    }

    // We have a bunch of raw points, and now we need to group them into actual line
    // segments.
    // A line segment is a continuous run of points with identical attributes: each time
    // we notice a change in attributes, we need a new line segment.
    #[inline(never)] // Better callstacks on crashes
    fn add_line_segments(&mut self, line_label: &str, points: Vec<PlotPoint>) {
        re_tracing::profile_function!();

        let num_points = points.len();
        let mut attrs = points[0].attrs.clone();
        let mut line: PlotSeries = PlotSeries {
            label: line_label.to_owned(),
            color: attrs.color,
            width: 2.0 * attrs.radius,
            kind: if attrs.scattered {
                PlotSeriesKind::Scatter
            } else {
                PlotSeriesKind::Continuous
            },
            points: Vec::with_capacity(num_points),
        };

        for (i, p) in points.into_iter().enumerate() {
            if p.attrs == attrs {
                // Same attributes, just add to the current line segment.

                line.points.push((p.time, p.value));
            } else {
                // Attributes changed since last point, break up the current run into a
                // line segment, and start the next one.

                attrs = p.attrs.clone();
                let kind = if attrs.scattered {
                    PlotSeriesKind::Scatter
                } else {
                    PlotSeriesKind::Continuous
                };

                let prev_line = std::mem::replace(
                    &mut line,
                    PlotSeries {
                        label: line_label.to_owned(),
                        color: attrs.color,
                        width: 2.0 * attrs.radius,
                        kind,
                        points: Vec::with_capacity(num_points - i),
                    },
                );
                let prev_point = *prev_line.points.last().unwrap();
                self.lines.push(prev_line);

                // If the previous point was continuous and the current point is continuous
                // too, then we want the 2 segments to appear continuous even though they
                // are actually split from a data standpoint.
                let cur_continuous = matches!(kind, PlotSeriesKind::Continuous);
                let prev_continuous = matches!(kind, PlotSeriesKind::Continuous);
                if cur_continuous && prev_continuous {
                    line.points.push(prev_point);
                }

                // Add the point that triggered the split to the new segment.
                line.points.push((p.time, p.value));
            }
        }

        if !line.points.is_empty() {
            self.lines.push(line);
        }
    }
}<|MERGE_RESOLUTION|>--- conflicted
+++ resolved
@@ -122,11 +122,7 @@
 
         let store = ctx.store_db.store();
 
-<<<<<<< HEAD
         for data_result in query.iter_visible_data_results(Self::name()) {
-=======
-        for (ent_path, ent_props) in query.iter_entities_for_system(Self::name()) {
->>>>>>> 9b9f8004
             let mut points = Vec::new();
             let annotations = self.annotation_map.find(&data_result.entity_path);
             let annotation_info = annotations
@@ -135,11 +131,15 @@
             let default_color = DefaultColor::EntityPath(&data_result.entity_path);
 
             let visible_history = match query.timeline.typ() {
-                re_log_types::TimeType::Time => ent_props.visible_history.nanos,
-                re_log_types::TimeType::Sequence => ent_props.visible_history.sequences,
+                re_log_types::TimeType::Time => {
+                    data_result.resolved_properties.visible_history.nanos
+                }
+                re_log_types::TimeType::Sequence => {
+                    data_result.resolved_properties.visible_history.sequences
+                }
             };
 
-            let (from, to) = if ent_props.visible_history.enabled {
+            let (from, to) = if data_result.resolved_properties.visible_history.enabled {
                 (
                     visible_history.from(query.latest_at),
                     visible_history.to(query.latest_at),
@@ -192,7 +192,7 @@
             }
 
             let min_time = store
-                .entity_min_time(&query.timeline, ent_path)
+                .entity_min_time(&query.timeline, &data_result.entity_path)
                 .map_or(points.first().map_or(0, |p| p.time), |time| time.as_i64());
 
             self.min_time = Some(self.min_time.map_or(min_time, |time| time.min(min_time)));

[package]
authors.workspace = true
description = "Rerun GUI theme and helpers, built around egui"
edition.workspace = true
homepage.workspace = true
license = "(MIT OR Apache-2.0) AND OFL-1.1"
name = "re_ui"
publish = true
readme = "README.md"
repository.workspace = true
rust-version.workspace = true
version.workspace = true
include = [
  "../../LICENSE-APACHE",
  "../../LICENSE-MIT",
  "**/*.rs",
  "Cargo.toml",
  "data/*",
]

[package.metadata.docs.rs]
all-features = true


[features]
default = ["eframe", "egui_dock"]

eframe = ["dep:eframe"]
egui_dock = ["dep:egui_dock"]


[dependencies]
egui = { workspace = true, features = ["extra_debug_asserts", "tracing"] }
egui_extras = { workspace = true, features = ["tracing"] }
<<<<<<< HEAD
image = { workspace = true, default-features = false, features = ["png"] }
parking_lot = "0.12"
=======
image = { version = "0.24", default-features = false, features = ["png"] }
parking_lot.workspace = true
>>>>>>> 9dd0721e
serde = { version = "1", features = ["derive"] }
serde_json = "1"
strum = { version = "0.24", features = ["derive"] }
strum_macros = "0.24"
sublime_fuzzy = "0.7"

## Optional dependencies:
eframe = { workspace = true, optional = true, default-features = false }
egui_dock = { workspace = true, optional = true, features = ["serde"] }

[dev-dependencies]
eframe = { workspace = true, default-features = false, features = ["wgpu"] }<|MERGE_RESOLUTION|>--- conflicted
+++ resolved
@@ -32,13 +32,8 @@
 [dependencies]
 egui = { workspace = true, features = ["extra_debug_asserts", "tracing"] }
 egui_extras = { workspace = true, features = ["tracing"] }
-<<<<<<< HEAD
 image = { workspace = true, default-features = false, features = ["png"] }
-parking_lot = "0.12"
-=======
-image = { version = "0.24", default-features = false, features = ["png"] }
 parking_lot.workspace = true
->>>>>>> 9dd0721e
 serde = { version = "1", features = ["derive"] }
 serde_json = "1"
 strum = { version = "0.24", features = ["derive"] }

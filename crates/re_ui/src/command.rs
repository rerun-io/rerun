--- conflicted
+++ resolved
@@ -144,11 +144,8 @@
                 "Toggle memory panel",
                 "View and track current RAM usage inside Rerun Viewer",
             ),
-<<<<<<< HEAD
-=======
 
             Self::TogglePanelStateOverrides => ("Toggle panel state overrides", "Toggle panel state between app blueprint and overrides"),
->>>>>>> ceb929d1
             Self::ToggleTopPanel => ("Toggle top panel", "Toggle the top panel"),
             Self::ToggleBlueprintPanel => ("Toggle blueprint panel", "Toggle the left panel"),
             Self::ToggleSelectionPanel => ("Toggle selection panel", "Toggle the right panel"),
@@ -173,15 +170,12 @@
                 "Toggle between windowed and fullscreen viewer",
             ),
 
-<<<<<<< HEAD
             #[cfg(target_arch = "wasm32")]
             Self::ToggleFullscreen => (
                 "Toggle fullscreen",
                 "Toggle between full viewport dimensions and initial dimensions"
             ),
 
-=======
->>>>>>> ceb929d1
             #[cfg(not(target_arch = "wasm32"))]
             Self::ZoomIn => ("Zoom in", "Increases the UI zoom level"),
             #[cfg(not(target_arch = "wasm32"))]
@@ -297,10 +291,7 @@
             #[cfg(not(target_arch = "wasm32"))]
             Self::OpenProfiler => Some(ctrl_shift(Key::P)),
             Self::ToggleMemoryPanel => Some(ctrl_shift(Key::M)),
-<<<<<<< HEAD
-=======
             Self::TogglePanelStateOverrides => None,
->>>>>>> ceb929d1
             Self::ToggleTopPanel => None,
             Self::ToggleBlueprintPanel => Some(ctrl_shift(Key::B)),
             Self::ToggleSelectionPanel => Some(ctrl_shift(Key::S)),
@@ -314,11 +305,8 @@
 
             #[cfg(not(target_arch = "wasm32"))]
             Self::ToggleFullscreen => Some(key(Key::F11)),
-<<<<<<< HEAD
             #[cfg(target_arch = "wasm32")]
             Self::ToggleFullscreen => None,
-=======
->>>>>>> ceb929d1
 
             #[cfg(not(target_arch = "wasm32"))]
             Self::ZoomIn => Some(egui::gui_zoom::kb_shortcuts::ZOOM_IN),

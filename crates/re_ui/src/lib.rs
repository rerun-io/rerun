//! Rerun GUI theme and helpers, built around [`egui`](https://www.egui.rs/).

mod command;
mod command_palette;
mod design_tokens;
pub mod egui_helpers;
pub mod icons;
mod layout_job_builder;
pub mod list_item;
pub mod modal;
pub mod toasts;
mod toggle_switch;

pub use command::{UICommand, UICommandSender};
pub use command_palette::CommandPalette;
pub use design_tokens::DesignTokens;
pub use icons::Icon;
pub use layout_job_builder::LayoutJobBuilder;
pub use toggle_switch::toggle_switch;

// ---------------------------------------------------------------------------

/// If true, we fill the entire window, except for the close/maximize/minimize buttons in the top-left.
/// See <https://github.com/emilk/egui/pull/2049>
pub const FULLSIZE_CONTENT: bool = cfg!(target_os = "macos");

/// If true, we hide the native window decoration
/// (the top bar with app title, close button etc),
/// and instead paint our own close/maximize/minimize buttons.
pub const CUSTOM_WINDOW_DECORATIONS: bool = false; // !FULLSIZE_CONTENT; // TODO(emilk): https://github.com/rerun-io/rerun/issues/1063

/// If true, we show the native window decorations/chrome with the
/// close/maximize/minimize buttons and app title.
pub const NATIVE_WINDOW_BAR: bool = !FULLSIZE_CONTENT && !CUSTOM_WINDOW_DECORATIONS;

// ----------------------------------------------------------------------------

pub struct TopBarStyle {
    /// Height of the top bar
    pub height: f32,

    /// Extra horizontal space in the top left corner to make room for
    /// close/minimize/maximize buttons (on Mac)
    pub indent: f32,
}

// ----------------------------------------------------------------------------

use crate::list_item::ListItem;
use egui::emath::{Rangef, Rot2};
use egui::epaint::util::FloatOrd;
use egui::{pos2, Align2, CollapsingResponse, Color32, Mesh, NumExt, Rect, Shape, Vec2};

#[derive(Clone)]
pub struct ReUi {
    pub egui_ctx: egui::Context,

    /// Colors, styles etc loaded from a design_tokens.json
    pub design_tokens: DesignTokens,
}

impl ReUi {
    /// Create [`ReUi`] and apply style to the given egui context.
    pub fn load_and_apply(egui_ctx: &egui::Context) -> Self {
        egui_extras::install_image_loaders(egui_ctx);

        egui_ctx.include_bytes(
            "bytes://logo_dark_mode",
            include_bytes!("../data/logo_dark_mode.png"),
        );
        egui_ctx.include_bytes(
            "bytes://logo_light_mode",
            include_bytes!("../data/logo_light_mode.png"),
        );

        Self {
            egui_ctx: egui_ctx.clone(),
            design_tokens: DesignTokens::load_and_apply(egui_ctx),
        }
    }

    fn rerun_logo_uri(&self) -> &'static str {
        if self.egui_ctx.style().visuals.dark_mode {
            "bytes://logo_dark_mode"
        } else {
            "bytes://logo_light_mode"
        }
    }

    /// Welcome screen big title
    #[inline]
    pub fn welcome_screen_h1() -> egui::TextStyle {
        egui::TextStyle::Name("welcome-screen-h1".into())
    }

    #[inline]
    pub fn welcome_screen_h2() -> egui::TextStyle {
        egui::TextStyle::Name("welcome-screen-h2".into())
    }

    #[inline]
    pub fn welcome_screen_h3() -> egui::TextStyle {
        egui::TextStyle::Name("welcome-screen-h3".into())
    }

    #[inline]
    pub fn welcome_screen_body() -> egui::TextStyle {
        egui::TextStyle::Name("welcome-screen-body".into())
    }

    pub fn welcome_screen_tab_bar_style(ui: &mut egui::Ui) {
        ui.spacing_mut().item_spacing.x = 16.0;
        ui.visuals_mut().selection.bg_fill = egui::Color32::TRANSPARENT;
        ui.visuals_mut().selection.stroke = ui.visuals().widgets.active.fg_stroke;
        ui.visuals_mut().widgets.hovered.weak_bg_fill = egui::Color32::TRANSPARENT;
        ui.visuals_mut().widgets.hovered.fg_stroke = ui.visuals().widgets.active.fg_stroke;
        ui.visuals_mut().widgets.active.weak_bg_fill = egui::Color32::TRANSPARENT;
        ui.visuals_mut().widgets.inactive.fg_stroke = ui.visuals().widgets.noninteractive.fg_stroke;
    }

    /// Margin on all sides of views.
    pub fn view_padding() -> f32 {
        12.0
    }

    pub fn panel_margin() -> egui::Margin {
        egui::Margin::symmetric(Self::view_padding(), 0.0)
    }

    pub fn window_rounding() -> f32 {
        12.0
    }

    pub fn normal_rounding() -> f32 {
        6.0
    }

    pub fn small_rounding() -> f32 {
        4.0
    }

    pub fn table_line_height() -> f32 {
        14.0
    }

    pub fn table_header_height() -> f32 {
        20.0
    }

    pub fn top_bar_margin() -> egui::Margin {
        egui::Margin::symmetric(8.0, 2.0)
    }

    pub fn text_to_icon_padding() -> f32 {
        4.0
    }

    /// Height of the top-most bar.
    pub fn top_bar_height() -> f32 {
        44.0 // from figma 2022-02-03
    }

    /// Height of the title row in the blueprint view and selection view,
    /// as well as the tab bar height in the viewport view.
    pub fn title_bar_height() -> f32 {
        28.0 // from figma 2022-02-03
    }

    pub fn list_item_height() -> f32 {
        24.0
    }

    pub fn native_window_rounding() -> f32 {
        10.0
    }

    pub fn top_panel_frame(&self) -> egui::Frame {
        let mut frame = egui::Frame {
            inner_margin: Self::top_bar_margin(),
            fill: self.design_tokens.top_bar_color,
            ..Default::default()
        };
        if CUSTOM_WINDOW_DECORATIONS {
            frame.rounding.nw = Self::native_window_rounding();
            frame.rounding.ne = Self::native_window_rounding();
        }
        frame
    }

    #[allow(clippy::unused_self)]
    pub fn bottom_panel_margin(&self) -> egui::Vec2 {
        egui::Vec2::splat(8.0)
    }

    /// For the streams view (time panel)
    pub fn bottom_panel_frame(&self) -> egui::Frame {
        // Show a stroke only on the top. To achieve this, we add a negative outer margin.
        // (on the inner margin we counteract this again)
        let margin_offset = self.design_tokens.bottom_bar_stroke.width * 0.5;

        let margin = self.bottom_panel_margin();

        let mut frame = egui::Frame {
            fill: self.design_tokens.bottom_bar_color,
            inner_margin: egui::Margin::symmetric(
                margin.x + margin_offset,
                margin.y + margin_offset,
            ),
            outer_margin: egui::Margin {
                left: -margin_offset,
                right: -margin_offset,
                // Add a proper stoke width thick margin on the top.
                top: self.design_tokens.bottom_bar_stroke.width,
                bottom: -margin_offset,
            },
            stroke: self.design_tokens.bottom_bar_stroke,
            rounding: self.design_tokens.bottom_bar_rounding,
            ..Default::default()
        };
        if CUSTOM_WINDOW_DECORATIONS {
            frame.rounding.sw = Self::native_window_rounding();
            frame.rounding.se = Self::native_window_rounding();
        }
        frame
    }

    pub fn small_icon_size() -> egui::Vec2 {
        egui::Vec2::splat(14.0)
    }

    pub fn setup_table_header(_header: &mut egui_extras::TableRow<'_, '_>) {}

    pub fn setup_table_body(body: &mut egui_extras::TableBody<'_>) {
        // Make sure buttons don't visually overflow:
        body.ui_mut().spacing_mut().interact_size.y = Self::table_line_height();
    }

    #[must_use]
    #[allow(clippy::unused_self)]
    pub fn warning_text(&self, text: impl Into<String>) -> egui::RichText {
        let style = self.egui_ctx.style();
        egui::RichText::new(text)
            .italics()
            .color(style.visuals.warn_fg_color)
    }

    #[must_use]
    #[allow(clippy::unused_self)]
    pub fn error_text(&self, text: impl Into<String>) -> egui::RichText {
        let style = self.egui_ctx.style();
        egui::RichText::new(text)
            .italics()
            .color(style.visuals.error_fg_color)
    }

    /// The color we use to mean "loop this selection"
    pub fn loop_selection_color() -> egui::Color32 {
        egui::Color32::from_rgb(1, 37, 105) // from figma 2023-02-09
    }

    /// The color we use to mean "loop all the data"
    pub fn loop_everything_color() -> egui::Color32 {
        egui::Color32::from_rgb(2, 80, 45) // from figma 2023-02-09
    }

    /// Paint a watermark
    pub fn paint_watermark(&self) {
        if let Ok(egui::load::TexturePoll::Ready { texture }) = self.egui_ctx.try_load_texture(
            self.rerun_logo_uri(),
            egui::TextureOptions::default(),
            egui::SizeHint::Scale(1.0.ord()),
        ) {
            let rect = Align2::RIGHT_BOTTOM
                .align_size_within_rect(texture.size, self.egui_ctx.screen_rect())
                .translate(-Vec2::splat(16.0));
            let mut mesh = Mesh::with_texture(texture.id);
            let uv = Rect::from_min_max(pos2(0.0, 0.0), pos2(1.0, 1.0));
            mesh.add_rect_with_uv(rect, uv, Color32::WHITE);
            self.egui_ctx.debug_painter().add(Shape::mesh(mesh));
        }
    }

    pub fn top_bar_style(&self, style_like_web: bool) -> TopBarStyle {
        let egui_zoom_factor = self.egui_ctx.zoom_factor();
        let fullscreen = self
            .egui_ctx
            .input(|i| i.viewport().fullscreen)
            .unwrap_or(false);

        // On Mac, we share the same space as the native red/yellow/green close/minimize/maximize buttons.
        // This means we need to make room for them.
        let make_room_for_window_buttons = !style_like_web && {
            #[cfg(target_os = "macos")]
            {
                crate::FULLSIZE_CONTENT && !fullscreen
            }
            #[cfg(not(target_os = "macos"))]
            {
                _ = fullscreen;
                false
            }
        };

        let native_buttons_size_in_native_scale = egui::vec2(64.0, 24.0); // source: I measured /emilk

        let height = if make_room_for_window_buttons {
            // On mac we want to match the height of the native red/yellow/green close/minimize/maximize buttons.
            // TODO(emilk): move the native window buttons to match our Self::title_bar_height

            // Use more vertical space when zoomed in…
            let height = native_buttons_size_in_native_scale.y;

            // …but never shrink below the native button height when zoomed out.
            height.max(native_buttons_size_in_native_scale.y / egui_zoom_factor)
        } else {
            Self::top_bar_height() - Self::top_bar_margin().sum().y
        };

        let indent = if make_room_for_window_buttons {
            // Always use the same width measured in native GUI coordinates:
            native_buttons_size_in_native_scale.x / egui_zoom_factor
        } else {
            0.0
        };

        TopBarStyle { height, indent }
    }

    #[allow(clippy::unused_self)]
    pub fn small_icon_button(&self, ui: &mut egui::Ui, icon: &Icon) -> egui::Response {
        // TODO(emilk): change color and size on hover
        ui.add(
            egui::ImageButton::new(icon.as_image().fit_to_exact_size(Self::small_icon_size()))
                .tint(ui.visuals().widgets.inactive.fg_stroke.color),
        )
    }

    #[allow(clippy::unused_self)]
    pub fn medium_icon_toggle_button(
        &self,
        ui: &mut egui::Ui,
        icon: &Icon,
        selected: &mut bool,
    ) -> egui::Response {
        let size_points = egui::Vec2::splat(16.0); // TODO(emilk): get from design tokens

        let tint = if *selected {
            ui.visuals().widgets.inactive.fg_stroke.color
        } else {
            egui::Color32::from_gray(100) // TODO(emilk): get from design tokens
        };
        let mut response = ui
            .add(egui::ImageButton::new(icon.as_image().fit_to_exact_size(size_points)).tint(tint));
        if response.clicked() {
            *selected = !*selected;
            response.mark_changed();
        }
        response
    }

    #[allow(clippy::unused_self)]
    fn large_button_impl(
        &self,
        ui: &mut egui::Ui,
        icon: &Icon,
        bg_fill: Option<Color32>,
        tint: Option<Color32>,
    ) -> egui::Response {
        let prev_style = ui.style().clone();
        {
            // For big buttons we have a background color even when inactive:
            let visuals = ui.visuals_mut();
            visuals.widgets.inactive.weak_bg_fill = visuals.widgets.inactive.bg_fill;

            // no expansion effect
            visuals.widgets.hovered.expansion = 0.0;
            visuals.widgets.active.expansion = 0.0;
            visuals.widgets.open.expansion = 0.0;
        }

        let button_size = Vec2::splat(28.0);
        let icon_size = ReUi::small_icon_size(); // centered inside the button
        let rounding = 6.0;

        let (rect, response) = ui.allocate_exact_size(button_size, egui::Sense::click());
        response.widget_info(|| egui::WidgetInfo::new(egui::WidgetType::ImageButton));

        if ui.is_rect_visible(rect) {
            let visuals = ui.style().interact(&response);
            let bg_fill = bg_fill.unwrap_or(visuals.bg_fill);
            let tint = tint.unwrap_or(visuals.fg_stroke.color);

            let image_rect = egui::Align2::CENTER_CENTER.align_size_within_rect(icon_size, rect);
            // let image_rect = image_rect.expand2(expansion); // can make it blurry, so let's not

            ui.painter()
                .rect_filled(rect.expand(visuals.expansion), rounding, bg_fill);

            icon.as_image().tint(tint).paint_at(ui, image_rect);
        }

        ui.set_style(prev_style);

        response
    }

    #[allow(clippy::unused_self)]
    pub fn checkbox(
        &self,
        ui: &mut egui::Ui,
        selected: &mut bool,
        text: impl Into<egui::WidgetText>,
    ) -> egui::Response {
        ui.scope(|ui| {
            ui.visuals_mut().widgets.hovered.expansion = 0.0;
            ui.visuals_mut().widgets.active.expansion = 0.0;
            ui.visuals_mut().widgets.open.expansion = 0.0;

            // NOLINT
            ui.checkbox(selected, text)
        })
        .inner
    }

    #[allow(clippy::unused_self)]
    pub fn radio_value<Value: PartialEq>(
        &self,
        ui: &mut egui::Ui,
        current_value: &mut Value,
        alternative: Value,
        text: impl Into<egui::WidgetText>,
    ) -> egui::Response {
        ui.scope(|ui| {
            ui.visuals_mut().widgets.hovered.expansion = 0.0;
            ui.visuals_mut().widgets.active.expansion = 0.0;
            ui.visuals_mut().widgets.open.expansion = 0.0;

            // NOLINT
            ui.radio_value(current_value, alternative, text)
        })
        .inner
    }

    pub fn large_button(&self, ui: &mut egui::Ui, icon: &Icon) -> egui::Response {
        self.large_button_impl(ui, icon, None, None)
    }

    pub fn large_button_selected(
        &self,
        ui: &mut egui::Ui,
        icon: &Icon,
        selected: bool,
    ) -> egui::Response {
        let bg_fill = selected.then(|| ui.visuals().selection.bg_fill);
        let tint = selected.then(|| ui.visuals().selection.stroke.color);
        self.large_button_impl(ui, icon, bg_fill, tint)
    }

    pub fn visibility_toggle_button(
        &self,
        ui: &mut egui::Ui,
        visible: &mut bool,
    ) -> egui::Response {
        let mut response = if *visible && ui.is_enabled() {
            self.small_icon_button(ui, &icons::VISIBLE)
        } else {
            self.small_icon_button(ui, &icons::INVISIBLE)
        };
        if response.clicked() {
            response.mark_changed();
            *visible = !*visible;
        }
        response
    }

    pub fn panel_content<R>(
        &self,
        ui: &mut egui::Ui,
        add_contents: impl FnOnce(&ReUi, &mut egui::Ui) -> R,
    ) -> R {
        egui::Frame {
            inner_margin: Self::panel_margin(),
            ..Default::default()
        }
        .show(ui, |ui| add_contents(self, ui))
        .inner
    }

    /// Static title bar used to separate panels into section.
    ///
    /// This title bar is meant to be used in a panel with proper inner margin and clip rectangle
    /// set.
    ///
    /// Use [`ReUi::panel_title_bar_with_buttons`] to display buttons in the title bar.
    pub fn panel_title_bar(&self, ui: &mut egui::Ui, label: &str, hover_text: Option<&str>) {
        self.panel_title_bar_with_buttons(ui, label, hover_text, |_ui| {});
    }

    /// Static title bar used to separate panels into section with custom buttons when hovered.
    ///
    /// This title bar is meant to be used in a panel with proper inner margin and clip rectangle
    /// set.
    #[allow(clippy::unused_self)]
    pub fn panel_title_bar_with_buttons<R>(
        &self,
        ui: &mut egui::Ui,
        label: &str,
        hover_text: Option<&str>,
        add_right_buttons: impl FnOnce(&mut egui::Ui) -> R,
    ) -> R {
        ui.allocate_ui_with_layout(
            egui::vec2(ui.available_width(), Self::title_bar_height()),
            egui::Layout::left_to_right(egui::Align::Center),
            |ui| {
                // draw horizontal separator lines
                let mut rect = ui.available_rect_before_wrap();
                let hline_stroke = ui.style().visuals.widgets.noninteractive.bg_stroke;
                rect.extend_with_x(ui.clip_rect().right());
                rect.extend_with_x(ui.clip_rect().left());
                ui.painter().hline(rect.x_range(), rect.top(), hline_stroke);
                ui.painter()
                    .hline(rect.x_range(), rect.bottom(), hline_stroke);

                // draw label
                let resp = ui.strong(label);
                if let Some(hover_text) = hover_text {
                    resp.on_hover_text(hover_text);
                }

                // draw hover buttons
                ui.allocate_ui_with_layout(
                    ui.available_size(),
                    egui::Layout::right_to_left(egui::Align::Center),
                    add_right_buttons,
                )
                .inner
            },
        )
        .inner
    }

    /// Replacement for [`egui::CollapsingHeader`] that respect our style.
    ///
    /// The layout is fine-tuned to fit well in inspector panels (such as Rerun's Selection Panel)
    /// where the collapsing header should align nicely with checkboxes and other controls.
    #[allow(clippy::unused_self)]
    pub fn collapsing_header<R>(
        &self,
        ui: &mut egui::Ui,
        label: &str,
        default_open: bool,
        add_body: impl FnOnce(&mut egui::Ui) -> R,
    ) -> egui::CollapsingResponse<R> {
        let id = ui.make_persistent_id(label);
        let button_padding = ui.spacing().button_padding;

        let available = ui.available_rect_before_wrap();
        // TODO(ab): use design token for indent — cannot use the global indent value as we must
        // align with checkbox, etc.
        let indent = 18.0;
        let text_pos = available.min + egui::vec2(indent, 0.0);
        let wrap_width = available.right() - text_pos.x;
        let wrap = Some(false);
        let galley = egui::WidgetText::from(label).into_galley(
            ui,
            wrap,
            wrap_width,
            egui::TextStyle::Button,
        );
        let text_max_x = text_pos.x + galley.size().x;

        let mut desired_width = text_max_x + button_padding.x - available.left();
        if ui.visuals().collapsing_header_frame {
            desired_width = desired_width.max(available.width()); // fill full width
        }

        let mut desired_size = egui::vec2(desired_width, galley.size().y + 2.0 * button_padding.y);
        desired_size = desired_size.at_least(ui.spacing().interact_size);
        let (_, rect) = ui.allocate_space(desired_size);

        let mut header_response = ui.interact(rect, id, egui::Sense::click());
        let text_pos = pos2(
            text_pos.x,
            header_response.rect.center().y - galley.size().y / 2.0,
        );

        let mut state = egui::collapsing_header::CollapsingState::load_with_default_open(
            ui.ctx(),
            id,
            default_open,
        );
        if header_response.clicked() {
            state.toggle(ui);
            header_response.mark_changed();
        }

        let openness = state.openness(ui.ctx());

        if ui.is_rect_visible(rect) {
            let visuals = ui.style().interact(&header_response);

            {
                let space_around_icon = 3.0;
                let icon_width = ui.spacing().icon_width_inner;

                let icon_rect = egui::Rect::from_center_size(
                    header_response.rect.left_center()
                        + egui::vec2(space_around_icon + icon_width / 2.0, 0.0),
                    egui::Vec2::splat(icon_width),
                );

                let icon_response = header_response.clone().with_new_rect(icon_rect);
                Self::paint_collapsing_triangle(ui, openness, icon_rect, &icon_response);
            }

            ui.painter().galley(text_pos, galley, visuals.text_color());
        }

        let ret_response = ui
            .vertical(|ui| {
                ui.spacing_mut().indent = indent;
                state.show_body_indented(&header_response, ui, add_body)
            })
            .inner;

        let (body_response, body_returned) =
            ret_response.map_or((None, None), |r| (Some(r.response), Some(r.inner)));

        CollapsingResponse {
            header_response,
            body_response,
            body_returned,
            openness,
        }
    }

    /// Conditionally collapsing header.
    ///
    /// Display content under a header that is conditionally collapsible. If `collapsing` is `true`,
    /// this is equivalent to [`ReUi::collapsing_header`]. If `collapsing` is `false`, the content
    /// is displayed under a static, non-collapsible header.
    #[allow(clippy::unused_self)]
    pub fn maybe_collapsing_header<R>(
        &self,
        ui: &mut egui::Ui,
        collapsing: bool,
        label: &str,
        default_open: bool,
        add_body: impl FnOnce(&mut egui::Ui) -> R,
    ) -> egui::CollapsingResponse<R> {
        if collapsing {
            self.collapsing_header(ui, label, default_open, add_body)
        } else {
            let response = ui.strong(label);
            CollapsingResponse {
                header_response: response,
                body_response: None,
                body_returned: None,
                openness: 1.0,
            }
        }
    }

    /// Show a prominent collapsing header to be used as section delimitation in side panels.
    ///
    /// Note that a clip rect must be set (typically by the panel) to avoid any overdraw.
    #[allow(clippy::unused_self)]
    pub fn large_collapsing_header<R>(
        &self,
        ui: &mut egui::Ui,
        label: &str,
        default_open: bool,
        add_body: impl FnOnce(&mut egui::Ui) -> R,
    ) {
        let mut state = egui::collapsing_header::CollapsingState::load_with_default_open(
            ui.ctx(),
            ui.make_persistent_id(label),
            default_open,
        );

        let openness = state.openness(ui.ctx());

        let header_size = egui::vec2(ui.available_width(), 28.0);

        // Draw custom header.
        ui.allocate_ui_with_layout(
            header_size,
            egui::Layout::left_to_right(egui::Align::Center),
            |ui| {
                ui.visuals_mut().widgets.hovered.expansion = 0.0;
                ui.visuals_mut().widgets.active.expansion = 0.0;
                ui.visuals_mut().widgets.open.expansion = 0.0;

                let background_frame = ui.painter().add(egui::Shape::Noop);

                let space_before_icon = 0.0;
                let icon_width = ui.spacing().icon_width_inner;
                let space_after_icon = ui.spacing().icon_spacing;

                let font_id = egui::TextStyle::Button.resolve(ui.style());
                let galley =
                    ui.painter()
                        .layout_no_wrap(label.to_owned(), font_id, Color32::PLACEHOLDER);

                let desired_size = header_size.at_least(
                    egui::vec2(space_before_icon + icon_width + space_after_icon, 0.0)
                        + galley.size(),
                );
                let header_response = ui.allocate_response(desired_size, egui::Sense::click());
                let rect = header_response.rect;

                let icon_rect = egui::Rect::from_center_size(
                    header_response.rect.left_center()
                        + egui::vec2(space_before_icon + icon_width / 2.0, 0.0),
                    egui::Vec2::splat(icon_width),
                );
                let icon_response = header_response.clone().with_new_rect(icon_rect);
                Self::paint_collapsing_triangle(ui, openness, icon_rect, &icon_response);

                let visuals = ui.style().interact(&header_response);

                let optical_vertical_alignment = 0.5; // improves perceived vertical alignment
                let text_pos = icon_response.rect.right_center()
                    + egui::vec2(
                        space_after_icon,
                        -0.5 * galley.size().y + optical_vertical_alignment,
                    );
                ui.painter().galley(text_pos, galley, visuals.text_color());

                // Let the rect cover the full panel width:
                let mut bg_rect = rect;
                bg_rect.extend_with_x(ui.clip_rect().right());
                bg_rect.extend_with_x(ui.clip_rect().left());

                ui.painter().set(
                    background_frame,
                    Shape::rect_filled(bg_rect, 0.0, visuals.bg_fill),
                );

                if header_response.clicked() {
                    state.toggle(ui);
                }
            },
        );
        state.show_body_unindented(ui, |ui| {
            ui.add_space(4.0); // Add space only if there is a body to make minimized headers stick together.
            add_body(ui);
            ui.add_space(4.0); // Same here
        });
    }

    /// Size for the collapsing triangle icon.
    ///
    /// See [`ReUi::paint_collapsing_triangle`] for actually drawing the triangle.
    pub fn collapsing_triangle_size() -> egui::Vec2 {
        egui::Vec2::splat(8.0)
    }

    /// Paint a collapsing triangle with rounded corners.
    ///
    /// Alternative to [`egui::collapsing_header::paint_default_icon`].
    pub fn paint_collapsing_triangle(
        ui: &egui::Ui,
        openness: f32,
        rect: Rect,
        response: &egui::Response,
    ) {
        let visuals = ui.style().interact(response);

        let extent = rect.size().min_elem();

        // Normalized in [0, 1]^2 space.
        // Note on how these coords have been computed: https://github.com/rerun-io/rerun/pull/2920
        // Discussion on the future of icons:  https://github.com/rerun-io/rerun/issues/2960
        let mut points = vec![
            pos2(0.80387, 0.470537),
            pos2(0.816074, 0.5),
            pos2(0.80387, 0.529463),
            pos2(0.316248, 1.017085),
            pos2(0.286141, 1.029362),
            pos2(0.257726, 1.017592),
            pos2(0.245118, 0.987622),
            pos2(0.245118, 0.012378),
            pos2(0.257726, -0.017592),
            pos2(0.286141, -0.029362),
            pos2(0.316248, -0.017085),
            pos2(0.80387, 0.470537),
        ];

        use std::f32::consts::TAU;
        let rotation = Rot2::from_angle(egui::remap(openness, 0.0..=1.0, 0.0..=TAU / 4.0));
        for p in &mut points {
            *p = rect.center() + rotation * (*p - pos2(0.5, 0.5)) * extent;
        }

        ui.painter().add(Shape::convex_polygon(
            points,
            visuals.fg_stroke.color,
            egui::Stroke::NONE,
        ));
    }

    /// Workaround for putting a label into a grid at the top left of its row.
    #[allow(clippy::unused_self)]
    pub fn grid_left_hand_label(&self, ui: &mut egui::Ui, label: &str) -> egui::Response {
        ui.with_layout(egui::Layout::left_to_right(egui::Align::TOP), |ui| {
            ui.label(label)
        })
        .inner
    }

    /// Two-column grid to be used in selection view.
    ///
    /// Use this when you expect the right column to have multi-line entries.
    #[allow(clippy::unused_self)]
    pub fn selection_grid(&self, _ui: &mut egui::Ui, id: &str) -> egui::Grid {
        // Spread rows a bit to make it easier to see the groupings
        let spacing = egui::vec2(8.0, 16.0);
        egui::Grid::new(id).num_columns(2).spacing(spacing)
    }

    /// Draws a shadow into the given rect with the shadow direction given from dark to light
    #[allow(clippy::unused_self)]
    pub fn draw_shadow_line(&self, ui: &egui::Ui, rect: Rect, direction: egui::Direction) {
        let color_dark = self.design_tokens.shadow_gradient_dark_start;
        let color_bright = Color32::TRANSPARENT;

        let (left_top, right_top, left_bottom, right_bottom) = match direction {
            egui::Direction::RightToLeft => (color_bright, color_dark, color_bright, color_dark),
            egui::Direction::LeftToRight => (color_dark, color_bright, color_dark, color_bright),
            egui::Direction::BottomUp => (color_bright, color_bright, color_dark, color_dark),
            egui::Direction::TopDown => (color_dark, color_dark, color_bright, color_bright),
        };

        use egui::epaint::Vertex;
        let shadow = egui::Mesh {
            indices: vec![0, 1, 2, 2, 1, 3],
            vertices: vec![
                Vertex {
                    pos: rect.left_top(),
                    uv: egui::epaint::WHITE_UV,
                    color: left_top,
                },
                Vertex {
                    pos: rect.right_top(),
                    uv: egui::epaint::WHITE_UV,
                    color: right_top,
                },
                Vertex {
                    pos: rect.left_bottom(),
                    uv: egui::epaint::WHITE_UV,
                    color: left_bottom,
                },
                Vertex {
                    pos: rect.right_bottom(),
                    uv: egui::epaint::WHITE_UV,
                    color: right_bottom,
                },
            ],
            texture_id: Default::default(),
        };
        ui.painter().add(shadow);
    }

    /// Convenience function to create a [`ListItem`] with the given text.
    pub fn list_item(&self, text: impl Into<egui::WidgetText>) -> ListItem<'_> {
        ListItem::new(self, text)
    }

    #[allow(clippy::unused_self)]
    pub fn selectable_label_with_icon(
        &self,
        ui: &mut egui::Ui,
        icon: &Icon,
        text: impl Into<egui::WidgetText>,
        selected: bool,
        unnamed_style: bool,
    ) -> egui::Response {
        let button_padding = ui.spacing().button_padding;
        let total_extra = button_padding + button_padding;

        let wrap_width = ui.available_width() - total_extra.x;
<<<<<<< HEAD

        let mut text: egui::WidgetText = text.into();
        if unnamed_style {
            // TODO(ab): use design tokens
            text = text.italics();
        }
        let text = text.into_galley(ui, None, wrap_width, egui::TextStyle::Button);
=======
        let galley = text
            .into()
            .into_galley(ui, None, wrap_width, egui::TextStyle::Button);
>>>>>>> 2e451af4

        let icon_width_plus_padding = Self::small_icon_size().x + ReUi::text_to_icon_padding();

        let mut desired_size =
            total_extra + galley.size() + egui::vec2(icon_width_plus_padding, 0.0);
        desired_size.y = desired_size
            .y
            .at_least(ui.spacing().interact_size.y)
            .at_least(Self::small_icon_size().y);
        let (rect, response) = ui.allocate_at_least(desired_size, egui::Sense::click());
        response.widget_info(|| {
            egui::WidgetInfo::selected(egui::WidgetType::SelectableLabel, selected, galley.text())
        });

        if ui.is_rect_visible(rect) {
            let visuals = ui.style().interact_selectable(&response, selected);

            // Draw background on interaction.
            if selected || response.hovered() || response.highlighted() || response.has_focus() {
                let rect = rect.expand(visuals.expansion);

                ui.painter().rect(
                    rect,
                    visuals.rounding,
                    visuals.weak_bg_fill,
                    visuals.bg_stroke,
                );
            }

            // Draw icon
            let image_size = Self::small_icon_size();
            let image_rect = egui::Rect::from_min_size(
                ui.painter().round_pos_to_pixels(egui::pos2(
                    rect.min.x.ceil(),
                    (rect.center().y - 0.5 * ReUi::small_icon_size().y).ceil(),
                )),
                image_size,
            );

            // TODO(emilk, andreas): change color and size on hover
            let tint = ui.visuals().widgets.inactive.fg_stroke.color;
            icon.as_image().tint(tint).paint_at(ui, image_rect);

            // Draw text next to the icon.
            let mut text_rect = rect;
            text_rect.min.x = image_rect.max.x + ReUi::text_to_icon_padding();
            let text_pos = ui
                .layout()
                .align_size_within_rect(galley.size(), text_rect)
                .min;
<<<<<<< HEAD

            let mut text_color = visuals.text_color();
            if unnamed_style {
                // TODO(ab): use design tokens
                text_color = text_color.gamma_multiply(0.5);
            }
            text.paint_with_color_override(ui.painter(), text_pos, text_color);
=======
            ui.painter().galley(text_pos, galley, visuals.text_color());
>>>>>>> 2e451af4
        }

        response
    }

    /// Text format used for regular body.
    pub fn text_format_body(&self) -> egui::TextFormat {
        egui::TextFormat::simple(
            egui::TextStyle::Body.resolve(&self.egui_ctx.style()),
            self.egui_ctx.style().visuals.text_color(),
        )
    }

    /// Text format used for labels referring to keys and buttons.
    pub fn text_format_key(&self) -> egui::TextFormat {
        let mut style = egui::TextFormat::simple(
            egui::TextStyle::Monospace.resolve(&self.egui_ctx.style()),
            self.egui_ctx.style().visuals.text_color(),
        );
        style.background = self.egui_ctx.style().visuals.widgets.noninteractive.bg_fill;
        style
    }

    /// Paints a time cursor for indicating the time on a time axis along x.
    #[allow(clippy::unused_self)]
    pub fn paint_time_cursor(
        &self,
        painter: &egui::Painter,
        x: f32,
        y: Rangef,
        stroke: egui::Stroke,
    ) {
        let Rangef {
            min: y_min,
            max: y_max,
        } = y;

        let stroke = egui::Stroke {
            width: 1.5 * stroke.width,
            color: stroke.color,
        };

        let w = 10.0;
        let triangle = vec![
            pos2(x - 0.5 * w, y_min), // left top
            pos2(x + 0.5 * w, y_min), // right top
            pos2(x, y_min + w),       // bottom
        ];
        painter.add(egui::Shape::convex_polygon(
            triangle,
            stroke.color,
            egui::Stroke::NONE,
        ));
        painter.vline(x, (y_min + w)..=y_max, stroke);
    }
}

// ----------------------------------------------------------------------------

/// Show some close/maximize/minimize buttons for the native window.
///
/// Assumes it is in a right-to-left layout.
///
/// Use when [`CUSTOM_WINDOW_DECORATIONS`] is set.
#[cfg(not(target_arch = "wasm32"))]
pub fn native_window_buttons_ui(ui: &mut egui::Ui) {
    use egui::{Button, RichText, ViewportCommand};

    let button_height = 12.0;

    let close_response = ui
        .add(Button::new(RichText::new("❌").size(button_height)))
        .on_hover_text("Close the window");
    if close_response.clicked() {
        ui.ctx().send_viewport_cmd(ViewportCommand::Close);
    }

    let maximized = ui.input(|i| i.viewport().maximized.unwrap_or(false));
    if maximized {
        let maximized_response = ui
            .add(Button::new(RichText::new("🗗").size(button_height)))
            .on_hover_text("Restore window");
        if maximized_response.clicked() {
            ui.ctx()
                .send_viewport_cmd(ViewportCommand::Maximized(false));
        }
    } else {
        let maximized_response = ui
            .add(Button::new(RichText::new("🗗").size(button_height)))
            .on_hover_text("Maximize window");
        if maximized_response.clicked() {
            ui.ctx().send_viewport_cmd(ViewportCommand::Maximized(true));
        }
    }

    let minimized_response = ui
        .add(Button::new(RichText::new("🗕").size(button_height)))
        .on_hover_text("Minimize the window");
    if minimized_response.clicked() {
        ui.ctx().send_viewport_cmd(ViewportCommand::Minimized(true));
    }
}

pub fn help_hover_button(ui: &mut egui::Ui) -> egui::Response {
    ui.add(
        egui::Label::new("❓").sense(egui::Sense::click()), // sensing clicks also gives hover effect
    )
}

/// Show some markdown
pub fn markdownm_ui(ui: &mut egui::Ui, id: egui::Id, markdown: &str) {
    use parking_lot::Mutex;
    use std::sync::Arc;

    let commonmark_cache = ui.data_mut(|data| {
        data.get_temp_mut_or_default::<Arc<Mutex<egui_commonmark::CommonMarkCache>>>(egui::Id::new(
            "global_egui_commonmark_cache",
        ))
        .clone()
    });

    egui_commonmark::CommonMarkViewer::new(id).show(ui, &mut commonmark_cache.lock(), markdown);
}<|MERGE_RESOLUTION|>--- conflicted
+++ resolved
@@ -880,19 +880,13 @@
         let total_extra = button_padding + button_padding;
 
         let wrap_width = ui.available_width() - total_extra.x;
-<<<<<<< HEAD
-
-        let mut text: egui::WidgetText = text.into();
+
+        let mut galley: egui::WidgetText = text.into();
         if unnamed_style {
             // TODO(ab): use design tokens
-            text = text.italics();
+            galley = galley.italics();
         }
         let text = text.into_galley(ui, None, wrap_width, egui::TextStyle::Button);
-=======
-        let galley = text
-            .into()
-            .into_galley(ui, None, wrap_width, egui::TextStyle::Button);
->>>>>>> 2e451af4
 
         let icon_width_plus_padding = Self::small_icon_size().x + ReUi::text_to_icon_padding();
 
@@ -943,17 +937,13 @@
                 .layout()
                 .align_size_within_rect(galley.size(), text_rect)
                 .min;
-<<<<<<< HEAD
 
             let mut text_color = visuals.text_color();
             if unnamed_style {
                 // TODO(ab): use design tokens
                 text_color = text_color.gamma_multiply(0.5);
             }
-            text.paint_with_color_override(ui.painter(), text_pos, text_color);
-=======
-            ui.painter().galley(text_pos, galley, visuals.text_color());
->>>>>>> 2e451af4
+            galley.paint_with_color_override(ui.painter(), text_pos, text_color);
         }
 
         response

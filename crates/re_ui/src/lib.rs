--- conflicted
+++ resolved
@@ -51,11 +51,8 @@
 
 use parking_lot::Mutex;
 
-<<<<<<< HEAD
 use egui::emath::Rot2;
-=======
 use crate::list_item::ListItem;
->>>>>>> 4f2fe7d8
 use egui::{pos2, Align2, Color32, Mesh, NumExt, Rect, Shape, Vec2};
 
 #[derive(Clone)]

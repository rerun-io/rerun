use egui::{text::TextWrapping, Align, Align2, NumExt, Ui};

use super::{ContentContext, DesiredWidth, ListItemContent};
use crate::{DesignTokens, Icon, LabelStyle};

/// [`ListItemContent`] that displays a simple label with optional icon and buttons.
#[allow(clippy::type_complexity)]
pub struct LabelContent<'a> {
    text: egui::WidgetText,

    //TODO(ab): these should probably go as WidgetText already implements that
    subdued: bool,
    weak: bool,
    italics: bool,

    label_style: LabelStyle,
    icon_fn: Option<Box<dyn FnOnce(&egui::Ui, egui::Rect, egui::style::WidgetVisuals) + 'a>>,
    buttons_fn: Option<Box<dyn FnOnce(&mut egui::Ui) -> egui::Response + 'a>>,
    always_show_buttons: bool,

    text_wrap_mode: Option<egui::TextWrapMode>,
    min_desired_width: Option<f32>,
}

impl<'a> LabelContent<'a> {
    pub fn new(text: impl Into<egui::WidgetText>) -> Self {
        Self {
            text: text.into(),

            subdued: false,
            weak: false,
            italics: false,

            label_style: Default::default(),
            icon_fn: None,
            buttons_fn: None,
            always_show_buttons: false,

            text_wrap_mode: None,
            min_desired_width: None,
        }
    }

    /// Set the subdued state of the item.
    ///
    /// Note: takes precedence over [`Self::weak`] if set.
    // TODO(ab): this is a hack to implement the behavior of the blueprint tree UI, where active
    // widget are displayed in a subdued state (container, hidden space views/entities). One
    // slightly more correct way would be to override the color using a (color, index) pair
    // related to the design system table.
    #[inline]
    pub fn subdued(mut self, subdued: bool) -> Self {
        self.subdued = subdued;
        self
    }

    /// Set the weak state of the item.
    ///
    /// Note: [`Self::subdued`] takes precedence if set.
    // TODO(ab): should use design token instead
    #[inline]
    pub fn weak(mut self, weak: bool) -> Self {
        self.weak = weak;
        self
    }

    /// Render text in italic.
    // TODO(ab): should use design token instead
    #[inline]
    pub fn italics(mut self, italics: bool) -> Self {
        self.italics = italics;
        self
    }

    /// Style the label for an unnamed items.
    ///
    /// The styling is applied on top of to [`Self::weak`] and [`Self::subdued`]. It also implies [`Self::italics`].
    // TODO(ab): should use design token instead
    #[inline]
    pub fn label_style(mut self, style: crate::LabelStyle) -> Self {
        self.label_style = style;
        self
    }

    /// Should we truncate text if it is too long?
    pub fn truncate(mut self, truncate: bool) -> Self {
        self.text_wrap_mode = Some(if truncate {
            egui::TextWrapMode::Truncate
        } else {
            egui::TextWrapMode::Extend
        });
        self
    }

    /// Set the minimum desired for the content.
    ///
    /// This defaults to zero.
    #[inline]
    pub fn min_desired_width(mut self, min_desired_width: f32) -> Self {
        self.min_desired_width = Some(min_desired_width);
        self
    }

    /// Provide an [`Icon`] to be displayed on the left of the item.
    #[inline]
    pub fn with_icon(self, icon: &'a Icon) -> Self {
        self.with_icon_fn(|ui, rect, visuals| {
            let tint = visuals.fg_stroke.color;
            icon.as_image().tint(tint).paint_at(ui, rect);
        })
    }

    /// Provide a custom closure to draw an icon on the left of the item.
    #[inline]
    pub fn with_icon_fn(
        mut self,
        icon_fn: impl FnOnce(&egui::Ui, egui::Rect, egui::style::WidgetVisuals) + 'a,
    ) -> Self {
        self.icon_fn = Some(Box::new(icon_fn));
        self
    }

    /// Provide a closure to display on-hover buttons on the right of the item.
    ///
    /// Buttons also show when the item is selected, in order to support clicking them on touch
    /// screens. The buttons can be set to be always shown with [`Self::always_show_buttons`].
    ///
    /// Notes:
    /// - If buttons are used, the item will allocate the full available width of the parent. If the
    ///   enclosing UI adapts to the childrens width, it will unnecessarily grow. If buttons aren't
    ///   used, the item will only allocate the width needed for the text and icons if any.
    /// - A right to left layout is used, so the right-most button must be added first.
    #[inline]
    pub fn with_buttons(
        mut self,
        buttons: impl FnOnce(&mut egui::Ui) -> egui::Response + 'a,
    ) -> Self {
        self.buttons_fn = Some(Box::new(buttons));
        self
    }

    /// Always show the buttons.
    ///
    /// By default, buttons are only shown when the item is hovered or selected. By setting this to
    /// `true`, the buttons are always shown.
    #[inline]
    pub fn always_show_buttons(mut self, always_show_buttons: bool) -> Self {
        self.always_show_buttons = always_show_buttons;
        self
    }

    fn get_text_wrap_mode(&self, ui: &egui::Ui) -> egui::TextWrapMode {
        if let Some(text_wrap_mode) = self.text_wrap_mode {
            text_wrap_mode
        } else {
            let mut is_in_side_panel = false;
            for frame in ui.stack().iter() {
                if let Some(kind) = frame.kind() {
                    if kind.is_area() {
                        // Our popups (tooltips etc) aren't resizable, so show all of the text
                        return egui::TextWrapMode::Extend;
                    }
                    if matches!(kind, egui::UiKind::LeftPanel | egui::UiKind::RightPanel) {
                        is_in_side_panel = true;
                    }
                }
            }

            if is_in_side_panel {
                // Our side-panels are resizable, so truncate the text if we don't fit.
                egui::TextWrapMode::Truncate
            } else {
                // Safe fallback
                egui::TextWrapMode::Extend
            }
        }
    }
}

impl ListItemContent for LabelContent<'_> {
<<<<<<< HEAD
    fn ui(self: Box<Self>, re_ui: &ReUi, ui: &mut Ui, context: &ContentContext<'_>) {
        let text_wrap_mode = self.get_text_wrap_mode(ui);

=======
    fn ui(self: Box<Self>, ui: &mut Ui, context: &ContentContext<'_>) {
>>>>>>> b0b26ad0
        let Self {
            mut text,
            subdued,
            weak,
            italics,
            label_style,
            icon_fn,
            buttons_fn,
            always_show_buttons,
            text_wrap_mode: _,
            min_desired_width: _,
        } = *self;

        let icon_rect = egui::Rect::from_center_size(
            context.rect.left_center() + egui::vec2(DesignTokens::small_icon_size().x / 2., 0.0),
            DesignTokens::small_icon_size(),
        );

        let mut text_rect = context.rect;
        if icon_fn.is_some() {
            text_rect.min.x += icon_rect.width() + DesignTokens::text_to_icon_padding();
        }

        // text styling
        if italics || label_style == LabelStyle::Unnamed {
            text = text.italics();
        }

        let mut visuals = ui
            .style()
            .interact_selectable(context.response, context.list_item.selected);

        // TODO(ab): use design tokens instead
        if weak {
            visuals.fg_stroke.color = ui.visuals().weak_text_color();
        } else if subdued {
            visuals.fg_stroke.color = visuals.fg_stroke.color.gamma_multiply(0.5);
        }

        match label_style {
            LabelStyle::Normal => {}
            LabelStyle::Unnamed => {
                text = text.color(visuals.fg_stroke.color.gamma_multiply(0.5));
            }
        }

        // Draw icon
        if let Some(icon_fn) = icon_fn {
            icon_fn(ui, icon_rect, visuals);
        }

        // We can't use `.hovered()` or the buttons disappear just as the user clicks,
        // so we use `contains_pointer` instead. That also means we need to check
        // that we aren't dragging anything.
        // By showing the buttons when selected, we allow users to find them on touch screens.
        let should_show_buttons = (context.list_item.interactive
            && ui.rect_contains_pointer(context.bg_rect)
            && !egui::DragAndDrop::has_any_payload(ui.ctx()))
            || context.list_item.selected
            || always_show_buttons;
        let button_response = if should_show_buttons {
            if let Some(buttons) = buttons_fn {
                let mut ui = ui.child_ui(
                    text_rect,
                    egui::Layout::right_to_left(egui::Align::Center),
                    None,
                );
                Some(buttons(&mut ui))
            } else {
                None
            }
        } else {
            None
        };

        // Draw text

        if let Some(button_response) = &button_response {
            text_rect.max.x -= button_response.rect.width() + DesignTokens::text_to_icon_padding();
        }

        let mut layout_job =
            text.into_layout_job(ui.style(), egui::FontSelection::Default, Align::LEFT);
        layout_job.wrap = TextWrapping::from_wrap_mode_and_width(text_wrap_mode, text_rect.width());

        let galley = ui.fonts(|fonts| fonts.layout_job(layout_job));

        // this happens here to avoid cloning the text
        context.response.widget_info(|| {
            egui::WidgetInfo::selected(
                egui::WidgetType::SelectableLabel,
                context.list_item.selected,
                galley.text(),
            )
        });

        let text_pos = Align2::LEFT_CENTER
            .align_size_within_rect(galley.size(), text_rect)
            .min;

        ui.painter().galley(text_pos, galley, visuals.text_color());
    }

<<<<<<< HEAD
    fn desired_width(&self, _re_ui: &ReUi, ui: &Ui) -> DesiredWidth {
        let text_wrap_mode = self.get_text_wrap_mode(ui);

        let measured_width = {
=======
    fn desired_width(&self, ui: &Ui) -> DesiredWidth {
        if self.exact_width {
>>>>>>> b0b26ad0
            //TODO(ab): ideally there wouldn't be as much code duplication with `Self::ui`
            let mut text = self.text.clone();
            if self.italics || self.label_style == LabelStyle::Unnamed {
                text = text.italics();
            }

            let layout_job =
                text.clone()
                    .into_layout_job(ui.style(), egui::FontSelection::Default, Align::LEFT);
            let galley = ui.fonts(|fonts| fonts.layout_job(layout_job));

            let mut desired_width = galley.size().x;

            if self.icon_fn.is_some() {
                desired_width +=
                    DesignTokens::small_icon_size().x + DesignTokens::text_to_icon_padding();
            }

            // The `ceil()` is needed to avoid some rounding errors which leads to text being
            // truncated even though we allocated enough space.
            desired_width.ceil()
        };

        if text_wrap_mode == egui::TextWrapMode::Extend {
            let min_desired_width = self.min_desired_width.unwrap_or(0.0);
            DesiredWidth::Exact(measured_width.at_least(min_desired_width))
        } else {
            // If the user set an explicit min-width, use it.
            // Otherwise, show at least `default_min_width`, unless the text is even short.
            let default_min_width = 64.0;
            let min_desired_width = self
                .min_desired_width
                .unwrap_or_else(|| measured_width.min(default_min_width));
            DesiredWidth::AtLeast(min_desired_width)
        }
    }
}<|MERGE_RESOLUTION|>--- conflicted
+++ resolved
@@ -178,13 +178,9 @@
 }
 
 impl ListItemContent for LabelContent<'_> {
-<<<<<<< HEAD
-    fn ui(self: Box<Self>, re_ui: &ReUi, ui: &mut Ui, context: &ContentContext<'_>) {
+    fn ui(self: Box<Self>, ui: &mut Ui, context: &ContentContext<'_>) {
         let text_wrap_mode = self.get_text_wrap_mode(ui);
 
-=======
-    fn ui(self: Box<Self>, ui: &mut Ui, context: &ContentContext<'_>) {
->>>>>>> b0b26ad0
         let Self {
             mut text,
             subdued,
@@ -288,15 +284,10 @@
         ui.painter().galley(text_pos, galley, visuals.text_color());
     }
 
-<<<<<<< HEAD
-    fn desired_width(&self, _re_ui: &ReUi, ui: &Ui) -> DesiredWidth {
+    fn desired_width(&self, ui: &Ui) -> DesiredWidth {
         let text_wrap_mode = self.get_text_wrap_mode(ui);
 
         let measured_width = {
-=======
-    fn desired_width(&self, ui: &Ui) -> DesiredWidth {
-        if self.exact_width {
->>>>>>> b0b26ad0
             //TODO(ab): ideally there wouldn't be as much code duplication with `Self::ui`
             let mut text = self.text.clone();
             if self.italics || self.label_style == LabelStyle::Unnamed {

//! Example collection and parsing.

use std::collections::BTreeMap;
use std::fmt::Display;
use std::path::Path;
use std::path::PathBuf;
use std::str::FromStr;

use anyhow::Context;

pub struct Example {
    pub name: String,
    pub title: String,
    pub dir: PathBuf,
    pub description: String,
    pub tags: Vec<String>,
    pub thumbnail_url: String,
    pub thumbnail_dimensions: [u64; 2],
    pub script_path: PathBuf,
    pub script_args: Vec<String>,
    pub readme_body: String,
    pub language: Language,
}

impl Example {
    fn exists(
        workspace_root: impl AsRef<Path>,
        name: &str,
        language: Language,
    ) -> anyhow::Result<bool> {
        Ok(workspace_root
            .as_ref()
            .join("examples")
            .join(language.examples_dir())
            .join(name)
            .try_exists()?)
    }

    pub fn load(
        workspace_root: impl AsRef<Path>,
        name: &str,
        language: Language,
    ) -> anyhow::Result<Option<Self>> {
        let workspace_root = workspace_root.as_ref();

        if !Self::exists(workspace_root, name, language)? {
            return Ok(None);
        }

        let dir = workspace_root
            .join("examples")
            .join(language.examples_dir())
            .join(name);
        let readme_path = dir.join("README.md");
        let Some((readme, body)) = Frontmatter::load(&readme_path).with_context(|| {
            format!(
                "loading example {}/{name} README.md",
                language.examples_dir().display()
            )
        })?
        else {
            anyhow::bail!("example {name:?} has no frontmatter");
        };
        let script_path = dir.join(language.entrypoint_path(&dir, name)?);
        Ok(Some(Self {
            name: name.to_owned(),
            title: readme.title,
            dir,
            description: readme.description,
            tags: readme.tags,
            thumbnail_url: readme.thumbnail,
            thumbnail_dimensions: readme.thumbnail_dimensions,
            script_path,
            script_args: readme.build_args,
            readme_body: body,
            language,
        }))
    }
}

#[derive(Debug)]
pub struct CouldNotFindEntryPoint(pub PathBuf);

impl std::error::Error for CouldNotFindEntryPoint {}

impl Display for CouldNotFindEntryPoint {
    fn fmt(&self, f: &mut std::fmt::Formatter<'_>) -> std::fmt::Result {
        f.write_str("could not find entrypoint for example: ")?;
        self.0.display().fmt(f)
    }
}

#[derive(Clone, Copy)]
pub enum Language {
    Rust,
    Python,
    #[allow(dead_code)]
    C,
    Cpp,
}

impl Language {
    /// Path of the directory where examples for this language are stored,
    /// relative to `{workspace_root}/examples`.
    pub fn examples_dir(&self) -> &'static Path {
        match self {
            Self::Rust => Path::new("rust"),
            Self::Python => Path::new("python"),
            Self::C => Path::new("c"),
            Self::Cpp => Path::new("cpp"),
        }
    }

    /// Extension without the leading dot, e.g. `rs`.
    pub fn extension(&self) -> &'static str {
        match self {
            Self::Rust => "rs",
            Self::Python => "py",
            Self::C => "c",
            Self::Cpp => "cpp",
        }
    }

    /// Path of the file which contains the entrypoint,
    /// relative to `{workspace_root}/examples/{example_name}`.
    ///
    /// For example:
    /// - `main.py` for Python
    /// - `src/main.rs` for Rust
    pub fn entrypoint_path(
        &self,
        example_dir: &Path,
        example_name: &str,
    ) -> anyhow::Result<PathBuf> {
        match self {
            Self::Rust => Ok(PathBuf::from("src/main.rs")),
            Self::Python => {
                // we must handle two cases:
                // - single script named after the example: `example.py`
                // - package named after the example: `example/`

                let mut script_path = PathBuf::from(example_name);
                if example_dir.join(&script_path).exists() {
                    return Ok(script_path);
                }

                script_path.set_extension("py");
                if example_dir.join(&script_path).exists() {
                    return Ok(script_path);
                }

                anyhow::bail!(CouldNotFindEntryPoint(example_dir.into()))
            }
            Self::C => Ok(PathBuf::from("main.c")),
            Self::Cpp => Ok(PathBuf::from("main.cpp")),
        }
    }
}

#[derive(serde::Deserialize)]
pub struct ExamplesManifest {
    pub categories: BTreeMap<String, ExampleCategory>,
}

impl ExamplesManifest {
    /// Loads the `examples/manifest.toml` file.
    pub fn load(workspace_root: impl AsRef<Path>) -> anyhow::Result<Self> {
        let manifest_toml = workspace_root
            .as_ref()
            .join("examples")
            .join("manifest.toml");
        let manifest =
            std::fs::read_to_string(manifest_toml).context("loading examples/manifest.toml")?;
        Ok(toml::from_str(&manifest)?)
    }
}

#[derive(serde::Deserialize)]
pub struct ExampleCategory {
    /// Used to sort categories in the `rerun.io/examples` navbar.
    pub order: u64,

    /// `snake_case` name.
    pub title: String,

    /// Multi-line description.
    pub prelude: String,

    /// List of example names.
    ///
    /// `rerun.io/examples` attempts to search for these names under `examples/{language}`,
    /// where `language` is any of the languages we currently support.
    pub examples: Vec<String>,
}

#[derive(Default, Clone, Copy, serde::Deserialize, PartialEq, Eq)]
#[serde(rename_all = "lowercase")]
pub enum Channel {
    /// Our main examples, built on each PR
    #[default]
    Main,

    /// Examples built for each release, plus all `Main` examples.
    Release,

    /// Examples built nightly, plus all `Main` and `Release`.
    Nightly,
}

impl Channel {
    pub fn includes(self, other: Self) -> bool {
        match self {
            Self::Main => matches!(other, Self::Main),

            // Include all `main` examples in `release`
            Self::Release => {
                matches!(other, Self::Main | Self::Release)
            }

            // Include all `main` and `release` examples in `nightly`
            Self::Nightly => {
                matches!(other, Self::Main | Self::Release | Self::Nightly)
            }
        }
    }

    pub fn examples(self, workspace_root: impl AsRef<Path>) -> anyhow::Result<Vec<Example>> {
        // currently we only treat Python examples as runnable
        let language = Language::Python;

        let mut examples = vec![];

        let dir = workspace_root
            .as_ref()
            .join("examples")
            .join(language.examples_dir());
        if !dir.exists() {
            anyhow::bail!("Failed to find {dir:?}")
        }
        if !dir.is_dir() {
            anyhow::bail!("{dir:?} is not a directory")
        }

        let folders: std::collections::BTreeMap<String, std::fs::DirEntry> =
            std::fs::read_dir(&dir)?
                .filter_map(Result::ok)
                .map(|folder| {
                    let name = folder.file_name().to_string_lossy().to_string();
                    (name, folder)
                })
                .collect();

        for (name, folder) in folders {
            let metadata = folder.metadata()?;
            let readme_path = folder.path().join("README.md");
            if metadata.is_dir() && readme_path.exists() {
                let Some((readme, body)) = Frontmatter::load(&readme_path)? else {
                    eprintln!("{name:?}: skipped - MISSING FRONTMATTER");
                    continue;
                };

                let Some(channel) = readme.channel else {
                    eprintln!("{name:?}: skipped");
                    continue;
                };

                if !self.includes(channel) {
                    eprintln!("{name:?}: skipped");
                    continue;
                }

                eprintln!("{name:?}: added");
                let dir = folder.path();
                let script_path = dir.join(language.entrypoint_path(&dir, &name)?);
                examples.push(Example {
                    name,
                    title: readme.title,
                    dir,
                    description: readme.description,
                    tags: readme.tags,
                    thumbnail_url: readme.thumbnail,
                    thumbnail_dimensions: readme.thumbnail_dimensions,
                    script_path,
                    script_args: readme.build_args,
                    readme_body: body,
                    language: Language::Python,
                });
            }
        }

        if examples.is_empty() {
            anyhow::bail!("No examples found in {dir:?}")
        }

        examples.sort_unstable_by(|a, b| a.name.cmp(&b.name));
        Ok(examples)
    }
}

impl Display for Channel {
    fn fmt(&self, f: &mut std::fmt::Formatter<'_>) -> std::fmt::Result {
        let s = match self {
            Self::Main => "main",
            Self::Nightly => "nightly",
            Self::Release => "release",
        };
        f.write_str(s)
    }
}

impl FromStr for Channel {
    type Err = InvalidChannelName;

    fn from_str(s: &str) -> Result<Self, Self::Err> {
        match s {
            "main" => Ok(Self::Main),
            "nightly" => Ok(Self::Nightly),
            "release" => Ok(Self::Release),
            _ => Err(InvalidChannelName),
        }
    }
}

#[derive(Debug)]
pub struct InvalidChannelName;

impl std::error::Error for InvalidChannelName {}

impl Display for InvalidChannelName {
    fn fmt(&self, f: &mut std::fmt::Formatter<'_>) -> std::fmt::Result {
        f.write_str("invalid channel name")
    }
}

#[derive(serde::Deserialize)]
struct Frontmatter {
    #[serde(default)]
    title: String,

    #[serde(default)]
    tags: Vec<String>,

    #[serde(default)]
    description: String,

    #[serde(default)]
    thumbnail: String,

    #[serde(default)]
    thumbnail_dimensions: [u64; 2],

    #[serde(default)]
    channel: Option<Channel>,

    #[serde(default)]
    build_args: Vec<String>,
}

impl Frontmatter {
    fn load(path: &Path) -> anyhow::Result<Option<(Self, String)>> {
        const START: &str = "<!--[metadata]";
        const END: &str = "-->";

        let content =
            std::fs::read_to_string(path).with_context(|| format!("loading {}", path.display()))?;

        let Some(start) = content.find(START) else {
            return Ok(None);
        };
        let start = start + START.len();

        let Some(end) = content[start..].find(END) else {
            anyhow::bail!(
                "{:?} has invalid frontmatter: missing {END:?} terminator",
                path
            );
        };
        let end = start + end;

<<<<<<< HEAD
        let frontmatter: Self = toml::from_str(content[start..end].trim()).map_err(|err| {
            anyhow::anyhow!(
                "Failed to parse TOML metadata of {:?}: {err}",
                path.parent().unwrap().file_name().unwrap()
            )
        })?;
=======
        let frontmatter: Frontmatter =
            toml::from_str(content[start..end].trim()).map_err(|err| {
                #[allow(clippy::unwrap_used)]
                let p = path.parent().unwrap().file_name().unwrap();
                anyhow::anyhow!("Failed to parse TOML metadata of {p:?}: {err}")
            })?;
>>>>>>> 3ecef5ad

        Ok(Some((
            frontmatter,
            content[end + END.len()..].trim().to_owned(),
        )))
    }
}<|MERGE_RESOLUTION|>--- conflicted
+++ resolved
@@ -377,21 +377,11 @@
         };
         let end = start + end;
 
-<<<<<<< HEAD
         let frontmatter: Self = toml::from_str(content[start..end].trim()).map_err(|err| {
-            anyhow::anyhow!(
-                "Failed to parse TOML metadata of {:?}: {err}",
-                path.parent().unwrap().file_name().unwrap()
-            )
+            #[allow(clippy::unwrap_used)]
+            let p = path.parent().unwrap().file_name().unwrap();
+            anyhow::anyhow!("Failed to parse TOML metadata of {p:?}: {err}")
         })?;
-=======
-        let frontmatter: Frontmatter =
-            toml::from_str(content[start..end].trim()).map_err(|err| {
-                #[allow(clippy::unwrap_used)]
-                let p = path.parent().unwrap().file_name().unwrap();
-                anyhow::anyhow!("Failed to parse TOML metadata of {p:?}: {err}")
-            })?;
->>>>>>> 3ecef5ad
 
         Ok(Some((
             frontmatter,

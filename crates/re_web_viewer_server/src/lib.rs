--- conflicted
+++ resolved
@@ -43,114 +43,11 @@
     #[error("Failed to create server at address {0}: {1}")]
     CreateServerFailed(String, Box<dyn std::error::Error + Send + Sync + 'static>),
 
-    // #[error("Failed to serve web viewer: {0}")]
-    // ServeFailed(hyper::Error),
     #[cfg(feature = "sync")]
     #[error("Failed to spawn web viewer thread: {0}")]
     ThreadSpawnFailed(#[from] std::io::Error),
 }
 
-<<<<<<< HEAD
-=======
-struct Svc {
-    // NOTE: Optional because it is possible to have the `analytics` feature flag enabled
-    // while at the same time opting-out of analytics at run-time.
-    #[cfg(feature = "analytics")]
-    analytics: Option<re_analytics::Analytics>,
-}
-
-impl Svc {
-    fn new() -> Self {
-        Self {
-            #[cfg(feature = "analytics")]
-            analytics: match re_analytics::Analytics::new(std::time::Duration::from_secs(2)) {
-                Ok(analytics) => Some(analytics),
-                Err(err) => {
-                    re_log::error!(%err, "failed to initialize analytics SDK");
-                    None
-                }
-            },
-        }
-    }
-
-    #[cfg(feature = "analytics")]
-    fn on_serve_wasm(&self) {
-        if let Some(analytics) = &self.analytics {
-            analytics.record(re_analytics::event::ServeWasm);
-        }
-    }
-}
-
-impl Service<Request<Body>> for Svc {
-    type Response = Response<Body>;
-    type Error = hyper::Error;
-    type Future = future::Ready<Result<Self::Response, Self::Error>>;
-
-    fn poll_ready(&mut self, _cx: &mut Context<'_>) -> Poll<Result<(), Self::Error>> {
-        Ok(()).into()
-    }
-
-    #[cfg(any(disable_web_viewer_server, feature = "__ci"))]
-    fn call(&mut self, _req: Request<Body>) -> Self::Future {
-        #[cfg(feature = "analytics")]
-        if false {
-            self.on_serve_wasm(); // to silence warning about the function being unused
-        }
-
-        // panic! is not enough in hyper (since it uses catch_unwind) - that only kills this thread. We want to quit.
-        eprintln!("web_server compiled with '--cfg disable_web_viewer_server' or `--feature __ci` can't serve requests.");
-        std::process::abort();
-    }
-
-    #[cfg(not(any(disable_web_viewer_server, feature = "__ci")))]
-    fn call(&mut self, req: Request<Body>) -> Self::Future {
-        let response = Response::builder();
-
-        let (mime, bytes) = match req.uri().path() {
-            "/" | "/index.html" => ("text/html", data::INDEX_HTML),
-            "/favicon.svg" => ("image/svg+xml", data::FAVICON),
-            "/sw.js" => ("text/javascript", data::SW_JS),
-            "/re_viewer.js" => ("text/javascript", data::VIEWER_JS),
-            "/re_viewer_bg.wasm" => {
-                #[cfg(feature = "analytics")]
-                self.on_serve_wasm();
-                ("application/wasm", data::VIEWER_WASM)
-            }
-            _ => {
-                re_log::warn!("404 path: {}", req.uri().path());
-                let body = Body::from(Vec::new());
-                let rsp = response.status(404).body(body).unwrap();
-                return future::ok(rsp);
-            }
-        };
-
-        let body = Body::from(Vec::from(bytes));
-        let mut response = response.status(200).body(body).unwrap();
-        response.headers_mut().insert(
-            hyper::header::CONTENT_TYPE,
-            hyper::header::HeaderValue::from_static(mime),
-        );
-        future::ok(response)
-    }
-}
-
-struct MakeSvc;
-
-impl<T> Service<T> for MakeSvc {
-    type Response = Svc;
-    type Error = std::io::Error;
-    type Future = future::Ready<Result<Self::Response, Self::Error>>;
-
-    fn poll_ready(&mut self, _cx: &mut Context<'_>) -> Poll<Result<(), Self::Error>> {
-        Ok(()).into()
-    }
-
-    fn call(&mut self, _: T) -> Self::Future {
-        future::ok(Svc::new())
-    }
-}
-
->>>>>>> 19e9bdca
 // ----------------------------------------------------------------------------
 
 #[derive(Clone, Copy, Debug, PartialEq, Eq)]

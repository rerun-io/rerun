--- conflicted
+++ resolved
@@ -36,34 +36,10 @@
 ) {
     let bind_addr = format!("0.0.0.0:{port}");
 
-<<<<<<< HEAD
     let listener = TcpListener::bind(&bind_addr)
         .await
-        .with_context(|| format!("Failed to bind address {bind_addr:?}"))
+        .with_context(|| format!("Failed to bind TCP address {bind_addr:?}"))
         .unwrap();
-=======
-    let listener = std::net::TcpListener::bind(&bind_addr)
-        .with_context(|| format!("Failed to bind TCP address {bind_addr:?} for our WS server."))?;
-
-    let (tx, rx) = re_smart_channel::smart_channel(re_smart_channel::Source::TcpServer { port });
-
-    std::thread::Builder::new()
-        .name("sdk-server".into())
-        .spawn(move || {
-            for stream in listener.incoming() {
-                match stream {
-                    Ok(stream) => {
-                        let tx = tx.clone();
-                        spawn_client(stream, tx, options);
-                    }
-                    Err(err) => {
-                        re_log::warn!("Failed to accept incoming SDK client: {err}");
-                    }
-                }
-            }
-        })
-        .expect("Failed to spawn thread");
->>>>>>> a5c9a808
 
     if options.quiet {
         re_log::debug!(
@@ -94,7 +70,6 @@
     }
 }
 
-<<<<<<< HEAD
 /// Listen to multiple SDK:s connecting to us over TCP.
 ///
 /// ``` no_run
@@ -108,23 +83,6 @@
     shutdown_rx: tokio::sync::broadcast::Receiver<()>,
 ) -> anyhow::Result<Receiver<LogMsg>> {
     let (tx, rx) = re_smart_channel::smart_channel(re_smart_channel::Source::TcpServer { port });
-=======
-fn spawn_client(stream: std::net::TcpStream, tx: Sender<LogMsg>, options: ServerOptions) {
-    std::thread::Builder::new()
-        .name(format!(
-            "sdk-server-client-handler-{:?}",
-            stream.peer_addr()
-        ))
-        .spawn(move || {
-            let addr_string = stream
-                .peer_addr()
-                .map_or_else(|_| "(unknown ip)".to_owned(), |addr| addr.to_string());
-            if options.quiet {
-                re_log::debug!("New SDK client connected: {addr_string}");
-            } else {
-                re_log::info!("New SDK client connected: {addr_string}");
-            }
->>>>>>> a5c9a808
 
     tokio::spawn(listen_for_new_clients(port, options, tx, shutdown_rx));
 
@@ -133,10 +91,13 @@
 
 fn spawn_client(stream: TcpStream, tx: Sender<LogMsg>, options: ServerOptions) {
     tokio::spawn(async move {
+        let addr_string = stream
+            .peer_addr()
+            .map_or_else(|_| "(unknown ip)".to_owned(), |addr| addr.to_string());
         if options.quiet {
-            re_log::debug!("New SDK client connected: {:?}", stream.peer_addr());
+            re_log::debug!("New SDK client connected: {addr_string}");
         } else {
-            re_log::info!("New SDK client connected: {:?}", stream.peer_addr());
+            re_log::info!("New SDK client connected: {addr_string}");
         }
         if let Err(err) = run_client(stream, &tx, options).await {
             re_log::warn!("Closing connection to client: {err}");

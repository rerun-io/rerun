--- conflicted
+++ resolved
@@ -1,8 +1,4 @@
 # This is a sha256 hash for all direct and indirect dependencies of this crate's build script.
 # It can be safely removed at anytime to force the build script to run again.
 # Check out build.rs to see how it's computed.
-<<<<<<< HEAD
-7d0919df4e1cb0907a6af43aa2f37c2248064aff55095e1f6db7d7a91cd4f8a3
-=======
-08143bfe9798281c114e70cc5e5377393c5cf826bbddfffe44a4b9bbb888ad88
->>>>>>> e6743328
+6a684de9ab44785cd36f04ff9c79ae36a346062cd80182756ee7a9313236c1e9
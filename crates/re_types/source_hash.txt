--- conflicted
+++ resolved
@@ -1,8 +1,4 @@
 # This is a sha256 hash for all direct and indirect dependencies of this crate's build script.
 # It can be safely removed at anytime to force the build script to run again.
 # Check out build.rs to see how it's computed.
-<<<<<<< HEAD
-5a78d29ef16895dc3229deaccb42c21fec232f450a66862bf720eabe84fdd22f
-=======
-c0dff27964d750d2e53202c162e4f4b1bd832c8997af4ec9bbc914d574d3b531
->>>>>>> 8b428ce6
+282f7bc4696fb058f3e69ace600b6275c6fcd7da17b8e1109727c388d918384e
# This is a sha256 hash for all direct and indirect dependencies of this crate's build script.
# It can be safely removed at anytime to force the build script to run again.
# Check out build.rs to see how it's computed.
<<<<<<< HEAD
94cb2930bf91191b8a6b2fa98f1f2a2dc5cdb57fee2f9d95e6bbde1da9a45742
=======
d4ddd65a6eb968e6d7892512c0bb388cb3128f4a6913691fe110c9cce8d8453d
>>>>>>> f7811ec2
<|MERGE_RESOLUTION|>--- conflicted
+++ resolved
@@ -1,8 +1,4 @@
 # This is a sha256 hash for all direct and indirect dependencies of this crate's build script.
 # It can be safely removed at anytime to force the build script to run again.
 # Check out build.rs to see how it's computed.
-<<<<<<< HEAD
-94cb2930bf91191b8a6b2fa98f1f2a2dc5cdb57fee2f9d95e6bbde1da9a45742
-=======
-d4ddd65a6eb968e6d7892512c0bb388cb3128f4a6913691fe110c9cce8d8453d
->>>>>>> f7811ec2
+425adb3e6a77b88e69312cf11a15cbcdd13fa1e467352bdb73a38fb8c99efe25
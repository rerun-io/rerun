# This is a sha256 hash for all direct and indirect dependencies of this crate's build script.
# It can be safely removed at anytime to force the build script to run again.
# Check out build.rs to see how it's computed.
<<<<<<< HEAD
19d75b79ebe3d5016d15f0fcfe1fc0e745124d39b5b1ad1defc95982a4bff02a
=======
0ef5db00435f5675f52c57605ca12cc8a89e4c9f4d5bba36ec355da57fd5da8d
>>>>>>> e769ac3d
<|MERGE_RESOLUTION|>--- conflicted
+++ resolved
@@ -1,8 +1,4 @@
 # This is a sha256 hash for all direct and indirect dependencies of this crate's build script.
 # It can be safely removed at anytime to force the build script to run again.
 # Check out build.rs to see how it's computed.
-<<<<<<< HEAD
-19d75b79ebe3d5016d15f0fcfe1fc0e745124d39b5b1ad1defc95982a4bff02a
-=======
-0ef5db00435f5675f52c57605ca12cc8a89e4c9f4d5bba36ec355da57fd5da8d
->>>>>>> e769ac3d
+49f1d326eba3f3b2c76f9f514e0875843a610f20ba23bd565cb1551c90ad5c01
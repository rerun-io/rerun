--- conflicted
+++ resolved
@@ -1,8 +1,4 @@
 # This is a sha256 hash for all direct and indirect dependencies of this crate's build script.
 # It can be safely removed at anytime to force the build script to run again.
 # Check out build.rs to see how it's computed.
-<<<<<<< HEAD
-ef63c06bce8d1cbbf91b858f2e871a11b4679515f3ecfe48c3688ee0328410d7
-=======
-507788d4e50a1668e299485e7bd1c33a01005221c613c038b7bd057049384c68
->>>>>>> 8eb79691
+6c67a4735b69ee4efffbcaaec0447d4ffd2fcf00beadc67cbe069b1713af1d2d
--- conflicted
+++ resolved
@@ -1,8 +1,4 @@
 # This is a sha256 hash for all direct and indirect dependencies of this crate's build script.
 # It can be safely removed at anytime to force the build script to run again.
 # Check out build.rs to see how it's computed.
-<<<<<<< HEAD
-6340f4c102730afc5f0effbb36570eb080a89186b2fb2e9a9e8b7daa3b881c77
-=======
-84b3bdce30e788a40972a3ec78fc8a639ae55f75317c2604a8c96045b4090e9a
->>>>>>> 5acb22b0
+da490b595ffa683879320c1b8955e59971dd676865ce51fc842b460be56aa524
--- conflicted
+++ resolved
@@ -1,8 +1,4 @@
 # This is a sha256 hash for all direct and indirect dependencies of this crate's build script.
 # It can be safely removed at anytime to force the build script to run again.
 # Check out build.rs to see how it's computed.
-<<<<<<< HEAD
-4853b1b9e3a6ec4a29174b4fd0547383a69084b3f37fb8a14e420aaf7aba6456
-=======
-ad3a4e2f6a4ed3467291d32a8213cc2f03abc9ce4ff39afee7b6501676e3109d
->>>>>>> 3bf18d8e
+19b75dd2a88f935c6ce66c6b6a67fc510ce48fc760edcfa7647af8cd318d09ee
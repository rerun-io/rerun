--- conflicted
+++ resolved
@@ -1,8 +1,4 @@
 # This is a sha256 hash for all direct and indirect dependencies of this crate's build script.
 # It can be safely removed at anytime to force the build script to run again.
 # Check out build.rs to see how it's computed.
-<<<<<<< HEAD
-939baf911bc4e67bc845a1784c90d543408179997d949fb5181fd0db5545097b
-=======
-c357a2067dd864b972dcc5ae9d8deae120a01637f184290f3ffc6626a3098aec
->>>>>>> db248e94
+c357a2067dd864b972dcc5ae9d8deae120a01637f184290f3ffc6626a3098aec
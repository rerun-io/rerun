--- conflicted
+++ resolved
@@ -1,8 +1,4 @@
 # This is a sha256 hash for all direct and indirect dependencies of this crate's build script.
 # It can be safely removed at anytime to force the build script to run again.
 # Check out build.rs to see how it's computed.
-<<<<<<< HEAD
-ee5b1ded9e942170f217f12a4864a51621c2858a9f0f323ba81dfe565428742d
-=======
-022d2aaa9bc72abffb4646e73a113a21e4ec49e2bd68d06b697cb043c5831686
->>>>>>> 6dcbcc07
+0d801fb4e74a8d2462335e7d5e9227b42ec88a5a6c612cdc33c7adb6168991a0
--- conflicted
+++ resolved
@@ -1,8 +1,4 @@
 # This is a sha256 hash for all direct and indirect dependencies of this crate's build script.
 # It can be safely removed at anytime to force the build script to run again.
 # Check out build.rs to see how it's computed.
-<<<<<<< HEAD
-af0c9e0585b2685bcd904c193956d6cead7252d59cf88b74d7edc1ff1de4de0b
-=======
-48b1929d5cb17125eaae7733df116017fed8e27f5202d2365146e68e9a1a5b16
->>>>>>> 18e24757
+114ba22844997f4dc1a9fc81ad83419d80cf124c412777c44e1b9b71b3e50510
# This is a sha256 hash for all direct and indirect dependencies of this crate's build script.
# It can be safely removed at anytime to force the build script to run again.
# Check out build.rs to see how it's computed.
<<<<<<< HEAD
2140a5f267ddd2ea601f42726b866571353223b77a6aa001c8743644438081fb
=======
382404928ad1e718eac3387fd5c5679de1e277bf4df5d57a8d89b733ea241357
>>>>>>> 21538b4f
<|MERGE_RESOLUTION|>--- conflicted
+++ resolved
@@ -1,8 +1,4 @@
 # This is a sha256 hash for all direct and indirect dependencies of this crate's build script.
 # It can be safely removed at anytime to force the build script to run again.
 # Check out build.rs to see how it's computed.
-<<<<<<< HEAD
-2140a5f267ddd2ea601f42726b866571353223b77a6aa001c8743644438081fb
-=======
-382404928ad1e718eac3387fd5c5679de1e277bf4df5d57a8d89b733ea241357
->>>>>>> 21538b4f
+3da698865043d4b00b6684c41ae92e6d84bb98712ad954d37d77108410ff5ead
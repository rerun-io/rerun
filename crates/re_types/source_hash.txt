--- conflicted
+++ resolved
@@ -1,8 +1,4 @@
 # This is a sha256 hash for all direct and indirect dependencies of this crate's build script.
 # It can be safely removed at anytime to force the build script to run again.
 # Check out build.rs to see how it's computed.
-<<<<<<< HEAD
-9c6232b5e1196ee7473165d681219267d87569fa6c5df98638d518d1eb4ec3b5
-=======
-bdaa4888ee58bf75c8140efe74763f039efe65be523f54a2d356196d6a980dee
->>>>>>> 54c95bc0
+7f79f30e96be92e3552437c4002d0f89aee9ab3cb5c04f8b0a68d712d0ea58fa
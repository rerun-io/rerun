# This is a sha256 hash for all direct and indirect dependencies of this crate's build script.
# It can be safely removed at anytime to force the build script to run again.
# Check out build.rs to see how it's computed.
<<<<<<< HEAD
5ebb7c66e8251dc23847fa183353cd5254158110ea388349937a76746ae66b93
=======
8f5d0b67f16163c142d34d2af8153e2c531c6637600f0101865707f4fe0581dc
>>>>>>> de315019
<|MERGE_RESOLUTION|>--- conflicted
+++ resolved
@@ -1,8 +1,4 @@
 # This is a sha256 hash for all direct and indirect dependencies of this crate's build script.
 # It can be safely removed at anytime to force the build script to run again.
 # Check out build.rs to see how it's computed.
-<<<<<<< HEAD
-5ebb7c66e8251dc23847fa183353cd5254158110ea388349937a76746ae66b93
-=======
-8f5d0b67f16163c142d34d2af8153e2c531c6637600f0101865707f4fe0581dc
->>>>>>> de315019
+1ef3ffa32f35ca19844d9e078efc04a8d7d4fd6a63870cfcc0cb50db8a1b5854
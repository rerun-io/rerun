# This is a sha256 hash for all direct and indirect dependencies of this crate's build script.
# It can be safely removed at anytime to force the build script to run again.
# Check out build.rs to see how it's computed.
<<<<<<< HEAD
cfb190847b7ffeee14ee498f1f513044c7bdf2ffe8459ac14b39d82fa5c503a0
=======
d828fdb05c35a01b92dd30b7ce40987b87c5dfe8d1bb8f729004ae88b62c830c
>>>>>>> 2569eb78
<|MERGE_RESOLUTION|>--- conflicted
+++ resolved
@@ -1,8 +1,4 @@
 # This is a sha256 hash for all direct and indirect dependencies of this crate's build script.
 # It can be safely removed at anytime to force the build script to run again.
 # Check out build.rs to see how it's computed.
-<<<<<<< HEAD
-cfb190847b7ffeee14ee498f1f513044c7bdf2ffe8459ac14b39d82fa5c503a0
-=======
-d828fdb05c35a01b92dd30b7ce40987b87c5dfe8d1bb8f729004ae88b62c830c
->>>>>>> 2569eb78
+d828fdb05c35a01b92dd30b7ce40987b87c5dfe8d1bb8f729004ae88b62c830c
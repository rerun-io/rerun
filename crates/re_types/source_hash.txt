--- conflicted
+++ resolved
@@ -1,8 +1,4 @@
 # This is a sha256 hash for all direct and indirect dependencies of this crate's build script.
 # It can be safely removed at anytime to force the build script to run again.
 # Check out build.rs to see how it's computed.
-<<<<<<< HEAD
-95a02415e07764bcea51f46d6fec866127dc5cb5d08e6b5cd7b45a93ecf1bfdd
-=======
-320b9b4e778952dc3401b977182dd8b283080cd3fad77d5f75fafcac724def8a
->>>>>>> 744eff68
+dd9be6f53587d125772360c0ed8d286f2a8c863a91459d2fd8c75ebdf18998c1
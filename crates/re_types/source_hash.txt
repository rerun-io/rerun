# This is a sha256 hash for all direct and indirect dependencies of this crate's build script.
# It can be safely removed at anytime to force the build script to run again.
# Check out build.rs to see how it's computed.
<<<<<<< HEAD
753cc2286337c4a7b7c138c52a069d321de2906c15509fa9369f8832bccae45f
=======
90e8d17413cd057b17694675789dedd7b01374e419fdcc348354ee1ffd206823
>>>>>>> fe3fcff4
<|MERGE_RESOLUTION|>--- conflicted
+++ resolved
@@ -1,8 +1,4 @@
 # This is a sha256 hash for all direct and indirect dependencies of this crate's build script.
 # It can be safely removed at anytime to force the build script to run again.
 # Check out build.rs to see how it's computed.
-<<<<<<< HEAD
-753cc2286337c4a7b7c138c52a069d321de2906c15509fa9369f8832bccae45f
-=======
-90e8d17413cd057b17694675789dedd7b01374e419fdcc348354ee1ffd206823
->>>>>>> fe3fcff4
+5a36d37ae2c9ae3e3e499ddcc1fb4a572b09102398c579f560fb2f68f15a40ca
--- conflicted
+++ resolved
@@ -1,8 +1,4 @@
 # This is a sha256 hash for all direct and indirect dependencies of this crate's build script.
 # It can be safely removed at anytime to force the build script to run again.
 # Check out build.rs to see how it's computed.
-<<<<<<< HEAD
-2ba9202eed5b7b59aa5a57fef3ee50abe1936a8d7aa70ec56e084d9e25663d51
-=======
-fc6ed3d5f5b3959a66fd24cac03f7cd6b01a103edf4e815f48ab8339b1001a11
->>>>>>> 4bc05e5d
+249523fa197d35daa753a52ee6d52745fdb9c68d944ec7ea6a34217f561d6e91
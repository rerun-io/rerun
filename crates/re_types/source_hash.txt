# This is a sha256 hash for all direct and indirect dependencies of this crate's build script.
# It can be safely removed at anytime to force the build script to run again.
# Check out build.rs to see how it's computed.
<<<<<<< HEAD
da490b595ffa683879320c1b8955e59971dd676865ce51fc842b460be56aa524
=======
c1035773b907fbad5b925f086e0822586bb0c3e75a86465d955623de9f7c3ad3
>>>>>>> cf6d253e
<|MERGE_RESOLUTION|>--- conflicted
+++ resolved
@@ -1,8 +1,4 @@
 # This is a sha256 hash for all direct and indirect dependencies of this crate's build script.
 # It can be safely removed at anytime to force the build script to run again.
 # Check out build.rs to see how it's computed.
-<<<<<<< HEAD
-da490b595ffa683879320c1b8955e59971dd676865ce51fc842b460be56aa524
-=======
-c1035773b907fbad5b925f086e0822586bb0c3e75a86465d955623de9f7c3ad3
->>>>>>> cf6d253e
+a04a404257df4d2eeafdf00750df138da4caf6bbace7275a3d6774b4bdbdf4a9
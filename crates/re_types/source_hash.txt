# This is a sha256 hash for all direct and indirect dependencies of this crate's build script.
# It can be safely removed at anytime to force the build script to run again.
# Check out build.rs to see how it's computed.
<<<<<<< HEAD
55f43e8feb22e05e81e4cf80d502ea2bbc29d30a2ce3c442ba560a955a3bdca2
=======
26c3ac326a279be1a64c8ba27ce87064941b80f61d9c14b01b069e8a87038fbb
>>>>>>> 7c90c5dd
<|MERGE_RESOLUTION|>--- conflicted
+++ resolved
@@ -1,8 +1,4 @@
 # This is a sha256 hash for all direct and indirect dependencies of this crate's build script.
 # It can be safely removed at anytime to force the build script to run again.
 # Check out build.rs to see how it's computed.
-<<<<<<< HEAD
-55f43e8feb22e05e81e4cf80d502ea2bbc29d30a2ce3c442ba560a955a3bdca2
-=======
-26c3ac326a279be1a64c8ba27ce87064941b80f61d9c14b01b069e8a87038fbb
->>>>>>> 7c90c5dd
+49163642a5197a447e930f12c06c164da3a3cc2cd4d60e803412c985f2512260
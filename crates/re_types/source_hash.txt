# This is a sha256 hash for all direct and indirect dependencies of this crate's build script.
# It can be safely removed at anytime to force the build script to run again.
# Check out build.rs to see how it's computed.
<<<<<<< HEAD
054531094cce22c21b7c66ab55fa49131633944a402056d333c872a49fa9e3a9
=======
c08751f95d14ad0016d8fd998348a89fb10e9c72125101bde373d41e9d6126d2
>>>>>>> 4b8b4fb8
<|MERGE_RESOLUTION|>--- conflicted
+++ resolved
@@ -1,8 +1,4 @@
 # This is a sha256 hash for all direct and indirect dependencies of this crate's build script.
 # It can be safely removed at anytime to force the build script to run again.
 # Check out build.rs to see how it's computed.
-<<<<<<< HEAD
-054531094cce22c21b7c66ab55fa49131633944a402056d333c872a49fa9e3a9
-=======
-c08751f95d14ad0016d8fd998348a89fb10e9c72125101bde373d41e9d6126d2
->>>>>>> 4b8b4fb8
+985524091e0847c1035014abab4fb98a7007b35913505ea820ee99256e246064
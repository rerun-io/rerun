--- conflicted
+++ resolved
@@ -1,8 +1,4 @@
 # This is a sha256 hash for all direct and indirect dependencies of this crate's build script.
 # It can be safely removed at anytime to force the build script to run again.
 # Check out build.rs to see how it's computed.
-<<<<<<< HEAD
-62fb80e753cbd211583485784e142ea48f288f8b413aca9217eaa2ed1f944889
-=======
-b0b0d5d6d0f4131e52331303a2c2dfdfa11e03936e97242ef897c2b158979273
->>>>>>> 670812d4
+b0b0d5d6d0f4131e52331303a2c2dfdfa11e03936e97242ef897c2b158979273
--- conflicted
+++ resolved
@@ -1,8 +1,4 @@
 # This is a sha256 hash for all direct and indirect dependencies of this crate's build script.
 # It can be safely removed at anytime to force the build script to run again.
 # Check out build.rs to see how it's computed.
-<<<<<<< HEAD
-47b48af27c220e1cd1adb0af85e28fd1bbaf49fffa843a777198a3aae2a0200b
-=======
-d7e5474555409f9824d33aa51d5d92664c8c32306cb8957a76388d918b9adc1b
->>>>>>> 80cc99dc
+d4ddd65a6eb968e6d7892512c0bb388cb3128f4a6913691fe110c9cce8d8453d
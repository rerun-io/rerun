# This is a sha256 hash for all direct and indirect dependencies of this crate's build script.
# It can be safely removed at anytime to force the build script to run again.
# Check out build.rs to see how it's computed.
<<<<<<< HEAD
47b42cfa1631843bf5c91684b73e1eb459dde762b4edf74f26725420f1c3d548
=======
fc6ed3d5f5b3959a66fd24cac03f7cd6b01a103edf4e815f48ab8339b1001a11
>>>>>>> 4bc05e5d
<|MERGE_RESOLUTION|>--- conflicted
+++ resolved
@@ -1,8 +1,4 @@
 # This is a sha256 hash for all direct and indirect dependencies of this crate's build script.
 # It can be safely removed at anytime to force the build script to run again.
 # Check out build.rs to see how it's computed.
-<<<<<<< HEAD
-47b42cfa1631843bf5c91684b73e1eb459dde762b4edf74f26725420f1c3d548
-=======
-fc6ed3d5f5b3959a66fd24cac03f7cd6b01a103edf4e815f48ab8339b1001a11
->>>>>>> 4bc05e5d
+94cb2930bf91191b8a6b2fa98f1f2a2dc5cdb57fee2f9d95e6bbde1da9a45742
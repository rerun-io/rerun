--- conflicted
+++ resolved
@@ -1,8 +1,4 @@
 # This is a sha256 hash for all direct and indirect dependencies of this crate's build script.
 # It can be safely removed at anytime to force the build script to run again.
 # Check out build.rs to see how it's computed.
-<<<<<<< HEAD
-7ea7a4f62b4ea4c42e925c1a44c32153213ab204bb3365f2da4a1c83f5d0cfb1
-=======
-7dfe285eaa19872ddde875b16aa511da2b0e1f9fbeed723fa7a86920a2cc1738
->>>>>>> a6568a12
+62fb80e753cbd211583485784e142ea48f288f8b413aca9217eaa2ed1f944889
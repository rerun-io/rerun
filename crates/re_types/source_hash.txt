--- conflicted
+++ resolved
@@ -1,8 +1,4 @@
 # This is a sha256 hash for all direct and indirect dependencies of this crate's build script.
 # It can be safely removed at anytime to force the build script to run again.
 # Check out build.rs to see how it's computed.
-<<<<<<< HEAD
-839416b990f01e1110c1c7760c52020576b1d38b4ac8fd0a8602e1ea7161ac73
-=======
-2f498fd82c993b8248fa40e23a353fd034506901c4881ea957d0e2b14d1d1a3e
->>>>>>> 3d4a6a54
+7dbd5dff13760aeb89fbe90bec6698aed9a98c7fb613611f96e6488fa4f18023
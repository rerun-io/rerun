# This is a sha256 hash for all direct and indirect dependencies of this crate's build script.
# It can be safely removed at anytime to force the build script to run again.
# Check out build.rs to see how it's computed.
<<<<<<< HEAD
c6d439b68c0eccf350a8d6e1c85c94458f5ec179fb8b5ebb3efbee2abe8ee71e
=======
b0e3b1128d8be0620520baf8ed280ec8e8fa67185dea9d93a3f07dde36e94de9
>>>>>>> 62c320b5
<|MERGE_RESOLUTION|>--- conflicted
+++ resolved
@@ -1,8 +1,4 @@
 # This is a sha256 hash for all direct and indirect dependencies of this crate's build script.
 # It can be safely removed at anytime to force the build script to run again.
 # Check out build.rs to see how it's computed.
-<<<<<<< HEAD
-c6d439b68c0eccf350a8d6e1c85c94458f5ec179fb8b5ebb3efbee2abe8ee71e
-=======
-b0e3b1128d8be0620520baf8ed280ec8e8fa67185dea9d93a3f07dde36e94de9
->>>>>>> 62c320b5
+aa849b7e488086908438aa64b5c3181bc091337bd7c84c67542c3763c3d9bbaf
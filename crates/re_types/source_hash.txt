# This is a sha256 hash for all direct and indirect dependencies of this crate's build script.
# It can be safely removed at anytime to force the build script to run again.
# Check out build.rs to see how it's computed.
<<<<<<< HEAD
b35cba3304a890ee701e159b7bcc8df64877412531afae9ccf875838e1d262a9
=======
6d87389cbdb8ab099fa99159ded37aeefd43d592dce6d01cca1e7b89b155a63e
>>>>>>> 8bad6453
<|MERGE_RESOLUTION|>--- conflicted
+++ resolved
@@ -1,8 +1,4 @@
 # This is a sha256 hash for all direct and indirect dependencies of this crate's build script.
 # It can be safely removed at anytime to force the build script to run again.
 # Check out build.rs to see how it's computed.
-<<<<<<< HEAD
-b35cba3304a890ee701e159b7bcc8df64877412531afae9ccf875838e1d262a9
-=======
-6d87389cbdb8ab099fa99159ded37aeefd43d592dce6d01cca1e7b89b155a63e
->>>>>>> 8bad6453
+4e7bff9578be94c0d8e42808d39c49e58b03a4b6dd5dd571dbf87ed7640fcca4
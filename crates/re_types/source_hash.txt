--- conflicted
+++ resolved
@@ -1,8 +1,4 @@
 # This is a sha256 hash for all direct and indirect dependencies of this crate's build script.
 # It can be safely removed at anytime to force the build script to run again.
 # Check out build.rs to see how it's computed.
-<<<<<<< HEAD
-28d5cb0fc8ce83c25d7c19429def1bb45436ccdbfebdae483fc3fb8b617ab813
-=======
-66147995b1dc6e8093f7a4638e7d1ac56113c47ee705ae7d30e9dcc834ca6bc5
->>>>>>> d023720e
+39e4d6a894018848a2ef49c36db1635a9bafd5594bf962b1c53f65041b6955bf
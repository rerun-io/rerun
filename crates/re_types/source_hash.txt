--- conflicted
+++ resolved
@@ -1,8 +1,4 @@
 # This is a sha256 hash for all direct and indirect dependencies of this crate's build script.
 # It can be safely removed at anytime to force the build script to run again.
 # Check out build.rs to see how it's computed.
-<<<<<<< HEAD
-c8fecf559fb7801887b3bddab28e49914af9acbed38d17998782032351481ee3
-=======
-a874134bd3d51dadf22d6d11aeccaf439d1b96877f4c5bb76bbdfecaec537f04
->>>>>>> 0d6ada37
+65de36a2329bf4fc213c0dcd34e217933468d1e764445b16b29f5921a7f8e4f6
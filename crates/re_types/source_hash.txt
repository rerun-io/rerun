--- conflicted
+++ resolved
@@ -1,8 +1,4 @@
 # This is a sha256 hash for all direct and indirect dependencies of this crate's build script.
 # It can be safely removed at anytime to force the build script to run again.
 # Check out build.rs to see how it's computed.
-<<<<<<< HEAD
-5692dddffbcbbf55e33589d974c74edca37b87293688ab90390287e457d4db86
-=======
-65d6bf828303169287dd4a8df605e50acbde791fa0f2e8167ea751fd23d3a56f
->>>>>>> e76ebd9f
+65d6bf828303169287dd4a8df605e50acbde791fa0f2e8167ea751fd23d3a56f
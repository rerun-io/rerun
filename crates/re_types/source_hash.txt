--- conflicted
+++ resolved
@@ -1,8 +1,4 @@
 # This is a sha256 hash for all direct and indirect dependencies of this crate's build script.
 # It can be safely removed at anytime to force the build script to run again.
 # Check out build.rs to see how it's computed.
-<<<<<<< HEAD
-48a173c63b7e3932226e6793be1d922a0aeacd5738ff5355367ed620ce08ef22
-=======
-9c85d8d5bb14eb2bcd395288b6b8acd35592d318644ccff7b3765010066c2ad7
->>>>>>> a0f35bc0
+211e6796a649a3b9dad348df51c454d0f76d4f13d7e9d9e93b2d4b9d7c27543f
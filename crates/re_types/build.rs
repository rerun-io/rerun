//! Generates Rust & Python code from flatbuffers definitions.

use std::path::PathBuf;

use xshell::{cmd, Shell};

use re_build_tools::{
    compute_crate_hash, compute_dir_hash, compute_strings_hash, is_tracked_env_var_set, iter_dir,
    read_versioning_hash, rerun_if_changed, rerun_if_changed_or_doesnt_exist,
    write_versioning_hash,
};

// NOTE: Don't need to add extra context to xshell invocations, it does so on its own.

// ---

const SOURCE_HASH_PATH: &str = "./source_hash.txt";
const DEFINITIONS_DIR_PATH: &str = "./definitions";
const ENTRYPOINT_PATH: &str = "./definitions/rerun/archetypes.fbs";
const DOC_EXAMPLES_DIR_PATH: &str = "../../docs/code-examples";
const RUST_OUTPUT_DIR_PATH: &str = ".";
const PYTHON_OUTPUT_DIR_PATH: &str = "../../rerun_py/rerun_sdk/rerun/_rerun2";
const PYTHON_PYPROJECT_PATH: &str = "../../rerun_py/pyproject.toml";

// located in PYTHON_OUTPUT_DIR_PATH
const ARCHETYPE_OVERRIDES_SUB_DIR_PATH: &str = "archetypes/_overrides";
const COMPONENT_OVERRIDES_SUB_DIR_PATH: &str = "components/_overrides";
const DATATYPE_OVERRIDES_SUB_DIR_PATH: &str = "datatypes/_overrides";

fn main() {
    if cfg!(target_os = "windows") {
        // TODO(#2591): Codegen is temporarily disabled on Windows due to hashing issues.
        return;
    }

    if !is_tracked_env_var_set("IS_IN_RERUN_WORKSPACE") {
        // Only run if we are in the rerun workspace, not on users machines.
        return;
    }
    if is_tracked_env_var_set("RERUN_IS_PUBLISHING") {
        // We don't need to rebuild - we should have done so beforehand!
        // See `RELEASES.md`
        return;
    }

    rerun_if_changed_or_doesnt_exist(SOURCE_HASH_PATH);
    for path in iter_dir(DEFINITIONS_DIR_PATH, Some(&["fbs"])) {
        rerun_if_changed(&path);
    }

    // NOTE: We need to hash both the flatbuffers definitions as well as the source code of the
    // code generator itself!
    let cur_hash = read_versioning_hash(SOURCE_HASH_PATH);
    let re_types_builder_hash = compute_crate_hash("re_types_builder");
    let definitions_hash = compute_dir_hash(DEFINITIONS_DIR_PATH, Some(&["fbs"]));
    let doc_examples_hash = compute_dir_hash(DOC_EXAMPLES_DIR_PATH, Some(&["rs", "py"]));
    let archetype_overrides_hash = compute_dir_hash(
        PathBuf::from(PYTHON_OUTPUT_DIR_PATH).join(ARCHETYPE_OVERRIDES_SUB_DIR_PATH),
        Some(&["py"]),
    );
    let component_overrides_hash = compute_dir_hash(
        PathBuf::from(PYTHON_OUTPUT_DIR_PATH).join(COMPONENT_OVERRIDES_SUB_DIR_PATH),
        Some(&["py"]),
    );
    let datatype_overrides_hash = compute_dir_hash(
        PathBuf::from(PYTHON_OUTPUT_DIR_PATH).join(DATATYPE_OVERRIDES_SUB_DIR_PATH),
        Some(&["py"]),
    );

    let new_hash = compute_strings_hash(&[
        &re_types_builder_hash,
        &definitions_hash,
        &doc_examples_hash,
        &archetype_overrides_hash,
        &component_overrides_hash,
        &datatype_overrides_hash,
    ]);

    // Leave these be please, very useful when debugging.
    eprintln!("re_types_builder_hash: {re_types_builder_hash:?}");
    eprintln!("definitions_hash: {definitions_hash:?}");
    eprintln!("doc_examples_hash: {doc_examples_hash:?}");
    eprintln!("archetype_overrides_hash: {archetype_overrides_hash:?}");
    eprintln!("component_overrides_hash: {component_overrides_hash:?}");
    eprintln!("datatype_overrides_hash: {datatype_overrides_hash:?}");
    eprintln!("new_hash: {new_hash:?}");
    eprintln!("cur_hash: {cur_hash:?}");

    if let Some(cur_hash) = cur_hash {
        if cur_hash == new_hash {
            // Neither the source of the code generator nor the IDL definitions have changed, no need
            // to do anything at this point.
            return;
        }
    }

    // Detect desyncs between definitions and generated when running on CI, and
    // crash the build accordingly.
    #[allow(clippy::manual_assert)]
    if std::env::var("CI").is_ok() {
        panic!("re_types' fbs definitions and generated code are out-of-sync!");
    }

    let sh = Shell::new().unwrap();

    // passes 1 through 3: bfbs, semantic, arrow registry
    let (objects, arrow_registry) =
        re_types_builder::generate_lang_agnostic(DEFINITIONS_DIR_PATH, ENTRYPOINT_PATH);

    re_types_builder::generate_rust_code(RUST_OUTPUT_DIR_PATH, &objects, &arrow_registry);

    // We need to run `cago fmt` several times because it is not idempotent!
    // See https://github.com/rust-lang/rustfmt/issues/5824
    for _ in 0..2 {
        // NOTE: We're purposefully ignoring the error here.
        //
        // In the very unlikely chance that the user doesn't have the `fmt` component installed,
        // there's still no good reason to fail the build.
        //
        // The CI will catch the unformatted file at PR time and complain appropriately anyhow.
        cmd!(sh, "cargo fmt -p re_types").run().ok();
    }

    re_types_builder::generate_python_code(PYTHON_OUTPUT_DIR_PATH, &objects, &arrow_registry);

<<<<<<< HEAD
    // NOTE: This requires both `black` and `ruff` to be in $PATH, but only for contributors,
    // not end users.
    // Even for contributors, `black` and `ruff` won't be needed unless they edit some of the
    // .fbs files... and even then, this won't crash if they are missing, it will just fail to pass
    // the CI!
=======
    let pyproject_path = PathBuf::from(PYTHON_OUTPUT_DIR_PATH)
        .parent()
        .unwrap()
        .parent()
        .unwrap()
        .parent()
        .unwrap()
        .join("pyproject.toml")
        .to_string_lossy()
        .to_string();
>>>>>>> d0f17996

    // NOTE: We're purposefully ignoring the error here.
    //
    // If the user doesn't have `ruff` in their $PATH, there's still no good reason to fail
    // the build.
    //
    // The CI will catch the unformatted files at PR time and complain appropriately anyhow.
    cmd!(
        sh,
<<<<<<< HEAD
        "black --config {PYTHON_PYPROJECT_PATH} {PYTHON_OUTPUT_DIR_PATH}"
=======
        "ruff --config {pyproject_path} --fix {PYTHON_OUTPUT_DIR_PATH}"
>>>>>>> d0f17996
    )
    .run()
    .ok();

    // NOTE: This requires both `black` and `ruff` to be in $PATH, but only for contributors,
    // not end users.
    // Even for contributors, `black` and `ruff` won't be needed unless they edit some of the
    // .fbs files... and even then, this won't crash if they are missing, it will just fail to pass
    // the CI!

    // NOTE: We're purposefully ignoring the error here.
    //
    // If the user doesn't have `black` in their $PATH, there's still no good reason to fail
    // the build.
    //
    // The CI will catch the unformatted files at PR time and complain appropriately anyhow.
    cmd!(
        sh,
<<<<<<< HEAD
        "ruff --config {PYTHON_PYPROJECT_PATH} --fix {PYTHON_OUTPUT_DIR_PATH}"
=======
        "black --config {pyproject_path} {PYTHON_OUTPUT_DIR_PATH}"
>>>>>>> d0f17996
    )
    .run()
    .ok();

    write_versioning_hash(SOURCE_HASH_PATH, new_hash);
}<|MERGE_RESOLUTION|>--- conflicted
+++ resolved
@@ -123,24 +123,11 @@
 
     re_types_builder::generate_python_code(PYTHON_OUTPUT_DIR_PATH, &objects, &arrow_registry);
 
-<<<<<<< HEAD
     // NOTE: This requires both `black` and `ruff` to be in $PATH, but only for contributors,
     // not end users.
     // Even for contributors, `black` and `ruff` won't be needed unless they edit some of the
     // .fbs files... and even then, this won't crash if they are missing, it will just fail to pass
     // the CI!
-=======
-    let pyproject_path = PathBuf::from(PYTHON_OUTPUT_DIR_PATH)
-        .parent()
-        .unwrap()
-        .parent()
-        .unwrap()
-        .parent()
-        .unwrap()
-        .join("pyproject.toml")
-        .to_string_lossy()
-        .to_string();
->>>>>>> d0f17996
 
     // NOTE: We're purposefully ignoring the error here.
     //
@@ -150,20 +137,10 @@
     // The CI will catch the unformatted files at PR time and complain appropriately anyhow.
     cmd!(
         sh,
-<<<<<<< HEAD
-        "black --config {PYTHON_PYPROJECT_PATH} {PYTHON_OUTPUT_DIR_PATH}"
-=======
-        "ruff --config {pyproject_path} --fix {PYTHON_OUTPUT_DIR_PATH}"
->>>>>>> d0f17996
+        "ruff --config {PYTHON_PYPROJECT_PATH} --fix {PYTHON_OUTPUT_DIR_PATH}"
     )
     .run()
     .ok();
-
-    // NOTE: This requires both `black` and `ruff` to be in $PATH, but only for contributors,
-    // not end users.
-    // Even for contributors, `black` and `ruff` won't be needed unless they edit some of the
-    // .fbs files... and even then, this won't crash if they are missing, it will just fail to pass
-    // the CI!
 
     // NOTE: We're purposefully ignoring the error here.
     //
@@ -173,11 +150,7 @@
     // The CI will catch the unformatted files at PR time and complain appropriately anyhow.
     cmd!(
         sh,
-<<<<<<< HEAD
-        "ruff --config {PYTHON_PYPROJECT_PATH} --fix {PYTHON_OUTPUT_DIR_PATH}"
-=======
-        "black --config {pyproject_path} {PYTHON_OUTPUT_DIR_PATH}"
->>>>>>> d0f17996
+        "black --config {PYTHON_PYPROJECT_PATH} {PYTHON_OUTPUT_DIR_PATH}"
     )
     .run()
     .ok();

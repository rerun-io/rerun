--- conflicted
+++ resolved
@@ -10,12 +10,8 @@
 // circular dependency when importing them into `datatypes/fuzzy.fbs`.
 
 struct PrimitiveComponent (
-<<<<<<< HEAD
   "attr.arrow.transparent",
-  "attr.rust.derive": "Eq, PartialEq",
-=======
   "attr.rust.derive": "Default, Eq, PartialEq",
->>>>>>> 4b8b4fb8
   "attr.rust.repr": "transparent",
   "attr.rust.tuple_struct",
   order: 001
@@ -24,12 +20,8 @@
 }
 
 table StringComponent (
-<<<<<<< HEAD
   "attr.arrow.transparent",
-  "attr.rust.derive": "Eq, PartialEq",
-=======
   "attr.rust.derive": "Default, Eq, PartialEq",
->>>>>>> 4b8b4fb8
   "attr.rust.repr": "transparent",
   "attr.rust.tuple_struct",
   order: 002

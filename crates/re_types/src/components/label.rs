// NOTE: This file was autogenerated by re_types_builder; DO NOT EDIT.

#![allow(trivial_numeric_casts)]
#![allow(unused_parens)]
#![allow(clippy::clone_on_copy)]
#![allow(clippy::iter_on_single_items)]
#![allow(clippy::map_flatten)]
#![allow(clippy::match_wildcard_for_single_variants)]
#![allow(clippy::needless_question_mark)]
#![allow(clippy::redundant_closure)]
#![allow(clippy::too_many_arguments)]
#![allow(clippy::too_many_lines)]
#![allow(clippy::unnecessary_cast)]

/// A String label component.
#[derive(Clone, Debug, PartialEq, Eq, PartialOrd, Ord)]
#[repr(transparent)]
pub struct Label(pub crate::datatypes::Label);

impl<T: Into<crate::datatypes::Label>> From<T> for Label {
    fn from(v: T) -> Self {
        Self(v.into())
    }
}

impl<'a> From<Label> for ::std::borrow::Cow<'a, Label> {
    #[inline]
    fn from(value: Label) -> Self {
        std::borrow::Cow::Owned(value)
    }
}

impl<'a> From<&'a Label> for ::std::borrow::Cow<'a, Label> {
    #[inline]
    fn from(value: &'a Label) -> Self {
        std::borrow::Cow::Borrowed(value)
    }
}

impl crate::Loggable for Label {
    type Name = crate::ComponentName;
    type Item<'a> = Option<Self>;
    type Iter<'a> = <Vec<Self::Item<'a>> as IntoIterator>::IntoIter;

    #[inline]
    fn name() -> Self::Name {
        "rerun.label".into()
    }

    #[allow(unused_imports, clippy::wildcard_imports)]
    #[inline]
    fn to_arrow_datatype() -> arrow2::datatypes::DataType {
        use ::arrow2::datatypes::*;
        DataType::Utf8
    }

    #[allow(unused_imports, clippy::wildcard_imports)]
    fn try_to_arrow_opt<'a>(
        data: impl IntoIterator<Item = Option<impl Into<::std::borrow::Cow<'a, Self>>>>,
        extension_wrapper: Option<&str>,
    ) -> crate::SerializationResult<Box<dyn ::arrow2::array::Array>>
    where
        Self: Clone + 'a,
    {
        use crate::{Loggable as _, ResultExt as _};
        use ::arrow2::{array::*, datatypes::*};
        Ok({
            let (somes, data0): (Vec<_>, Vec<_>) = data
                .into_iter()
                .map(|datum| {
                    let datum: Option<::std::borrow::Cow<'a, Self>> = datum.map(Into::into);
                    let datum = datum.map(|datum| {
                        let Self(data0) = datum.into_owned();
                        data0
                    });
                    (datum.is_some(), datum)
                })
                .unzip();
            let data0_bitmap: Option<::arrow2::bitmap::Bitmap> = {
                let any_nones = somes.iter().any(|some| !*some);
                any_nones.then(|| somes.into())
            };
            {
                let inner_data: ::arrow2::buffer::Buffer<u8> = data0
                    .iter()
                    .flatten()
                    .flat_map(|datum| {
                        let crate::datatypes::Label(data0) = datum;
                        data0.0.clone()
                    })
                    .collect();
                let offsets =
                    ::arrow2::offset::Offsets::<i32>::try_from_lengths(data0.iter().map(|opt| {
                        opt.as_ref()
                            .map(|datum| {
                                let crate::datatypes::Label(data0) = datum;
                                data0.0.len()
                            })
                            .unwrap_or_default()
                    }))
                    .unwrap()
                    .into();

                #[allow(unsafe_code, clippy::undocumented_unsafe_blocks)]
                unsafe {
                    Utf8Array::<i32>::new_unchecked(
                        {
                            _ = extension_wrapper;
                            DataType::Extension(
                                "rerun.components.Label".to_owned(),
                                Box::new(DataType::Utf8),
                                None,
                            )
                            .to_logical_type()
                            .clone()
                        },
                        offsets,
                        inner_data,
                        data0_bitmap,
                    )
                }
                .boxed()
            }
        })
    }

    #[allow(unused_imports, clippy::wildcard_imports)]
    fn try_from_arrow_opt(
        data: &dyn ::arrow2::array::Array,
    ) -> crate::DeserializationResult<Vec<Option<Self>>>
    where
        Self: Sized,
    {
        use crate::{Loggable as _, ResultExt as _};
        use ::arrow2::{array::*, datatypes::*};
        Ok({
            let data = data
                .as_any()
                .downcast_ref::<::arrow2::array::Utf8Array<i32>>()
                .ok_or_else(|| {
                    crate::DeserializationError::datatype_mismatch(
                        DataType::Utf8,
                        data.data_type().clone(),
                    )
                })
                .with_context("rerun.components.Label#value")?;
            let data_buf = data.values();
            let offsets = data.offsets();
            arrow2::bitmap::utils::ZipValidity::new_with_validity(
                offsets.iter().zip(offsets.lengths()),
                data.validity(),
            )
<<<<<<< HEAD
            .map(|elem| elem.map(|(o, l)| downcast.values().clone().sliced(*o as _, l)))
            .map(|opt| opt.map(|v| crate::datatypes::Label(crate::ArrowString(v))))
        }
        .map(|v| {
            v.ok_or_else(|| crate::DeserializationError::MissingData {
                backtrace: ::backtrace::Backtrace::new_unresolved(),
=======
            .map(|elem| {
                elem.map(|(start, len)| {
                    let start = *start as usize;
                    let end = start + len;
                    if end as usize > data_buf.len() {
                        return Err(crate::DeserializationError::offset_slice_oob(
                            (start, end),
                            data_buf.len(),
                        ));
                    }

                    #[allow(unsafe_code, clippy::undocumented_unsafe_blocks)]
                    let data = unsafe { data_buf.clone().sliced_unchecked(start, len) };
                    Ok(data)
                })
                .transpose()
>>>>>>> 4b8b4fb8
            })
            .map(|res_or_opt| {
                res_or_opt.map(|res_or_opt| res_or_opt.map(|v| crate::ArrowString(v)))
            })
            .collect::<crate::DeserializationResult<Vec<Option<_>>>>()
            .with_context("rerun.components.Label#value")?
            .into_iter()
        }
        .map(|v| v.ok_or_else(crate::DeserializationError::missing_data))
        .map(|res| res.map(|v| Some(Self(v))))
        .collect::<crate::DeserializationResult<Vec<Option<_>>>>()
        .with_context("rerun.components.Label#value")
        .with_context("rerun.components.Label")?)
    }

    #[inline]
    fn try_iter_from_arrow(
        data: &dyn ::arrow2::array::Array,
    ) -> crate::DeserializationResult<Self::Iter<'_>>
    where
        Self: Sized,
    {
        Ok(Self::try_from_arrow_opt(data)?.into_iter())
    }

    #[inline]
    fn convert_item_to_self(item: Self::Item<'_>) -> Option<Self> {
        item
    }
}

impl crate::Component for Label {}<|MERGE_RESOLUTION|>--- conflicted
+++ resolved
@@ -150,14 +150,6 @@
                 offsets.iter().zip(offsets.lengths()),
                 data.validity(),
             )
-<<<<<<< HEAD
-            .map(|elem| elem.map(|(o, l)| downcast.values().clone().sliced(*o as _, l)))
-            .map(|opt| opt.map(|v| crate::datatypes::Label(crate::ArrowString(v))))
-        }
-        .map(|v| {
-            v.ok_or_else(|| crate::DeserializationError::MissingData {
-                backtrace: ::backtrace::Backtrace::new_unresolved(),
-=======
             .map(|elem| {
                 elem.map(|(start, len)| {
                     let start = *start as usize;
@@ -174,10 +166,11 @@
                     Ok(data)
                 })
                 .transpose()
->>>>>>> 4b8b4fb8
             })
             .map(|res_or_opt| {
-                res_or_opt.map(|res_or_opt| res_or_opt.map(|v| crate::ArrowString(v)))
+                res_or_opt.map(|res_or_opt| {
+                    res_or_opt.map(|v| crate::datatypes::Label(crate::ArrowString(v)))
+                })
             })
             .collect::<crate::DeserializationResult<Vec<Option<_>>>>()
             .with_context("rerun.components.Label#value")?

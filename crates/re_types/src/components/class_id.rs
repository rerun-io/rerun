// NOTE: This file was autogenerated by re_types_builder; DO NOT EDIT.

#![allow(trivial_numeric_casts)]
#![allow(unused_parens)]
#![allow(clippy::clone_on_copy)]
#![allow(clippy::iter_on_single_items)]
#![allow(clippy::map_flatten)]
#![allow(clippy::match_wildcard_for_single_variants)]
#![allow(clippy::needless_question_mark)]
#![allow(clippy::redundant_closure)]
#![allow(clippy::too_many_arguments)]
#![allow(clippy::too_many_lines)]
#![allow(clippy::unnecessary_cast)]

/// A 16-bit ID representing a type of semantic class.
///
/// Used to look up a [`crate::datatypes::ClassDescription`] within the [`crate::components::AnnotationContext`].
#[derive(Clone, Debug, Copy, Default, PartialEq, Eq, PartialOrd, Ord, Hash)]
#[repr(transparent)]
#[cfg_attr(feature = "serde", derive(::serde::Serialize, ::serde::Deserialize))]
pub struct ClassId(pub crate::datatypes::ClassId);

impl<T: Into<crate::datatypes::ClassId>> From<T> for ClassId {
    fn from(v: T) -> Self {
        Self(v.into())
    }
}

impl<'a> From<ClassId> for ::std::borrow::Cow<'a, ClassId> {
    #[inline]
    fn from(value: ClassId) -> Self {
        std::borrow::Cow::Owned(value)
    }
}

impl<'a> From<&'a ClassId> for ::std::borrow::Cow<'a, ClassId> {
    #[inline]
    fn from(value: &'a ClassId) -> Self {
        std::borrow::Cow::Borrowed(value)
    }
}

impl crate::Loggable for ClassId {
    type Name = crate::ComponentName;
    type Item<'a> = Option<Self>;
    type Iter<'a> = <Vec<Self::Item<'a>> as IntoIterator>::IntoIter;

    #[inline]
    fn name() -> Self::Name {
        "rerun.components.ClassId".into()
    }

    #[allow(unused_imports, clippy::wildcard_imports)]
    #[inline]
    fn to_arrow_datatype() -> arrow2::datatypes::DataType {
        use ::arrow2::datatypes::*;
        DataType::UInt16
    }

    #[allow(unused_imports, clippy::wildcard_imports)]
    fn try_to_arrow_opt<'a>(
        data: impl IntoIterator<Item = Option<impl Into<::std::borrow::Cow<'a, Self>>>>,
        extension_wrapper: Option<&str>,
    ) -> crate::SerializationResult<Box<dyn ::arrow2::array::Array>>
    where
        Self: Clone + 'a,
    {
        use crate::{Loggable as _, ResultExt as _};
        use ::arrow2::{array::*, datatypes::*};
        Ok({
            let (somes, data0): (Vec<_>, Vec<_>) = data
                .into_iter()
                .map(|datum| {
                    let datum: Option<::std::borrow::Cow<'a, Self>> = datum.map(Into::into);
                    let datum = datum.map(|datum| {
                        let Self(data0) = datum.into_owned();
                        data0
                    });
                    (datum.is_some(), datum)
                })
                .unzip();
            let data0_bitmap: Option<::arrow2::bitmap::Bitmap> = {
                let any_nones = somes.iter().any(|some| !*some);
                any_nones.then(|| somes.into())
            };
            PrimitiveArray::new(
                {
                    _ = extension_wrapper;
                    DataType::Extension(
                        "rerun.components.ClassId".to_owned(),
                        Box::new(DataType::UInt16),
                        None,
                    )
                    .to_logical_type()
                    .clone()
                },
                data0
                    .into_iter()
                    .map(|datum| {
                        datum
                            .map(|datum| {
                                let crate::datatypes::ClassId(data0) = datum;
                                data0
                            })
                            .unwrap_or_default()
                    })
                    .collect(),
                data0_bitmap,
            )
            .boxed()
        })
    }

    #[allow(unused_imports, clippy::wildcard_imports)]
    fn try_from_arrow_opt(
        data: &dyn ::arrow2::array::Array,
    ) -> crate::DeserializationResult<Vec<Option<Self>>>
    where
        Self: Sized,
    {
        use crate::{Loggable as _, ResultExt as _};
        use ::arrow2::{array::*, datatypes::*};
        Ok(data
            .as_any()
            .downcast_ref::<UInt16Array>()
<<<<<<< HEAD
            .unwrap()
            .into_iter()
            .map(|opt| opt.map(|v| crate::datatypes::ClassId(*v)))
            .map(|v| {
                v.ok_or_else(|| crate::DeserializationError::MissingData {
                    backtrace: ::backtrace::Backtrace::new_unresolved(),
                })
=======
            .ok_or_else(|| {
                crate::DeserializationError::datatype_mismatch(
                    DataType::UInt16,
                    data.data_type().clone(),
                )
>>>>>>> 4b8b4fb8
            })
            .with_context("rerun.components.ClassId#id")?
            .into_iter()
            .map(|opt| opt.copied())
            .map(|v| v.ok_or_else(crate::DeserializationError::missing_data))
            .map(|res| res.map(|v| Some(Self(v))))
            .collect::<crate::DeserializationResult<Vec<Option<_>>>>()
            .with_context("rerun.components.ClassId#id")
            .with_context("rerun.components.ClassId")?)
    }

    #[inline]
    fn try_iter_from_arrow(
        data: &dyn ::arrow2::array::Array,
    ) -> crate::DeserializationResult<Self::Iter<'_>>
    where
        Self: Sized,
    {
        Ok(Self::try_from_arrow_opt(data)?.into_iter())
    }

    #[inline]
    fn convert_item_to_self(item: Self::Item<'_>) -> Option<Self> {
        item
    }
}

impl crate::Component for ClassId {}<|MERGE_RESOLUTION|>--- conflicted
+++ resolved
@@ -123,25 +123,16 @@
         Ok(data
             .as_any()
             .downcast_ref::<UInt16Array>()
-<<<<<<< HEAD
-            .unwrap()
-            .into_iter()
-            .map(|opt| opt.map(|v| crate::datatypes::ClassId(*v)))
-            .map(|v| {
-                v.ok_or_else(|| crate::DeserializationError::MissingData {
-                    backtrace: ::backtrace::Backtrace::new_unresolved(),
-                })
-=======
             .ok_or_else(|| {
                 crate::DeserializationError::datatype_mismatch(
                     DataType::UInt16,
                     data.data_type().clone(),
                 )
->>>>>>> 4b8b4fb8
             })
             .with_context("rerun.components.ClassId#id")?
             .into_iter()
             .map(|opt| opt.copied())
+            .map(|res_or_opt| res_or_opt.map(|v| crate::datatypes::ClassId(v)))
             .map(|v| v.ok_or_else(crate::DeserializationError::missing_data))
             .map(|res| res.map(|v| Some(Self(v))))
             .collect::<crate::DeserializationResult<Vec<Option<_>>>>()

// DO NOT EDIT! This file was auto-generated by crates/re_types_builder/src/codegen/rust/api.rs
// Based on "crates/re_types/definitions/rerun/blueprint/components/tensor_dimension_index_slider.fbs".

#![allow(unused_imports)]
#![allow(unused_parens)]
#![allow(clippy::clone_on_copy)]
#![allow(clippy::cloned_instead_of_copied)]
#![allow(clippy::map_flatten)]
#![allow(clippy::needless_question_mark)]
#![allow(clippy::new_without_default)]
#![allow(clippy::redundant_closure)]
#![allow(clippy::too_many_lines)]

use ::re_types_core::external::arrow2;
use ::re_types_core::ComponentName;
use ::re_types_core::SerializationResult;
use ::re_types_core::{ComponentBatch, MaybeOwnedComponentBatch};
use ::re_types_core::{DeserializationError, DeserializationResult};

/// **Component**: Show a slider for the index of some dimension of a slider.
#[derive(Clone, Debug, Hash, PartialEq, Eq, Default)]
#[repr(transparent)]
pub struct TensorDimensionIndexSlider(pub crate::blueprint::datatypes::TensorDimensionIndexSlider);

impl ::re_types_core::SizeBytes for TensorDimensionIndexSlider {
    #[inline]
    fn heap_size_bytes(&self) -> u64 {
        self.0.heap_size_bytes()
    }

    #[inline]
    fn is_pod() -> bool {
        <crate::blueprint::datatypes::TensorDimensionIndexSlider>::is_pod()
    }
}

impl<T: Into<crate::blueprint::datatypes::TensorDimensionIndexSlider>> From<T>
    for TensorDimensionIndexSlider
{
    fn from(v: T) -> Self {
        Self(v.into())
    }
}

impl std::borrow::Borrow<crate::blueprint::datatypes::TensorDimensionIndexSlider>
    for TensorDimensionIndexSlider
{
    #[inline]
    fn borrow(&self) -> &crate::blueprint::datatypes::TensorDimensionIndexSlider {
        &self.0
    }
}

impl std::ops::Deref for TensorDimensionIndexSlider {
    type Target = crate::blueprint::datatypes::TensorDimensionIndexSlider;

    #[inline]
    fn deref(&self) -> &crate::blueprint::datatypes::TensorDimensionIndexSlider {
        &self.0
    }
}

impl std::ops::DerefMut for TensorDimensionIndexSlider {
    #[inline]
    fn deref_mut(&mut self) -> &mut crate::blueprint::datatypes::TensorDimensionIndexSlider {
        &mut self.0
    }
}

::re_types_core::macros::impl_into_cow!(TensorDimensionIndexSlider);

impl ::re_types_core::Loggable for TensorDimensionIndexSlider {
    type Name = ::re_types_core::ComponentName;

    #[inline]
    fn name() -> Self::Name {
        "rerun.blueprint.components.TensorDimensionIndexSlider".into()
    }

    #[inline]
    fn arrow_datatype() -> arrow2::datatypes::DataType {
<<<<<<< HEAD
        #![allow(clippy::wildcard_imports)]
        use arrow2::datatypes::*;
        DataType::Struct(std::sync::Arc::new(vec![Field::new(
            "dimension",
            DataType::UInt32,
            false,
        )]))
=======
        crate::blueprint::datatypes::TensorDimensionIndexSlider::arrow_datatype()
>>>>>>> 8e437bdb
    }

    fn to_arrow_opt<'a>(
        data: impl IntoIterator<Item = Option<impl Into<::std::borrow::Cow<'a, Self>>>>,
    ) -> SerializationResult<Box<dyn arrow2::array::Array>>
    where
        Self: Clone + 'a,
    {
<<<<<<< HEAD
        #![allow(clippy::wildcard_imports)]
        use ::re_types_core::{Loggable as _, ResultExt as _};
        use arrow2::{array::*, datatypes::*};
        Ok({
            let (somes, data0): (Vec<_>, Vec<_>) = data
                .into_iter()
                .map(|datum| {
                    let datum: Option<::std::borrow::Cow<'a, Self>> = datum.map(Into::into);
                    let datum = datum.map(|datum| datum.into_owned().0);
                    (datum.is_some(), datum)
=======
        crate::blueprint::datatypes::TensorDimensionIndexSlider::to_arrow_opt(data.into_iter().map(
            |datum| {
                datum.map(|datum| match datum.into() {
                    ::std::borrow::Cow::Borrowed(datum) => ::std::borrow::Cow::Borrowed(&datum.0),
                    ::std::borrow::Cow::Owned(datum) => ::std::borrow::Cow::Owned(datum.0),
>>>>>>> 8e437bdb
                })
            },
        ))
    }

    fn from_arrow_opt(
        arrow_data: &dyn arrow2::array::Array,
    ) -> DeserializationResult<Vec<Option<Self>>>
    where
        Self: Sized,
    {
<<<<<<< HEAD
        #![allow(clippy::wildcard_imports)]
        use ::re_types_core::{Loggable as _, ResultExt as _};
        use arrow2::{array::*, buffer::*, datatypes::*};
        Ok(
            crate::blueprint::datatypes::TensorDimensionIndexSlider::from_arrow_opt(arrow_data)
                .with_context("rerun.blueprint.components.TensorDimensionIndexSlider#selection")?
                .into_iter()
                .map(|v| v.ok_or_else(DeserializationError::missing_data))
                .map(|res| res.map(|v| Some(Self(v))))
                .collect::<DeserializationResult<Vec<Option<_>>>>()
                .with_context("rerun.blueprint.components.TensorDimensionIndexSlider#selection")
                .with_context("rerun.blueprint.components.TensorDimensionIndexSlider")?,
        )
=======
        crate::blueprint::datatypes::TensorDimensionIndexSlider::from_arrow_opt(arrow_data)
            .map(|v| v.into_iter().map(|v| v.map(Self)).collect())
>>>>>>> 8e437bdb
    }
}<|MERGE_RESOLUTION|>--- conflicted
+++ resolved
@@ -79,17 +79,7 @@
 
     #[inline]
     fn arrow_datatype() -> arrow2::datatypes::DataType {
-<<<<<<< HEAD
-        #![allow(clippy::wildcard_imports)]
-        use arrow2::datatypes::*;
-        DataType::Struct(std::sync::Arc::new(vec![Field::new(
-            "dimension",
-            DataType::UInt32,
-            false,
-        )]))
-=======
         crate::blueprint::datatypes::TensorDimensionIndexSlider::arrow_datatype()
->>>>>>> 8e437bdb
     }
 
     fn to_arrow_opt<'a>(
@@ -98,24 +88,11 @@
     where
         Self: Clone + 'a,
     {
-<<<<<<< HEAD
-        #![allow(clippy::wildcard_imports)]
-        use ::re_types_core::{Loggable as _, ResultExt as _};
-        use arrow2::{array::*, datatypes::*};
-        Ok({
-            let (somes, data0): (Vec<_>, Vec<_>) = data
-                .into_iter()
-                .map(|datum| {
-                    let datum: Option<::std::borrow::Cow<'a, Self>> = datum.map(Into::into);
-                    let datum = datum.map(|datum| datum.into_owned().0);
-                    (datum.is_some(), datum)
-=======
         crate::blueprint::datatypes::TensorDimensionIndexSlider::to_arrow_opt(data.into_iter().map(
             |datum| {
                 datum.map(|datum| match datum.into() {
                     ::std::borrow::Cow::Borrowed(datum) => ::std::borrow::Cow::Borrowed(&datum.0),
                     ::std::borrow::Cow::Owned(datum) => ::std::borrow::Cow::Owned(datum.0),
->>>>>>> 8e437bdb
                 })
             },
         ))
@@ -127,23 +104,8 @@
     where
         Self: Sized,
     {
-<<<<<<< HEAD
         #![allow(clippy::wildcard_imports)]
-        use ::re_types_core::{Loggable as _, ResultExt as _};
-        use arrow2::{array::*, buffer::*, datatypes::*};
-        Ok(
-            crate::blueprint::datatypes::TensorDimensionIndexSlider::from_arrow_opt(arrow_data)
-                .with_context("rerun.blueprint.components.TensorDimensionIndexSlider#selection")?
-                .into_iter()
-                .map(|v| v.ok_or_else(DeserializationError::missing_data))
-                .map(|res| res.map(|v| Some(Self(v))))
-                .collect::<DeserializationResult<Vec<Option<_>>>>()
-                .with_context("rerun.blueprint.components.TensorDimensionIndexSlider#selection")
-                .with_context("rerun.blueprint.components.TensorDimensionIndexSlider")?,
-        )
-=======
         crate::blueprint::datatypes::TensorDimensionIndexSlider::from_arrow_opt(arrow_data)
             .map(|v| v.into_iter().map(|v| v.map(Self)).collect())
->>>>>>> 8e437bdb
     }
 }
--- conflicted
+++ resolved
@@ -111,27 +111,13 @@
                     .flatten()
                     .flat_map(|datum| datum.0 .0.clone())
                     .collect();
-<<<<<<< HEAD
                 let offsets = arrow2::offset::Offsets::<i32>::try_from_lengths(
                     data0
                         .iter()
                         .map(|opt| opt.as_ref().map(|datum| datum.0.len()).unwrap_or_default()),
                 )
-                .unwrap()
+                .map_err(|err| std::sync::Arc::new(err))?
                 .into();
-=======
-                let offsets =
-                    arrow2::offset::Offsets::<i32>::try_from_lengths(data0.iter().map(|opt| {
-                        opt.as_ref()
-                            .map(|datum| {
-                                let crate::datatypes::EntityPath(data0) = datum;
-                                data0.0.len()
-                            })
-                            .unwrap_or_default()
-                    }))
-                    .map_err(|err| std::sync::Arc::new(err))?
-                    .into();
->>>>>>> de3078c2
 
                 #[allow(unsafe_code, clippy::undocumented_unsafe_blocks)]
                 unsafe {

--- conflicted
+++ resolved
@@ -380,39 +380,12 @@
                                 Ok(Self {
                                     translation,
                                     matrix,
-                                    from_parent,
+                                    from_parent: from_parent.ok_or_else(|| {
+                                        crate::DeserializationError::MissingData {
+                                            datatype: data.data_type().clone(),
+                                        }
+                                    })?,
                                 })
-<<<<<<< HEAD
-                                .transpose()
-                        })
-                        .map(|res| res.map(|opt| opt.map(|v| crate::datatypes::Mat3x3(v))))
-                        .collect::<crate::DeserializationResult<Vec<Option<_>>>>()?
-                        .into_iter()
-                }
-            };
-            let from_parent = {
-                let data = &**arrays_by_name["from_parent"];
-
-                data.as_any()
-                    .downcast_ref::<BooleanArray>()
-                    .unwrap()
-                    .into_iter()
-            };
-            ::itertools::izip!(translation, matrix, from_parent)
-                .enumerate()
-                .map(|(i, (translation, matrix, from_parent))| {
-                    is_valid(i)
-                        .then(|| {
-                            Ok(Self {
-                                translation,
-                                matrix,
-                                from_parent: from_parent.ok_or_else(|| {
-                                    crate::DeserializationError::MissingData {
-                                        datatype: data.data_type().clone(),
-                                    }
-                                })?,
-=======
->>>>>>> cb396010
                             })
                             .transpose()
                     })

use std::sync::atomic::{AtomicU64, Ordering};

use ahash::HashMap;
use arrow::{
    array::{
        Array as ArrowArray, ArrayRef as ArrowArrayRef, FixedSizeBinaryArray,
        ListArray as ArrowListArray,
    },
    buffer::{NullBuffer as ArrowNullBuffer, ScalarBuffer as ArrowScalarBuffer},
};
use itertools::{izip, Either, Itertools as _};
use nohash_hasher::IntMap;

use re_arrow_util::ArrowArrayDowncastRef as _;
use re_byte_size::SizeBytes as _;
use re_log_types::{
<<<<<<< HEAD
    EntityPath, NonMinI64, RecordingProperties, ResolvedTimeRange, Time, TimeInt, TimePoint,
    Timeline, TimelineName,
=======
    EntityPath, NonMinI64, ResolvedTimeRange, TimeInt, TimePoint, TimeType, Timeline, TimelineName,
>>>>>>> 41a8c556
};
use re_types_core::{
    ComponentDescriptor, ComponentName, DeserializationError, Loggable as _, SerializationError,
};

use crate::{ChunkId, RowId};

// ---

/// Errors that can occur when creating/manipulating a [`Chunk`]s, directly or indirectly through
/// the use of a [`crate::ChunkBatcher`].
#[derive(thiserror::Error, Debug)]
pub enum ChunkError {
    #[error("Detected malformed Chunk: {reason}")]
    Malformed { reason: String },

    #[error(transparent)]
    Arrow(#[from] arrow::error::ArrowError),

    #[error("{kind} index out of bounds: {index} (len={len})")]
    IndexOutOfBounds {
        kind: String,
        len: usize,
        index: usize,
    },

    #[error("Serialization: {0}")]
    Serialization(#[from] SerializationError),

    #[error("Deserialization: {0}")]
    Deserialization(#[from] DeserializationError),

    #[error(transparent)]
    UnsupportedTimeType(#[from] re_sorbet::UnsupportedTimeType),

    #[error(transparent)]
    WrongDatatypeError(#[from] re_sorbet::WrongDatatypeError),

    #[error(transparent)]
    MismatchedChunkSchemaError(#[from] re_sorbet::MismatchedChunkSchemaError),

    #[error(transparent)]
    InvalidSorbetSchema(#[from] re_sorbet::SorbetError),
}

pub type ChunkResult<T> = Result<T, ChunkError>;

// ---

#[derive(Debug, Clone, Default, PartialEq)]
pub struct ChunkComponents(
    // TODO(#6576): support non-list based columns?
    //
    // NOTE: The extra `ComponentName` layer is needed because it is very common to want to look
    // for anything matching a `ComponentName`, without any further tags specified.
    pub IntMap<ComponentName, IntMap<ComponentDescriptor, ArrowListArray>>,
);

impl ChunkComponents {
    /// Like `Self::insert`, but automatically infers the [`ComponentName`] layer.
    #[inline]
    pub fn insert_descriptor(
        &mut self,
        component_desc: ComponentDescriptor,
        list_array: ArrowListArray,
    ) -> Option<ArrowListArray> {
        self.0
            .entry(component_desc.component_name)
            .or_default()
            .insert(component_desc, list_array)
    }

    /// Returns all list arrays for the given component name.
    ///
    /// I.e semantically equivalent to `get("MyComponent:*.*")`
    #[inline]
    pub fn get_by_component_name<'a>(
        &'a self,
        component_name: &ComponentName,
    ) -> impl Iterator<Item = &'a ArrowListArray> {
        self.get(component_name).map_or_else(
            || itertools::Either::Left(std::iter::empty()),
            |per_desc| itertools::Either::Right(per_desc.values()),
        )
    }

    #[inline]
    pub fn get_by_descriptor(
        &self,
        component_desc: &ComponentDescriptor,
    ) -> Option<&ArrowListArray> {
        self.get(&component_desc.component_name)
            .and_then(|per_desc| per_desc.get(component_desc))
    }

    #[inline]
    pub fn get_by_descriptor_mut(
        &mut self,
        component_desc: &ComponentDescriptor,
    ) -> Option<&mut ArrowListArray> {
        self.get_mut(&component_desc.component_name)
            .and_then(|per_desc| per_desc.get_mut(component_desc))
    }

    #[inline]
    pub fn iter_flattened(&self) -> impl Iterator<Item = (&ComponentDescriptor, &ArrowListArray)> {
        self.0.values().flatten()
    }

    #[inline]
    pub fn into_iter_flattened(
        self,
    ) -> impl Iterator<Item = (ComponentDescriptor, ArrowListArray)> {
        self.0.into_values().flatten()
    }
}

impl std::ops::Deref for ChunkComponents {
    type Target = IntMap<ComponentName, IntMap<ComponentDescriptor, ArrowListArray>>;

    #[inline]
    fn deref(&self) -> &Self::Target {
        &self.0
    }
}

impl std::ops::DerefMut for ChunkComponents {
    #[inline]
    fn deref_mut(&mut self) -> &mut Self::Target {
        &mut self.0
    }
}

impl FromIterator<(ComponentDescriptor, ArrowListArray)> for ChunkComponents {
    #[inline]
    fn from_iter<T: IntoIterator<Item = (ComponentDescriptor, ArrowListArray)>>(iter: T) -> Self {
        let mut this = Self::default();
        {
            for (component_desc, list_array) in iter {
                this.insert_descriptor(component_desc, list_array);
            }
        }
        this
    }
}

// TODO(cmc): Kinda disgusting but it makes our lives easier during the interim, as long as we're
// in this weird halfway in-between state where we still have a bunch of things indexed by name only.
impl FromIterator<(ComponentName, ArrowListArray)> for ChunkComponents {
    #[inline]
    fn from_iter<T: IntoIterator<Item = (ComponentName, ArrowListArray)>>(iter: T) -> Self {
        iter.into_iter()
            .map(|(component_name, list_array)| {
                let component_desc = ComponentDescriptor::new(component_name);
                (component_desc, list_array)
            })
            .collect()
    }
}

/// Dense arrow-based storage of N rows of multi-component multi-temporal data for a specific entity.
///
/// This is our core datastructure for logging, storing, querying and transporting data around.
///
/// The chunk as a whole is always ascendingly sorted by [`RowId`] before it gets manipulated in any way.
/// Its time columns might or might not be ascendingly sorted, depending on how the data was logged.
///
/// This is the in-memory representation of a chunk, optimized for efficient manipulation of the
/// data within. For transport, see [`re_sorbet::ChunkBatch`] instead.
#[derive(Debug)]
pub struct Chunk {
    pub(crate) id: ChunkId,

    pub(crate) entity_path: EntityPath,

    /// The heap size of this chunk in bytes.
    ///
    /// Must be cached as it is very costly to compute, and needs to be computed repeatedly on the
    /// hot path (e.g. during garbage collection).
    pub(crate) heap_size_bytes: AtomicU64,

    /// Is the chunk as a whole sorted by [`RowId`]?
    pub(crate) is_sorted: bool,

    /// The respective [`RowId`]s for each row of data.
    pub(crate) row_ids: FixedSizeBinaryArray,

    /// The time columns.
    ///
    /// Each column must be the same length as `row_ids`.
    ///
    /// Empty if this is a static chunk.
    pub(crate) timelines: IntMap<TimelineName, TimeColumn>,

    /// A sparse `ListArray` for each component.
    ///
    /// Each `ListArray` must be the same length as `row_ids`.
    ///
    /// Sparse so that we can e.g. log a `Position` at one timestamp but not a `Color`.
    pub(crate) components: ChunkComponents,
}

impl PartialEq for Chunk {
    #[inline]
    fn eq(&self, other: &Self) -> bool {
        let Self {
            id,
            entity_path,
            heap_size_bytes: _,
            is_sorted,
            row_ids,
            timelines,
            components,
        } = self;

        *id == other.id
            && *entity_path == other.entity_path
            && *is_sorted == other.is_sorted
            && *row_ids == other.row_ids
            && *timelines == other.timelines
            && *components == other.components
    }
}

impl Chunk {
    /// Returns any list-array that matches the given [`ComponentName`].
    ///
    /// This is undefined behavior if there are more than one component with that name.
    //
    // TODO(cmc): Kinda disgusting but it makes our lives easier during the interim, as long as we're
    // in this weird halfway in-between state where we still have a bunch of things indexed by name only.
    #[inline]
    pub fn get_first_component(&self, component_name: &ComponentName) -> Option<&ArrowListArray> {
        self.components
            .get(component_name)
            .and_then(|per_desc| per_desc.values().next())
    }
}

impl Chunk {
    /// Returns a version of us with a new [`ChunkId`].
    ///
    /// Reminder:
    /// * The returned [`Chunk`] will re-use the exact same [`RowId`]s as `self`.
    /// * Duplicated [`RowId`]s in the `ChunkStore` is undefined behavior.
    #[must_use]
    #[inline]
    pub fn with_id(mut self, id: ChunkId) -> Self {
        self.id = id;
        self
    }

    /// Returns `true` is two [`Chunk`]s are similar, although not byte-for-byte equal.
    ///
    /// In particular, this ignores chunks and row IDs, as well as `log_time` timestamps.
    ///
    /// Useful for tests.
    pub fn are_similar(lhs: &Self, rhs: &Self) -> bool {
        let Self {
            id: _,
            entity_path,
            heap_size_bytes: _,
            is_sorted: _,
            row_ids: _,
            timelines,
            components,
        } = lhs;

        *entity_path == rhs.entity_path
            && timelines.keys().collect_vec() == rhs.timelines.keys().collect_vec()
            && {
                let timelines: IntMap<_, _> = timelines
                    .iter()
                    .map(|(timeline, time_column)| (*timeline, time_column))
                    .filter(|(timeline, _time_column)| timeline != &TimelineName::log_time())
                    .collect();
                let rhs_timelines: IntMap<_, _> = rhs
                    .timelines
                    .iter()
                    .map(|(timeline, time_column)| (*timeline, time_column))
                    .filter(|(timeline, _time_column)| timeline != &TimelineName::log_time())
                    .collect();
                timelines == rhs_timelines
            }
            && *components == rhs.components
    }

    // Only used for tests atm
    pub fn are_equal(&self, other: &Self) -> bool {
        let Self {
            id,
            entity_path,
            heap_size_bytes: _,
            is_sorted,
            row_ids,
            timelines,
            components,
        } = self;

        let my_components: IntMap<_, _> = components
            .values()
            .flat_map(|per_desc| {
                per_desc
                    .iter()
                    .map(|(descr, list_array)| (descr.clone(), list_array))
            })
            .collect();

        let other_components: IntMap<_, _> = other
            .components
            .values()
            .flat_map(|per_desc| {
                per_desc
                    .iter()
                    .map(|(descr, list_array)| (descr.clone(), list_array))
            })
            .collect();

        *id == other.id
            && *entity_path == other.entity_path
            && *is_sorted == other.is_sorted
            && row_ids == &other.row_ids
            && *timelines == other.timelines
            && my_components == other_components
    }
}

impl Clone for Chunk {
    #[inline]
    fn clone(&self) -> Self {
        Self {
            id: self.id,
            entity_path: self.entity_path.clone(),
            heap_size_bytes: AtomicU64::new(self.heap_size_bytes.load(Ordering::Relaxed)),
            is_sorted: self.is_sorted,
            row_ids: self.row_ids.clone(),
            timelines: self.timelines.clone(),
            components: self.components.clone(),
        }
    }
}

impl Chunk {
    /// Clones the chunk and assign new IDs to the resulting chunk and its rows.
    ///
    /// `first_row_id` will become the [`RowId`] of the first row in the duplicated chunk.
    /// Each row after that will be monotonically increasing.
    #[inline]
    pub fn clone_as(&self, id: ChunkId, first_row_id: RowId) -> Self {
        let row_ids = std::iter::from_fn({
            let mut row_id = first_row_id;
            move || {
                let yielded = row_id;
                row_id = row_id.next();
                Some(yielded)
            }
        })
        .take(self.row_ids.len())
        .collect_vec();

        Self {
            id,
            row_ids: RowId::arrow_from_slice(&row_ids),
            ..self.clone()
        }
    }

    /// Clones the chunk into a new chunk without any time data.
    #[inline]
    pub fn into_static(mut self) -> Self {
        self.timelines.clear();
        self
    }

    /// Clones the chunk into a new chunk where all [`RowId`]s are [`RowId::ZERO`].
    pub fn zeroed(self) -> Self {
        let row_ids = std::iter::repeat(RowId::ZERO)
            .take(self.row_ids.len())
            .collect_vec();

        let row_ids = RowId::arrow_from_slice(&row_ids);

        Self { row_ids, ..self }
    }

    /// Computes the time range covered by each individual component column on each timeline.
    ///
    /// This is different from the time range covered by the [`Chunk`] as a whole because component
    /// columns are potentially sparse.
    ///
    /// This is crucial for indexing and queries to work properly.
    //
    // TODO(cmc): This needs to be stored in chunk metadata and transported across IPC.
    #[inline]
    pub fn time_range_per_component(
        &self,
    ) -> IntMap<TimelineName, IntMap<ComponentName, IntMap<ComponentDescriptor, ResolvedTimeRange>>>
    {
        re_tracing::profile_function!();

        self.timelines
            .iter()
            .map(|(timeline_name, time_column)| {
                (
                    *timeline_name,
                    time_column.time_range_per_component(&self.components),
                )
            })
            .collect()
    }

    /// The cumulative number of events in this chunk.
    ///
    /// I.e. how many _component batches_ ("cells") were logged in total?
    //
    // TODO(cmc): This needs to be stored in chunk metadata and transported across IPC.
    #[inline]
    pub fn num_events_cumulative(&self) -> u64 {
        // Reminder: component columns are sparse, we must take a look at the validity bitmaps.
        self.components
            .values()
            .flat_map(|per_desc| per_desc.values())
            .map(|list_array| {
                list_array.nulls().map_or_else(
                    || list_array.len() as u64,
                    |validity| validity.len() as u64 - validity.null_count() as u64,
                )
            })
            .sum()
    }

    /// The cumulative number of events in this chunk for each _unique_ timestamp.
    ///
    /// I.e. how many _component batches_ ("cells") were logged in total at each timestamp?
    ///
    /// Keep in mind that a timestamp can appear multiple times in a [`Chunk`].
    /// This method will do a sum accumulation to account for these cases (i.e. every timestamp in
    /// the returned vector is guaranteed to be unique).
    pub fn num_events_cumulative_per_unique_time(
        &self,
        timeline: &TimelineName,
    ) -> Vec<(TimeInt, u64)> {
        re_tracing::profile_function!();

        if self.is_static() {
            return vec![(TimeInt::STATIC, self.num_events_cumulative())];
        }

        let Some(time_column) = self.timelines().get(timeline) else {
            return Vec::new();
        };

        let time_range = time_column.time_range();
        if time_range.min() == time_range.max() {
            return vec![(time_range.min(), self.num_events_cumulative())];
        }

        let counts = if time_column.is_sorted() {
            self.num_events_cumulative_per_unique_time_sorted(time_column)
        } else {
            self.num_events_cumulative_per_unique_time_unsorted(time_column)
        };

        debug_assert!(counts
            .iter()
            .tuple_windows::<(_, _)>()
            .all(|((time1, _), (time2, _))| time1 < time2));

        counts
    }

    fn num_events_cumulative_per_unique_time_sorted(
        &self,
        time_column: &TimeColumn,
    ) -> Vec<(TimeInt, u64)> {
        re_tracing::profile_function!();

        debug_assert!(time_column.is_sorted());

        // NOTE: This is used on some very hot paths (time panel rendering).
        // Performance trumps readability. Optimized empirically.

        // Raw, potentially duplicated counts (because timestamps aren't necessarily unique).
        let mut counts_raw = vec![0u64; self.num_rows()];
        {
            self.components
                .values()
                .flat_map(|per_desc| per_desc.values())
                .for_each(|list_array| {
                    if let Some(validity) = list_array.nulls() {
                        validity
                            .iter()
                            .enumerate()
                            .for_each(|(i, is_valid)| counts_raw[i] += is_valid as u64);
                    } else {
                        counts_raw.iter_mut().for_each(|count| *count += 1);
                    }
                });
        }

        let mut counts = Vec::with_capacity(counts_raw.len());

        let Some(mut cur_time) = time_column.times().next() else {
            return Vec::new();
        };
        let mut cur_count = 0;
        izip!(time_column.times(), counts_raw).for_each(|(time, count)| {
            if time == cur_time {
                cur_count += count;
            } else {
                counts.push((cur_time, cur_count));
                cur_count = count;
                cur_time = time;
            }
        });

        if counts.last().map(|(time, _)| *time) != Some(cur_time) {
            counts.push((cur_time, cur_count));
        }

        counts
    }

    fn num_events_cumulative_per_unique_time_unsorted(
        &self,
        time_column: &TimeColumn,
    ) -> Vec<(TimeInt, u64)> {
        re_tracing::profile_function!();

        debug_assert!(!time_column.is_sorted());

        // NOTE: This is used on some very hot paths (time panel rendering).

        let result_unordered = self
            .components
            .values()
            .flat_map(|per_desc| per_desc.values())
            .fold(HashMap::default(), |acc, list_array| {
                if let Some(validity) = list_array.nulls() {
                    time_column.times().zip(validity.iter()).fold(
                        acc,
                        |mut acc, (time, is_valid)| {
                            *acc.entry(time).or_default() += is_valid as u64;
                            acc
                        },
                    )
                } else {
                    time_column.times().fold(acc, |mut acc, time| {
                        *acc.entry(time).or_default() += 1;
                        acc
                    })
                }
            });

        let mut result = result_unordered.into_iter().collect_vec();
        result.sort_by_key(|val| val.0);
        result
    }

    /// The number of events in this chunk for the specified component.
    ///
    /// I.e. how many _component batches_ ("cells") were logged in total for this component?
    //
    // TODO(cmc): This needs to be stored in chunk metadata and transported across IPC.
    #[inline]
    pub fn num_events_for_component(&self, component_name: ComponentName) -> Option<u64> {
        // Reminder: component columns are sparse, we must check validity bitmap.
        self.get_first_component(&component_name).map(|list_array| {
            list_array.nulls().map_or_else(
                || list_array.len() as u64,
                |validity| validity.len() as u64 - validity.null_count() as u64,
            )
        })
    }

    /// Computes the `RowId` range covered by each individual component column on each timeline.
    ///
    /// This is different from the `RowId` range covered by the [`Chunk`] as a whole because component
    /// columns are potentially sparse.
    ///
    /// This is crucial for indexing and queries to work properly.
    //
    // TODO(cmc): This needs to be stored in chunk metadata and transported across IPC.
    pub fn row_id_range_per_component(
        &self,
    ) -> IntMap<ComponentName, IntMap<ComponentDescriptor, (RowId, RowId)>> {
        re_tracing::profile_function!();

        let row_ids = self.row_ids().collect_vec();

        if self.is_sorted() {
            self.components
                .iter()
                .map(|(component_name, per_desc)| {
                    (
                        *component_name,
                        per_desc
                            .iter()
                            .filter_map(|(component_desc, list_array)| {
                                let mut row_id_min = None;
                                let mut row_id_max = None;

                                for (i, &row_id) in row_ids.iter().enumerate() {
                                    if list_array.is_valid(i) {
                                        row_id_min = Some(row_id);
                                    }
                                }
                                for (i, &row_id) in row_ids.iter().enumerate().rev() {
                                    if list_array.is_valid(i) {
                                        row_id_max = Some(row_id);
                                    }
                                }

                                Some((component_desc.clone(), (row_id_min?, row_id_max?)))
                            })
                            .collect(),
                    )
                })
                .collect()
        } else {
            self.components
                .iter()
                .map(|(component_name, per_desc)| {
                    (
                        *component_name,
                        per_desc
                            .iter()
                            .filter_map(|(component_desc, list_array)| {
                                let mut row_id_min = Some(RowId::MAX);
                                let mut row_id_max = Some(RowId::ZERO);

                                for (i, &row_id) in row_ids.iter().enumerate() {
                                    if list_array.is_valid(i) && Some(row_id) > row_id_min {
                                        row_id_min = Some(row_id);
                                    }
                                }
                                for (i, &row_id) in row_ids.iter().enumerate().rev() {
                                    if list_array.is_valid(i) && Some(row_id) < row_id_max {
                                        row_id_max = Some(row_id);
                                    }
                                }

                                Some((component_desc.clone(), (row_id_min?, row_id_max?)))
                            })
                            .collect(),
                    )
                })
                .collect()
        }
    }
}

// ---

#[derive(Debug, Clone, PartialEq)]
pub struct TimeColumn {
    pub(crate) timeline: Timeline,

    /// Every single timestamp for this timeline.
    ///
    /// * This might or might not be sorted, depending on how the data was logged.
    /// * This is guaranteed to always be dense, because chunks are split anytime a timeline is
    ///   added or removed.
    /// * This cannot ever contain `TimeInt::STATIC`, since static data doesn't even have timelines.
    ///
    /// When this buffer is converted to an arrow array, it's datatype will depend
    /// on the timeline type, so it will either become a
    /// [`arrow::array::Int64Array`] or a [`arrow::array::TimestampNanosecondArray`].
    pub(crate) times: ArrowScalarBuffer<i64>,

    /// Is [`Self::times`] sorted?
    ///
    /// This is completely independent of [`Chunk::is_sorted`]: a timeline doesn't necessarily
    /// follow the global [`RowId`]-based order, although it does in most cases (happy path).
    pub(crate) is_sorted: bool,

    /// The time range covered by [`Self::times`].
    ///
    /// Not necessarily contiguous! Just the min and max value found in [`Self::times`].
    pub(crate) time_range: ResolvedTimeRange,
}

/// Errors when deserializing/parsing/reading a column of time data.
#[derive(Debug, thiserror::Error)]
pub enum TimeColumnError {
    #[error("Time columns had nulls, but should be dense")]
    ContainsNulls,

    #[error("Unsupported data type : {0}")]
    UnsupportedDataType(arrow::datatypes::DataType),
}

impl Chunk {
    /// Creates a new [`Chunk`].
    ///
    /// This will fail if the passed in data is malformed in any way -- see [`Self::sanity_check`]
    /// for details.
    ///
    /// Iff you know for sure whether the data is already appropriately sorted or not, specify `is_sorted`.
    /// When left unspecified (`None`), it will be computed in O(n) time.
    ///
    /// For a row-oriented constructor, see [`Self::builder`].
    pub fn new(
        id: ChunkId,
        entity_path: EntityPath,
        is_sorted: Option<bool>,
        row_ids: FixedSizeBinaryArray,
        timelines: IntMap<TimelineName, TimeColumn>,
        components: ChunkComponents,
    ) -> ChunkResult<Self> {
        let mut chunk = Self {
            id,
            entity_path,
            heap_size_bytes: AtomicU64::new(0),
            is_sorted: false,
            row_ids,
            timelines,
            components,
        };

        chunk.is_sorted = is_sorted.unwrap_or_else(|| chunk.is_sorted_uncached());

        chunk.sanity_check()?;

        Ok(chunk)
    }

    /// Creates a new [`Chunk`].
    ///
    /// This will fail if the passed in data is malformed in any way -- see [`Self::sanity_check`]
    /// for details.
    ///
    /// Iff you know for sure whether the data is already appropriately sorted or not, specify `is_sorted`.
    /// When left unspecified (`None`), it will be computed in O(n) time.
    ///
    /// For a row-oriented constructor, see [`Self::builder`].
    pub fn from_native_row_ids(
        id: ChunkId,
        entity_path: EntityPath,
        is_sorted: Option<bool>,
        row_ids: &[RowId],
        timelines: IntMap<TimelineName, TimeColumn>,
        components: ChunkComponents,
    ) -> ChunkResult<Self> {
        re_tracing::profile_function!();
        let row_ids = RowId::arrow_from_slice(row_ids);
        Self::new(id, entity_path, is_sorted, row_ids, timelines, components)
    }

    /// Creates a new [`Chunk`].
    ///
    /// This will fail if the passed in data is malformed in any way -- see [`Self::sanity_check`]
    /// for details.
    ///
    /// The data is assumed to be sorted in `RowId`-order. Sequential `RowId`s will be generated for each
    /// row in the chunk.
    pub fn from_auto_row_ids(
        id: ChunkId,
        entity_path: EntityPath,
        timelines: IntMap<TimelineName, TimeColumn>,
        components: ChunkComponents,
    ) -> ChunkResult<Self> {
        let count = components
            .iter_flattened()
            .next()
            .map_or(0, |(_, list_array)| list_array.len());

        let row_ids = std::iter::from_fn({
            let tuid: re_tuid::Tuid = *id;
            let mut row_id = RowId::from_tuid(tuid.next());
            move || {
                let yielded = row_id;
                row_id = row_id.next();
                Some(yielded)
            }
        })
        .take(count)
        .collect_vec();

        Self::from_native_row_ids(id, entity_path, Some(true), &row_ids, timelines, components)
    }

    /// Simple helper for [`Self::new`] for static data.
    ///
    /// For a row-oriented constructor, see [`Self::builder`].
    #[inline]
    pub fn new_static(
        id: ChunkId,
        entity_path: EntityPath,
        is_sorted: Option<bool>,
        row_ids: FixedSizeBinaryArray,
        components: ChunkComponents,
    ) -> ChunkResult<Self> {
        Self::new(
            id,
            entity_path,
            is_sorted,
            row_ids,
            Default::default(),
            components,
        )
    }

    #[inline]
    pub fn empty(id: ChunkId, entity_path: EntityPath) -> Self {
        Self {
            id,
            entity_path,
            heap_size_bytes: Default::default(),
            is_sorted: true,
            row_ids: RowId::arrow_from_slice(&[]),
            timelines: Default::default(),
            components: Default::default(),
        }
    }

    /// Simple helper that crates a new [`Chunk`] that contains the [`RecordingProperties`].
    #[inline]
    pub fn properties(properties: RecordingProperties) -> ChunkResult<Self> {
        let properties = re_types_core::archetypes::RecordingProperties::from(properties);
        Self::builder(EntityPath::recording_properties())
            .with_archetype(RowId::new(), TimePoint::default(), &properties)
            .build()
    }

    /// Unconditionally inserts an [`ArrowListArray`] as a component column.
    ///
    /// Removes and replaces the column if it already exists.
    ///
    /// This will fail if the end result is malformed in any way -- see [`Self::sanity_check`].
    #[inline]
    pub fn add_component(
        &mut self,
        component_desc: ComponentDescriptor,
        list_array: ArrowListArray,
    ) -> ChunkResult<()> {
        self.components
            .insert_descriptor(component_desc, list_array);
        self.sanity_check()
    }

    /// Unconditionally inserts a [`TimeColumn`].
    ///
    /// Removes and replaces the column if it already exists.
    ///
    /// This will fail if the end result is malformed in any way -- see [`Self::sanity_check`].
    #[inline]
    pub fn add_timeline(&mut self, chunk_timeline: TimeColumn) -> ChunkResult<()> {
        self.timelines
            .insert(*chunk_timeline.timeline.name(), chunk_timeline);
        self.sanity_check()
    }
}

impl TimeColumn {
    /// Creates a new [`TimeColumn`].
    ///
    /// Iff you know for sure whether the data is already appropriately sorted or not, specify `is_sorted`.
    /// When left unspecified (`None`), it will be computed in O(n) time.
    ///
    /// For a row-oriented constructor, see [`Self::builder`].
    pub fn new(is_sorted: Option<bool>, timeline: Timeline, times: ArrowScalarBuffer<i64>) -> Self {
        re_tracing::profile_function_if!(1000 < times.len(), format!("{} times", times.len()));

        let time_slice = times.as_ref();

        let is_sorted =
            is_sorted.unwrap_or_else(|| time_slice.windows(2).all(|times| times[0] <= times[1]));

        let time_range = if is_sorted {
            // NOTE: The 'or' in 'map_or' is never hit, but better safe than sorry.
            let min_time = time_slice
                .first()
                .copied()
                .map_or(TimeInt::MIN, TimeInt::new_temporal);
            let max_time = time_slice
                .last()
                .copied()
                .map_or(TimeInt::MAX, TimeInt::new_temporal);
            ResolvedTimeRange::new(min_time, max_time)
        } else {
            // NOTE: Do the iteration multiple times in a cache-friendly way rather than the opposite.
            // NOTE: The 'or' in 'unwrap_or' is never hit, but better safe than sorry.
            let min_time = time_slice
                .iter()
                .min()
                .copied()
                .map_or(TimeInt::MIN, TimeInt::new_temporal);
            let max_time = time_slice
                .iter()
                .max()
                .copied()
                .map_or(TimeInt::MAX, TimeInt::new_temporal);
            ResolvedTimeRange::new(min_time, max_time)
        };

        Self {
            timeline,
            times,
            is_sorted,
            time_range,
        }
    }

    /// Creates a new [`TimeColumn`] of sequence type.
    pub fn new_sequence(
        name: impl Into<re_log_types::TimelineName>,
        times: impl IntoIterator<Item = impl Into<i64>>,
    ) -> Self {
        let time_vec: Vec<_> = times.into_iter().map(|t| {
            let t = t.into();
            TimeInt::try_from(t)
                .unwrap_or_else(|_| {
                    re_log::error!(
                illegal_value = t,
                new_value = TimeInt::MIN.as_i64(),
                "TimeColumn::new_sequence() called with illegal value - clamped to minimum legal value"
            );
                    TimeInt::MIN
                })
                .as_i64()
        }).collect();

        Self::new(
            None,
            Timeline::new_sequence(name.into()),
            ArrowScalarBuffer::from(time_vec),
        )
    }

    /// Creates a new [`TimeColumn`] of duration type, in seconds.
    pub fn new_duration_seconds(
        name: impl Into<re_log_types::TimelineName>,
        seconds: impl IntoIterator<Item = impl Into<f64>>,
    ) -> Self {
        let time_vec = seconds.into_iter().map(|seconds| {
            let seconds = seconds.into();
            let nanos = (1e9 * seconds).round();
            let clamped = NonMinI64::saturating_from_i64(nanos as i64);
            if clamped.get() as f64 != nanos {
                re_log::warn!(
                    illegal_value = nanos,
                    new_value = clamped.get(),
                    "TimeColumn::new_duration_seconds() called with out-of-range value. Clamped to valid range."
                );
            }
            clamped.get()
        }).collect_vec();

        Self::new(
            None,
            Timeline::new(name, TimeType::Time),
            ArrowScalarBuffer::from(time_vec),
        )
    }

    /// Creates a new [`TimeColumn`] of duration type, in seconds.
    pub fn new_timestamp_seconds_since_epoch(
        name: impl Into<re_log_types::TimelineName>,
        seconds: impl IntoIterator<Item = impl Into<f64>>,
    ) -> Self {
        let time_vec = seconds.into_iter().map(|seconds| {
            let seconds = seconds.into();
            let nanos = (1e9 * seconds).round();
            let clamped = NonMinI64::saturating_from_i64(nanos as i64);
            if clamped.get() as f64 != nanos {
                re_log::warn!(
                    illegal_value = nanos,
                    new_value = clamped.get(),
                    "TimeColumn::new_timestamp_seconds_since_epoch() called with out-of-range value. Clamped to valid range."
                );
            }
            clamped.get()
        }).collect_vec();

        Self::new(
            None,
            Timeline::new(name, TimeType::Time),
            ArrowScalarBuffer::from(time_vec),
        )
    }

    /// Creates a new [`TimeColumn`] of duration type, in seconds.
    #[deprecated = "Use `TimeColumn::new_duration_seconds` or `new_timestamp_seconds_since_epoch` instead"]
    pub fn new_seconds(
        name: impl Into<re_log_types::TimelineName>,
        seconds: impl IntoIterator<Item = impl Into<f64>>,
    ) -> Self {
        Self::new_duration_seconds(name, seconds)
    }

    /// Creates a new [`TimeColumn`] measuring duration in nanoseconds.
    pub fn new_duration_nanos(
        name: impl Into<re_log_types::TimelineName>,
        nanos: impl IntoIterator<Item = impl Into<i64>>,
    ) -> Self {
        let time_vec = nanos
            .into_iter()
            .map(|nanos| {
                let nanos = nanos.into();
                NonMinI64::new(nanos)
                    .unwrap_or_else(|| {
                        re_log::error!(
                            illegal_value = nanos,
                            new_value = TimeInt::MIN.as_i64(),
                            "TimeColumn::new_duration_nanos() called with illegal value - clamped to minimum legal value"
                        );
                        NonMinI64::MIN
                    })
                    .get()
            })
            .collect_vec();

        Self::new(
            None,
            Timeline::new(name, TimeType::Time),
            ArrowScalarBuffer::from(time_vec),
        )
    }

    /// Creates a new [`TimeColumn`] of timestamps, as nanoseconds since unix epoch.
    pub fn new_timestamp_nanos_since_epoch(
        name: impl Into<re_log_types::TimelineName>,
        nanos: impl IntoIterator<Item = impl Into<i64>>,
    ) -> Self {
        let time_vec = nanos
            .into_iter()
            .map(|nanos| {
                let nanos = nanos.into();
                NonMinI64::new(nanos)
                    .unwrap_or_else(|| {
                        re_log::error!(
                            illegal_value = nanos,
                            new_value = TimeInt::MIN.as_i64(),
                            "TimeColumn::new_timestamp_nanos_since_epoch() called with illegal value - clamped to minimum legal value"
                        );
                        NonMinI64::MIN
                    })
                    .get()
            })
            .collect_vec();

        Self::new(
            None,
            Timeline::new(name, TimeType::Time),
            ArrowScalarBuffer::from(time_vec),
        )
    }

    /// Creates a new [`TimeColumn`] of nanoseconds type.
    #[deprecated = "Use `TimeColumn::new_duration_nanos` or `new_timestamp_nanos_since_epoch` instead"]
    pub fn new_nanos(
        name: impl Into<re_log_types::TimelineName>,
        nanos: impl IntoIterator<Item = impl Into<i64>>,
    ) -> Self {
        Self::new_duration_nanos(name, nanos)
    }

    /// Parse the given [`ArrowArray`] as a time column.
    ///
    /// Results in an error if the array is of the wrong datatype, or if it contains nulls.
    pub fn read_array(array: &dyn ArrowArray) -> Result<ArrowScalarBuffer<i64>, TimeColumnError> {
        #![allow(clippy::manual_map)]

        if array.null_count() > 0 {
            Err(TimeColumnError::ContainsNulls)
        } else {
            Self::read_nullable_array(array).map(|(times, _nulls)| times)
        }
    }

    /// Parse the given [`ArrowArray`] as a time column where null values are acceptable.
    ///
    /// Results in an error if the array is of the wrong datatype.
    pub fn read_nullable_array(
        array: &dyn ArrowArray,
    ) -> Result<(ArrowScalarBuffer<i64>, Option<ArrowNullBuffer>), TimeColumnError> {
        #![allow(clippy::manual_map)]

        // Sequence timelines are i64, but time columns are nanoseconds (also as i64).
        if let Some(times) = array.downcast_array_ref::<arrow::array::Int64Array>() {
            Ok((times.values().clone(), times.nulls().cloned()))
        } else if let Some(times) =
            array.downcast_array_ref::<arrow::array::TimestampNanosecondArray>()
        {
            Ok((times.values().clone(), times.nulls().cloned()))
        } else if let Some(times) =
            array.downcast_array_ref::<arrow::array::Time64NanosecondArray>()
        {
            Ok((times.values().clone(), times.nulls().cloned()))
        } else if let Some(times) =
            array.downcast_array_ref::<arrow::array::DurationNanosecondArray>()
        {
            Ok((times.values().clone(), times.nulls().cloned()))
        } else {
            Err(TimeColumnError::UnsupportedDataType(
                array.data_type().clone(),
            ))
        }
    }
}

// ---

impl Chunk {
    #[inline]
    pub fn id(&self) -> ChunkId {
        self.id
    }

    #[inline]
    pub fn entity_path(&self) -> &EntityPath {
        &self.entity_path
    }

    /// How many columns in total? Includes control, time, and component columns.
    #[inline]
    pub fn num_columns(&self) -> usize {
        let Self {
            id: _,
            entity_path: _, // not an actual column
            heap_size_bytes: _,
            is_sorted: _,
            row_ids: _,
            timelines,
            components,
        } = self;

        1 /* row_ids */ + timelines.len() + components.len()
    }

    #[inline]
    pub fn num_controls(&self) -> usize {
        _ = self;
        1 /* row_ids */
    }

    #[inline]
    pub fn num_timelines(&self) -> usize {
        self.timelines.len()
    }

    #[inline]
    pub fn num_components(&self) -> usize {
        self.components.len()
    }

    #[inline]
    pub fn num_rows(&self) -> usize {
        self.row_ids.len()
    }

    #[inline]
    pub fn is_empty(&self) -> bool {
        self.num_rows() == 0
    }

    #[inline]
    pub fn row_ids_array(&self) -> &FixedSizeBinaryArray {
        &self.row_ids
    }

    #[inline]
    pub fn row_ids_slice(&self) -> &[RowId] {
        RowId::slice_from_arrow(&self.row_ids)
    }

    /// All the [`RowId`] in this chunk.
    ///
    /// This could be in any order if this chunk is unsorted.
    #[inline]
    pub fn row_ids(&self) -> impl ExactSizeIterator<Item = RowId> + '_ {
        self.row_ids_slice().iter().copied()
    }

    /// Returns an iterator over the [`RowId`]s of a [`Chunk`], for a given component.
    ///
    /// This is different than [`Self::row_ids`]: it will only yield `RowId`s for rows at which
    /// there is data for the specified `component_name`.
    #[inline]
    pub fn component_row_ids(
        &self,
        component_name: &ComponentName,
    ) -> impl Iterator<Item = RowId> + '_ {
        let Some(list_array) = self.get_first_component(component_name) else {
            return Either::Left(std::iter::empty());
        };

        let row_ids = self.row_ids();

        if let Some(validity) = list_array.nulls() {
            Either::Right(Either::Left(
                row_ids
                    .enumerate()
                    .filter_map(|(i, o)| validity.is_valid(i).then_some(o)),
            ))
        } else {
            Either::Right(Either::Right(row_ids))
        }
    }

    /// Returns the [`RowId`]-range covered by this [`Chunk`].
    ///
    /// `None` if the chunk `is_empty`.
    ///
    /// This is O(1) if the chunk is sorted, O(n) otherwise.
    #[inline]
    pub fn row_id_range(&self) -> Option<(RowId, RowId)> {
        if self.is_empty() {
            return None;
        }

        let row_ids = self.row_ids_slice();

        #[allow(clippy::unwrap_used)] // checked above
        Some(if self.is_sorted() {
            (
                row_ids.first().copied().unwrap(),
                row_ids.last().copied().unwrap(),
            )
        } else {
            (
                row_ids.iter().min().copied().unwrap(),
                row_ids.iter().max().copied().unwrap(),
            )
        })
    }

    #[inline]
    pub fn is_static(&self) -> bool {
        self.timelines.is_empty()
    }

    #[inline]
    pub fn timelines(&self) -> &IntMap<TimelineName, TimeColumn> {
        &self.timelines
    }

    #[inline]
    pub fn component_names(&self) -> impl Iterator<Item = ComponentName> + '_ {
        self.components.keys().copied()
    }

    #[inline]
    pub fn component_descriptors(&self) -> impl Iterator<Item = ComponentDescriptor> + '_ {
        self.components
            .values()
            .flat_map(|per_desc| per_desc.keys())
            .cloned()
    }

    #[inline]
    pub fn components(&self) -> &ChunkComponents {
        &self.components
    }

    /// Computes the maximum value for each and every timeline present across this entire chunk,
    /// and returns the corresponding [`TimePoint`].
    #[inline]
    pub fn timepoint_max(&self) -> TimePoint {
        self.timelines
            .values()
            .map(|info| (info.timeline, info.time_range.max()))
            .collect()
    }
}

impl std::fmt::Display for Chunk {
    #[inline]
    fn fmt(&self, f: &mut std::fmt::Formatter<'_>) -> std::fmt::Result {
        let batch = self.to_record_batch().map_err(|err| {
            re_log::error_once!("couldn't display Chunk: {err}");
            std::fmt::Error
        })?;
        re_format_arrow::format_record_batch_with_width(&batch, f.width()).fmt(f)
    }
}

impl TimeColumn {
    #[inline]
    pub fn timeline(&self) -> &Timeline {
        &self.timeline
    }

    #[inline]
    pub fn name(&self) -> &str {
        self.timeline.name()
    }

    #[inline]
    pub fn time_range(&self) -> ResolvedTimeRange {
        self.time_range
    }

    #[inline]
    pub fn times_buffer(&self) -> &ArrowScalarBuffer<i64> {
        &self.times
    }

    /// Returns an array with the appropriate datatype.
    #[inline]
    pub fn times_array(&self) -> ArrowArrayRef {
        self.timeline.typ().make_arrow_array(self.times.clone())
    }

    /// All times in a time column are guaranteed not to have the value `i64::MIN`
    /// (which is reserved for static data).
    #[inline]
    pub fn times_raw(&self) -> &[i64] {
        self.times.as_ref()
    }

    /// All times in a time column are guaranteed not to have the value `i64::MIN`
    /// (which is reserved for static data).
    #[inline]
    pub fn times_nonmin(&self) -> impl DoubleEndedIterator<Item = NonMinI64> + '_ {
        self.times_raw()
            .iter()
            .copied()
            .map(NonMinI64::saturating_from_i64)
    }

    #[inline]
    pub fn times(&self) -> impl DoubleEndedIterator<Item = TimeInt> + '_ {
        self.times_raw().iter().copied().map(TimeInt::new_temporal)
    }

    #[inline]
    pub fn num_rows(&self) -> usize {
        self.times.len()
    }

    #[inline]
    pub fn is_empty(&self) -> bool {
        self.num_rows() == 0
    }

    /// Computes the time range covered by each individual component column.
    ///
    /// This is different from the time range covered by the [`TimeColumn`] as a whole
    /// because component columns are potentially sparse.
    ///
    /// This is crucial for indexing and queries to work properly.
    //
    // TODO(cmc): This needs to be stored in chunk metadata and transported across IPC.
    pub fn time_range_per_component(
        &self,
        components: &ChunkComponents,
    ) -> IntMap<ComponentName, IntMap<ComponentDescriptor, ResolvedTimeRange>> {
        let times = self.times_raw();
        components
            .iter()
            .map(|(component_name, per_desc)| {
                (
                    *component_name,
                    per_desc
                        .iter()
                        .filter_map(|(component_desc, list_array)| {
                            if let Some(validity) = list_array.nulls() {
                                // Potentially sparse

                                if validity.is_empty() {
                                    return None;
                                }

                                let is_dense = validity.null_count() == 0;
                                if is_dense {
                                    return Some((component_desc.clone(), self.time_range));
                                }

                                let mut time_min = TimeInt::MAX;
                                for (i, time) in times.iter().copied().enumerate() {
                                    if validity.is_valid(i) {
                                        time_min = TimeInt::new_temporal(time);
                                        break;
                                    }
                                }

                                let mut time_max = TimeInt::MIN;
                                for (i, time) in times.iter().copied().enumerate().rev() {
                                    if validity.is_valid(i) {
                                        time_max = TimeInt::new_temporal(time);
                                        break;
                                    }
                                }

                                Some((
                                    component_desc.clone(),
                                    ResolvedTimeRange::new(time_min, time_max),
                                ))
                            } else {
                                // Dense

                                Some((component_desc.clone(), self.time_range))
                            }
                        })
                        .collect(),
                )
            })
            .collect()
    }
}

impl re_byte_size::SizeBytes for Chunk {
    #[inline]
    fn heap_size_bytes(&self) -> u64 {
        let Self {
            id,
            entity_path,
            heap_size_bytes,
            is_sorted,
            row_ids,
            timelines,
            components,
        } = self;

        let mut size_bytes = heap_size_bytes.load(Ordering::Relaxed);

        if size_bytes == 0 {
            size_bytes = id.heap_size_bytes()
                + entity_path.heap_size_bytes()
                + is_sorted.heap_size_bytes()
                + row_ids.heap_size_bytes()
                + timelines.heap_size_bytes()
                + components.heap_size_bytes();
            heap_size_bytes.store(size_bytes, Ordering::Relaxed);
        }

        size_bytes
    }
}

impl re_byte_size::SizeBytes for TimeColumn {
    #[inline]
    fn heap_size_bytes(&self) -> u64 {
        let Self {
            timeline,
            times,
            is_sorted,
            time_range,
        } = self;

        timeline.heap_size_bytes()
            + times.heap_size_bytes() // cheap
            + is_sorted.heap_size_bytes()
            + time_range.heap_size_bytes()
    }
}

// --- Sanity checks ---

impl Chunk {
    /// Returns an error if the Chunk's invariants are not upheld.
    ///
    /// Costly checks are only run in debug builds.
    #[track_caller]
    pub fn sanity_check(&self) -> ChunkResult<()> {
        re_tracing::profile_function!();

        let Self {
            id: _,
            entity_path: _,
            heap_size_bytes,
            is_sorted,
            row_ids,
            timelines,
            components,
        } = self;

        #[allow(clippy::collapsible_if)] // readability
        if cfg!(debug_assertions) {
            let measured = self.heap_size_bytes();
            let advertised = heap_size_bytes.load(Ordering::Relaxed);
            if advertised != measured {
                return Err(ChunkError::Malformed {
                    reason: format!(
                        "Chunk advertises a heap size of {} but we measure {} instead",
                        re_format::format_bytes(advertised as _),
                        re_format::format_bytes(measured as _),
                    ),
                });
            }
        }

        // Row IDs
        {
            if *row_ids.data_type() != RowId::arrow_datatype() {
                return Err(ChunkError::Malformed {
                    reason: format!(
                        "RowId data has the wrong datatype: expected {:?} but got {:?} instead",
                        RowId::arrow_datatype(),
                        *row_ids.data_type(),
                    ),
                });
            }

            #[allow(clippy::collapsible_if)] // readability
            if cfg!(debug_assertions) {
                if *is_sorted != self.is_sorted_uncached() {
                    return Err(ChunkError::Malformed {
                        reason: format!(
                            "Chunk is marked as {}sorted but isn't: {row_ids:?}",
                            if *is_sorted { "" } else { "un" },
                        ),
                    });
                }
            }
        }

        // Timelines
        for (timeline_name, time_column) in timelines {
            if time_column.times.len() != row_ids.len() {
                return Err(ChunkError::Malformed {
                    reason: format!(
                        "All timelines in a chunk must have the same number of timestamps, matching the number of row IDs. \
                         Found {} row IDs but {} timestamps for timeline '{timeline_name}'",
                        row_ids.len(), time_column.times.len(),
                    ),
                });
            }

            time_column.sanity_check()?;
        }

        // Components
        for (component_name, per_desc) in components.iter() {
            component_name.sanity_check();
            for (component_desc, list_array) in per_desc {
                component_desc.component_name.sanity_check();
                // Ensure that each cell is a list (we don't support mono-components yet).
                if let arrow::datatypes::DataType::List(_field) = list_array.data_type() {
                    // We don't check `field.is_nullable()` here because we support both.
                    // TODO(#6819): Remove support for inner nullability.
                } else {
                    return Err(ChunkError::Malformed {
                        reason: format!(
                            "The inner array in a chunked component batch must be a list, got {:?}",
                            list_array.data_type(),
                        ),
                    });
                }

                if list_array.len() != row_ids.len() {
                    return Err(ChunkError::Malformed {
                        reason: format!(
                            "All component batches in a chunk must have the same number of rows, matching the number of row IDs. \
                             Found {} row IDs but {} rows for component batch {component_desc}",
                            row_ids.len(), list_array.len(),
                        ),
                    });
                }

                let validity_is_empty = list_array
                    .nulls()
                    .is_some_and(|validity| validity.is_empty());
                if !self.is_empty() && validity_is_empty {
                    return Err(ChunkError::Malformed {
                        reason: format!(
                            "All component batches in a chunk must contain at least one non-null entry.\
                             Found a completely empty column for {component_desc}",
                        ),
                    });
                }
            }
        }

        Ok(())
    }
}

impl TimeColumn {
    /// Returns an error if the Chunk's invariants are not upheld.
    ///
    /// Costly checks are only run in debug builds.
    #[track_caller]
    pub fn sanity_check(&self) -> ChunkResult<()> {
        let Self {
            timeline: _,
            times,
            is_sorted,
            time_range,
        } = self;

        let times = times.as_ref();

        #[allow(clippy::collapsible_if)] // readability
        if cfg!(debug_assertions) {
            if *is_sorted != times.windows(2).all(|times| times[0] <= times[1]) {
                return Err(ChunkError::Malformed {
                    reason: format!(
                        "Time column is marked as {}sorted but isn't: {times:?}",
                        if *is_sorted { "" } else { "un" },
                    ),
                });
            }
        }

        #[allow(clippy::collapsible_if)] // readability
        if cfg!(debug_assertions) {
            let is_tight_lower_bound = times.iter().any(|&time| time == time_range.min().as_i64());
            let is_tight_upper_bound = times.iter().any(|&time| time == time_range.max().as_i64());
            let is_tight_bound = is_tight_lower_bound && is_tight_upper_bound;

            if !self.is_empty() && !is_tight_bound {
                return Err(ChunkError::Malformed {
                    reason: "Time column's cached time range isn't a tight bound.".to_owned(),
                });
            }

            for &time in times {
                if time < time_range.min().as_i64() || time > time_range.max().as_i64() {
                    return Err(ChunkError::Malformed {
                        reason: format!(
                            "Time column's cached time range is wrong.\
                             Found a time value of {time} while its time range is {time_range:?}",
                        ),
                    });
                }

                if time == TimeInt::STATIC.as_i64() {
                    return Err(ChunkError::Malformed {
                        reason: "A chunk's timeline should never contain a static time value."
                            .to_owned(),
                    });
                }
            }
        }

        Ok(())
    }
}<|MERGE_RESOLUTION|>--- conflicted
+++ resolved
@@ -14,12 +14,8 @@
 use re_arrow_util::ArrowArrayDowncastRef as _;
 use re_byte_size::SizeBytes as _;
 use re_log_types::{
-<<<<<<< HEAD
-    EntityPath, NonMinI64, RecordingProperties, ResolvedTimeRange, Time, TimeInt, TimePoint,
+    EntityPath, NonMinI64, RecordingProperties, ResolvedTimeRange, TimeInt, TimePoint, TimeType,
     Timeline, TimelineName,
-=======
-    EntityPath, NonMinI64, ResolvedTimeRange, TimeInt, TimePoint, TimeType, Timeline, TimelineName,
->>>>>>> 41a8c556
 };
 use re_types_core::{
     ComponentDescriptor, ComponentName, DeserializationError, Loggable as _, SerializationError,

--- conflicted
+++ resolved
@@ -37,20 +37,12 @@
 // Re-exports
 
 #[doc(no_inline)]
-<<<<<<< HEAD
-pub use arrow::array::Array as ArrowArray;
-#[doc(no_inline)]
-pub use re_log_types::{EntityPath, TimeInt, TimePoint, Timeline, TimelineName};
-#[doc(no_inline)]
-pub use re_types_core::{ArchetypeName, ChunkId, ComponentIdentifier, ComponentType, RowId};
-=======
 pub use {
     arrow::array::Array as ArrowArray,
     re_log_types::{EntityPath, TimeInt, TimePoint, Timeline, TimelineName},
     re_span::Span,
-    re_types_core::{ArchetypeFieldName, ArchetypeName, ChunkId, ComponentName, RowId},
+    re_types_core::{ArchetypeName, ChunkId, ComponentIdentifier, ComponentType, RowId},
 };
->>>>>>> 65bf078f
 
 pub mod external {
     pub use arrow;

--- conflicted
+++ resolved
@@ -2,26 +2,17 @@
 use tokio_stream::{Stream, StreamExt as _};
 use tonic::codegen::{Body, StdError};
 
-use crate::{StreamEntryError, StreamError};
 use re_arrow_util::ArrowArrayDowncastRef as _;
 use re_log_encoding::codec::wire::decoder::Decode as _;
 use re_log_types::EntryId;
-
 use re_protos::{
     TypeConversionError,
     cloud::v1alpha1::{
-<<<<<<< HEAD
-        CreateDatasetEntryRequest, DeleteEntryRequest, EntryFilter, EntryKind, FindEntriesRequest,
-        GetDatasetManifestSchemaRequest, GetDatasetManifestSchemaResponse,
-        GetPartitionTableSchemaRequest, GetPartitionTableSchemaResponse, ReadDatasetEntryRequest,
-        ReadTableEntryRequest, RegisterWithDatasetResponse, ScanPartitionTableRequest,
-        ScanPartitionTableResponse,
-=======
         CreateDatasetEntryRequest, DeleteEntryRequest, EntryFilter, EntryKind, FetchChunksRequest,
-        FindEntriesRequest, GetPartitionTableSchemaRequest, GetPartitionTableSchemaResponse,
-        QueryDatasetRequest, QueryDatasetResponse, ReadDatasetEntryRequest, ReadTableEntryRequest,
+        FindEntriesRequest, GetDatasetManifestSchemaRequest, GetDatasetManifestSchemaResponse,
+        GetPartitionTableSchemaRequest, GetPartitionTableSchemaResponse, QueryDatasetRequest,
+        QueryDatasetResponse, ReadDatasetEntryRequest, ReadTableEntryRequest,
         RegisterWithDatasetResponse, ScanPartitionTableRequest, ScanPartitionTableResponse,
->>>>>>> 6b569663
         ext::{
             CreateDatasetEntryResponse, DataSource, DataSourceKind, DatasetDetails, DatasetEntry,
             EntryDetails, EntryDetailsUpdate, LanceTable, ProviderDetails as _,
@@ -41,8 +32,6 @@
     missing_field,
 };
 
-<<<<<<< HEAD
-=======
 use crate::{StreamEntryError, StreamError};
 
 pub type FetchChunksResponseStream = std::pin::Pin<
@@ -52,7 +41,6 @@
     >,
 >;
 
->>>>>>> 6b569663
 /// Expose an ergonomic API over the gRPC redap client.
 ///
 /// Implementation note: this type is generic so that it can be used with several client types. This
@@ -289,7 +277,6 @@
         Ok(partition_ids)
     }
 
-<<<<<<< HEAD
     //TODO(ab): accept entry name
     pub async fn get_dataset_manifest_schema(
         &mut self,
@@ -308,7 +295,8 @@
             .schema
             .ok_or_else(|| missing_field!(GetDatasetManifestSchemaResponse, "schema"))?
             .try_into()?)
-=======
+    }
+
     /// Fetches all chunks for a specified partition. You can include/exclude static/temporal chunks.
     /// TODO(zehiko) We should also expose query and fetch separately
     pub async fn fetch_partition_chunks(
@@ -386,7 +374,6 @@
             .into_inner();
 
         Ok(Box::pin(fetch_chunks_response_stream))
->>>>>>> 6b569663
     }
 
     /// Initiate registration of the provided recording URIs with a dataset and return the

use crate::ApiError;
use arrow::datatypes::SchemaRef;
use arrow::{array::RecordBatch, datatypes::Schema as ArrowSchema};
use re_arrow_util::ArrowArrayDowncastRef as _;
use re_log_types::EntryId;
use re_protos::cloud::v1alpha1::ext::{CreateTableEntryRequest, ProviderDetails, TableInsertMode};
use re_protos::{
    TypeConversionError,
    cloud::v1alpha1::{
        CreateDatasetEntryRequest, DeleteEntryRequest, EntryFilter, EntryKind, FetchChunksRequest,
        FindEntriesRequest, GetDatasetManifestSchemaRequest, GetDatasetManifestSchemaResponse,
        GetDatasetSchemaRequest, GetSegmentTableSchemaRequest, GetSegmentTableSchemaResponse,
        QueryDatasetResponse, QueryTasksOnCompletionResponse, QueryTasksResponse,
        ReadDatasetEntryRequest, ReadTableEntryRequest, RegisterWithDatasetResponse,
        ScanSegmentTableRequest, ScanSegmentTableResponse,
        ext::{
            CreateDatasetEntryResponse, DataSource, DataSourceKind, DatasetDetails, DatasetEntry,
            EntryDetails, EntryDetailsUpdate, LanceTable, QueryDatasetRequest,
            QueryTasksOnCompletionRequest, QueryTasksRequest, ReadDatasetEntryResponse,
            ReadTableEntryResponse, RegisterTableResponse, RegisterWithDatasetRequest,
            RegisterWithDatasetTaskDescriptor, TableEntry, UpdateDatasetEntryRequest,
            UpdateDatasetEntryResponse, UpdateEntryRequest, UpdateEntryResponse,
        },
        rerun_cloud_service_client::RerunCloudServiceClient,
    },
    common::v1alpha1::{
        TaskId,
        ext::{IfDuplicateBehavior, ScanParameters, SegmentId},
    },
    external::prost::bytes::Bytes,
    headers::RerunHeadersInjectorExt as _,
    invalid_schema, missing_column, missing_field,
};
use re_protos::{cloud::v1alpha1::WriteTableRequest, common::v1alpha1::DataframePart};
use re_types_core::ChunkIndexMessage;
use tokio_stream::{Stream, StreamExt as _};
use tonic::codegen::{Body, StdError};
use tonic::{IntoStreamingRequest as _, Status};
use url::Url;

pub type ResponseStream<T> = std::pin::Pin<Box<dyn Stream<Item = Result<T, tonic::Status>> + Send>>;

pub type FetchChunksResponseStream =
    ResponseStream<re_protos::cloud::v1alpha1::FetchChunksResponse>;

pub type QueryDatasetResponseStream =
    ResponseStream<re_protos::cloud::v1alpha1::QueryDatasetResponse>;

pub struct SegmentQueryParams {
    pub dataset_id: EntryId,
    pub segment_id: SegmentId,
    pub include_static_data: bool,
    pub include_temporal_data: bool,
    pub query: Option<re_protos::cloud::v1alpha1::Query>,
}

/// Expose an ergonomic API over the gRPC redap client.
///
/// Implementation note: this type is generic so that it can be used with several client types. This
/// is useful for other projects which might have different type (e.g. due to instrumentation).
/// For the viewer, use [`crate::ConnectionClient`].
//TODO(ab): this should NOT be `Clone`, to discourage callsites from holding on to a client for too
//long. However we have a bunch of places that needs to be fixed before we can do that.
#[derive(Debug, Clone)]
pub struct GenericConnectionClient<T>(RerunCloudServiceClient<T>);

impl<T> GenericConnectionClient<T> {
    /// Create a new [`Self`].
    ///
    /// This should not be used in the viewer, use [`crate::ConnectionRegistryHandle::client`]
    /// instead.
    pub fn new(client: RerunCloudServiceClient<T>) -> Self {
        Self(client)
    }

    /// Get a mutable reference to the underlying `RedapClient`.
    //TODO(#10188): this should disappear once we have wrapper for all endpoints and the client code
    //is using them.
    pub fn inner(&mut self) -> &mut RerunCloudServiceClient<T> {
        &mut self.0
    }
}

// ---

impl<T> GenericConnectionClient<T>
where
    T: tonic::client::GrpcService<tonic::body::Body>,
    T::Error: Into<StdError>,
    T::ResponseBody: Body<Data = Bytes> + std::marker::Send + 'static,
    <T::ResponseBody as Body>::Error: Into<StdError> + std::marker::Send,
{
    /// Find all entries matching the given filter.
    pub async fn find_entries(
        &mut self,
        filter: EntryFilter,
    ) -> Result<Vec<EntryDetails>, ApiError> {
        let result = self
            .inner()
            .find_entries(FindEntriesRequest {
                filter: Some(filter),
            })
            .await
            .map_err(|err| ApiError::tonic(err, "/FindEntries failed"))?
            .into_inner()
            .entries;

        result
            .into_iter()
            .map(TryInto::try_into)
            .collect::<Result<Vec<EntryDetails>, _>>()
            .map_err(|err| ApiError::serialization(err, "failed parsing /FindEntries response"))
    }

    /// Delete the provided entry.
    pub async fn delete_entry(&mut self, entry_id: EntryId) -> Result<(), ApiError> {
        self.inner()
            .delete_entry(DeleteEntryRequest {
                id: Some(entry_id.into()),
            })
            .await
            .map_err(|err| ApiError::tonic(err, "/DeleteEntry failed"))?;

        Ok(())
    }

    /// Update the provided entry.
    pub async fn update_entry(
        &mut self,
        entry_id: EntryId,
        entry_details_update: EntryDetailsUpdate,
    ) -> Result<EntryDetails, ApiError> {
        let response: UpdateEntryResponse = self
            .inner()
            .update_entry(tonic::Request::new(
                UpdateEntryRequest {
                    id: entry_id,
                    entry_details_update,
                }
                .into(),
            ))
            .await
            .map_err(|err| ApiError::tonic(err, "/UpdateEntry failed"))?
            .into_inner()
            .try_into()
            .map_err(|err| ApiError::serialization(err, "failed parsing /UpdateEntry response"))?;

        Ok(response.entry_details)
    }

    /// Get the Arrow schema for a dataset entry.
    pub async fn get_dataset_schema(&mut self, entry_id: EntryId) -> Result<ArrowSchema, ApiError> {
        self.inner()
            .get_dataset_schema(
                tonic::Request::new(GetDatasetSchemaRequest {})
                    .with_entry_id(entry_id)
                    .map_err(|err| {
                        ApiError::tonic(err, "failed building /GetDatasetSchema request")
                    })?,
            )
            .await
            .map_err(|err| ApiError::tonic(err, "/GetDatasetSchema failed"))?
            .into_inner()
            .schema()
            .map_err(|err| {
                ApiError::serialization(err, "failed parsing /GetDatasetSchema response")
            })
    }

    /// Create a new dataset entry.
    pub async fn create_dataset_entry(
        &mut self,
        name: String,
        entry_id: Option<EntryId>,
    ) -> Result<DatasetEntry, ApiError> {
        let response: CreateDatasetEntryResponse = self
            .inner()
            .create_dataset_entry(CreateDatasetEntryRequest {
                name: Some(name),
                id: entry_id.map(Into::into),
            })
            .await
            .map_err(|err| ApiError::tonic(err, "/CreateDatasetEntry failed"))?
            .into_inner()
            .try_into()
            .map_err(|err| {
                ApiError::serialization(err, "failed parsing /CreateDatasetEntry response")
            })?;

        Ok(response.dataset)
    }

    /// Get information on a dataset entry.
    pub async fn read_dataset_entry(
        &mut self,
        entry_id: EntryId,
    ) -> Result<DatasetEntry, ApiError> {
        let response: ReadDatasetEntryResponse = self
            .inner()
            .read_dataset_entry(
                tonic::Request::new(ReadDatasetEntryRequest {})
                    .with_entry_id(entry_id)
                    .map_err(|err| {
                        ApiError::tonic(err, "failed building /ReadDatasetEntry request")
                    })?,
            )
            .await
            .map_err(|err| ApiError::tonic(err, "/ReadDatasetEntry failed"))?
            .into_inner()
            .try_into()
            .map_err(|err| {
                ApiError::serialization(err, "failed parsing /ReadDatasetEntry response")
            })?;

        Ok(response.dataset_entry)
    }

    /// Update the details of a dataset entry.
    pub async fn update_dataset_entry(
        &mut self,
        entry_id: EntryId,
        dataset_details: DatasetDetails,
    ) -> Result<DatasetEntry, ApiError> {
        let response: UpdateDatasetEntryResponse = self
            .inner()
            .update_dataset_entry(tonic::Request::new(
                UpdateDatasetEntryRequest {
                    id: entry_id,
                    dataset_details,
                }
                .into(),
            ))
            .await
            .map_err(|err| ApiError::tonic(err, "/UpdateDatasetEntry failed"))?
            .into_inner()
            .try_into()
            .map_err(|err| {
                ApiError::serialization(err, "failed parsing /UpdateDatasetEntry response")
            })?;

        Ok(response.dataset_entry)
    }

    /// Get information on a table entry.
    pub async fn read_table_entry(&mut self, entry_id: EntryId) -> Result<TableEntry, ApiError> {
        let response: ReadTableEntryResponse = self
            .inner()
            .read_table_entry(ReadTableEntryRequest {
                id: Some(entry_id.into()),
            })
            .await
            .map_err(|err| ApiError::tonic(err, "/ReadTableEntry failed"))?
            .into_inner()
            .try_into()
            .map_err(|err| {
                ApiError::serialization(err, "failed parsing /ReadTableEntry response")
            })?;

        Ok(response.table_entry)
    }

    //TODO(ab): accept entry name
    pub async fn get_segment_table_schema(
        &mut self,
        entry_id: EntryId,
    ) -> Result<ArrowSchema, ApiError> {
        self.inner()
            .get_segment_table_schema(
                tonic::Request::new(GetSegmentTableSchemaRequest {})
                    .with_entry_id(entry_id)
                    .map_err(|err| {
                        ApiError::tonic(err, "failed building /GetSegmentTableSchema request")
                    })?,
            )
            .await
            .map_err(|err| ApiError::tonic(err, "GetSegmentTableSchema failed"))?
            .into_inner()
            .schema
            .ok_or_else(|| {
                let err = missing_field!(GetSegmentTableSchemaResponse, "schema");
                ApiError::serialization(err, "missing field in /GetSegmentTableSchema response")
            })?
            .try_into()
            .map_err(|err| {
                ApiError::serialization(err, "failed parsing /GetSegmentTableSchema response")
            })
    }

    /// Get a list of segment IDs for the given dataset entry ID.
    //TODO(ab): is there a way—and a reason—to not collect and instead return a stream?
    pub async fn get_dataset_segment_ids(
        &mut self,
        entry_id: EntryId,
    ) -> Result<Vec<SegmentId>, ApiError> {
        const COLUMN_NAME: &str = ScanSegmentTableResponse::FIELD_SEGMENT_ID;

        let mut stream = self
            .inner()
            .scan_segment_table(
                tonic::Request::new(ScanSegmentTableRequest {
                    columns: vec![COLUMN_NAME.to_owned()],
                })
                .with_entry_id(entry_id)
                .map_err(|err| ApiError::tonic(err, "failed building /ScanSegmentTable request"))?,
            )
            .await
            .map_err(|err| ApiError::tonic(err, "/ScanSegmentTable failed"))?
            .into_inner();

        let mut segment_ids = Vec::new();

        while let Some(resp) = stream.next().await {
            let record_batch: RecordBatch = resp
                .map_err(|err| {
                    ApiError::tonic(err, "failed receiving item from /ScanSegmentTable stream")
                })?
                .data()
                .map_err(|err| {
                    ApiError::serialization(
                        err,
                        "failed parsing item from /ScanSegmentTable stream",
                    )
                })?
                .try_into()
                .map_err(|err| {
                    ApiError::serialization(
                        err,
                        "failed decoding item from /ScanSegmentTable stream",
                    )
                })?;

            let segment_id_col = record_batch.column_by_name(COLUMN_NAME).ok_or_else(|| {
                let err = missing_column!(ScanSegmentTableResponse, COLUMN_NAME);
                ApiError::serialization(err, "missing column from item in /ScanSegmentTable stream")
            })?;

            let segment_id_array = segment_id_col
                .try_downcast_array_ref::<arrow::array::StringArray>()
                .map_err(|err| {
                    ApiError::serialization(
                        err,
                        "unexpected types in item in /ScanSegmentTable stream",
                    )
                })?;

            segment_ids.extend(
                segment_id_array
                    .iter()
                    .filter_map(|opt| opt.map(|s| SegmentId::new(s.to_owned()))),
            );
        }

        Ok(segment_ids)
    }

    //TODO(ab): accept entry name
    pub async fn get_dataset_manifest_schema(
        &mut self,
        entry_id: EntryId,
    ) -> Result<ArrowSchema, ApiError> {
        self.inner()
            .get_dataset_manifest_schema(
                tonic::Request::new(GetDatasetManifestSchemaRequest {})
                    .with_entry_id(entry_id)
                    .map_err(|err| {
                        ApiError::tonic(err, "failed building /GetDatasetManifestSchema request")
                    })?,
            )
            .await
            .map_err(|err| ApiError::tonic(err, "/GetDatasetManifestSchema failed"))?
            .into_inner()
            .schema
            .ok_or_else(|| {
                let err = missing_field!(GetDatasetManifestSchemaResponse, "schema");
                ApiError::serialization(err, "missing field in /GetDatasetManifestSchema response")
            })?
            .try_into()
            .map_err(|err| {
                ApiError::serialization(err, "failed parsing /GetDatasetManifestSchema response")
            })
    }

    /// Fetches all chunks ids for a specified segment.
    ///
    /// You can include/exclude static/temporal chunks,
    /// and limit the query to a time range.
    ///
    /// The result is compatible with [`ChunkIndexMessage`].
    pub async fn query_dataset_raw(
        &mut self,
        params: SegmentQueryParams,
    ) -> Result<QueryDatasetResponseStream, ApiError> {
        let SegmentQueryParams {
            dataset_id,
            segment_id,
            include_static_data,
            include_temporal_data,
            query,
        } = params;

        let query_request = QueryDatasetRequest {
            segment_ids: vec![segment_id],
            chunk_ids: vec![],
            entity_paths: vec![],
            select_all_entity_paths: true,
            fuzzy_descriptors: vec![],
            exclude_static_data: !include_static_data,
            exclude_temporal_data: !include_temporal_data,
            query: query
                .map(|q| q.try_into())
                .transpose()
                .map_err(|err| ApiError::tonic(err, "failed building /QueryDataset request"))?,
            scan_parameters: Some(ScanParameters {
                columns: FetchChunksRequest::required_column_names(),
                ..Default::default()
            }),
        };

        Ok(Box::pin(
            self.inner()
                .query_dataset(
                    tonic::Request::new(query_request.into())
                        .with_entry_id(dataset_id)
                        .map_err(|err| {
                            ApiError::tonic(err, "failed building /QueryDataset request")
                        })?,
                )
                .await
                .map_err(|err| ApiError::tonic(err, "/QueryDataset failed"))?
                .into_inner(),
        ))
    }

    /// Fetches all chunks ids for a specified segment.
    ///
    /// You can include/exclude static/temporal chunks,
    /// and limit the query to a time range.
    ///
    /// You can pass on the results to [`Self::query_dataset_chunk_index`].
    pub async fn query_dataset_chunk_index(
        &mut self,
<<<<<<< HEAD
        params: SegmentQueryParams,
    ) -> Result<Vec<ChunkIndex>, ApiError> {
=======
        params: PartitionQueryParams,
    ) -> Result<Vec<ChunkIndexMessage>, ApiError> {
>>>>>>> 34400e3c
        self.query_dataset_raw(params)
            .await?
            .collect::<Vec<_>>()
            .await
            .into_iter()
            .collect::<Result<Vec<_>, _>>()
            .map_err(|err| {
                ApiError::tonic(
                    err,
                    "failed receiving items in /QueryDataset response stream",
                )
            })?
            .into_iter()
            .map(|resp| {
                resp.data.ok_or_else(|| {
                    let err = missing_field!(QueryDatasetResponse, "data");
                    ApiError::serialization(
                        err,
                        "missing field in item in /QueryDataset response stream",
                    )
                })
            })
            .map(|batch| {
                let rb = arrow::array::RecordBatch::try_from(batch?).map_err(|err| {
                    ApiError::serialization(err, "failed converting to RecordBatch")
                })?;
                ChunkIndexMessage::from_record_batch(rb).map_err(|err| {
                    ApiError::serialization(err, "failed creating ChunkIndexMessage")
                })
            })
            .collect()
    }

<<<<<<< HEAD
    /// Fetches all chunks for a specified segment. You can include/exclude static/temporal chunks.
    pub async fn fetch_segment_chunks(
=======
    /// Input should be same schema as what [`Self::query_dataset_chunk_index`] returns.
    pub async fn fetch_partition_chunks_by_id(
        &mut self,
        record_batch: &RecordBatch,
    ) -> Result<FetchChunksResponseStream, ApiError> {
        let fetch_chunks_request = FetchChunksRequest {
            chunk_infos: vec![DataframePart::from(record_batch)],
        };

        let fetch_chunks_response_stream = self
            .inner()
            .fetch_chunks(fetch_chunks_request)
            .await
            .map_err(|err| ApiError::tonic(err, "/FetchChunks failed"))?
            .into_inner();

        Ok(Box::pin(fetch_chunks_response_stream))
    }

    /// Fetches chunks for a specified partition and query.
    ///
    /// Convenience for [`Self::query_dataset_chunk_index`] + [`Self::fetch_partition_chunks_by_id`].
    pub async fn fetch_partition_chunks_by_query(
>>>>>>> 34400e3c
        &mut self,
        params: SegmentQueryParams,
    ) -> Result<FetchChunksResponseStream, ApiError> {
        let chunk_info_batches = self
            .query_dataset_raw(params)
            .await?
            .collect::<Vec<_>>()
            .await
            .into_iter()
            .collect::<Result<Vec<_>, _>>()
            .map_err(|err| {
                ApiError::tonic(
                    err,
                    "failed receiving items in /QueryDataset response stream",
                )
            })?
            .into_iter()
            .map(|resp| {
                resp.data.ok_or_else(|| {
                    let err = missing_field!(QueryDatasetResponse, "data");
                    ApiError::serialization(
                        err,
                        "missing field in item in /QueryDataset response stream",
                    )
                })
            })
            .collect::<Result<Vec<_>, _>>()?;

        if chunk_info_batches.is_empty() {
            let empty_stream = tokio_stream::empty();
            return Ok(Box::pin(empty_stream));
        }

        let fetch_chunks_request = FetchChunksRequest {
            chunk_infos: chunk_info_batches,
        };

        let fetch_chunks_response_stream = self
            .inner()
            .fetch_chunks(fetch_chunks_request)
            .await
            .map_err(|err| ApiError::tonic(err, "/FetchChunks failed"))?
            .into_inner();

        Ok(Box::pin(fetch_chunks_response_stream))
    }

    /// Initiate registration of the provided recording URIs with a dataset and return the
    /// corresponding task descriptors.
    ///
    /// NOTE: The server may pool multiple registrations into a single task. The result always has
    /// the same length as the output, so task ids may be duplicated.
    pub async fn register_with_dataset(
        &mut self,
        dataset_id: EntryId,
        data_sources: Vec<DataSource>,
        on_duplicate: IfDuplicateBehavior,
    ) -> Result<Vec<RegisterWithDatasetTaskDescriptor>, ApiError> {
        let req = tonic::Request::new(RegisterWithDatasetRequest {
            data_sources,
            on_duplicate,
        })
        .with_entry_id(dataset_id)
        .map_err(|err| ApiError::tonic(err, "failed building /RegisterWithDataset request"))?;

        let response: RecordBatch = self
            .inner()
            .register_with_dataset(req.map(Into::into))
            .await
            .map_err(|err| ApiError::tonic(err, "/RegisterWithDataset failed"))?
            .into_inner()
            .data
            .ok_or_else(|| {
                let err = missing_field!(RegisterWithDatasetResponse, "data");
                ApiError::serialization(err, "missing field in /RegisterWithDataset response")
            })?
            .try_into()
            .map_err(|err| {
                ApiError::serialization(err, "failed decoding /RegisterWithDataset response")
            })?;

        // TODO(andrea): why is the schema completely off?
        #[expect(clippy::overly_complex_bool_expr)]
        if false
            && !response
                .schema()
                .contains(&RegisterWithDatasetResponse::schema())
        {
            let err = invalid_schema!(RegisterWithDatasetResponse);
            return Err(ApiError::serialization(
                err,
                "invalid schema in /RegisterWithDataset response",
            ));
        }

        let get_string_array = |column_name: &'static str| {
            response
                .column_by_name(column_name)
                .and_then(|column| {
                    column
                        .try_downcast_array_ref::<arrow::array::StringArray>()
                        .ok()
                })
                .ok_or_else(|| {
                    let err = missing_column!(RegisterWithDatasetResponse, column_name);
                    ApiError::serialization(err, "missing column in /RegisterWithDataset response")
                })
        };

        let segment_id_column = get_string_array(RegisterWithDatasetResponse::SEGMENT_ID)?;
        let segment_type_column = DataSourceKind::many_from_arrow(
            response
                .column_by_name(RegisterWithDatasetResponse::SEGMENT_TYPE)
                .ok_or_else(|| {
                    let err = missing_column!(
                        RegisterWithDatasetResponse,
                        RegisterWithDatasetResponse::SEGMENT_TYPE
                    );
                    ApiError::serialization(err, "missing column in /RegisterWithDataset response")
                })?,
        )
        .map_err(|err| {
            ApiError::serialization(err, "failed parsing /RegisterWithDataset response")
        })?;
        let storage_url_column = get_string_array(RegisterWithDatasetResponse::STORAGE_URL)?;
        let task_id_column = get_string_array(RegisterWithDatasetResponse::TASK_ID)?;

        itertools::izip!(
            segment_id_column,
            segment_type_column,
            storage_url_column,
            task_id_column,
        )
        .map(|(segment_id, segment_type, storage_url, task_id)| {
            Ok(RegisterWithDatasetTaskDescriptor {
                segment_id: SegmentId::new(
                    segment_id
                        .ok_or_else(|| {
                            let err = missing_field!(RegisterWithDatasetResponse, "segment_id");
                            ApiError::serialization(
                                err,
                                "missing field in /RegisterWithDataset response",
                            )
                        })?
                        .to_owned(),
                ),
                segment_type,
                storage_url: url::Url::parse(storage_url.ok_or_else(|| {
                    let err = missing_field!(RegisterWithDatasetResponse, "storage_url");
                    ApiError::serialization(err, "missing field in /RegisterWithDataset response")
                })?)
                .map_err(|err| {
                    ApiError::serialization(
                        TypeConversionError::UrlParseError(err),
                        "failed to parse /RegisterWithDataset response",
                    )
                })?,
                task_id: TaskId {
                    id: task_id
                        .ok_or_else(|| {
                            let err = missing_field!(RegisterWithDatasetResponse, "task_id");
                            ApiError::serialization(
                                err,
                                "missing field in /RegisterWithDataset response",
                            )
                        })?
                        .to_owned(),
                },
            })
        })
        .collect()
    }

    /// Register a foreign Lance table to a new table entry in the catalog.
    //TODO(ab): in the future, we will probably support my types of tables (parquet on S3, etc.)
    pub async fn register_table(
        &mut self,
        name: String,
        url: url::Url,
    ) -> Result<TableEntry, ApiError> {
        let request = re_protos::cloud::v1alpha1::ext::RegisterTableRequest {
            name,
            provider_details: ProviderDetails::LanceTable(LanceTable { table_url: url }),
        };

        let response: RegisterTableResponse = self
            .inner()
            .register_table(tonic::Request::new(request.try_into().map_err(|err| {
                ApiError::serialization(err, "failed building /RegisterTable request")
            })?))
            .await
            .map_err(|err| ApiError::tonic(err, "/RegisterTable failed"))?
            .into_inner()
            .try_into()
            .map_err(|err| {
                ApiError::serialization(err, "failed parsing /RegisterTable response")
            })?;

        Ok(response.table_entry)
    }

    #[expect(clippy::fn_params_excessive_bools)]
    pub async fn do_maintenance(
        &mut self,
        dataset_id: EntryId,
        optimize_indexes: bool,
        retrain_indexes: bool,
        compact_fragments: bool,
        cleanup_before: Option<jiff::Timestamp>,
        unsafe_allow_recent_cleanup: bool,
    ) -> Result<(), ApiError> {
        self.inner()
            .do_maintenance(
                tonic::Request::new(
                    re_protos::cloud::v1alpha1::ext::DoMaintenanceRequest {
                        optimize_indexes,
                        retrain_indexes,
                        compact_fragments,
                        cleanup_before,
                        unsafe_allow_recent_cleanup,
                    }
                    .into(),
                )
                .with_entry_id(dataset_id)
                .map_err(|err| ApiError::tonic(err, "failed building /DoMaintenance request"))?,
            )
            .await
            .map_err(|err| ApiError::tonic(err, "/DoMaintenance failed"))?;

        Ok(())
    }

    pub async fn do_global_maintenance(&mut self) -> Result<(), ApiError> {
        self.inner()
            .do_global_maintenance(tonic::Request::new(
                re_protos::cloud::v1alpha1::DoGlobalMaintenanceRequest {},
            ))
            .await
            .map_err(|err| ApiError::tonic(err, "/DoGlobalMaintenance failed"))?;

        Ok(())
    }

    pub async fn get_table_names(&mut self) -> Result<Vec<String>, ApiError> {
        Ok(self
            .find_entries(re_protos::cloud::v1alpha1::EntryFilter {
                entry_kind: Some(EntryKind::Table.into()),
                ..Default::default()
            })
            .await?
            .into_iter()
            .map(|entry| entry.name.clone())
            .collect())
    }

    // -- Tasks API --
    pub async fn query_tasks_on_completion(
        &mut self,
        task_ids: Vec<TaskId>,
        timeout: std::time::Duration,
    ) -> Result<tonic::Streaming<QueryTasksOnCompletionResponse>, ApiError> {
        let q = QueryTasksOnCompletionRequest { task_ids, timeout };
        let response = self
            .inner()
            .query_tasks_on_completion(tonic::Request::new(q.try_into().map_err(|err| {
                ApiError::serialization(err, "failed building /QueryTasksOnCompletion request")
            })?))
            .await
            .map_err(|err| ApiError::tonic(err, "/QueryTasksOnCompletion failed"))?
            .into_inner();
        Ok(response)
    }

    pub async fn query_tasks(
        &mut self,
        task_ids: Vec<TaskId>,
    ) -> Result<QueryTasksResponse, ApiError> {
        let q = QueryTasksRequest { task_ids };
        let response = self
            .inner()
            .query_tasks(tonic::Request::new(q.try_into().map_err(|err| {
                ApiError::serialization(err, "failed building /QueryTasks request")
            })?))
            .await
            .map_err(|err| ApiError::tonic(err, "/QueryTasks failed"))?
            .into_inner();
        Ok(response)
    }

    pub async fn get_entry_id(
        &mut self,
        entry_name: &str,
        entry_kind: Option<EntryKind>,
    ) -> Result<Option<EntryId>, ApiError> {
        self.inner()
            .find_entries(FindEntriesRequest {
                filter: Some(EntryFilter {
                    id: None,
                    name: Some(entry_name.to_owned()),
                    entry_kind: entry_kind.map(|kind| kind.into()),
                }),
            })
            .await
            .map_err(|err| ApiError::tonic(err, "/FindEntries failed"))?
            .into_inner()
            .entries
            .first()
            .and_then(|entry| entry.id)
            .map(|id| {
                EntryId::try_from(id)
                    .map_err(|err| ApiError::serialization(err, "/FindEntries failed"))
            })
            .transpose()
    }

    pub async fn write_table(
        &mut self,
        stream: impl Stream<Item = RecordBatch> + Send + 'static,
        table_id: EntryId,
        insert_mode: TableInsertMode,
    ) -> Result<(), ApiError> {
        let insert_mode = re_protos::cloud::v1alpha1::TableInsertMode::from(insert_mode).into();
        let stream = stream
            .map(move |batch| WriteTableRequest {
                dataframe_part: Some(batch.into()),
                insert_mode,
            })
            .into_streaming_request()
            .with_entry_id(table_id)
            .map_err(|err| ApiError::tonic(err, "/WriteTable failed"))?;

        self.inner()
            .write_table(stream)
            .await
            .map(|_| ())
            .map_err(|err| ApiError::tonic(err, "/WriteTable failed"))
    }

    pub async fn create_table_entry(
        &mut self,
        name: &str,
        url: &Url,
        schema: SchemaRef,
    ) -> Result<TableEntry, ApiError> {
        let provider_details = ProviderDetails::LanceTable(LanceTable {
            table_url: url.clone(),
        });
        let request = CreateTableEntryRequest {
            name: name.to_owned(),
            schema: schema.as_ref().clone(),
            provider_details,
        };

        let resp = self
            .inner()
            .create_table_entry(tonic::Request::new(
                request
                    .try_into()
                    .map_err(|err| ApiError::internal(err, "/CreateTableEntry failed"))?,
            ))
            .await
            .map_err(|err| ApiError::tonic(err, "failed to create table"))?
            .into_inner();

        resp.table
            .ok_or(ApiError::tonic(
                Status::invalid_argument("entry ID not set in response"),
                "/CreateTable failed",
            ))?
            .try_into()
            .map_err(|err| ApiError::internal(err, "/CreateTable failed"))
    }
}<|MERGE_RESOLUTION|>--- conflicted
+++ resolved
@@ -439,13 +439,8 @@
     /// You can pass on the results to [`Self::query_dataset_chunk_index`].
     pub async fn query_dataset_chunk_index(
         &mut self,
-<<<<<<< HEAD
         params: SegmentQueryParams,
-    ) -> Result<Vec<ChunkIndex>, ApiError> {
-=======
-        params: PartitionQueryParams,
     ) -> Result<Vec<ChunkIndexMessage>, ApiError> {
->>>>>>> 34400e3c
         self.query_dataset_raw(params)
             .await?
             .collect::<Vec<_>>()
@@ -479,12 +474,8 @@
             .collect()
     }
 
-<<<<<<< HEAD
-    /// Fetches all chunks for a specified segment. You can include/exclude static/temporal chunks.
-    pub async fn fetch_segment_chunks(
-=======
     /// Input should be same schema as what [`Self::query_dataset_chunk_index`] returns.
-    pub async fn fetch_partition_chunks_by_id(
+    pub async fn fetch_segment_chunks_by_id(
         &mut self,
         record_batch: &RecordBatch,
     ) -> Result<FetchChunksResponseStream, ApiError> {
@@ -504,9 +495,8 @@
 
     /// Fetches chunks for a specified partition and query.
     ///
-    /// Convenience for [`Self::query_dataset_chunk_index`] + [`Self::fetch_partition_chunks_by_id`].
-    pub async fn fetch_partition_chunks_by_query(
->>>>>>> 34400e3c
+    /// Convenience for [`Self::query_dataset_chunk_index`] + [`Self::fetch_segment_chunks_by_id`].
+    pub async fn fetch_segment_chunks_by_query(
         &mut self,
         params: SegmentQueryParams,
     ) -> Result<FetchChunksResponseStream, ApiError> {

--- conflicted
+++ resolved
@@ -438,35 +438,8 @@
     // of client's HTTP2 connection window, and ultimately to a complete stall of the entire system.
     // See the attached issues for more information.
 
-<<<<<<< HEAD
-    let manifest_result = client
-        .get_rrd_manifest(dataset_id, segment_id.clone())
-        .await;
-    match manifest_result {
-        Ok(rrd_manifest) => {
-            if tx
-                .send(DataSourceMessage::RrdManifest(
-                    store_id.clone(),
-                    rrd_manifest.clone().into(),
-                ))
-                .is_err()
-            {
-                re_log::debug!("Receiver disconnected");
-                return Ok(ControlFlow::Break(()));
-            }
-
-            const DOWNLOAD_CHUNKS_ON_DEMAND: bool = true; // TODO
-            if store_id.is_recording() && DOWNLOAD_CHUNKS_ON_DEMAND {
-                return load_chunks_on_demand(client, tx, &store_id, rrd_manifest).await;
-            } else {
-                // Load all chunks in one go:
-                let batch = sort_batch(&rrd_manifest.data).map_err(|err| {
-                    ApiError::invalid_arguments(err, "Failed to sort chunk index")
-                })?;
-                return load_chunks(client, tx, &store_id, batch).await;
-=======
-    // TODO(RR-3110): load RRD manifest first
-    if false {
+    const DOWNLOAD_CHUNKS_ON_DEMAND: bool = true; // TODO
+    if DOWNLOAD_CHUNKS_ON_DEMAND {
         let manifest_result = client
             .get_rrd_manifest(dataset_id, segment_id.clone())
             .await;
@@ -475,12 +448,22 @@
                 if tx
                     .send(DataSourceMessage::RrdManifest(
                         store_id.clone(),
-                        rrd_manifest.into(),
+                        rrd_manifest.clone().into(),
                     ))
                     .is_err()
                 {
                     re_log::debug!("Receiver disconnected");
-                    return Ok(ControlFlow::Break(())); // cancelled
+                    return Ok(ControlFlow::Break(()));
+                }
+
+                if store_id.is_recording() {
+                    return load_chunks_on_demand(client, tx, &store_id, rrd_manifest).await;
+                } else {
+                    // Load all chunks in one go:
+                    let batch = sort_batch(&rrd_manifest.data).map_err(|err| {
+                        ApiError::invalid_arguments(err, "Failed to sort chunk index")
+                    })?;
+                    return load_chunks(client, tx, &store_id, batch).await;
                 }
             }
             Err(err) => {
@@ -489,10 +472,11 @@
                 } else {
                     re_log::warn!("Failed to load RRD manifest: {err}");
                 }
->>>>>>> 875e4cc6
-            }
-        }
-    }
+            }
+        }
+    }
+
+    // Fallback for servers that does not support the RRD manifests:
 
     let mut already_loaded_chunk_ids: ahash::HashSet<ChunkId> = Default::default();
 
@@ -550,12 +534,6 @@
         // Now load the rest (chunks outside the time range):
     }
 
-<<<<<<< HEAD
-    // Fallback for servers that does not support the RRD manifests:
-
-    // Retrieve the chunk IDs we're interested in:
-=======
->>>>>>> 875e4cc6
     let batches = client
         .query_dataset_chunk_index(SegmentQueryParams {
             dataset_id,
@@ -578,77 +556,6 @@
     let batch = sort_batch(&batch)
         .map_err(|err| ApiError::invalid_arguments(err, "Failed to sort chunk index"))?;
 
-<<<<<<< HEAD
-    load_chunks(client, tx, &store_id, batch).await
-}
-
-async fn load_chunks_on_demand(
-    client: &mut ConnectionClient,
-    tx: &re_log_channel::LogSender,
-    store_id: &StoreId,
-    rrd_manifest: re_log_encoding::RrdManifest,
-) -> ApiResult<ControlFlow<()>> {
-    {
-        // Pre-fetch everything static:
-        let col_chunk_is_static = rrd_manifest.col_chunk_is_static().map_err(|err| {
-            ApiError::internal(err, "RRD Manifest missing chunk_is_static column")
-        })?;
-
-        let mut indices = vec![];
-        for (row_idx, chunk_is_static) in col_chunk_is_static.enumerate() {
-            if chunk_is_static {
-                indices.push(row_idx as u32);
-            }
-        }
-        let static_chunks = arrow::compute::take_record_batch(
-            &rrd_manifest.data,
-            &arrow::array::UInt32Array::from(indices),
-        )
-        .map_err(|err| ApiError::internal(err, "take_record_batch"))?;
-
-        re_log::debug!(
-            "Pre-fetching {} static chunks…",
-            re_format::format_uint(static_chunks.num_rows())
-        );
-        if load_chunks(client, tx, store_id, static_chunks)
-            .await?
-            .is_break()
-        {
-            return Ok(ControlFlow::Break(()));
-        }
-    }
-
-    re_log::debug!("Waiting for viewer to tell me what to load…");
-    loop {
-        if let Ok(cmd) = tx.recv_cmd().await {
-            match cmd {
-                re_log_channel::LoadCommand::LoadChunks(batch) => {
-                    if load_chunks(client, tx, store_id, batch).await?.is_break() {
-                        return Ok(ControlFlow::Break(()));
-                    }
-                }
-            }
-        } else {
-            re_log::debug!("Receiver disconnected");
-            return Ok(ControlFlow::Break(()));
-        }
-    }
-}
-
-/// Takes a dataframe that looks like an [`re_log_encoding::RrdManifest`] (has a `chunk_key` column).
-async fn load_chunks(
-    client: &mut ConnectionClient,
-    tx: &re_log_channel::LogSender,
-    store_id: &StoreId,
-    batch: RecordBatch,
-) -> ApiResult<ControlFlow<()>> {
-    if batch.num_rows() == 0 {
-        return Ok(ControlFlow::Continue(()));
-    }
-
-    re_log::trace!("Requesting {} chunks from server…", batch.num_rows());
-
-=======
     if let Some(chunk_ids) = chunk_id_column(&batch)
         && !already_loaded_chunk_ids.is_empty()
     {
@@ -689,20 +596,73 @@
         .and_then(|array| ChunkId::try_slice_from_arrow(array).ok())
 }
 
+/// Load chunks on demand as requested by the viewer via `LoadCommand::LoadChunks`.
+async fn load_chunks_on_demand(
+    client: &mut ConnectionClient,
+    tx: &re_log_channel::LogSender,
+    store_id: &StoreId,
+    rrd_manifest: re_log_encoding::RrdManifest,
+) -> ApiResult<ControlFlow<()>> {
+    {
+        // Pre-fetch everything static:
+        let col_chunk_is_static = rrd_manifest.col_chunk_is_static().map_err(|err| {
+            ApiError::internal(err, "RRD Manifest missing chunk_is_static column")
+        })?;
+
+        let mut indices = vec![];
+        for (row_idx, chunk_is_static) in col_chunk_is_static.enumerate() {
+            if chunk_is_static {
+                indices.push(row_idx as u32);
+            }
+        }
+        let static_chunks = arrow::compute::take_record_batch(
+            &rrd_manifest.data,
+            &arrow::array::UInt32Array::from(indices),
+        )
+        .map_err(|err| ApiError::internal(err, "take_record_batch"))?;
+
+        re_log::debug!(
+            "Pre-fetching {} static chunks…",
+            re_format::format_uint(static_chunks.num_rows())
+        );
+        if load_chunks(client, tx, store_id, static_chunks)
+            .await?
+            .is_break()
+        {
+            return Ok(ControlFlow::Break(()));
+        }
+    }
+
+    re_log::debug!("Waiting for viewer to tell me what to load…");
+    loop {
+        if let Ok(cmd) = tx.recv_cmd().await {
+            match cmd {
+                re_log_channel::LoadCommand::LoadChunks(batch) => {
+                    if load_chunks(client, tx, store_id, batch).await?.is_break() {
+                        return Ok(ControlFlow::Break(()));
+                    }
+                }
+            }
+        } else {
+            re_log::debug!("Receiver disconnected");
+            return Ok(ControlFlow::Break(()));
+        }
+    }
+}
+
 /// Takes a dataframe that looks like an [`re_log_encoding::RrdManifest`] (has a `chunk_key` column).
 async fn load_chunks(
     client: &mut ConnectionClient,
     tx: &re_log_channel::LogSender,
     store_id: &StoreId,
     batch: RecordBatch,
-) -> Result<ControlFlow<()>, ApiError> {
+) -> ApiResult<ControlFlow<()>> {
     if batch.num_rows() == 0 {
         return Ok(ControlFlow::Continue(()));
     }
 
     re_log::trace!("Requesting {} chunks from server…", batch.num_rows());
 
->>>>>>> 875e4cc6
     let chunk_stream = client.fetch_segment_chunks_by_id(&batch).await?;
     let mut chunk_stream = fetch_chunks_response_to_chunk_and_segment_id(chunk_stream);
     while let Some(chunks) = chunk_stream.next().await {
@@ -728,11 +688,7 @@
                 .is_err()
             {
                 re_log::debug!("Receiver disconnected");
-<<<<<<< HEAD
                 return Ok(ControlFlow::Break(()));
-=======
-                return Ok(ControlFlow::Break(())); // cancelled
->>>>>>> 875e4cc6
             }
         }
     }

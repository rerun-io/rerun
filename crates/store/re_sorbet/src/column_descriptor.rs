// TODO(#6889): At some point all these descriptors needs to be interned and have handles or
// something. And of course they need to be codegen. But we'll get there once we're back to
// natively tagged components.

use arrow::datatypes::{
    DataType as ArrowDatatype, Field as ArrowField, FieldRef as ArrowFieldRef,
    Fields as ArrowFields,
};

use re_log_types::EntityPath;
use re_types_core::ComponentName;

use crate::{ColumnKind, ComponentColumnDescriptor, IndexColumnDescriptor, RowIdColumnDescriptor};

#[derive(thiserror::Error, Debug)]
pub enum ColumnError {
    #[error(transparent)]
    MissingFieldMetadata(#[from] crate::MissingFieldMetadata),

    #[error(transparent)]
    UnknownColumnKind(#[from] crate::UnknownColumnKind),

    #[error("Unsupported column rerun.kind: {kind:?}. Expected one of: index, data")]
    UnsupportedColumnKind { kind: ColumnKind },

    #[error(transparent)]
    UnsupportedTimeType(#[from] crate::UnsupportedTimeType),
}

/// Describes any kind of column.
///
/// See:
/// * [`RowIdColumnDescriptor`]
/// * [`IndexColumnDescriptor`]
/// * [`ComponentColumnDescriptor`]
#[derive(Debug, Clone, PartialEq, Eq, Hash, PartialOrd, Ord)]
pub enum ColumnDescriptor {
    /// The primary row id column.
    ///
    /// There should usually only be one of these.
    RowId(RowIdColumnDescriptor),

    /// Index columns (timelines).
    Time(IndexColumnDescriptor),

    /// The actual component data
    Component(ComponentColumnDescriptor),
}

impl ColumnDescriptor {
    /// Debug-only sanity check.
    #[inline]
    #[track_caller]
    pub fn sanity_check(&self) {
        match self {
            Self::RowId(_) | Self::Time(_) => {}
            Self::Component(descr) => descr.sanity_check(),
        }
    }

    #[inline]
    pub fn entity_path(&self) -> Option<&EntityPath> {
        match self {
            Self::RowId(_) | Self::Time(_) => None,
            Self::Component(descr) => Some(&descr.entity_path),
        }
    }

    #[inline]
    pub fn component_name(&self) -> Option<&ComponentName> {
        match self {
            Self::RowId(_) | Self::Time(_) => None,
            Self::Component(descr) => Some(&descr.component_name),
        }
    }

    /// Short and usually unique, used in UI.
    #[inline]
    pub fn display_name(&self) -> String {
        match self {
            Self::RowId(descr) => descr.short_name(),
            Self::Time(descr) => descr.column_name().to_owned(),
<<<<<<< HEAD
            // Self::Component(descr) => descr.component_name.short_name().to_owned(),
            Self::Component(descr) => {
                if let (Some(archetype_name), Some(archetype_field_name)) =
                    (&descr.archetype_name, &descr.archetype_field_name)
                {
                    format!("{}.{}", archetype_name.short_name(), archetype_field_name)
                } else {
                    descr.component_name.short_name().to_owned()
                }
            }
=======
            Self::Component(descr) => descr.display_name(),
>>>>>>> 4ecd9aca
        }
    }

    #[inline]
    pub fn is_static(&self) -> bool {
        match self {
            Self::RowId(_) | Self::Time(_) => false,
            Self::Component(descr) => descr.is_static,
        }
    }

    #[inline]
    pub fn arrow_datatype(&self) -> ArrowDatatype {
        match self {
            Self::RowId(descr) => descr.datatype(),
            Self::Time(descr) => descr.datatype().clone(),
            Self::Component(descr) => descr.returned_datatype(),
        }
    }

    #[inline]
    pub fn to_arrow_field(&self, batch_type: crate::BatchType) -> ArrowField {
        match self {
            Self::RowId(descr) => descr.to_arrow_field(),
            Self::Time(descr) => descr.to_arrow_field(),
            Self::Component(descr) => descr.to_arrow_field(batch_type),
        }
    }

    #[inline]
    pub fn to_arrow_fields(columns: &[Self], batch_type: crate::BatchType) -> ArrowFields {
        columns
            .iter()
            .map(|c| c.to_arrow_field(batch_type))
            .collect()
    }

    /// `chunk_entity_path`: if this column is part of a chunk batch,
    /// what is its entity path (so we can set [`ComponentColumnDescriptor::entity_path`])?
    pub fn from_arrow_fields(
        chunk_entity_path: Option<&EntityPath>,
        fields: &[ArrowFieldRef],
    ) -> Result<Vec<Self>, ColumnError> {
        fields
            .iter()
            .map(|field| Self::try_from_arrow_field(chunk_entity_path, field.as_ref()))
            .collect()
    }
}

impl ColumnDescriptor {
    /// `chunk_entity_path`: if this column is part of a chunk batch,
    /// what is its entity path (so we can set [`ComponentColumnDescriptor::entity_path`])?
    pub fn try_from_arrow_field(
        chunk_entity_path: Option<&EntityPath>,
        field: &ArrowField,
    ) -> Result<Self, ColumnError> {
        match ColumnKind::try_from(field)? {
            ColumnKind::RowId => Err(ColumnError::UnsupportedColumnKind {
                kind: ColumnKind::RowId,
            }),

            ColumnKind::Index => Ok(Self::Time(IndexColumnDescriptor::try_from(field)?)),

            ColumnKind::Component => Ok(Self::Component(
                ComponentColumnDescriptor::from_arrow_field(chunk_entity_path, field),
            )),
        }
    }
}

#[test]
fn test_schema_over_ipc() {
    #![expect(clippy::disallowed_methods)] // Schema::new

    let original_columns = [
        ColumnDescriptor::Time(IndexColumnDescriptor::from_timeline(
            re_log_types::Timeline::log_time(),
            true,
        )),
        ColumnDescriptor::Component(ComponentColumnDescriptor {
            entity_path: re_log_types::EntityPath::from("/some/path"),
            archetype_name: Some("archetype".to_owned().into()),
            archetype_field_name: Some("field".to_owned().into()),
            component_name: re_types_core::ComponentName::new("component"),
            store_datatype: arrow::datatypes::DataType::Int64,
            is_static: true,
            is_tombstone: false,
            is_semantically_empty: false,
            is_indicator: true,
        }),
    ];

    let original_schema = arrow::datatypes::Schema::new(ColumnDescriptor::to_arrow_fields(
        &original_columns,
        crate::BatchType::Dataframe,
    ));
    let ipc_bytes = crate::ipc_from_schema(&original_schema).unwrap();

    let recovered_schema = crate::schema_from_ipc(&ipc_bytes).unwrap();
    assert_eq!(recovered_schema.as_ref(), &original_schema);

    let recovered_columns =
        ColumnDescriptor::from_arrow_fields(None, &recovered_schema.fields).unwrap();
    assert_eq!(recovered_columns, original_columns);
}<|MERGE_RESOLUTION|>--- conflicted
+++ resolved
@@ -80,20 +80,7 @@
         match self {
             Self::RowId(descr) => descr.short_name(),
             Self::Time(descr) => descr.column_name().to_owned(),
-<<<<<<< HEAD
-            // Self::Component(descr) => descr.component_name.short_name().to_owned(),
-            Self::Component(descr) => {
-                if let (Some(archetype_name), Some(archetype_field_name)) =
-                    (&descr.archetype_name, &descr.archetype_field_name)
-                {
-                    format!("{}.{}", archetype_name.short_name(), archetype_field_name)
-                } else {
-                    descr.component_name.short_name().to_owned()
-                }
-            }
-=======
             Self::Component(descr) => descr.display_name(),
->>>>>>> 4ecd9aca
         }
     }
 

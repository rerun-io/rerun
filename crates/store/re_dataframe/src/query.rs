use std::{
    collections::BTreeSet,
    sync::{
        atomic::{AtomicU64, Ordering},
        OnceLock,
    },
};

use arrow2::{
    array::{
        Array as ArrowArray, BooleanArray as ArrowBooleanArray,
        PrimitiveArray as ArrowPrimitiveArray,
    },
    chunk::Chunk as ArrowChunk,
    datatypes::Schema as ArrowSchema,
    Either,
};
use itertools::Itertools;

use nohash_hasher::{IntMap, IntSet};
use re_chunk::{
    Chunk, ComponentName, EntityPath, RangeQuery, RowId, TimeInt, Timeline, UnitChunkShared,
};
use re_chunk_store::{
    ColumnDescriptor, ColumnSelector, ComponentColumnDescriptor, ComponentColumnSelector, Index,
    IndexValue, JoinEncoding, QueryExpression, SparseFillStrategy, TimeColumnDescriptor,
    TimeColumnSelector,
};
use re_log_types::ResolvedTimeRange;
use re_types_core::components::ClearIsRecursive;

use crate::{QueryEngine, RecordBatch};

// ---

// TODO(cmc): (no specific order) (should we make issues for these?)
// * [x] basic thing working
// * [x] custom selection
// * [x] support for overlaps (slow)
// * [x] pagination (any solution, even a slow one)
// * [x] pov support
// * [x] latestat sparse-filling
// * [x] sampling support
// * [x] clears
// * [x] pagination (fast)
// * [ ] overlaps (less dumb)
// * [ ] selector-based `filtered_index`
// * [ ] configurable cache bypass
// * [ ] allocate null arrays once
// * [ ] take kernel duplicates all memory
// * [ ] dedupe-latest without allocs/copies

/// A handle to a dataframe query, ready to be executed.
///
/// Cheaply created via [`QueryEngine::query`].
///
/// See [`QueryHandle::next_row`] or [`QueryHandle::into_iter`].
pub struct QueryHandle<'a> {
    /// Handle to the [`QueryEngine`].
    pub(crate) engine: &'a QueryEngine<'a>,

    /// The original query expression used to instantiate this handle.
    pub(crate) query: QueryExpression,

    /// Internal private state. Lazily computed.
    ///
    /// It is important that handles stay cheap to create.
    state: OnceLock<QueryHandleState>,
}

/// Internal private state. Lazily computed.
struct QueryHandleState {
    /// Describes the columns that make up this view.
    ///
    /// See [`QueryExpression::view_contents`].
    view_contents: Vec<ColumnDescriptor>,

    /// Describes the columns specifically selected to be returned from this view.
    ///
    /// All returned rows will have an Arrow schema that matches this selection.
    ///
    /// Columns that do not yield any data will still be present in the results, filled with null values.
    ///
    /// The extra `usize` is the index in [`QueryHandleState::view_contents`] that this selection
    /// points to.
    ///
    /// See also [`QueryHandleState::arrow_schema`].
    selected_contents: Vec<(usize, ColumnDescriptor)>,

    /// This keeps track of the static data associated with each entry in `selected_contents`, if any.
    ///
    /// This is queried only once during init, and will override all cells that follow.
    ///
    /// `selected_contents`: [`QueryHandleState::selected_contents`]
    selected_static_values: Vec<Option<UnitChunkShared>>,

    /// The actual index filter in use, since the user-specified one is optional.
    ///
    /// This just defaults to `Index::default()` if the user hasn't specified any: the actual
    /// value is irrelevant since this means we are only concerned with static data anyway.
    filtered_index: Index,

    /// The Arrow schema that corresponds to the `selected_contents`.
    ///
    /// All returned rows will have this schema.
    arrow_schema: ArrowSchema,

    /// All the [`Chunk`]s included in the view contents.
    ///
    /// These are already sorted, densified, vertically sliced, and [latest-deduped] according
    /// to the query.
    ///
    /// The atomic counter is used as a cursor which keeps track of our current position within
    /// each individual chunk.
    /// Because chunks are allowed to overlap, we might need to rebound between two or more chunks
    /// during our iteration.
    ///
    /// This vector's entries correspond to those in [`QueryHandleState::view_contents`].
    /// Note: time and column entries don't have chunks -- inner vectors will be empty.
    ///
    /// [latest-deduped]: [`Chunk::deduped_latest_on_index`]
    //
    // NOTE: Reminder: we have to query everything in the _view_, irrelevant of the current selection.
    view_chunks: Vec<Vec<(AtomicU64, Chunk)>>,

    /// Tracks the current row index: the position of the iterator. For [`QueryHandle::next_row`].
    ///
    /// This represents the number of rows that the caller has iterated on: it is completely
    /// unrelated to the cursors used to track the current position in each individual chunk.
    ///
    /// The corresponding index value can be obtained using `unique_index_values[cur_row]`.
    ///
    /// `unique_index_values[cur_row]`: [`QueryHandleState::unique_index_values`]
    cur_row: AtomicU64,

    /// All unique index values that can possibly be returned by this query.
    ///
    /// Guaranteed ascendingly sorted and deduped.
    ///
    /// See also [`QueryHandleState::cur_row`].
    unique_index_values: Vec<IndexValue>,
}

impl<'a> QueryHandle<'a> {
    pub(crate) fn new(engine: &'a QueryEngine<'a>, query: QueryExpression) -> Self {
        Self {
            engine,
            query,
            state: Default::default(),
        }
    }
}

impl QueryHandle<'_> {
    /// Lazily initialize internal private state.
    ///
    /// It is important that query handles stay cheap to create.
    fn init(&self) -> &QueryHandleState {
        self.state.get_or_init(|| self.init_())
    }

    // NOTE: This is split in its own method otherwise it completely breaks `rustfmt`.
    fn init_(&self) -> QueryHandleState {
        re_tracing::profile_scope!("init");

        // The timeline doesn't matter if we're running in static-only mode.
        let filtered_index = self.query.filtered_index.unwrap_or_default();

        // 1. Compute the schema for the query.
        let view_contents = self.engine.store.schema_for_query(&self.query);

        // 2. Compute the schema of the selected contents.
        //
        // The caller might have selected columns that do not exist in the view: they should
        // still appear in the results.
        let selected_contents: Vec<(_, _)> = if let Some(selection) = self.query.selection.as_ref()
        {
            self.compute_user_selection(&view_contents, selection)
        } else {
            view_contents.clone().into_iter().enumerate().collect()
        };

        // 3. Compute the Arrow schema of the selected components.
        //
        // Every result returned using this `QueryHandle` will match this schema exactly.
        let arrow_schema = ArrowSchema {
            fields: selected_contents
                .iter()
                .map(|(_, descr)| descr.to_arrow_field())
                .collect_vec(),
            metadata: Default::default(),
        };

        // 4. Perform the query and keep track of all the relevant chunks.
        let query = {
            let index_range = if self.query.filtered_index.is_none() {
                ResolvedTimeRange::EMPTY // static-only
            } else if let Some(using_index_values) = self.query.using_index_values.as_ref() {
                using_index_values
                    .first()
                    .and_then(|start| using_index_values.last().map(|end| (start, end)))
                    .map_or(ResolvedTimeRange::EMPTY, |(start, end)| {
                        ResolvedTimeRange::new(*start, *end)
                    })
            } else {
                self.query
                    .filtered_index_range
                    .unwrap_or(ResolvedTimeRange::EVERYTHING)
            };

            RangeQuery::new(filtered_index, index_range)
                .keep_extra_timelines(true) // we want all the timelines we can get!
                .keep_extra_components(false)
        };
        let (view_pov_chunks_idx, mut view_chunks) = self.fetch_view_chunks(&query, &view_contents);

        // 5. Collect all relevant clear chunks and update the view accordingly.
        //
        // We'll turn the clears into actual empty arrays of the expected component type.
        {
            re_tracing::profile_scope!("clear_chunks");

            let clear_chunks = self.fetch_clear_chunks(&query, &view_contents);
            for (view_idx, chunks) in view_chunks.iter_mut().enumerate() {
                let Some(ColumnDescriptor::Component(descr)) = view_contents.get(view_idx) else {
                    continue;
                };

                // NOTE: It would be tempting to concatenate all these individual clear chunks into one
                // single big chunk, but that'd be a mistake: 1) it's costly to do so but more
                // importantly 2) that would lead to likely very large chunk overlap, which is very bad
                // for business.
                if let Some(clear_chunks) = clear_chunks.get(&descr.entity_path) {
                    chunks.extend(clear_chunks.iter().map(|chunk| {
                        let child_datatype = match &descr.store_datatype {
                            arrow2::datatypes::DataType::List(field)
                            | arrow2::datatypes::DataType::LargeList(field) => {
                                field.data_type().clone()
                            }
                            arrow2::datatypes::DataType::Dictionary(_, datatype, _) => {
                                (**datatype).clone()
                            }
                            datatype => datatype.clone(),
                        };

                        let mut chunk = chunk.clone();
                        // Only way this could fail is if the number of rows did not match.
                        #[allow(clippy::unwrap_used)]
                        chunk
                            .add_component(
                                descr.component_name,
                                re_chunk::util::new_list_array_of_empties(
                                    child_datatype,
                                    chunk.num_rows(),
                                ),
                            )
                            .unwrap();

                        (AtomicU64::new(0), chunk)
                    }));

                    // The chunks were sorted that way before, and it needs to stay that way after.
                    chunks.sort_by_key(|(_cursor, chunk)| {
                        // NOTE: The chunk has been densified already: its global time range is the same as
                        // the time range for the specific component of interest.
                        chunk
                            .timelines()
                            .get(&filtered_index)
                            .map(|time_column| time_column.time_range())
                            .map_or(TimeInt::STATIC, |time_range| time_range.min())
                    });
                }
            }
        }

        // 6. Collect all unique index values.
        //
        // Used to achieve ~O(log(n)) pagination.
        let unique_index_values = if self.query.filtered_index.is_none() {
            vec![TimeInt::STATIC]
        } else if let Some(using_index_values) = self.query.using_index_values.as_ref() {
            using_index_values
                .iter()
                .filter(|index_value| !index_value.is_static())
                .copied()
                .collect_vec()
        } else {
            re_tracing::profile_scope!("index_values");

            let mut view_chunks = view_chunks.iter();
            let view_chunks = if let Some(view_pov_chunks_idx) = view_pov_chunks_idx {
                Either::Left(view_chunks.nth(view_pov_chunks_idx).into_iter())
            } else {
                Either::Right(view_chunks)
            };

            let mut all_unique_index_values: BTreeSet<TimeInt> = view_chunks
                .flat_map(|chunks| {
                    chunks.iter().filter_map(|(_cursor, chunk)| {
                        chunk
                            .timelines()
                            .get(&filtered_index)
                            .map(|time_column| time_column.times())
                    })
                })
                .flatten()
                .collect();

            if let Some(filtered_index_values) = self.query.filtered_index_values.as_ref() {
                all_unique_index_values.retain(|time| filtered_index_values.contains(time));
            }

            all_unique_index_values
                .into_iter()
                .filter(|index_value| !index_value.is_static())
                .collect_vec()
        };

        let selected_static_values = {
            re_tracing::profile_scope!("static_values");

            selected_contents
                .iter()
                .map(|(_view_idx, descr)| match descr {
                    ColumnDescriptor::Time(_) => None,
                    ColumnDescriptor::Component(descr) => {
                        let query =
                            re_chunk::LatestAtQuery::new(Timeline::default(), TimeInt::STATIC);

                        let results = self.engine.cache.latest_at(
                            self.engine.store,
                            &query,
                            &descr.entity_path,
                            [descr.component_name],
                        );

                        results.components.get(&descr.component_name).cloned()
                    }
                })
                .collect_vec()
        };

        QueryHandleState {
            view_contents,
            selected_contents,
            selected_static_values,
            filtered_index,
            arrow_schema,
            view_chunks,
            cur_row: AtomicU64::new(0),
            unique_index_values,
        }
    }

    #[allow(clippy::unused_self)]
    fn compute_user_selection(
        &self,
        view_contents: &[ColumnDescriptor],
        selection: &[ColumnSelector],
    ) -> Vec<(usize, ColumnDescriptor)> {
        selection
            .iter()
            .map(|column| {
                match column {
                    ColumnSelector::Time(selected_column) => {
                        let TimeColumnSelector {
                            timeline: selected_timeline,
                        } = selected_column;

                        view_contents
                            .iter()
                            .enumerate()
                            .filter_map(|(idx, view_column)| match view_column {
                                ColumnDescriptor::Time(view_descr) => Some((idx, view_descr)),
                                ColumnDescriptor::Component(_) => None,
                            })
                            .find(|(_idx, view_descr)| {
                                *view_descr.timeline.name() == *selected_timeline
                            })
                            .map_or_else(
                                || {
                                    (
                                        usize::MAX,
                                        ColumnDescriptor::Time(TimeColumnDescriptor {
                                            // TODO(cmc): I picked a sequence here because I have to pick something.
                                            // It doesn't matter, only the name will remain in the Arrow schema anyhow.
                                            timeline: Timeline::new_sequence(*selected_timeline),
                                            datatype: arrow2::datatypes::DataType::Null,
                                        }),
                                    )
                                },
                                |(idx, view_descr)| {
                                    (idx, ColumnDescriptor::Time(view_descr.clone()))
                                },
                            )
                    }

                    ColumnSelector::Component(selected_column) => {
                        let ComponentColumnSelector {
                            entity_path: selected_entity_path,
                            component_name: selected_component_name,
                            join_encoding: _,
                        } = selected_column;

                        view_contents
                            .iter()
                            .enumerate()
                            .filter_map(|(idx, view_column)| match view_column {
                                ColumnDescriptor::Component(view_descr) => Some((idx, view_descr)),
                                ColumnDescriptor::Time(_) => None,
                            })
                            .find(|(_idx, view_descr)| {
                                view_descr.entity_path == *selected_entity_path
                                    && view_descr.component_name.matches(selected_component_name)
                            })
                            .map_or_else(
                                || {
                                    (
                                        usize::MAX,
                                        ColumnDescriptor::Component(ComponentColumnDescriptor {
                                            entity_path: selected_entity_path.clone(),
                                            archetype_name: None,
                                            archetype_field_name: None,
                                            component_name: ComponentName::from(
                                                selected_component_name.clone(),
                                            ),
                                            store_datatype: arrow2::datatypes::DataType::Null,
                                            join_encoding: JoinEncoding::default(),
                                            is_static: false,
                                            is_indicator: false,
                                            is_tombstone: false,
                                            is_semantically_empty: false,
                                        }),
                                    )
                                },
                                |(idx, view_descr)| {
                                    (idx, ColumnDescriptor::Component(view_descr.clone()))
                                },
                            )
                    }
                }
            })
            .collect_vec()
    }

    fn fetch_view_chunks(
        &self,
        query: &RangeQuery,
        view_contents: &[ColumnDescriptor],
    ) -> (Option<usize>, Vec<Vec<(AtomicU64, Chunk)>>) {
        let mut view_pov_chunks_idx = self
            .query
            .filtered_point_of_view
            .as_ref()
            .map(|_| usize::MAX);

        let view_chunks = view_contents
            .iter()
            .enumerate()
            .map(|(idx, selected_column)| match selected_column {
                ColumnDescriptor::Time(_) => Vec::new(),

                ColumnDescriptor::Component(column) => {
                    let chunks = self
                        .fetch_chunks(query, &column.entity_path, [column.component_name])
                        .unwrap_or_default();

                    if let Some(pov) = self.query.filtered_point_of_view.as_ref() {
                        if pov.entity_path == column.entity_path
                            && column.component_name.matches(&pov.component_name)
                        {
                            view_pov_chunks_idx = Some(idx);
                        }
                    }

                    chunks
                }
            })
            .collect();

        (view_pov_chunks_idx, view_chunks)
    }

    /// Returns all potentially relevant clear [`Chunk`]s for each unique entity path in the view contents.
    ///
    /// These chunks take recursive clear semantics into account and are guaranteed to be properly densified.
    /// The component data is stripped out, only the indices are left.
    fn fetch_clear_chunks(
        &self,
        query: &RangeQuery,
        view_contents: &[ColumnDescriptor],
    ) -> IntMap<EntityPath, Vec<Chunk>> {
        /// Returns all the ancestors of an [`EntityPath`].
        ///
        /// Doesn't return `entity_path` itself.
        fn entity_path_ancestors(entity_path: &EntityPath) -> impl Iterator<Item = EntityPath> {
            std::iter::from_fn({
                let mut entity_path = entity_path.parent();
                move || {
                    let yielded = entity_path.clone()?;
                    entity_path = yielded.parent();
                    Some(yielded)
                }
            })
        }

        /// Given a [`Chunk`] containing a [`ClearIsRecursive`] column, returns a filtered version
        /// of that chunk where only rows with `ClearIsRecursive=true` are left.
        ///
        /// Returns `None` if the chunk either doesn't contain a `ClearIsRecursive` column or if
        /// the end result is an empty chunk.
        fn chunk_filter_recursive_only(chunk: &Chunk) -> Option<Chunk> {
            let list_array = chunk.components().get(&ClearIsRecursive::name())?;

            let values = list_array
                .values()
                .as_any()
                .downcast_ref::<ArrowBooleanArray>()?;

            let indices = ArrowPrimitiveArray::from_vec(
                values
                    .iter()
                    .enumerate()
                    .filter_map(|(index, is_recursive)| {
                        (is_recursive == Some(true)).then_some(index as i32)
                    })
                    .collect_vec(),
            );

            let chunk = chunk.taken(&indices);

            (!chunk.is_empty()).then_some(chunk)
        }

        use re_types_core::Loggable as _;
        let component_names = [re_types_core::components::ClearIsRecursive::name()];

        // All unique entity paths present in the view contents.
        let entity_paths: IntSet<EntityPath> = view_contents
            .iter()
            .filter_map(|col| match col {
                ColumnDescriptor::Component(descr) => Some(descr.entity_path.clone()),
                ColumnDescriptor::Time(_) => None,
            })
            .collect();

        entity_paths
            .iter()
            .filter_map(|entity_path| {
                // For the entity itself, any chunk that contains clear data is relevant, recursive or not.
                // Just fetch everything we find.
                let flat_chunks = self
                    .fetch_chunks(query, entity_path, component_names)
                    .map(|chunks| {
                        chunks
                            .into_iter()
                            .map(|(_cursor, chunk)| chunk)
                            .collect_vec()
                    })
                    .unwrap_or_default();

                let recursive_chunks =
                    entity_path_ancestors(entity_path).flat_map(|ancestor_path| {
                        self.fetch_chunks(query, &ancestor_path, component_names)
                            .into_iter() // option
                            .flat_map(|chunks| chunks.into_iter().map(|(_cursor, chunk)| chunk))
                            // NOTE: Ancestors' chunks are only relevant for the rows where `ClearIsRecursive=true`.
                            .filter_map(|chunk| chunk_filter_recursive_only(&chunk))
                    });

                let chunks = flat_chunks
                    .into_iter()
                    .chain(recursive_chunks)
                    // The component data is irrelevant.
                    // We do not expose the actual tombstones to end-users, only their _effect_.
                    .map(|chunk| chunk.components_removed())
                    .collect_vec();

                (!chunks.is_empty()).then(|| (entity_path.clone(), chunks))
            })
            .collect()
    }

    fn fetch_chunks<const N: usize>(
        &self,
        query: &RangeQuery,
        entity_path: &EntityPath,
        component_names: [ComponentName; N],
    ) -> Option<Vec<(AtomicU64, Chunk)>> {
        // NOTE: Keep in mind that the range APIs natively make sure that we will
        // either get a bunch of relevant _static_ chunks, or a bunch of relevant
        // _temporal_ chunks, but never both.
        //
        // TODO(cmc): Going through the cache is very useful in a Viewer context, but
        // not so much in an SDK context. Make it configurable.
        let results =
            self.engine
                .cache
                .range(self.engine.store, query, entity_path, component_names);

        debug_assert!(
            results.components.len() <= 1,
            "cannot possibly get more than one component with this query"
        );

        results
            .components
            .into_iter()
            .next()
            .map(|(_component_name, chunks)| {
                chunks
                    .into_iter()
                    .map(|chunk| {
                        // NOTE: Keep in mind that the range APIs would have already taken care
                        // of A) sorting the chunk on the `filtered_index` (and row-id) and
                        // B) densifying it according to the current `component_name`.
                        // Both of these are mandatory requirements for the deduplication logic to
                        // do what we want: keep the latest known value for `component_name` at all
                        // remaining unique index values all while taking row-id ordering semantics
                        // into account.
                        debug_assert!(
                            chunk.is_sorted(),
                            "the query cache should have already taken care of sorting (and densifying!) the chunk",
                        );

                        let chunk = chunk.deduped_latest_on_index(&query.timeline);

                        (AtomicU64::default(), chunk)
                    })
                    .collect_vec()
            })
    }

    /// The query used to instantiate this handle.
    #[inline]
    pub fn query(&self) -> &QueryExpression {
        &self.query
    }

    /// Describes the columns that make up this view.
    ///
    /// See [`QueryExpression::view_contents`].
    #[inline]
    pub fn view_contents(&self) -> &[ColumnDescriptor] {
        &self.init().view_contents
    }

    /// Describes the columns that make up this selection.
    ///
    /// The extra `usize` is the index in [`Self::view_contents`] that this selection points to.
    ///
    /// See [`QueryExpression::selection`].
    #[inline]
    pub fn selected_contents(&self) -> &[(usize, ColumnDescriptor)] {
        &self.init().selected_contents
    }

    /// All results returned by this handle will strictly follow this Arrow schema.
    ///
    /// Columns that do not yield any data will still be present in the results, filled with null values.
    #[inline]
    pub fn schema(&self) -> &ArrowSchema {
        &self.init().arrow_schema
    }

    /// Advance all internal cursors so that the next row yielded will correspond to `row_idx`.
    ///
    /// Does nothing if `row_idx` is out of bounds.
    ///
    /// ## Concurrency
    ///
    /// Cursors are implemented using atomic variables, which means calling any of the `seek_*`
    /// while iteration is concurrently ongoing is memory-safe but logically undefined racy
    /// behavior. Be careful.
    ///
    /// ## Performance
    ///
    /// This requires going through every chunk once, and for each chunk running a binary search if
    /// the chunk's time range contains the `index_value`.
    ///
    /// I.e.: it's pretty cheap already.
    #[inline]
    pub fn seek_to_row(&self, row_idx: usize) {
        let state = self.init();

        let Some(index_value) = state.unique_index_values.get(row_idx) else {
            return;
        };

        state.cur_row.store(row_idx as _, Ordering::Relaxed);
        self.seek_to_index_value(*index_value);
    }

    /// Advance all internal cursors so that the next row yielded will correspond to `index_value`.
    ///
    /// If `index_value` isn't present in the dataset, this seeks to the first index value
    /// available past that point, if any.
    ///
    /// ## Concurrency
    ///
    /// Cursors are implemented using atomic variables, which means calling any of the `seek_*`
    /// while iteration is concurrently ongoing is memory-safe but logically undefined racy
    /// behavior. Be careful.
    ///
    /// ## Performance
    ///
    /// This requires going through every chunk once, and for each chunk running a binary search if
    /// the chunk's time range contains the `index_value`.
    ///
    /// I.e.: it's pretty cheap already.
    fn seek_to_index_value(&self, index_value: IndexValue) {
        re_tracing::profile_function!();

        let state = self.init();

        if index_value.is_static() {
            for chunks in &state.view_chunks {
                for (cursor, _chunk) in chunks {
                    cursor.store(0, Ordering::Relaxed);
                }
            }
            return;
        }

        for chunks in &state.view_chunks {
            for (cursor, chunk) in chunks {
                // NOTE: The chunk has been densified already: its global time range is the same as
                // the time range for the specific component of interest.
                let Some(time_column) = chunk.timelines().get(&state.filtered_index) else {
                    continue;
                };

                let time_range = time_column.time_range();

                let new_cursor = if index_value < time_range.min() {
                    0
                } else if index_value > time_range.max() {
                    chunk.num_rows() as u64 /* yes, one past the end -- not a mistake */
                } else {
                    time_column
                        .times_raw()
                        .partition_point(|&time| time < index_value.as_i64())
                        as u64
                };

                cursor.store(new_cursor, Ordering::Relaxed);
            }
        }
    }

    /// How many rows of data will be returned?
    ///
    /// The number of rows depends and only depends on the _view contents_.
    /// The _selected contents_ has no influence on this value.
    pub fn num_rows(&self) -> u64 {
        let num_rows = self.init().unique_index_values.len() as _;

        if cfg!(debug_assertions) {
            let expected_num_rows =
                self.engine.query(self.query.clone()).into_iter().count() as u64;
            assert_eq!(expected_num_rows, num_rows);
        }

        num_rows
    }

    /// Returns the next row's worth of data.
    ///
    /// The returned vector of Arrow arrays strictly follows the schema specified by [`Self::schema`].
    /// Columns that do not yield any data will still be present in the results, filled with null values.
    ///
    /// Each cell in the result corresponds to the latest _locally_ known value at that particular point in
    /// the index, for each respective `ColumnDescriptor`.
    /// See [`QueryExpression::sparse_fill_strategy`] to go beyond local resolution.
    ///
    /// Example:
    /// ```ignore
    /// while let Some(row) = query_handle.next_row() {
    ///     // …
    /// }
    /// ```
    ///
    /// ## Pagination
    ///
    /// Use [`Self::seek_to_row`]:
    /// ```ignore
    /// query_handle.seek_to_row(42);
    /// for row in query_handle.into_iter().take(len) {
    ///     // …
    /// }
    /// ```
    pub fn next_row(&self) -> Option<Vec<Box<dyn ArrowArray>>> {
        re_tracing::profile_function!();

        /// Temporary state used to resolve the streaming join for the current iteration.
        #[derive(Debug)]
        struct StreamingJoinStateEntry<'a> {
            /// Which `Chunk` is this?
            chunk: &'a Chunk,

            /// How far are we into this `Chunk`?
            cursor: u64,

            /// What's the `RowId` at the current cursor?
            row_id: RowId,
        }

        /// Temporary state used to resolve the streaming join for the current iteration.
        ///
        /// Possibly retrofilled, see [`QueryExpression::sparse_fill_strategy`].
        #[derive(Debug)]
        enum StreamingJoinState<'a> {
            /// Incoming data for the current iteration.
            StreamingJoinState(StreamingJoinStateEntry<'a>),

            /// Data retrofilled through an extra query.
            ///
            /// See [`QueryExpression::sparse_fill_strategy`].
            Retrofilled(UnitChunkShared),
        }

        let state = self.init();

        let row_idx = state.cur_row.fetch_add(1, Ordering::Relaxed);
        let cur_index_value = state.unique_index_values.get(row_idx as usize)?;

        // First, we need to find, among all the chunks available for the current view contents,
        // what is their index value for the current row?
        //
        // NOTE: Non-component columns don't have a streaming state, hence the optional layer.
        let mut view_streaming_state: Vec<Option<StreamingJoinStateEntry<'_>>> =
            // NOTE: cannot use vec![], it has limitations with non-cloneable options.
            // vec![None; state.view_chunks.len()];
            std::iter::repeat(())
                .map(|_| None)
                .take(state.view_chunks.len())
                .collect();
        for (view_column_idx, view_chunks) in state.view_chunks.iter().enumerate() {
            let streaming_state = &mut view_streaming_state[view_column_idx];

            'overlaps: for (cur_cursor, cur_chunk) in view_chunks {
                // TODO(cmc): This can easily be optimized by looking ahead and breaking as soon as chunks
                // stop overlapping.

                // NOTE: Too soon to increment the cursor, we cannot know yet which chunks will or
                // will not be part of the current row.
                let mut cur_cursor_value = cur_cursor.load(Ordering::Relaxed);

                // TODO(cmc): make this a tiny bit smarter so we can remove the need for
                // deduped_latest_on_index, which would be very welcome right now given we don't
                // have an Arrow ListView at our disposal.
                let cur_indices = cur_chunk.iter_indices(&state.filtered_index).collect_vec();
                let (index_value, cur_row_id) = 'walk: loop {
                    let Some((index_value, cur_row_id)) =
                        cur_indices.get(cur_cursor_value as usize).copied()
                    else {
                        continue 'overlaps;
                    };

                    if index_value == *cur_index_value {
                        break 'walk (index_value, cur_row_id);
                    }

                    if index_value > *cur_index_value {
                        continue 'overlaps;
                    }

                    cur_cursor_value = cur_cursor.fetch_add(1, Ordering::Relaxed) + 1;
                };

                debug_assert_eq!(index_value, *cur_index_value);

                if let Some(streaming_state) = streaming_state.as_mut() {
                    let StreamingJoinStateEntry {
                        chunk,
                        cursor,
                        row_id,
                    } = streaming_state;

                    if cur_row_id > *row_id {
                        *chunk = cur_chunk;
                        *cursor = cur_cursor_value;
                        *row_id = cur_row_id;
                    }
                } else {
                    *streaming_state = Some(StreamingJoinStateEntry {
                        chunk: cur_chunk,
                        cursor: cur_cursor_value,
                        row_id: cur_row_id,
                    });
                };
            }
        }

        let mut view_streaming_state = view_streaming_state
            .into_iter()
            .map(|streaming_state| streaming_state.map(StreamingJoinState::StreamingJoinState))
            .collect_vec();

        // Static always wins, no matter what.
        for (view_idx, streaming_state) in view_streaming_state.iter_mut().enumerate() {
            if let static_state @ Some(_) = state
                .selected_static_values
                .get(view_idx)
                .cloned()
                .flatten()
                .map(StreamingJoinState::Retrofilled)
            {
                *streaming_state = static_state;
            }
        }

        match self.query.sparse_fill_strategy {
            SparseFillStrategy::None => {}

            SparseFillStrategy::LatestAtGlobal => {
                // Everything that yielded `null` for the current iteration.
                let null_streaming_states = view_streaming_state
                    .iter_mut()
                    .enumerate()
                    .filter(|(_view_idx, streaming_state)| streaming_state.is_none());

                for (view_idx, streaming_state) in null_streaming_states {
                    let Some(ColumnDescriptor::Component(descr)) =
                        state.view_contents.get(view_idx)
                    else {
                        continue;
                    };

                    // NOTE: While it would be very tempting to resolve the latest-at state
                    // of the entire view contents at `filtered_index_range.start - 1` once
                    // during `QueryHandle` initialization, and then bootstrap off of that, that
                    // would effectively close the door to efficient pagination forever, since
                    // we'd have to iterate over all the pages to compute the right latest-at
                    // value at t+n (i.e. no more random access).
                    // Therefore, it is better to simply do this the "dumb" way.
                    //
                    // TODO(cmc): Still, as always, this can be made faster and smarter at
                    // the cost of some extra complexity (e.g. caching the result across
                    // consecutive nulls etc). Later.

                    let query =
                        re_chunk::LatestAtQuery::new(state.filtered_index, *cur_index_value);

                    let results = self.engine.cache.latest_at(
                        self.engine.store,
                        &query,
                        &descr.entity_path,
                        [descr.component_name],
                    );

                    *streaming_state = results
                        .components
                        .get(&descr.component_name)
                        .map(|unit| StreamingJoinState::Retrofilled(unit.clone()));
                }
            }
        }

        // We are stitching a bunch of unrelated cells together in order to create the final row
        // that is being returned.
        //
        // For this reason, we can only guarantee that the index being explicitly queried for
        // (`QueryExpression::filtered_index`) will match for all these cells.
        //
        // When it comes to other indices that the caller might have asked for, it is possible that
        // these different cells won't share the same values (e.g. two cells were found at
        // `log_time=100`, but one of them has `frame=3` and the other `frame=5`, for whatever
        // reason).
        // In order to deal with this, we keep track of the maximum value for every possible index
        // within the returned set of cells, and return that.
        //
        // TODO(cmc): In the future, it would be nice to make that either configurable, e.g.:
        // * return the minimum value instead of the max
        // * return the exact value for each component (that would be a _lot_ of columns!)
        // * etc
        let mut max_value_per_index = IntMap::default();
        {
            view_streaming_state
                .iter()
                .flatten()
                .flat_map(|streaming_state| {
                    match streaming_state {
                        StreamingJoinState::StreamingJoinState(s) => s.chunk.timelines(),
                        StreamingJoinState::Retrofilled(unit) => unit.timelines(),
                    }
                    .values()
                    // NOTE: Cannot fail, just want to stay away from unwraps.
                    .filter_map(move |time_column| {
                        let cursor = match streaming_state {
                            StreamingJoinState::StreamingJoinState(s) => s.cursor as usize,
                            StreamingJoinState::Retrofilled(_) => 0,
                        };
                        time_column
                            .times_raw()
                            .get(cursor)
                            .copied()
                            .map(TimeInt::new_temporal)
                            .map(|time| {
                                (
                                    *time_column.timeline(),
                                    (time, time_column.times_array().sliced(cursor, 1)),
                                )
                            })
                    })
                })
                .for_each(|(timeline, (time, time_sliced))| {
                    max_value_per_index
                        .entry(timeline)
                        .and_modify(|(max_time, max_time_sliced)| {
                            if time > *max_time {
                                *max_time = time;
                                *max_time_sliced = time_sliced.clone();
                            }
                        })
                        .or_insert((time, time_sliced));
                });

            if !cur_index_value.is_static() {
                // The current index value (if temporal) should be the one returned for the
                // queried index, no matter what.
                max_value_per_index.insert(
                    state.filtered_index,
                    (
                        *cur_index_value,
                        ArrowPrimitiveArray::<i64>::from_vec(vec![cur_index_value.as_i64()])
                            .to(state.filtered_index.datatype())
                            .to_boxed(),
                    ),
                );
            }
        }

        // NOTE: Non-component entries have no data to slice, hence the optional layer.
        //
        // TODO(cmc): no point in slicing arrays that are not selected.
        let view_sliced_arrays: Vec<Option<_>> = view_streaming_state
            .iter()
            .enumerate()
            .map(|(view_idx, streaming_state)| {
                // NOTE: Reminder: the only reason the streaming state could be `None` here is
                // because this column does not have data for the current index value (i.e. `null`).
                streaming_state.as_ref().and_then(|streaming_state| {
                    let list_array = match streaming_state {
                        StreamingJoinState::StreamingJoinState(s) => {
                            debug_assert!(
                                s.chunk.components().len() <= 1,
                                "cannot possibly get more than one component with this query"
                            );

                            s.chunk
                                .components()
                                .first_key_value()
                                .map(|(_, list_array)| list_array.sliced(s.cursor as usize, 1))

                        }

                        StreamingJoinState::Retrofilled(unit) => {
                            let component_name = state.view_contents.get(view_idx).and_then(|col| match col {
                                ColumnDescriptor::Component(descr) => Some(descr.component_name),
                                ColumnDescriptor::Time(_) => None,
                            })?;
                            unit.components().get(&component_name).map(|list_array| list_array.to_boxed())
                        }
                    };


                    debug_assert!(
                        list_array.is_some(),
                        "This must exist or the chunk wouldn't have been sliced/retrofilled to start with."
                    );

                    // NOTE: This cannot possibly return None, see assert above.
                    list_array
                })
            })
            .collect();

        // TODO(cmc): It would likely be worth it to allocate all these possible
        // null-arrays ahead of time, and just return a pointer to those in the failure
        // case here.
        let selected_arrays = state
            .selected_contents
            .iter()
            .map(|(view_idx, column)| match column {
                ColumnDescriptor::Time(descr) => {
                    max_value_per_index.get(&descr.timeline).map_or_else(
                        || arrow2::array::new_null_array(column.datatype(), 1),
                        |(_time, time_sliced)| time_sliced.clone(),
                    )
                }

                ColumnDescriptor::Component(_descr) => view_sliced_arrays
                    .get(*view_idx)
                    .cloned()
                    .flatten()
                    .unwrap_or_else(|| arrow2::array::new_null_array(column.datatype(), 1)),
            })
            .collect_vec();

        debug_assert_eq!(state.arrow_schema.fields.len(), selected_arrays.len());

        Some(selected_arrays)
    }

    /// Calls [`Self::next_row`] and wraps the result in a [`RecordBatch`].
    ///
    /// Only use this if you absolutely need a [`RecordBatch`] as this adds a lot of allocation
    /// overhead.
    ///
    /// See [`Self::next_row`] for more information.
    #[inline]
    pub fn next_row_batch(&self) -> Option<RecordBatch> {
        Some(RecordBatch {
            schema: self.schema().clone(),
            data: ArrowChunk::new(self.next_row()?),
        })
    }
}

impl<'a> QueryHandle<'a> {
    /// Returns an iterator backed by [`Self::next_row`].
    #[allow(clippy::should_implement_trait)] // we need an anonymous closure, this won't work
    pub fn iter(&'a self) -> impl Iterator<Item = Vec<Box<dyn ArrowArray>>> + 'a {
        std::iter::from_fn(move || self.next_row())
    }

    /// Returns an iterator backed by [`Self::next_row`].
    #[allow(clippy::should_implement_trait)] // we need an anonymous closure, this won't work
    pub fn into_iter(self) -> impl Iterator<Item = Vec<Box<dyn ArrowArray>>> + 'a {
        std::iter::from_fn(move || self.next_row())
    }

    /// Returns an iterator backed by [`Self::next_row_batch`].
    #[allow(clippy::should_implement_trait)] // we need an anonymous closure, this won't work
    pub fn batch_iter(&'a self) -> impl Iterator<Item = RecordBatch> + 'a {
        std::iter::from_fn(move || self.next_row_batch())
    }

    /// Returns an iterator backed by [`Self::next_row_batch`].
    #[allow(clippy::should_implement_trait)] // we need an anonymous closure, this won't work
    pub fn into_batch_iter(self) -> impl Iterator<Item = RecordBatch> + 'a {
        std::iter::from_fn(move || self.next_row_batch())
    }
}

// ---

#[cfg(test)]
#[allow(clippy::iter_on_single_items)]
mod tests {
    use std::sync::Arc;

    use re_chunk::{Chunk, ChunkId, RowId, TimePoint};
    use re_chunk_store::{ChunkStore, ChunkStoreConfig, ResolvedTimeRange, TimeInt};
    use re_log_types::{
        build_frame_nr, build_log_time,
        example_components::{MyColor, MyLabel, MyPoint},
        EntityPath, Timeline,
    };
    use re_types::components::ClearIsRecursive;
    use re_types_core::Loggable as _;

    use crate::QueryCache;

    use super::*;

    // NOTE: The best way to understand what these tests are doing is to run them in verbose mode,
    // e.g. `cargo t -p re_dataframe -- --show-output barebones`.
    // Each test will print the state of the store, the query being run, and the results that were
    // returned in the usual human-friendly format.
    // From there it is generally straightforward to infer what's going on.

    // TODO(cmc): at least one basic test for every feature in `QueryExpression`.
    // In no particular order:
    // * [x] filtered_index
    // * [x] filtered_index_range
    // * [x] filtered_index_values
    // * [x] view_contents
    // * [x] selection
    // * [x] filtered_point_of_view
    // * [x] sparse_fill_strategy
    // * [x] using_index_values
    //
    // In addition to those, some much needed extras:
    // * [x] num_rows
    // * [x] clears
    // * [ ] timelines returned with selection=none
    // * [x] pagination

    // TODO(cmc): At some point I'd like to stress multi-entity queries too, but that feels less
    // urgent considering how things are implemented (each entity lives in its own index, so it's
    // really just more of the same).

    /// All features disabled.
    #[test]
    fn barebones() -> anyhow::Result<()> {
        re_log::setup_logging();

        let store = create_nasty_store()?;
        eprintln!("{store}");
        let query_cache = QueryCache::new(&store);
        let query_engine = QueryEngine {
            store: &store,
            cache: &query_cache,
        };

        let filtered_index = Some(Timeline::new_sequence("frame_nr"));

        // static
        {
            let query = QueryExpression {
                ..Default::default()
            };
            eprintln!("{query:#?}:");

            let query_handle = query_engine.query(query.clone());
            assert_eq!(
                query_engine.query(query.clone()).into_iter().count() as u64,
                query_handle.num_rows()
            );
            let dataframe = concatenate_record_batches(
                query_handle.schema().clone(),
                &query_handle.into_batch_iter().collect_vec(),
            );
            eprintln!("{dataframe}");

            let got = format!("{:#?}", dataframe.data.iter().collect_vec());
            let expected = unindent::unindent(
                "\
                [
                    Int64[None],
                    Timestamp(Nanosecond, None)[None],
                    ListArray[None],
                    ListArray[[c]],
                    ListArray[None],
                ]\
                ",
            );

            similar_asserts::assert_eq!(expected, got);
        }

        // temporal
        {
            let query = QueryExpression {
                filtered_index,
                ..Default::default()
            };
            eprintln!("{query:#?}:");

            let query_handle = query_engine.query(query.clone());
            assert_eq!(
                query_engine.query(query.clone()).into_iter().count() as u64,
                query_handle.num_rows()
            );
            let dataframe = concatenate_record_batches(
                query_handle.schema().clone(),
                &query_handle.into_batch_iter().collect_vec(),
            );
            eprintln!("{dataframe}");

            let got = format!("{:#?}", dataframe.data.iter().collect_vec());
            let expected = unindent::unindent(
                "\
                [
                    Int64[10, 20, 30, 40, 50, 60, 70],
                    Timestamp(Nanosecond, None)[1970-01-01 00:00:00.000000010, None, None, None, 1970-01-01 00:00:00.000000050, None, 1970-01-01 00:00:00.000000070],
                    ListArray[None, None, [2], [3], [4], None, [6]],
                    ListArray[[c], [c], [c], [c], [c], [c], [c]],
                    ListArray[[{x: 0, y: 0}], [{x: 1, y: 1}], [{x: 2, y: 2}], [{x: 3, y: 3}], [{x: 4, y: 4}], [{x: 5, y: 5}], [{x: 8, y: 8}]],
                ]\
                "
            );

            similar_asserts::assert_eq!(expected, got);
        }

        Ok(())
    }

    #[test]
    fn sparse_fill_strategy_latestatglobal() -> anyhow::Result<()> {
        re_log::setup_logging();

        let store = create_nasty_store()?;
        eprintln!("{store}");
        let query_cache = QueryCache::new(&store);
        let query_engine = QueryEngine {
            store: &store,
            cache: &query_cache,
        };

        let filtered_index = Some(Timeline::new_sequence("frame_nr"));
        let query = QueryExpression {
            filtered_index,
            sparse_fill_strategy: SparseFillStrategy::LatestAtGlobal,
            ..Default::default()
        };
        eprintln!("{query:#?}:");

        let query_handle = query_engine.query(query.clone());
        assert_eq!(
            query_engine.query(query.clone()).into_iter().count() as u64,
            query_handle.num_rows()
        );
        let dataframe = concatenate_record_batches(
            query_handle.schema().clone(),
            &query_handle.into_batch_iter().collect_vec(),
        );
        eprintln!("{dataframe}");

        let got = format!("{:#?}", dataframe.data.iter().collect_vec());
        let expected = unindent::unindent(
            "\
            [
                Int64[10, 20, 30, 40, 50, 60, 70],
                Timestamp(Nanosecond, None)[1970-01-01 00:00:00.000000010, None, None, None, 1970-01-01 00:00:00.000000050, None, 1970-01-01 00:00:00.000000070],
                ListArray[None, None, [2], [3], [4], [4], [6]],
                ListArray[[c], [c], [c], [c], [c], [c], [c]],
                ListArray[[{x: 0, y: 0}], [{x: 1, y: 1}], [{x: 2, y: 2}], [{x: 3, y: 3}], [{x: 4, y: 4}], [{x: 5, y: 5}], [{x: 8, y: 8}]],
            ]\
            "
        );

        similar_asserts::assert_eq!(expected, got);

        Ok(())
    }

    #[test]
    fn filtered_index_range() -> anyhow::Result<()> {
        re_log::setup_logging();

        let store = create_nasty_store()?;
        eprintln!("{store}");
        let query_cache = QueryCache::new(&store);
        let query_engine = QueryEngine {
            store: &store,
            cache: &query_cache,
        };

        let filtered_index = Some(Timeline::new_sequence("frame_nr"));
        let query = QueryExpression {
            filtered_index,
            filtered_index_range: Some(ResolvedTimeRange::new(30, 60)),
            ..Default::default()
        };
        eprintln!("{query:#?}:");

        let query_handle = query_engine.query(query.clone());
        assert_eq!(
            query_engine.query(query.clone()).into_iter().count() as u64,
            query_handle.num_rows()
        );
        let dataframe = concatenate_record_batches(
            query_handle.schema().clone(),
            &query_handle.into_batch_iter().collect_vec(),
        );
        eprintln!("{dataframe}");

        let got = format!("{:#?}", dataframe.data.iter().collect_vec());
        let expected = unindent::unindent(
            "\
            [
                Int64[30, 40, 50, 60],
                Timestamp(Nanosecond, None)[None, None, 1970-01-01 00:00:00.000000050, None],
                ListArray[[2], [3], [4], None],
                ListArray[[c], [c], [c], [c]],
                ListArray[[{x: 2, y: 2}], [{x: 3, y: 3}], [{x: 4, y: 4}], [{x: 5, y: 5}]],
            ]\
            ",
        );

        similar_asserts::assert_eq!(expected, got);

        Ok(())
    }

    #[test]
    fn filtered_index_values() -> anyhow::Result<()> {
        re_log::setup_logging();

        let store = create_nasty_store()?;
        eprintln!("{store}");
        let query_cache = QueryCache::new(&store);
        let query_engine = QueryEngine {
            store: &store,
            cache: &query_cache,
        };

        let filtered_index = Some(Timeline::new_sequence("frame_nr"));
        let query = QueryExpression {
            filtered_index,
            filtered_index_values: Some(
                [0, 30, 60, 90]
                    .into_iter()
                    .map(TimeInt::new_temporal)
                    .chain(std::iter::once(TimeInt::STATIC))
                    .collect(),
            ),
            ..Default::default()
        };
        eprintln!("{query:#?}:");

        let query_handle = query_engine.query(query.clone());
        assert_eq!(
            query_engine.query(query.clone()).into_iter().count() as u64,
            query_handle.num_rows()
        );
        let dataframe = concatenate_record_batches(
            query_handle.schema().clone(),
            &query_handle.into_batch_iter().collect_vec(),
        );
        eprintln!("{dataframe}");

        let got = format!("{:#?}", dataframe.data.iter().collect_vec());
        let expected = unindent::unindent(
            "\
            [
                Int64[30, 60],
                Timestamp(Nanosecond, None)[None, None],
                ListArray[[2], None],
                ListArray[[c], [c]],
                ListArray[[{x: 2, y: 2}], [{x: 5, y: 5}]],
            ]\
            ",
        );

        similar_asserts::assert_eq!(expected, got);

        Ok(())
    }

    #[test]
    fn using_index_values() -> anyhow::Result<()> {
        re_log::setup_logging();

        let store = create_nasty_store()?;
        eprintln!("{store}");
        let query_cache = QueryCache::new(&store);
        let query_engine = QueryEngine {
            store: &store,
            cache: &query_cache,
        };

        let filtered_index = Some(Timeline::new_sequence("frame_nr"));

        // vanilla
        {
            let query = QueryExpression {
                filtered_index,
                using_index_values: Some(
                    [0, 15, 30, 30, 45, 60, 75, 90]
                        .into_iter()
                        .map(TimeInt::new_temporal)
                        .chain(std::iter::once(TimeInt::STATIC))
                        .collect(),
                ),
                ..Default::default()
            };
            eprintln!("{query:#?}:");

            let query_handle = query_engine.query(query.clone());
            assert_eq!(
                query_engine.query(query.clone()).into_iter().count() as u64,
                query_handle.num_rows()
            );
            let dataframe = concatenate_record_batches(
                query_handle.schema().clone(),
                &query_handle.into_batch_iter().collect_vec(),
            );
            eprintln!("{dataframe}");

            let got = format!("{:#?}", dataframe.data.iter().collect_vec());
            let expected = unindent::unindent(
                "\
                [
                    Int64[0, 15, 30, 45, 60, 75, 90],
                    Timestamp(Nanosecond, None)[None, None, None, None, None, None, None],
                    ListArray[None, None, [2], None, None, None, None],
                    ListArray[[c], [c], [c], [c], [c], [c], [c]],
                    ListArray[None, None, [{x: 2, y: 2}], None, [{x: 5, y: 5}], None, None],
                ]\
                ",
            );

            similar_asserts::assert_eq!(expected, got);
        }

        // sparse-filled
        {
            let query = QueryExpression {
                filtered_index,
                using_index_values: Some(
                    [0, 15, 30, 30, 45, 60, 75, 90]
                        .into_iter()
                        .map(TimeInt::new_temporal)
                        .chain(std::iter::once(TimeInt::STATIC))
                        .collect(),
                ),
                sparse_fill_strategy: SparseFillStrategy::LatestAtGlobal,
                ..Default::default()
            };
            eprintln!("{query:#?}:");

            let query_handle = query_engine.query(query.clone());
            assert_eq!(
                query_engine.query(query.clone()).into_iter().count() as u64,
                query_handle.num_rows()
            );
            let dataframe = concatenate_record_batches(
                query_handle.schema().clone(),
                &query_handle.into_batch_iter().collect_vec(),
            );
            eprintln!("{dataframe}");

            let got = format!("{:#?}", dataframe.data.iter().collect_vec());
            let expected = unindent::unindent(
                "\
                [
                    Int64[0, 15, 30, 45, 60, 75, 90],
                    Timestamp(Nanosecond, None)[None, 1970-01-01 00:00:00.000000010, None, None, None, 1970-01-01 00:00:00.000000070, 1970-01-01 00:00:00.000000070],
                    ListArray[None, None, [2], [3], [4], [6], [6]],
                    ListArray[[c], [c], [c], [c], [c], [c], [c]],
                    ListArray[None, [{x: 0, y: 0}], [{x: 2, y: 2}], [{x: 3, y: 3}], [{x: 5, y: 5}], [{x: 8, y: 8}], [{x: 8, y: 8}]],
                ]\
                ",
            );

            similar_asserts::assert_eq!(expected, got);
        }

        Ok(())
    }

    #[test]
    fn filtered_point_of_view() -> anyhow::Result<()> {
        re_log::setup_logging();

        let store = create_nasty_store()?;
        eprintln!("{store}");
        let query_cache = QueryCache::new(&store);
        let query_engine = QueryEngine {
            store: &store,
            cache: &query_cache,
        };

        let filtered_index = Some(Timeline::new_sequence("frame_nr"));
        let entity_path: EntityPath = "this/that".into();

        // non-existing entity
        {
<<<<<<< HEAD
            let query = QueryExpression {
                filtered_index,
                filtered_point_of_view: Some(ComponentColumnSelector {
                    entity_path: "no/such/entity".into(),
                    component: MyPoint::name(),
                    join_encoding: Default::default(),
                }),
                ..Default::default()
            };
=======
            let mut query = QueryExpression::new(timeline);
            query.filtered_point_of_view = Some(ComponentColumnSelector {
                entity_path: "no/such/entity".into(),
                component_name: MyPoint::name().to_string(),
                join_encoding: Default::default(),
            });
>>>>>>> 0045de54
            eprintln!("{query:#?}:");

            let query_handle = query_engine.query(query.clone());
            assert_eq!(
                query_engine.query(query.clone()).into_iter().count() as u64,
                query_handle.num_rows()
            );
            let dataframe = concatenate_record_batches(
                query_handle.schema().clone(),
                &query_handle.into_batch_iter().collect_vec(),
            );
            eprintln!("{dataframe}");

            let got = format!("{:#?}", dataframe.data.iter().collect_vec());
            let expected = "[]";

            similar_asserts::assert_eq!(expected, got);
        }

        // non-existing component
        {
<<<<<<< HEAD
            let query = QueryExpression {
                filtered_index,
                filtered_point_of_view: Some(ComponentColumnSelector {
                    entity_path: entity_path.clone(),
                    component: "AComponentColumnThatDoesntExist".into(),
                    join_encoding: Default::default(),
                }),
                ..Default::default()
            };
=======
            let mut query = QueryExpression::new(timeline);
            query.filtered_point_of_view = Some(ComponentColumnSelector {
                entity_path: entity_path.clone(),
                component_name: "AComponentColumnThatDoesntExist".into(),
                join_encoding: Default::default(),
            });
>>>>>>> 0045de54
            eprintln!("{query:#?}:");

            let query_handle = query_engine.query(query.clone());
            assert_eq!(
                query_engine.query(query.clone()).into_iter().count() as u64,
                query_handle.num_rows()
            );
            let dataframe = concatenate_record_batches(
                query_handle.schema().clone(),
                &query_handle.into_batch_iter().collect_vec(),
            );
            eprintln!("{dataframe}");

            let got = format!("{:#?}", dataframe.data.iter().collect_vec());
            let expected = "[]";

            similar_asserts::assert_eq!(expected, got);
        }

        // MyPoint
        {
<<<<<<< HEAD
            let query = QueryExpression {
                filtered_index,
                filtered_point_of_view: Some(ComponentColumnSelector {
                    entity_path: entity_path.clone(),
                    component: MyPoint::name(),
                    join_encoding: Default::default(),
                }),
                ..Default::default()
            };
=======
            let mut query = QueryExpression::new(timeline);
            query.filtered_point_of_view = Some(ComponentColumnSelector {
                entity_path: entity_path.clone(),
                component_name: MyPoint::name().to_string(),
                join_encoding: Default::default(),
            });
>>>>>>> 0045de54
            eprintln!("{query:#?}:");

            let query_handle = query_engine.query(query.clone());
            assert_eq!(
                query_engine.query(query.clone()).into_iter().count() as u64,
                query_handle.num_rows()
            );
            let dataframe = concatenate_record_batches(
                query_handle.schema().clone(),
                &query_handle.into_batch_iter().collect_vec(),
            );
            eprintln!("{dataframe}");

            let got = format!("{:#?}", dataframe.data.iter().collect_vec());
            let expected = unindent::unindent(
                "\
                [
                    Int64[10, 20, 30, 40, 50, 60, 70],
                    Timestamp(Nanosecond, None)[1970-01-01 00:00:00.000000010, None, None, None, 1970-01-01 00:00:00.000000050, None, 1970-01-01 00:00:00.000000070],
                    ListArray[None, None, [2], [3], [4], None, [6]],
                    ListArray[[c], [c], [c], [c], [c], [c], [c]],
                    ListArray[[{x: 0, y: 0}], [{x: 1, y: 1}], [{x: 2, y: 2}], [{x: 3, y: 3}], [{x: 4, y: 4}], [{x: 5, y: 5}], [{x: 8, y: 8}]],
                ]\
                "
            );

            similar_asserts::assert_eq!(expected, got);
        }

        // MyColor
        {
<<<<<<< HEAD
            let query = QueryExpression {
                filtered_index,
                filtered_point_of_view: Some(ComponentColumnSelector {
                    entity_path: entity_path.clone(),
                    component: MyColor::name(),
                    join_encoding: Default::default(),
                }),
                ..Default::default()
            };
=======
            let mut query = QueryExpression::new(timeline);
            query.filtered_point_of_view = Some(ComponentColumnSelector {
                entity_path: entity_path.clone(),
                component_name: MyColor::name().to_string(),
                join_encoding: Default::default(),
            });
>>>>>>> 0045de54
            eprintln!("{query:#?}:");

            let query_handle = query_engine.query(query.clone());
            assert_eq!(
                query_engine.query(query.clone()).into_iter().count() as u64,
                query_handle.num_rows()
            );
            let dataframe = concatenate_record_batches(
                query_handle.schema().clone(),
                &query_handle.into_batch_iter().collect_vec(),
            );
            eprintln!("{dataframe}");

            let got = format!("{:#?}", dataframe.data.iter().collect_vec());
            let expected = unindent::unindent(
                "\
                [
                    Int64[30, 40, 50, 70],
                    Timestamp(Nanosecond, None)[None, None, 1970-01-01 00:00:00.000000050, 1970-01-01 00:00:00.000000070],
                    ListArray[[2], [3], [4], [6]],
                    ListArray[[c], [c], [c], [c]],
                    ListArray[[{x: 2, y: 2}], [{x: 3, y: 3}], [{x: 4, y: 4}], [{x: 8, y: 8}]],
                ]\
                ",
            );

            similar_asserts::assert_eq!(expected, got);
        }

        Ok(())
    }

    #[test]
    fn view_contents() -> anyhow::Result<()> {
        re_log::setup_logging();

        let store = create_nasty_store()?;
        eprintln!("{store}");
        let query_cache = QueryCache::new(&store);
        let query_engine = QueryEngine {
            store: &store,
            cache: &query_cache,
        };

        let entity_path: EntityPath = "this/that".into();
        let filtered_index = Some(Timeline::new_sequence("frame_nr"));

        // empty view
        {
            let query = QueryExpression {
                filtered_index,
                view_contents: Some(
                    [(entity_path.clone(), Some(Default::default()))]
                        .into_iter()
                        .collect(),
                ),
                ..Default::default()
            };
            eprintln!("{query:#?}:");

            let query_handle = query_engine.query(query.clone());
            assert_eq!(
                query_engine.query(query.clone()).into_iter().count() as u64,
                query_handle.num_rows()
            );
            let dataframe = concatenate_record_batches(
                query_handle.schema().clone(),
                &query_handle.into_batch_iter().collect_vec(),
            );
            eprintln!("{dataframe}");

            let got = format!("{:#?}", dataframe.data.iter().collect_vec());
            let expected = "[]";

            similar_asserts::assert_eq!(expected, got);
        }

        {
            let query = QueryExpression {
                filtered_index,
                view_contents: Some(
                    [(
                        entity_path.clone(),
                        Some(
                            [
                                MyLabel::name(),
                                MyColor::name(),
                                "AColumnThatDoesntEvenExist".into(),
                            ]
                            .into_iter()
                            .collect(),
                        ),
                    )]
                    .into_iter()
                    .collect(),
                ),
                ..Default::default()
            };
            eprintln!("{query:#?}:");

            let query_handle = query_engine.query(query.clone());
            assert_eq!(
                query_engine.query(query.clone()).into_iter().count() as u64,
                query_handle.num_rows()
            );
            let dataframe = concatenate_record_batches(
                query_handle.schema().clone(),
                &query_handle.into_batch_iter().collect_vec(),
            );
            eprintln!("{dataframe}");

            let got = format!("{:#?}", dataframe.data.iter().collect_vec());
            let expected = unindent::unindent(
                "\
                [
                    Int64[30, 40, 50, 70],
                    Timestamp(Nanosecond, None)[None, None, None, None],
                    ListArray[[2], [3], [4], [6]],
                    ListArray[[c], [c], [c], [c]],
                ]\
                ",
            );

            similar_asserts::assert_eq!(expected, got);
        }

        Ok(())
    }

    #[test]
    fn selection() -> anyhow::Result<()> {
        re_log::setup_logging();

        let store = create_nasty_store()?;
        eprintln!("{store}");
        let query_cache = QueryCache::new(&store);
        let query_engine = QueryEngine {
            store: &store,
            cache: &query_cache,
        };

        let entity_path: EntityPath = "this/that".into();
        let filtered_index = Timeline::new_sequence("frame_nr");

        // empty selection
        {
            let query = QueryExpression {
                filtered_index: Some(filtered_index),
                selection: Some(vec![]),
                ..Default::default()
            };
            eprintln!("{query:#?}:");

            let query_handle = query_engine.query(query.clone());
            assert_eq!(
                query_engine.query(query.clone()).into_iter().count() as u64,
                query_handle.num_rows()
            );
            let dataframe = concatenate_record_batches(
                query_handle.schema().clone(),
                &query_handle.into_batch_iter().collect_vec(),
            );
            eprintln!("{dataframe}");

            let got = format!("{:#?}", dataframe.data.iter().collect_vec());
            let expected = "[]";

            similar_asserts::assert_eq!(expected, got);
        }

        // only indices (+ duplication)
        {
            let query = QueryExpression {
                filtered_index: Some(filtered_index),
                selection: Some(vec![
                    ColumnSelector::Time(TimeColumnSelector {
                        timeline: *filtered_index.name(),
                    }),
                    ColumnSelector::Time(TimeColumnSelector {
                        timeline: *filtered_index.name(),
                    }),
                    ColumnSelector::Time(TimeColumnSelector {
                        timeline: "ATimeColumnThatDoesntExist".into(),
                    }),
                ]),
                ..Default::default()
            };
            eprintln!("{query:#?}:");

            let query_handle = query_engine.query(query.clone());
            assert_eq!(
                query_engine.query(query.clone()).into_iter().count() as u64,
                query_handle.num_rows()
            );
            let dataframe = concatenate_record_batches(
                query_handle.schema().clone(),
                &query_handle.into_batch_iter().collect_vec(),
            );
            eprintln!("{dataframe}");

            let got = format!("{:#?}", dataframe.data.iter().collect_vec());
            let expected = unindent::unindent(
                "\
                [
                    Int64[10, 20, 30, 40, 50, 60, 70],
                    Int64[10, 20, 30, 40, 50, 60, 70],
                    NullArray(7),
                ]\
                ",
            );

            similar_asserts::assert_eq!(expected, got);
        }

        // only components (+ duplication)
        {
<<<<<<< HEAD
            let query = QueryExpression {
                filtered_index: Some(filtered_index),
                selection: Some(vec![
                    ColumnSelector::Component(ComponentColumnSelector {
                        entity_path: entity_path.clone(),
                        component: MyColor::name(),
                        join_encoding: Default::default(),
                    }),
                    ColumnSelector::Component(ComponentColumnSelector {
                        entity_path: entity_path.clone(),
                        component: MyColor::name(),
                        join_encoding: Default::default(),
                    }),
                    ColumnSelector::Component(ComponentColumnSelector {
                        entity_path: "non_existing_entity".into(),
                        component: MyColor::name(),
                        join_encoding: Default::default(),
                    }),
                    ColumnSelector::Component(ComponentColumnSelector {
                        entity_path: entity_path.clone(),
                        component: "AComponentColumnThatDoesntExist".into(),
                        join_encoding: Default::default(),
                    }),
                ]),
                ..Default::default()
            };
=======
            let mut query = QueryExpression::new(timeline);
            query.selection = Some(vec![
                ColumnSelector::Component(ComponentColumnSelector {
                    entity_path: entity_path.clone(),
                    component_name: MyColor::name().to_string(),
                    join_encoding: Default::default(),
                }),
                ColumnSelector::Component(ComponentColumnSelector {
                    entity_path: entity_path.clone(),
                    component_name: MyColor::name().to_string(),
                    join_encoding: Default::default(),
                }),
                ColumnSelector::Component(ComponentColumnSelector {
                    entity_path: "non_existing_entity".into(),
                    component_name: MyColor::name().to_string(),
                    join_encoding: Default::default(),
                }),
                ColumnSelector::Component(ComponentColumnSelector {
                    entity_path: entity_path.clone(),
                    component_name: "AComponentColumnThatDoesntExist".into(),
                    join_encoding: Default::default(),
                }),
            ]);
>>>>>>> 0045de54
            eprintln!("{query:#?}:");

            let query_handle = query_engine.query(query.clone());
            assert_eq!(
                query_engine.query(query.clone()).into_iter().count() as u64,
                query_handle.num_rows()
            );
            let dataframe = concatenate_record_batches(
                query_handle.schema().clone(),
                &query_handle.into_batch_iter().collect_vec(),
            );
            eprintln!("{dataframe}");

            let got = format!("{:#?}", dataframe.data.iter().collect_vec());
            let expected = unindent::unindent(
                "\
                [
                    ListArray[None, None, [2], [3], [4], None, [6]],
                    ListArray[None, None, [2], [3], [4], None, [6]],
                    NullArray(7),
                    NullArray(7),
                ]\
                ",
            );

            similar_asserts::assert_eq!(expected, got);
        }

        Ok(())
    }

    #[test]
    fn view_contents_and_selection() -> anyhow::Result<()> {
        re_log::setup_logging();

        let store = create_nasty_store()?;
        eprintln!("{store}");
        let query_cache = QueryCache::new(&store);
        let query_engine = QueryEngine {
            store: &store,
            cache: &query_cache,
        };

        let entity_path: EntityPath = "this/that".into();
        let filtered_index = Timeline::new_sequence("frame_nr");

        // only components
        {
<<<<<<< HEAD
            let query = QueryExpression {
                filtered_index: Some(filtered_index),
                view_contents: Some(
                    [(
                        entity_path.clone(),
                        Some([MyColor::name(), MyLabel::name()].into_iter().collect()),
                    )]
                    .into_iter()
                    .collect(),
                ),
                selection: Some(vec![
                    ColumnSelector::Time(TimeColumnSelector {
                        timeline: *filtered_index.name(),
                    }),
                    ColumnSelector::Time(TimeColumnSelector {
                        timeline: *Timeline::log_time().name(),
                    }),
                    ColumnSelector::Time(TimeColumnSelector {
                        timeline: *Timeline::log_tick().name(),
                    }),
                    //
                    ColumnSelector::Component(ComponentColumnSelector {
                        entity_path: entity_path.clone(),
                        component: MyPoint::name(),
                        join_encoding: Default::default(),
                    }),
                    ColumnSelector::Component(ComponentColumnSelector {
                        entity_path: entity_path.clone(),
                        component: MyColor::name(),
                        join_encoding: Default::default(),
                    }),
                    ColumnSelector::Component(ComponentColumnSelector {
                        entity_path: entity_path.clone(),
                        component: MyLabel::name(),
                        join_encoding: Default::default(),
                    }),
                ]),
                ..Default::default()
            };
=======
            let mut query = QueryExpression::new(timeline);
            query.view_contents = Some(
                [(
                    entity_path.clone(),
                    Some([MyColor::name(), MyLabel::name()].into_iter().collect()),
                )]
                .into_iter()
                .collect(),
            );
            query.selection = Some(vec![
                ColumnSelector::Time(TimeColumnSelector {
                    timeline: *timeline.name(),
                }),
                ColumnSelector::Time(TimeColumnSelector {
                    timeline: *Timeline::log_time().name(),
                }),
                ColumnSelector::Time(TimeColumnSelector {
                    timeline: *Timeline::log_tick().name(),
                }),
                //
                ColumnSelector::Component(ComponentColumnSelector {
                    entity_path: entity_path.clone(),
                    component_name: MyPoint::name().to_string(),
                    join_encoding: Default::default(),
                }),
                ColumnSelector::Component(ComponentColumnSelector {
                    entity_path: entity_path.clone(),
                    component_name: MyColor::name().to_string(),
                    join_encoding: Default::default(),
                }),
                ColumnSelector::Component(ComponentColumnSelector {
                    entity_path: entity_path.clone(),
                    component_name: MyLabel::name().to_string(),
                    join_encoding: Default::default(),
                }),
            ]);
>>>>>>> 0045de54
            eprintln!("{query:#?}:");

            let query_handle = query_engine.query(query.clone());
            assert_eq!(
                query_engine.query(query.clone()).into_iter().count() as u64,
                query_handle.num_rows()
            );
            let dataframe = concatenate_record_batches(
                query_handle.schema().clone(),
                &query_handle.into_batch_iter().collect_vec(),
            );
            eprintln!("{dataframe}");

            let got = format!("{:#?}", dataframe.data.iter().collect_vec());
            let expected = unindent::unindent(
                "\
                [
                    Int64[30, 40, 50, 70],
                    Timestamp(Nanosecond, None)[None, None, None, None],
                    NullArray(4),
                    NullArray(4),
                    ListArray[[2], [3], [4], [6]],
                    ListArray[None, None, None, None],
                ]\
                ",
            );

            similar_asserts::assert_eq!(expected, got);
        }

        Ok(())
    }

    #[test]
    fn clears() -> anyhow::Result<()> {
        re_log::setup_logging();

        let mut store = create_nasty_store()?;
        extend_nasty_store_with_clears(&mut store)?;
        eprintln!("{store}");

        let query_cache = QueryCache::new(&store);
        let query_engine = QueryEngine {
            store: &store,
            cache: &query_cache,
        };

        let filtered_index = Some(Timeline::new_sequence("frame_nr"));
        let entity_path = EntityPath::from("this/that");

        // barebones
        {
            let query = QueryExpression {
                filtered_index,
                view_contents: Some([(entity_path.clone(), None)].into_iter().collect()),
                ..Default::default()
            };
            eprintln!("{query:#?}:");

            let query_handle = query_engine.query(query.clone());
            assert_eq!(
                query_engine.query(query.clone()).into_iter().count() as u64,
                query_handle.num_rows()
            );
            let dataframe = concatenate_record_batches(
                query_handle.schema().clone(),
                &query_handle.into_batch_iter().collect_vec(),
            );
            eprintln!("{dataframe}");

            let got = format!("{:#?}", dataframe.data.iter().collect_vec());
            let expected = unindent::unindent(
            "\
            [
                Int64[10, 20, 30, 40, 50, 60, 65, 70],
                Timestamp(Nanosecond, None)[1970-01-01 00:00:00.000000010, None, None, None, 1970-01-01 00:00:00.000000050, 1970-01-01 00:00:00.000000060, 1970-01-01 00:00:00.000000065, 1970-01-01 00:00:00.000000070],
                ListArray[None, None, [2], [3], [4], [], [], [6]],
                ListArray[[c], [c], [c], [c], [c], [c], [c], [c]],
                ListArray[[{x: 0, y: 0}], [{x: 1, y: 1}], [{x: 2, y: 2}], [{x: 3, y: 3}], [{x: 4, y: 4}], [], [], [{x: 8, y: 8}]],
            ]\
            "
        );

            similar_asserts::assert_eq!(expected, got);
        }

        // sparse-filled
        {
            let query = QueryExpression {
                filtered_index,
                view_contents: Some([(entity_path.clone(), None)].into_iter().collect()),
                sparse_fill_strategy: SparseFillStrategy::LatestAtGlobal,
                ..Default::default()
            };
            eprintln!("{query:#?}:");

            let query_handle = query_engine.query(query.clone());
            assert_eq!(
                query_engine.query(query.clone()).into_iter().count() as u64,
                query_handle.num_rows()
            );
            let dataframe = concatenate_record_batches(
                query_handle.schema().clone(),
                &query_handle.into_batch_iter().collect_vec(),
            );
            eprintln!("{dataframe}");

            // TODO(#7650): Those null values for `MyColor` on 10 and 20 look completely insane, but then again
            // static clear semantics in general are pretty unhinged right now, especially when
            // ranges are involved.
            // It's extremely niche, our time is better spent somewhere else right now.
            let got = format!("{:#?}", dataframe.data.iter().collect_vec());
            let expected = unindent::unindent(
            "\
            [
                Int64[10, 20, 30, 40, 50, 60, 65, 70],
                Timestamp(Nanosecond, None)[1970-01-01 00:00:00.000000010, None, None, None, 1970-01-01 00:00:00.000000050, 1970-01-01 00:00:00.000000060, 1970-01-01 00:00:00.000000065, 1970-01-01 00:00:00.000000070],
                ListArray[None, None, [2], [3], [4], [], [], [6]],
                ListArray[[c], [c], [c], [c], [c], [c], [c], [c]],
                ListArray[[{x: 0, y: 0}], [{x: 1, y: 1}], [{x: 2, y: 2}], [{x: 3, y: 3}], [{x: 4, y: 4}], [], [], [{x: 8, y: 8}]],
            ]\
            "
        );

            similar_asserts::assert_eq!(expected, got);
        }

        Ok(())
    }

    #[test]
    fn pagination() -> anyhow::Result<()> {
        re_log::setup_logging();

        let store = create_nasty_store()?;
        eprintln!("{store}");
        let query_cache = QueryCache::new(&store);
        let query_engine = QueryEngine {
            store: &store,
            cache: &query_cache,
        };

        let filtered_index = Some(Timeline::new_sequence("frame_nr"));
        let entity_path = EntityPath::from("this/that");

        // basic
        {
            let query = QueryExpression {
                filtered_index,
                ..Default::default()
            };
            eprintln!("{query:#?}:");

            let query_handle = query_engine.query(query.clone());
            assert_eq!(
                query_engine.query(query.clone()).into_iter().count() as u64,
                query_handle.num_rows(),
            );

            let expected_rows = query_handle.batch_iter().collect_vec();

            for _ in 0..3 {
                for i in 0..expected_rows.len() {
                    query_handle.seek_to_row(i);

                    let expected = concatenate_record_batches(
                        query_handle.schema().clone(),
                        &expected_rows.iter().skip(i).take(3).cloned().collect_vec(),
                    );
                    let got = concatenate_record_batches(
                        query_handle.schema().clone(),
                        &query_handle.batch_iter().take(3).collect_vec(),
                    );

                    let expected = format!("{:#?}", expected.data.iter().collect_vec());
                    let got = format!("{:#?}", got.data.iter().collect_vec());

                    similar_asserts::assert_eq!(expected, got);
                }
            }
        }

        // with pov
        {
<<<<<<< HEAD
            let query = QueryExpression {
                filtered_index,
                filtered_point_of_view: Some(ComponentColumnSelector {
                    entity_path: entity_path.clone(),
                    component: MyPoint::name(),
                    join_encoding: Default::default(),
                }),
                ..Default::default()
            };
=======
            let mut query = QueryExpression::new(timeline);
            query.filtered_point_of_view = Some(ComponentColumnSelector {
                entity_path: entity_path.clone(),
                component_name: MyPoint::name().to_string(),
                join_encoding: Default::default(),
            });
>>>>>>> 0045de54
            eprintln!("{query:#?}:");

            let query_handle = query_engine.query(query.clone());
            assert_eq!(
                query_engine.query(query.clone()).into_iter().count() as u64,
                query_handle.num_rows(),
            );

            let expected_rows = query_handle.batch_iter().collect_vec();

            for _ in 0..3 {
                for i in 0..expected_rows.len() {
                    query_handle.seek_to_row(i);

                    let expected = concatenate_record_batches(
                        query_handle.schema().clone(),
                        &expected_rows.iter().skip(i).take(3).cloned().collect_vec(),
                    );
                    let got = concatenate_record_batches(
                        query_handle.schema().clone(),
                        &query_handle.batch_iter().take(3).collect_vec(),
                    );

                    let expected = format!("{:#?}", expected.data.iter().collect_vec());
                    let got = format!("{:#?}", got.data.iter().collect_vec());

                    similar_asserts::assert_eq!(expected, got);
                }
            }
        }

        // with sampling
        {
            let query = QueryExpression {
                filtered_index,
                using_index_values: Some(
                    [0, 15, 30, 30, 45, 60, 75, 90]
                        .into_iter()
                        .map(TimeInt::new_temporal)
                        .chain(std::iter::once(TimeInt::STATIC))
                        .collect(),
                ),
                ..Default::default()
            };
            eprintln!("{query:#?}:");

            let query_handle = query_engine.query(query.clone());
            assert_eq!(
                query_engine.query(query.clone()).into_iter().count() as u64,
                query_handle.num_rows(),
            );

            let expected_rows = query_handle.batch_iter().collect_vec();

            for _ in 0..3 {
                for i in 0..expected_rows.len() {
                    query_handle.seek_to_row(i);

                    let expected = concatenate_record_batches(
                        query_handle.schema().clone(),
                        &expected_rows.iter().skip(i).take(3).cloned().collect_vec(),
                    );
                    let got = concatenate_record_batches(
                        query_handle.schema().clone(),
                        &query_handle.batch_iter().take(3).collect_vec(),
                    );

                    let expected = format!("{:#?}", expected.data.iter().collect_vec());
                    let got = format!("{:#?}", got.data.iter().collect_vec());

                    similar_asserts::assert_eq!(expected, got);
                }
            }
        }

        // with sparse-fill
        {
            let query = QueryExpression {
                filtered_index,
                sparse_fill_strategy: SparseFillStrategy::LatestAtGlobal,
                ..Default::default()
            };
            eprintln!("{query:#?}:");

            let query_handle = query_engine.query(query.clone());
            assert_eq!(
                query_engine.query(query.clone()).into_iter().count() as u64,
                query_handle.num_rows(),
            );

            let expected_rows = query_handle.batch_iter().collect_vec();

            for _ in 0..3 {
                for i in 0..expected_rows.len() {
                    query_handle.seek_to_row(i);

                    let expected = concatenate_record_batches(
                        query_handle.schema().clone(),
                        &expected_rows.iter().skip(i).take(3).cloned().collect_vec(),
                    );
                    let got = concatenate_record_batches(
                        query_handle.schema().clone(),
                        &query_handle.batch_iter().take(3).collect_vec(),
                    );

                    let expected = format!("{:#?}", expected.data.iter().collect_vec());
                    let got = format!("{:#?}", got.data.iter().collect_vec());

                    similar_asserts::assert_eq!(expected, got);
                }
            }
        }

        Ok(())
    }

    /// Returns a very nasty [`ChunkStore`] with all kinds of partial updates, chunk overlaps,
    /// repeated timestamps, duplicated chunks, partial multi-timelines, flat and recursive clears, etc.
    fn create_nasty_store() -> anyhow::Result<ChunkStore> {
        let mut store = ChunkStore::new(
            re_log_types::StoreId::random(re_log_types::StoreKind::Recording),
            ChunkStoreConfig::COMPACTION_DISABLED,
        );

        let entity_path = EntityPath::from("/this/that");

        let frame1 = TimeInt::new_temporal(10);
        let frame2 = TimeInt::new_temporal(20);
        let frame3 = TimeInt::new_temporal(30);
        let frame4 = TimeInt::new_temporal(40);
        let frame5 = TimeInt::new_temporal(50);
        let frame6 = TimeInt::new_temporal(60);
        let frame7 = TimeInt::new_temporal(70);

        let points1 = MyPoint::from_iter(0..1);
        let points2 = MyPoint::from_iter(1..2);
        let points3 = MyPoint::from_iter(2..3);
        let points4 = MyPoint::from_iter(3..4);
        let points5 = MyPoint::from_iter(4..5);
        let points6 = MyPoint::from_iter(5..6);
        let points7_1 = MyPoint::from_iter(6..7);
        let points7_2 = MyPoint::from_iter(7..8);
        let points7_3 = MyPoint::from_iter(8..9);

        let colors3 = MyColor::from_iter(2..3);
        let colors4 = MyColor::from_iter(3..4);
        let colors5 = MyColor::from_iter(4..5);
        let colors7 = MyColor::from_iter(6..7);

        let labels1 = vec![MyLabel("a".to_owned())];
        let labels2 = vec![MyLabel("b".to_owned())];
        let labels3 = vec![MyLabel("c".to_owned())];

        let row_id1_1 = RowId::new();
        let row_id1_3 = RowId::new();
        let row_id1_5 = RowId::new();
        let row_id1_7_1 = RowId::new();
        let row_id1_7_2 = RowId::new();
        let row_id1_7_3 = RowId::new();
        let chunk1_1 = Chunk::builder(entity_path.clone())
            .with_sparse_component_batches(
                row_id1_1,
                [build_frame_nr(frame1), build_log_time(frame1.into())],
                [
                    (MyPoint::name(), Some(&points1 as _)),
                    (MyColor::name(), None),
                    (MyLabel::name(), Some(&labels1 as _)), // shadowed by static
                ],
            )
            .with_sparse_component_batches(
                row_id1_3,
                [build_frame_nr(frame3), build_log_time(frame3.into())],
                [
                    (MyPoint::name(), Some(&points3 as _)),
                    (MyColor::name(), Some(&colors3 as _)),
                ],
            )
            .with_sparse_component_batches(
                row_id1_5,
                [build_frame_nr(frame5), build_log_time(frame5.into())],
                [
                    (MyPoint::name(), Some(&points5 as _)),
                    (MyColor::name(), None),
                ],
            )
            .with_sparse_component_batches(
                row_id1_7_1,
                [build_frame_nr(frame7), build_log_time(frame7.into())],
                [(MyPoint::name(), Some(&points7_1 as _))],
            )
            .with_sparse_component_batches(
                row_id1_7_2,
                [build_frame_nr(frame7), build_log_time(frame7.into())],
                [(MyPoint::name(), Some(&points7_2 as _))],
            )
            .with_sparse_component_batches(
                row_id1_7_3,
                [build_frame_nr(frame7), build_log_time(frame7.into())],
                [(MyPoint::name(), Some(&points7_3 as _))],
            )
            .build()?;

        let chunk1_1 = Arc::new(chunk1_1);
        store.insert_chunk(&chunk1_1)?;
        let chunk1_2 = Arc::new(chunk1_1.clone_as(ChunkId::new(), RowId::new()));
        store.insert_chunk(&chunk1_2)?; // x2 !
        let chunk1_3 = Arc::new(chunk1_1.clone_as(ChunkId::new(), RowId::new()));
        store.insert_chunk(&chunk1_3)?; // x3 !!

        let row_id2_2 = RowId::new();
        let row_id2_3 = RowId::new();
        let row_id2_4 = RowId::new();
        let chunk2 = Chunk::builder(entity_path.clone())
            .with_sparse_component_batches(
                row_id2_2,
                [build_frame_nr(frame2)],
                [(MyPoint::name(), Some(&points2 as _))],
            )
            .with_sparse_component_batches(
                row_id2_3,
                [build_frame_nr(frame3)],
                [
                    (MyPoint::name(), Some(&points3 as _)),
                    (MyColor::name(), Some(&colors3 as _)),
                ],
            )
            .with_sparse_component_batches(
                row_id2_4,
                [build_frame_nr(frame4)],
                [(MyPoint::name(), Some(&points4 as _))],
            )
            .build()?;

        let chunk2 = Arc::new(chunk2);
        store.insert_chunk(&chunk2)?;

        let row_id3_2 = RowId::new();
        let row_id3_4 = RowId::new();
        let row_id3_6 = RowId::new();
        let chunk3 = Chunk::builder(entity_path.clone())
            .with_sparse_component_batches(
                row_id3_2,
                [build_frame_nr(frame2)],
                [(MyPoint::name(), Some(&points2 as _))],
            )
            .with_sparse_component_batches(
                row_id3_4,
                [build_frame_nr(frame4)],
                [(MyPoint::name(), Some(&points4 as _))],
            )
            .with_sparse_component_batches(
                row_id3_6,
                [build_frame_nr(frame6)],
                [(MyPoint::name(), Some(&points6 as _))],
            )
            .build()?;

        let chunk3 = Arc::new(chunk3);
        store.insert_chunk(&chunk3)?;

        let row_id4_4 = RowId::new();
        let row_id4_5 = RowId::new();
        let row_id4_7 = RowId::new();
        let chunk4 = Chunk::builder(entity_path.clone())
            .with_sparse_component_batches(
                row_id4_4,
                [build_frame_nr(frame4)],
                [(MyColor::name(), Some(&colors4 as _))],
            )
            .with_sparse_component_batches(
                row_id4_5,
                [build_frame_nr(frame5)],
                [(MyColor::name(), Some(&colors5 as _))],
            )
            .with_sparse_component_batches(
                row_id4_7,
                [build_frame_nr(frame7)],
                [(MyColor::name(), Some(&colors7 as _))],
            )
            .build()?;

        let chunk4 = Arc::new(chunk4);
        store.insert_chunk(&chunk4)?;

        let row_id5_1 = RowId::new();
        let chunk5 = Chunk::builder(entity_path.clone())
            .with_sparse_component_batches(
                row_id5_1,
                TimePoint::default(),
                [(MyLabel::name(), Some(&labels2 as _))],
            )
            .build()?;

        let chunk5 = Arc::new(chunk5);
        store.insert_chunk(&chunk5)?;

        let row_id6_1 = RowId::new();
        let chunk6 = Chunk::builder(entity_path.clone())
            .with_sparse_component_batches(
                row_id6_1,
                TimePoint::default(),
                [(MyLabel::name(), Some(&labels3 as _))],
            )
            .build()?;

        let chunk6 = Arc::new(chunk6);
        store.insert_chunk(&chunk6)?;

        Ok(store)
    }

    fn extend_nasty_store_with_clears(store: &mut ChunkStore) -> anyhow::Result<()> {
        let entity_path = EntityPath::from("/this/that");
        let entity_path_parent = EntityPath::from("/this");
        let entity_path_root = EntityPath::from("/");

        let frame35 = TimeInt::new_temporal(35);
        let frame55 = TimeInt::new_temporal(55);
        let frame60 = TimeInt::new_temporal(60);
        let frame65 = TimeInt::new_temporal(65);

        let clear_flat = ClearIsRecursive(false.into());
        let clear_recursive = ClearIsRecursive(true.into());

        let row_id1_1 = RowId::new();
        let chunk1 = Chunk::builder(entity_path.clone())
            .with_sparse_component_batches(
                row_id1_1,
                TimePoint::default(),
                [(ClearIsRecursive::name(), Some(&clear_flat as _))],
            )
            .build()?;

        let chunk1 = Arc::new(chunk1);
        store.insert_chunk(&chunk1)?;

        // NOTE: This tombstone will never have any visible effect.
        //
        // Tombstones still obey the same rules as other all other data, specifically: if a component
        // has been statically logged for an entity, it shadows any temporal data for that same
        // component on that same entity.
        //
        // In this specific case, `this/that` already has been logged a static clear, so further temporal
        // clears will be ignored.
        //
        // It's pretty weird, but then again static clear semantics in general are very weird.
        let row_id2_1 = RowId::new();
        let chunk2 = Chunk::builder(entity_path.clone())
            .with_sparse_component_batches(
                row_id2_1,
                [build_frame_nr(frame35), build_log_time(frame35.into())],
                [(ClearIsRecursive::name(), Some(&clear_recursive as _))],
            )
            .build()?;

        let chunk2 = Arc::new(chunk2);
        store.insert_chunk(&chunk2)?;

        let row_id3_1 = RowId::new();
        let chunk3 = Chunk::builder(entity_path_root.clone())
            .with_sparse_component_batches(
                row_id3_1,
                [build_frame_nr(frame55), build_log_time(frame55.into())],
                [(ClearIsRecursive::name(), Some(&clear_flat as _))],
            )
            .with_sparse_component_batches(
                row_id3_1,
                [build_frame_nr(frame60), build_log_time(frame60.into())],
                [(ClearIsRecursive::name(), Some(&clear_recursive as _))],
            )
            .with_sparse_component_batches(
                row_id3_1,
                [build_frame_nr(frame65), build_log_time(frame65.into())],
                [(ClearIsRecursive::name(), Some(&clear_flat as _))],
            )
            .build()?;

        let chunk3 = Arc::new(chunk3);
        store.insert_chunk(&chunk3)?;

        let row_id4_1 = RowId::new();
        let chunk4 = Chunk::builder(entity_path_parent.clone())
            .with_sparse_component_batches(
                row_id4_1,
                [build_frame_nr(frame60), build_log_time(frame60.into())],
                [(ClearIsRecursive::name(), Some(&clear_flat as _))],
            )
            .build()?;

        let chunk4 = Arc::new(chunk4);
        store.insert_chunk(&chunk4)?;

        let row_id5_1 = RowId::new();
        let chunk5 = Chunk::builder(entity_path_parent.clone())
            .with_sparse_component_batches(
                row_id5_1,
                [build_frame_nr(frame65), build_log_time(frame65.into())],
                [(ClearIsRecursive::name(), Some(&clear_recursive as _))],
            )
            .build()?;

        let chunk5 = Arc::new(chunk5);
        store.insert_chunk(&chunk5)?;

        Ok(())
    }

    fn concatenate_record_batches(schema: ArrowSchema, batches: &[RecordBatch]) -> RecordBatch {
        assert!(batches.iter().map(|batch| &batch.schema).all_equal());

        let mut arrays = Vec::new();

        if !batches.is_empty() {
            for (i, _field) in schema.fields.iter().enumerate() {
                let array = arrow2::compute::concatenate::concatenate(
                    &batches
                        .iter()
                        .map(|batch| &*batch.data[i] as &dyn ArrowArray)
                        .collect_vec(),
                )
                .unwrap();
                arrays.push(array);
            }
        }

        RecordBatch {
            schema,
            data: ArrowChunk::new(arrays),
        }
    }
}<|MERGE_RESOLUTION|>--- conflicted
+++ resolved
@@ -1551,24 +1551,15 @@
 
         // non-existing entity
         {
-<<<<<<< HEAD
             let query = QueryExpression {
                 filtered_index,
                 filtered_point_of_view: Some(ComponentColumnSelector {
                     entity_path: "no/such/entity".into(),
-                    component: MyPoint::name(),
+                    component_name: MyPoint::name().to_string(),
                     join_encoding: Default::default(),
                 }),
                 ..Default::default()
             };
-=======
-            let mut query = QueryExpression::new(timeline);
-            query.filtered_point_of_view = Some(ComponentColumnSelector {
-                entity_path: "no/such/entity".into(),
-                component_name: MyPoint::name().to_string(),
-                join_encoding: Default::default(),
-            });
->>>>>>> 0045de54
             eprintln!("{query:#?}:");
 
             let query_handle = query_engine.query(query.clone());
@@ -1590,24 +1581,15 @@
 
         // non-existing component
         {
-<<<<<<< HEAD
             let query = QueryExpression {
                 filtered_index,
                 filtered_point_of_view: Some(ComponentColumnSelector {
                     entity_path: entity_path.clone(),
-                    component: "AComponentColumnThatDoesntExist".into(),
+                    component_name: "AComponentColumnThatDoesntExist".into(),
                     join_encoding: Default::default(),
                 }),
                 ..Default::default()
             };
-=======
-            let mut query = QueryExpression::new(timeline);
-            query.filtered_point_of_view = Some(ComponentColumnSelector {
-                entity_path: entity_path.clone(),
-                component_name: "AComponentColumnThatDoesntExist".into(),
-                join_encoding: Default::default(),
-            });
->>>>>>> 0045de54
             eprintln!("{query:#?}:");
 
             let query_handle = query_engine.query(query.clone());
@@ -1629,24 +1611,15 @@
 
         // MyPoint
         {
-<<<<<<< HEAD
             let query = QueryExpression {
                 filtered_index,
                 filtered_point_of_view: Some(ComponentColumnSelector {
                     entity_path: entity_path.clone(),
-                    component: MyPoint::name(),
+                    component_name: MyPoint::name().to_string(),
                     join_encoding: Default::default(),
                 }),
                 ..Default::default()
             };
-=======
-            let mut query = QueryExpression::new(timeline);
-            query.filtered_point_of_view = Some(ComponentColumnSelector {
-                entity_path: entity_path.clone(),
-                component_name: MyPoint::name().to_string(),
-                join_encoding: Default::default(),
-            });
->>>>>>> 0045de54
             eprintln!("{query:#?}:");
 
             let query_handle = query_engine.query(query.clone());
@@ -1678,24 +1651,15 @@
 
         // MyColor
         {
-<<<<<<< HEAD
             let query = QueryExpression {
                 filtered_index,
                 filtered_point_of_view: Some(ComponentColumnSelector {
                     entity_path: entity_path.clone(),
-                    component: MyColor::name(),
+                    component_name: MyColor::name().to_string(),
                     join_encoding: Default::default(),
                 }),
                 ..Default::default()
             };
-=======
-            let mut query = QueryExpression::new(timeline);
-            query.filtered_point_of_view = Some(ComponentColumnSelector {
-                entity_path: entity_path.clone(),
-                component_name: MyColor::name().to_string(),
-                join_encoding: Default::default(),
-            });
->>>>>>> 0045de54
             eprintln!("{query:#?}:");
 
             let query_handle = query_engine.query(query.clone());
@@ -1912,58 +1876,32 @@
 
         // only components (+ duplication)
         {
-<<<<<<< HEAD
             let query = QueryExpression {
                 filtered_index: Some(filtered_index),
                 selection: Some(vec![
                     ColumnSelector::Component(ComponentColumnSelector {
                         entity_path: entity_path.clone(),
-                        component: MyColor::name(),
+                        component_name: MyColor::name().to_string(),
                         join_encoding: Default::default(),
                     }),
                     ColumnSelector::Component(ComponentColumnSelector {
                         entity_path: entity_path.clone(),
-                        component: MyColor::name(),
+                        component_name: MyColor::name().to_string(),
                         join_encoding: Default::default(),
                     }),
                     ColumnSelector::Component(ComponentColumnSelector {
                         entity_path: "non_existing_entity".into(),
-                        component: MyColor::name(),
+                        component_name: MyColor::name().to_string(),
                         join_encoding: Default::default(),
                     }),
                     ColumnSelector::Component(ComponentColumnSelector {
                         entity_path: entity_path.clone(),
-                        component: "AComponentColumnThatDoesntExist".into(),
+                        component_name: "AComponentColumnThatDoesntExist".into(),
                         join_encoding: Default::default(),
                     }),
                 ]),
                 ..Default::default()
             };
-=======
-            let mut query = QueryExpression::new(timeline);
-            query.selection = Some(vec![
-                ColumnSelector::Component(ComponentColumnSelector {
-                    entity_path: entity_path.clone(),
-                    component_name: MyColor::name().to_string(),
-                    join_encoding: Default::default(),
-                }),
-                ColumnSelector::Component(ComponentColumnSelector {
-                    entity_path: entity_path.clone(),
-                    component_name: MyColor::name().to_string(),
-                    join_encoding: Default::default(),
-                }),
-                ColumnSelector::Component(ComponentColumnSelector {
-                    entity_path: "non_existing_entity".into(),
-                    component_name: MyColor::name().to_string(),
-                    join_encoding: Default::default(),
-                }),
-                ColumnSelector::Component(ComponentColumnSelector {
-                    entity_path: entity_path.clone(),
-                    component_name: "AComponentColumnThatDoesntExist".into(),
-                    join_encoding: Default::default(),
-                }),
-            ]);
->>>>>>> 0045de54
             eprintln!("{query:#?}:");
 
             let query_handle = query_engine.query(query.clone());
@@ -2012,7 +1950,6 @@
 
         // only components
         {
-<<<<<<< HEAD
             let query = QueryExpression {
                 filtered_index: Some(filtered_index),
                 view_contents: Some(
@@ -2036,60 +1973,22 @@
                     //
                     ColumnSelector::Component(ComponentColumnSelector {
                         entity_path: entity_path.clone(),
-                        component: MyPoint::name(),
+                        component_name: MyPoint::name().to_string(),
                         join_encoding: Default::default(),
                     }),
                     ColumnSelector::Component(ComponentColumnSelector {
                         entity_path: entity_path.clone(),
-                        component: MyColor::name(),
+                        component_name: MyColor::name().to_string(),
                         join_encoding: Default::default(),
                     }),
                     ColumnSelector::Component(ComponentColumnSelector {
                         entity_path: entity_path.clone(),
-                        component: MyLabel::name(),
+                        component_name: MyLabel::name().to_string(),
                         join_encoding: Default::default(),
                     }),
                 ]),
                 ..Default::default()
             };
-=======
-            let mut query = QueryExpression::new(timeline);
-            query.view_contents = Some(
-                [(
-                    entity_path.clone(),
-                    Some([MyColor::name(), MyLabel::name()].into_iter().collect()),
-                )]
-                .into_iter()
-                .collect(),
-            );
-            query.selection = Some(vec![
-                ColumnSelector::Time(TimeColumnSelector {
-                    timeline: *timeline.name(),
-                }),
-                ColumnSelector::Time(TimeColumnSelector {
-                    timeline: *Timeline::log_time().name(),
-                }),
-                ColumnSelector::Time(TimeColumnSelector {
-                    timeline: *Timeline::log_tick().name(),
-                }),
-                //
-                ColumnSelector::Component(ComponentColumnSelector {
-                    entity_path: entity_path.clone(),
-                    component_name: MyPoint::name().to_string(),
-                    join_encoding: Default::default(),
-                }),
-                ColumnSelector::Component(ComponentColumnSelector {
-                    entity_path: entity_path.clone(),
-                    component_name: MyColor::name().to_string(),
-                    join_encoding: Default::default(),
-                }),
-                ColumnSelector::Component(ComponentColumnSelector {
-                    entity_path: entity_path.clone(),
-                    component_name: MyLabel::name().to_string(),
-                    join_encoding: Default::default(),
-                }),
-            ]);
->>>>>>> 0045de54
             eprintln!("{query:#?}:");
 
             let query_handle = query_engine.query(query.clone());
@@ -2274,24 +2173,15 @@
 
         // with pov
         {
-<<<<<<< HEAD
             let query = QueryExpression {
                 filtered_index,
                 filtered_point_of_view: Some(ComponentColumnSelector {
                     entity_path: entity_path.clone(),
-                    component: MyPoint::name(),
+                    component_name: MyPoint::name().to_string(),
                     join_encoding: Default::default(),
                 }),
                 ..Default::default()
             };
-=======
-            let mut query = QueryExpression::new(timeline);
-            query.filtered_point_of_view = Some(ComponentColumnSelector {
-                entity_path: entity_path.clone(),
-                component_name: MyPoint::name().to_string(),
-                join_encoding: Default::default(),
-            });
->>>>>>> 0045de54
             eprintln!("{query:#?}:");
 
             let query_handle = query_engine.query(query.clone());

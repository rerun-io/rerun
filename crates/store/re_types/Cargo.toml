[package]
name = "re_types"
authors.workspace = true
description = "The old name of re_sdk_types. USE re_sdk_types INSTEAD!"
edition = "2024"
homepage.workspace = true
include.workspace = true
license.workspace = true
publish = false
readme = "README.md"
repository.workspace = true
rust-version.workspace = true
version.workspace = true

[lints]
workspace = true

[dependencies]
<<<<<<< HEAD
# Rerun
re_byte_size.workspace = true
re_error.workspace = true
re_format.workspace = true
re_log_types.workspace = true
re_log.workspace = true
re_depth_compression.workspace = true
re_tracing.workspace = true
re_sorbet.workspace = true
re_types_core.workspace = true
re_video = { workspace = true, optional = true }

# External
anyhow.workspace = true # TODO(#1845): Use thiserror instead
array-init.workspace = true
arrow.workspace = true
bytemuck = { workspace = true, features = ["derive", "extern_crate_alloc"] }
document-features.workspace = true
emath.workspace = true
half = { workspace = true, features = ["bytemuck"] }
indexmap.workspace = true
infer.workspace = true
itertools.workspace = true
mime_guess2.workspace = true
ndarray.workspace = true
nohash-hasher.workspace = true
ply-rs-bw.workspace = true
smallvec.workspace = true
thiserror.workspace = true
tiff = { workspace = true, optional = true }
uuid = { workspace = true, features = ["serde", "v4", "js"] }

# External (optional)
ecolor = { workspace = true, optional = true }
egui_plot = { workspace = true, optional = true }
glam = { workspace = true, optional = true }
image = { workspace = true, optional = true, default-features = false, features = ["jpeg"] }
mint = { workspace = true, optional = true }
macaw = { workspace = true, optional = true }
serde = { workspace = true, optional = true, features = ["derive", "rc"] }


[dev-dependencies]

# External
glam.workspace = true
itertools.workspace = true
mint.workspace = true
rand = { workspace = true, features = ["std", "std_rng"] }
similar-asserts.workspace = true
=======
re_sdk_types.workspace = true
>>>>>>> 12924cfd
<|MERGE_RESOLUTION|>--- conflicted
+++ resolved
@@ -16,57 +16,4 @@
 workspace = true
 
 [dependencies]
-<<<<<<< HEAD
-# Rerun
-re_byte_size.workspace = true
-re_error.workspace = true
-re_format.workspace = true
-re_log_types.workspace = true
-re_log.workspace = true
-re_depth_compression.workspace = true
-re_tracing.workspace = true
-re_sorbet.workspace = true
-re_types_core.workspace = true
-re_video = { workspace = true, optional = true }
-
-# External
-anyhow.workspace = true # TODO(#1845): Use thiserror instead
-array-init.workspace = true
-arrow.workspace = true
-bytemuck = { workspace = true, features = ["derive", "extern_crate_alloc"] }
-document-features.workspace = true
-emath.workspace = true
-half = { workspace = true, features = ["bytemuck"] }
-indexmap.workspace = true
-infer.workspace = true
-itertools.workspace = true
-mime_guess2.workspace = true
-ndarray.workspace = true
-nohash-hasher.workspace = true
-ply-rs-bw.workspace = true
-smallvec.workspace = true
-thiserror.workspace = true
-tiff = { workspace = true, optional = true }
-uuid = { workspace = true, features = ["serde", "v4", "js"] }
-
-# External (optional)
-ecolor = { workspace = true, optional = true }
-egui_plot = { workspace = true, optional = true }
-glam = { workspace = true, optional = true }
-image = { workspace = true, optional = true, default-features = false, features = ["jpeg"] }
-mint = { workspace = true, optional = true }
-macaw = { workspace = true, optional = true }
-serde = { workspace = true, optional = true, features = ["derive", "rc"] }
-
-
-[dev-dependencies]
-
-# External
-glam.workspace = true
-itertools.workspace = true
-mint.workspace = true
-rand = { workspace = true, features = ["std", "std_rng"] }
-similar-asserts.workspace = true
-=======
-re_sdk_types.workspace = true
->>>>>>> 12924cfd
+re_sdk_types.workspace = true
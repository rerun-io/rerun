//! Video decoding library.
<<<<<<< HEAD

pub mod decode;

pub mod demux;

use ordered_float::OrderedFloat;
=======
//!
//! The entry point is [`VideoData::load_from_bytes`]
//! which produces an instance of [`VideoData`] from any supported video container.

mod mp4;

use std::{collections::BTreeMap, ops::Range};

use itertools::Itertools;

pub use re_mp4::{TrackId, TrackKind};

/// Decoded video data.
#[derive(Clone)]
pub struct VideoData {
    pub config: Config,

    /// How many time units are there per second.
    pub timescale: Timescale,

    /// Duration of the video, in time units.
    pub duration: Time,

    /// We split video into segments, each beginning with a key frame,
    /// followed by any number of delta frames.
    pub segments: Vec<Segment>,

    /// Samples contain the byte offsets into `data` for each frame.
    ///
    /// This list is sorted in ascending order of decode timestamps.
    ///
    /// Samples must be decoded in decode-timestamp order,
    /// and should be presented in composition-timestamp order.
    pub samples: Vec<Sample>,

    /// This array stores all data used by samples.
    pub data: Vec<u8>,

    /// All the tracks in the mp4; not just the video track.
    ///
    /// Can be nice to show in a UI.
    pub mp4_tracks: BTreeMap<TrackId, Option<TrackKind>>,
}

impl VideoData {
    /// Loads a video from the given data.
    ///
    /// TODO(andreas, jan): This should not copy the data, but instead store slices into a shared buffer.
    /// at the very least the should be a way to extract only metadata.
    pub fn load_from_bytes(data: &[u8], media_type: Option<&str>) -> Result<Self, VideoLoadError> {
        // Media type guessing here should be identical to `re_types::MediaType::guess_from_data`,
        // but we don't want to depend on `re_types` here.
        let media_type = if let Some(media_type) = media_type {
            media_type.to_owned()
        } else if mp4::is_mp4(data) {
            "video/mp4".to_owned()
        } else {
            return Err(VideoLoadError::UnrecognizedVideoFormat {
                provided_media_type: media_type.map(|m| m.to_owned()),
            });
        };

        match media_type.as_str() {
            "video/mp4" => mp4::load_mp4(data),
            media_type => {
                if media_type.starts_with("video/") {
                    Err(VideoLoadError::UnsupportedMediaType {
                        provided_or_detected_media_type: media_type.to_owned(),
                    })
                } else {
                    Err(VideoLoadError::MediaTypeIsNotAVideo {
                        provided_or_detected_media_type: media_type.to_owned(),
                    })
                }
            }
        }
    }

    /// Duration of the video, in seconds.
    #[inline]
    pub fn duration_sec(&self) -> f64 {
        self.duration.into_secs(self.timescale)
    }

    /// Duration of the video, in milliseconds.
    #[inline]
    pub fn duration_ms(&self) -> f64 {
        self.duration.into_millis(self.timescale)
    }

    /// Natural width of the video.
    #[inline]
    pub fn width(&self) -> u32 {
        self.config.coded_width as u32
    }

    /// Natural height of the video.
    #[inline]
    pub fn height(&self) -> u32 {
        self.config.coded_height as u32
    }

    /// The codec used to encode the video.
    #[inline]
    pub fn codec(&self) -> &str {
        &self.config.codec
    }

    /// The number of samples in the video.
    #[inline]
    pub fn num_samples(&self) -> usize {
        self.samples.len()
    }

    /// Determines the presentation timestamps of all frames inside a video, returning raw time values.
    ///
    /// Returned timestamps are in nanoseconds since start and are guaranteed to be monotonically increasing.
    pub fn frame_timestamps_ns(&self) -> impl Iterator<Item = i64> + '_ {
        // Segments are guaranteed to be sorted among each other, but within a segment,
        // presentation timestamps may not be sorted since this is sorted by decode timestamps.
        self.segments.iter().flat_map(|seg| {
            self.samples[seg.range()]
                .iter()
                .map(|sample| sample.composition_timestamp.into_nanos(self.timescale))
                .sorted()
        })
    }
}

/// A segment of a video.
#[derive(Debug, Clone)]
pub struct Segment {
    /// Decode timestamp of the first sample in this segment, in time units.
    pub start: Time,

    /// Range of samples contained in this segment.
    pub sample_range: Range<u32>,
}

impl Segment {
    /// The segment's `sample_range` mapped to `usize` for slicing.
    pub fn range(&self) -> Range<usize> {
        Range {
            start: self.sample_range.start as usize,
            end: self.sample_range.end as usize,
        }
    }
}

/// A single sample in a video.
#[derive(Debug, Clone)]
pub struct Sample {
    /// Time at which this sample appears in the decoded bitstream, in time units.
    pub decode_timestamp: Time,

    /// Time at which this sample appears in the frame stream, in time units.
    ///
    /// `composition >= decode`
    pub composition_timestamp: Time,

    /// Duration of the sample, in time units.
    pub duration: Time,

    /// Offset into [`VideoData::data`]
    pub byte_offset: u32,

    /// Length of sample starting at [`Sample::byte_offset`].
    pub byte_length: u32,
}

/// Configuration of a video.
#[derive(Debug, Clone)]
pub struct Config {
    /// String used to identify the codec and some of its configuration.
    pub codec: String,

    /// Codec-specific configuration.
    pub description: Vec<u8>,

    /// Natural height of the video.
    pub coded_height: u16,

    /// Natural width of the video.
    pub coded_width: u16,
}
>>>>>>> 49fee63e

/// A value in time units.
#[derive(Debug, Default, Clone, Copy, PartialEq, Eq, PartialOrd, Ord, Hash)]
pub struct Time(u64);

impl Time {
    pub const ZERO: Self = Self(0);

    /// Create a new value in _time units_.
    ///
    /// ⚠️ Don't use this for regular timestamps in seconds/milliseconds/etc.,
    /// use the proper constructors for those instead!
    /// This only exists for cases where you already have a value expressed in time units,
    /// such as those received from the `WebCodecs` APIs.
    #[inline]
    pub fn new(v: u64) -> Self {
        Self(v)
    }

    #[inline]
    pub fn from_secs(v: f64, timescale: Timescale) -> Self {
        Self((v * timescale.0 as f64).round() as u64)
    }

    #[inline]
    pub fn from_millis(v: f64, timescale: Timescale) -> Self {
        Self::from_secs(v / 1e3, timescale)
    }

    #[inline]
    pub fn from_micros(v: f64, timescale: Timescale) -> Self {
        Self::from_secs(v / 1e6, timescale)
    }

    #[inline]
    pub fn from_nanos(v: i64, timescale: Timescale) -> Self {
        Self::from_secs(v as f64 / 1e9, timescale)
    }

    #[inline]
    pub fn into_secs(self, timescale: Timescale) -> f64 {
        self.0 as f64 / timescale.0 as f64
    }

    #[inline]
    pub fn into_millis(self, timescale: Timescale) -> f64 {
        self.into_secs(timescale) * 1e3
    }

    #[inline]
    pub fn into_micros(self, timescale: Timescale) -> f64 {
        self.into_secs(timescale) * 1e6
    }

    #[inline]
    pub fn into_nanos(self, timescale: Timescale) -> i64 {
        (self.into_secs(timescale) * 1e9).round() as i64
    }
}

/// The number of time units per second.
#[derive(Debug, Clone, Copy, PartialEq, Eq, PartialOrd, Ord, Hash)]
pub struct Timescale(u64);

impl Timescale {
    pub(crate) fn new(v: u64) -> Self {
        Self(v)
    }
<<<<<<< HEAD
=======
}

/// Errors that can occur when loading a video.
#[derive(thiserror::Error, Debug)]
pub enum VideoLoadError {
    #[error("Failed to determine media type from data: {0}")]
    ParseMp4(#[from] re_mp4::Error),

    #[error("Video file has no video tracks")]
    NoVideoTrack,

    #[error("Video file track config is invalid")]
    InvalidConfigFormat,

    #[error("Video file has invalid sample entries")]
    InvalidSamples,

    #[error("The media type of the blob is not a video: {provided_or_detected_media_type}")]
    MediaTypeIsNotAVideo {
        provided_or_detected_media_type: String,
    },

    #[error("Video file has unsupported media type {provided_or_detected_media_type}")]
    UnsupportedMediaType {
        provided_or_detected_media_type: String,
    },

    // Technically this is a "failed to detect" case, but the only formats we detect as of writing are the ones we support.
    #[error("Video file has unsupported format")]
    UnrecognizedVideoFormat { provided_media_type: Option<String> },

    // `FourCC`'s debug impl doesn't quote the result
    #[error("Video track uses unsupported codec \"{0}\"")] // NOLINT
    UnsupportedCodec(re_mp4::FourCC),
}

impl std::fmt::Debug for VideoData {
    fn fmt(&self, f: &mut std::fmt::Formatter<'_>) -> std::fmt::Result {
        f.debug_struct("Video")
            .field("config", &self.config)
            .field("timescale", &self.timescale)
            .field("duration", &self.duration)
            .field("segments", &self.segments)
            .field(
                "samples",
                &self.samples.iter().enumerate().collect::<Vec<_>>(),
            )
            .field("data", &self.data.len())
            .finish()
    }
>>>>>>> 49fee63e
}<|MERGE_RESOLUTION|>--- conflicted
+++ resolved
@@ -1,198 +1,27 @@
 //! Video decoding library.
-<<<<<<< HEAD
 
 pub mod decode;
-
 pub mod demux;
 
-use ordered_float::OrderedFloat;
-=======
-//!
-//! The entry point is [`VideoData::load_from_bytes`]
-//! which produces an instance of [`VideoData`] from any supported video container.
-
-mod mp4;
-
-use std::{collections::BTreeMap, ops::Range};
-
-use itertools::Itertools;
-
+pub use demux::{VideoData, VideoLoadError};
 pub use re_mp4::{TrackId, TrackKind};
 
-/// Decoded video data.
-#[derive(Clone)]
-pub struct VideoData {
-    pub config: Config,
+use ordered_float::OrderedFloat;
 
-    /// How many time units are there per second.
-    pub timescale: Timescale,
+#[derive(Debug, Default, Clone, Copy, PartialEq, Eq, PartialOrd, Ord)]
+pub struct TimeMs(OrderedFloat<f64>);
 
-    /// Duration of the video, in time units.
-    pub duration: Time,
-
-    /// We split video into segments, each beginning with a key frame,
-    /// followed by any number of delta frames.
-    pub segments: Vec<Segment>,
-
-    /// Samples contain the byte offsets into `data` for each frame.
-    ///
-    /// This list is sorted in ascending order of decode timestamps.
-    ///
-    /// Samples must be decoded in decode-timestamp order,
-    /// and should be presented in composition-timestamp order.
-    pub samples: Vec<Sample>,
-
-    /// This array stores all data used by samples.
-    pub data: Vec<u8>,
-
-    /// All the tracks in the mp4; not just the video track.
-    ///
-    /// Can be nice to show in a UI.
-    pub mp4_tracks: BTreeMap<TrackId, Option<TrackKind>>,
-}
-
-impl VideoData {
-    /// Loads a video from the given data.
-    ///
-    /// TODO(andreas, jan): This should not copy the data, but instead store slices into a shared buffer.
-    /// at the very least the should be a way to extract only metadata.
-    pub fn load_from_bytes(data: &[u8], media_type: Option<&str>) -> Result<Self, VideoLoadError> {
-        // Media type guessing here should be identical to `re_types::MediaType::guess_from_data`,
-        // but we don't want to depend on `re_types` here.
-        let media_type = if let Some(media_type) = media_type {
-            media_type.to_owned()
-        } else if mp4::is_mp4(data) {
-            "video/mp4".to_owned()
-        } else {
-            return Err(VideoLoadError::UnrecognizedVideoFormat {
-                provided_media_type: media_type.map(|m| m.to_owned()),
-            });
-        };
-
-        match media_type.as_str() {
-            "video/mp4" => mp4::load_mp4(data),
-            media_type => {
-                if media_type.starts_with("video/") {
-                    Err(VideoLoadError::UnsupportedMediaType {
-                        provided_or_detected_media_type: media_type.to_owned(),
-                    })
-                } else {
-                    Err(VideoLoadError::MediaTypeIsNotAVideo {
-                        provided_or_detected_media_type: media_type.to_owned(),
-                    })
-                }
-            }
-        }
+impl TimeMs {
+    #[inline]
+    pub fn new(v: f64) -> Self {
+        Self(OrderedFloat(v))
     }
 
-    /// Duration of the video, in seconds.
     #[inline]
-    pub fn duration_sec(&self) -> f64 {
-        self.duration.into_secs(self.timescale)
-    }
-
-    /// Duration of the video, in milliseconds.
-    #[inline]
-    pub fn duration_ms(&self) -> f64 {
-        self.duration.into_millis(self.timescale)
-    }
-
-    /// Natural width of the video.
-    #[inline]
-    pub fn width(&self) -> u32 {
-        self.config.coded_width as u32
-    }
-
-    /// Natural height of the video.
-    #[inline]
-    pub fn height(&self) -> u32 {
-        self.config.coded_height as u32
-    }
-
-    /// The codec used to encode the video.
-    #[inline]
-    pub fn codec(&self) -> &str {
-        &self.config.codec
-    }
-
-    /// The number of samples in the video.
-    #[inline]
-    pub fn num_samples(&self) -> usize {
-        self.samples.len()
-    }
-
-    /// Determines the presentation timestamps of all frames inside a video, returning raw time values.
-    ///
-    /// Returned timestamps are in nanoseconds since start and are guaranteed to be monotonically increasing.
-    pub fn frame_timestamps_ns(&self) -> impl Iterator<Item = i64> + '_ {
-        // Segments are guaranteed to be sorted among each other, but within a segment,
-        // presentation timestamps may not be sorted since this is sorted by decode timestamps.
-        self.segments.iter().flat_map(|seg| {
-            self.samples[seg.range()]
-                .iter()
-                .map(|sample| sample.composition_timestamp.into_nanos(self.timescale))
-                .sorted()
-        })
+    pub fn as_f64(&self) -> f64 {
+        self.0.into_inner()
     }
 }
-
-/// A segment of a video.
-#[derive(Debug, Clone)]
-pub struct Segment {
-    /// Decode timestamp of the first sample in this segment, in time units.
-    pub start: Time,
-
-    /// Range of samples contained in this segment.
-    pub sample_range: Range<u32>,
-}
-
-impl Segment {
-    /// The segment's `sample_range` mapped to `usize` for slicing.
-    pub fn range(&self) -> Range<usize> {
-        Range {
-            start: self.sample_range.start as usize,
-            end: self.sample_range.end as usize,
-        }
-    }
-}
-
-/// A single sample in a video.
-#[derive(Debug, Clone)]
-pub struct Sample {
-    /// Time at which this sample appears in the decoded bitstream, in time units.
-    pub decode_timestamp: Time,
-
-    /// Time at which this sample appears in the frame stream, in time units.
-    ///
-    /// `composition >= decode`
-    pub composition_timestamp: Time,
-
-    /// Duration of the sample, in time units.
-    pub duration: Time,
-
-    /// Offset into [`VideoData::data`]
-    pub byte_offset: u32,
-
-    /// Length of sample starting at [`Sample::byte_offset`].
-    pub byte_length: u32,
-}
-
-/// Configuration of a video.
-#[derive(Debug, Clone)]
-pub struct Config {
-    /// String used to identify the codec and some of its configuration.
-    pub codec: String,
-
-    /// Codec-specific configuration.
-    pub description: Vec<u8>,
-
-    /// Natural height of the video.
-    pub coded_height: u16,
-
-    /// Natural width of the video.
-    pub coded_width: u16,
-}
->>>>>>> 49fee63e
 
 /// A value in time units.
 #[derive(Debug, Default, Clone, Copy, PartialEq, Eq, PartialOrd, Ord, Hash)]
@@ -261,57 +90,4 @@
     pub(crate) fn new(v: u64) -> Self {
         Self(v)
     }
-<<<<<<< HEAD
-=======
-}
-
-/// Errors that can occur when loading a video.
-#[derive(thiserror::Error, Debug)]
-pub enum VideoLoadError {
-    #[error("Failed to determine media type from data: {0}")]
-    ParseMp4(#[from] re_mp4::Error),
-
-    #[error("Video file has no video tracks")]
-    NoVideoTrack,
-
-    #[error("Video file track config is invalid")]
-    InvalidConfigFormat,
-
-    #[error("Video file has invalid sample entries")]
-    InvalidSamples,
-
-    #[error("The media type of the blob is not a video: {provided_or_detected_media_type}")]
-    MediaTypeIsNotAVideo {
-        provided_or_detected_media_type: String,
-    },
-
-    #[error("Video file has unsupported media type {provided_or_detected_media_type}")]
-    UnsupportedMediaType {
-        provided_or_detected_media_type: String,
-    },
-
-    // Technically this is a "failed to detect" case, but the only formats we detect as of writing are the ones we support.
-    #[error("Video file has unsupported format")]
-    UnrecognizedVideoFormat { provided_media_type: Option<String> },
-
-    // `FourCC`'s debug impl doesn't quote the result
-    #[error("Video track uses unsupported codec \"{0}\"")] // NOLINT
-    UnsupportedCodec(re_mp4::FourCC),
-}
-
-impl std::fmt::Debug for VideoData {
-    fn fmt(&self, f: &mut std::fmt::Formatter<'_>) -> std::fmt::Result {
-        f.debug_struct("Video")
-            .field("config", &self.config)
-            .field("timescale", &self.timescale)
-            .field("duration", &self.duration)
-            .field("segments", &self.segments)
-            .field(
-                "samples",
-                &self.samples.iter().enumerate().collect::<Vec<_>>(),
-            )
-            .field("data", &self.data.len())
-            .finish()
-    }
->>>>>>> 49fee63e
 }
--- conflicted
+++ resolved
@@ -358,14 +358,6 @@
     /// This means all active blueprints are clones.
     pub cloned_from: Option<StoreId>,
 
-<<<<<<< HEAD
-=======
-    /// When the recording started.
-    ///
-    /// Should be an absolute time, i.e. relative to Unix Epoch.
-    pub started: Time,
-
->>>>>>> a99bf200
     pub store_source: StoreSource,
 
     /// The Rerun version used to encoded the RRD data.
@@ -720,10 +712,6 @@
             application_id,
             store_id,
             cloned_from: _,
-<<<<<<< HEAD
-=======
-            started: _,
->>>>>>> a99bf200
             store_source,
             store_version,
         } = self;

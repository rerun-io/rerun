use std::borrow::Cow;

use crate::{ArchetypeFieldName, ArchetypeName, ComponentName};

/// A [`ComponentDescriptor`] fully describes the semantics of a column of data.
///
/// Every component is uniquely identified by its [`ComponentDescriptor`].
#[derive(Debug, Clone, PartialEq, Eq, PartialOrd, Ord)]
#[cfg_attr(feature = "serde", derive(serde::Deserialize, serde::Serialize))]
pub struct ComponentDescriptor {
    /// Optional name of the `Archetype` associated with this data.
    ///
    /// `None` if the data wasn't logged through an archetype.
    ///
    /// Example: `rerun.archetypes.Points3D`.
    pub archetype_name: Option<ArchetypeName>,

    /// Optional name of the field within `Archetype` associated with this data.
    ///
    /// `None` if the data wasn't logged through an archetype.
    ///
    /// Example: `positions`.
    pub archetype_field_name: Option<ArchetypeFieldName>,

    /// Semantic name associated with this data.
    ///
    /// This is fully implied by `archetype_name` and `archetype_field`, but
    /// included for semantic convenience.
    ///
    /// Example: `rerun.components.Position3D`.
    pub component_name: ComponentName,
}

impl std::hash::Hash for ComponentDescriptor {
    #[inline]
    fn hash<H: std::hash::Hasher>(&self, state: &mut H) {
        let Self {
            archetype_name,
            archetype_field_name,
            component_name,
        } = self;

        let archetype_name = archetype_name.map_or(0, |v| v.hash());
        let archetype_field_name = archetype_field_name.map_or(0, |v| v.hash());
        let component_name = component_name.hash();

        // NOTE: This is a NoHash type, so we must respect the invariant that `write_XX` is only
        // called once, see <https://docs.rs/nohash-hasher/0.2.0/nohash_hasher/trait.IsEnabled.html>.
        state.write_u64(archetype_name ^ archetype_field_name ^ component_name);
    }
}

impl nohash_hasher::IsEnabled for ComponentDescriptor {}

impl std::fmt::Display for ComponentDescriptor {
    fn fmt(&self, f: &mut std::fmt::Formatter<'_>) -> std::fmt::Result {
<<<<<<< HEAD
        f.write_str(&self.display_name())
=======
        f.write_str(&self.column_name())
>>>>>>> 4ecd9aca
    }
}

impl From<ComponentDescriptor> for Cow<'static, ComponentDescriptor> {
    #[inline]
    fn from(descr: ComponentDescriptor) -> Self {
        Cow::Owned(descr)
    }
}

impl<'d> From<&'d ComponentDescriptor> for Cow<'d, ComponentDescriptor> {
    #[inline]
    fn from(descr: &'d ComponentDescriptor) -> Self {
        Cow::Borrowed(descr)
    }
}

impl ComponentDescriptor {
<<<<<<< HEAD
=======
    #[inline]
    #[track_caller]
    pub fn sanity_check(&self) {
        self.component_name.sanity_check();
    }

    /// Short and usually unique, used in UI.
>>>>>>> 4ecd9aca
    pub fn display_name(&self) -> String {
        self.sanity_check();

        let Self {
            archetype_name: _,
            archetype_field_name,
            component_name,
        } = self;

        if let Some(archetype_field_name) = &archetype_field_name {
            archetype_field_name.to_string()
        } else {
            component_name.short_name().to_owned()
        }
    }

<<<<<<< HEAD
    fn to_any_string(&self, use_short_names: bool) -> String {
=======
    /// Used for column names etc.
    ///
    /// `Archetype.field_name` if set, otherwise the component name.
    #[inline]
    pub fn column_name(&self) -> String {
        self.sanity_check();

>>>>>>> 4ecd9aca
        let Self {
            archetype_name,
            archetype_field_name,
            component_name,
        } = self;

        if let (Some(archetype_name), Some(archetype_field_name)) =
            (&archetype_name, &archetype_field_name)
        {
            format!("{}.{archetype_field_name}", archetype_name.short_name())
        } else {
            component_name.short_name().to_owned()
        }
    }

    /// Returns the fully-qualified name, e.g. `rerun.archetypes.Points3D:rerun.components.Position3D#positions`.
    #[inline]
    pub fn full_name(&self) -> String {
        let Self {
            archetype_name,
            archetype_field_name,
            component_name,
        } = self;

        let (archetype_name, component_name) =
            (archetype_name.map(|s| s.as_str()), component_name.as_str());

        match (archetype_name, component_name, archetype_field_name) {
            (None, component_name, None) => component_name.to_owned(),
            (Some(archetype_name), component_name, None) => {
                format!("{archetype_name}:{component_name}")
            }
            (None, component_name, Some(archetype_field_name)) => {
                format!("{component_name}#{archetype_field_name}")
            }
            (Some(archetype_name), component_name, Some(archetype_field_name)) => {
                format!("{archetype_name}:{component_name}#{archetype_field_name}")
            }
        }
    }
}

impl re_byte_size::SizeBytes for ComponentDescriptor {
    #[inline]
    fn heap_size_bytes(&self) -> u64 {
        let Self {
            archetype_name,
            archetype_field_name,
            component_name,
        } = self;
        archetype_name.heap_size_bytes()
            + component_name.heap_size_bytes()
            + archetype_field_name.heap_size_bytes()
    }
}

impl ComponentDescriptor {
    #[inline]
    pub fn new(component_name: impl Into<ComponentName>) -> Self {
        let component_name = component_name.into();
        component_name.sanity_check();
        Self {
            archetype_name: None,
            archetype_field_name: None,
            component_name,
        }
    }

    /// Unconditionally sets [`Self::archetype_name`] to the given one.
    #[inline]
    pub fn with_archetype_name(mut self, archetype_name: ArchetypeName) -> Self {
        self.archetype_name = Some(archetype_name);
        self
    }

    /// Unconditionally sets [`Self::archetype_field_name`] to the given one.
    #[inline]
    pub fn with_archetype_field_name(mut self, archetype_field_name: ArchetypeFieldName) -> Self {
        self.archetype_field_name = Some(archetype_field_name);
        self
    }

    /// Sets [`Self::archetype_name`] to the given one iff it's not already set.
    #[inline]
    pub fn or_with_archetype_name(mut self, archetype_name: impl Fn() -> ArchetypeName) -> Self {
        if self.archetype_name.is_none() {
            self.archetype_name = Some(archetype_name());
        }
        self
    }

    /// Sets [`Self::archetype_field_name`] to the given one iff it's not already set.
    #[inline]
    pub fn or_with_archetype_field_name(
        mut self,
        archetype_field_name: impl FnOnce() -> ArchetypeFieldName,
    ) -> Self {
        if self.archetype_field_name.is_none() {
            self.archetype_field_name = Some(archetype_field_name());
        }
        self
    }
}

// ---

// TODO(cmc): This is far from ideal and feels very hackish, but for now the priority is getting
// all things related to tags up and running so we can gather learnings.
// This is only used on the archetype deserialization path, which isn't ever used outside of tests anyway.

// TODO(cmc): we really shouldn't be duplicating these.

/// The key used to identify the [`crate::ArchetypeName`] in field-level metadata.
const FIELD_METADATA_KEY_ARCHETYPE_NAME: &str = "rerun.archetype_name";

/// The key used to identify the [`crate::ArchetypeFieldName`] in field-level metadata.
const FIELD_METADATA_KEY_ARCHETYPE_FIELD_NAME: &str = "rerun.archetype_field_name";

impl From<arrow::datatypes::Field> for ComponentDescriptor {
    #[inline]
    fn from(field: arrow::datatypes::Field) -> Self {
        let md = field.metadata();

        let descr = Self {
            archetype_name: md
                .get(FIELD_METADATA_KEY_ARCHETYPE_NAME)
                .cloned()
                .map(Into::into),
            archetype_field_name: md
                .get(FIELD_METADATA_KEY_ARCHETYPE_FIELD_NAME)
                .cloned()
                .map(Into::into),
            component_name: field.name().to_string().into(),
        };
        descr.sanity_check();
        descr
    }
}<|MERGE_RESOLUTION|>--- conflicted
+++ resolved
@@ -54,11 +54,7 @@
 
 impl std::fmt::Display for ComponentDescriptor {
     fn fmt(&self, f: &mut std::fmt::Formatter<'_>) -> std::fmt::Result {
-<<<<<<< HEAD
-        f.write_str(&self.display_name())
-=======
         f.write_str(&self.column_name())
->>>>>>> 4ecd9aca
     }
 }
 
@@ -77,8 +73,6 @@
 }
 
 impl ComponentDescriptor {
-<<<<<<< HEAD
-=======
     #[inline]
     #[track_caller]
     pub fn sanity_check(&self) {
@@ -86,7 +80,6 @@
     }
 
     /// Short and usually unique, used in UI.
->>>>>>> 4ecd9aca
     pub fn display_name(&self) -> String {
         self.sanity_check();
 
@@ -103,9 +96,6 @@
         }
     }
 
-<<<<<<< HEAD
-    fn to_any_string(&self, use_short_names: bool) -> String {
-=======
     /// Used for column names etc.
     ///
     /// `Archetype.field_name` if set, otherwise the component name.
@@ -113,7 +103,6 @@
     pub fn column_name(&self) -> String {
         self.sanity_check();
 
->>>>>>> 4ecd9aca
         let Self {
             archetype_name,
             archetype_field_name,

use std::sync::Arc;

use crate::{
<<<<<<< HEAD
    ComponentDescriptor, ComponentName, DeserializationResult, LoggableBatch, SerializationResult,
    SerializedComponentBatch, _Backtrace,
=======
    ComponentBatch, ComponentDescriptor, ComponentName, DeserializationResult, SerializationResult,
    SerializedComponentBatch,
>>>>>>> 4d7e17a0
};

#[expect(unused_imports, clippy::unused_trait_names)] // used in docstrings
use crate::{Component, Loggable};

// ---

/// An archetype is a high-level construct that represents a set of [`Component`]s that usually
/// play well with each other (i.e. they compose nicely).
///
/// Internally, it is no different than a collection of components, but working at that higher
/// layer of abstraction opens opportunities for nicer APIs & tools that wouldn't be possible
/// otherwise.
///
/// E.g. consider the `crate::archetypes::Points3D` archetype, which represents the set of
/// components to consider when working with a 3D point cloud within Rerun.
pub trait Archetype {
    /// The associated indicator component, whose presence indicates that the high-level
    /// archetype-based APIs were used to log the data.
    ///
    /// ## Internal representation
    ///
    /// Indicator components are always unit-length null arrays.
    /// Their names follow the pattern `rerun.components.{ArchetypeName}Indicator`, e.g.
    /// `rerun.components.Points3DIndicator`.
    ///
    /// Since null arrays aren't actually arrays and we don't actually have any data to shuffle
    /// around per-se, we can't implement the usual [`Loggable`] traits.
    /// For this reason, indicator components directly implement [`LoggableBatch`] instead, and
    /// bypass the entire iterator machinery.
    //
    // TODO(rust-lang/rust#29661): We'd like to just default this to the right thing which is
    // pretty much always `A::Indicator`, but defaults are unstable.
    // type Indicator: LoggableBatch = A::Indicator;
    type Indicator: 'static + LoggableBatch + Default;

    /// The fully-qualified name of this archetype, e.g. `rerun.archetypes.Points2D`.
    fn name() -> ArchetypeName;

    /// Readable name for displaying in UI.
    fn display_name() -> &'static str;

    // ---

    /// Creates a [`LoggableBatch`] out of the associated [`Self::Indicator`] component.
    ///
    /// This allows for associating arbitrary indicator components with arbitrary data.
    fn indicator() -> SerializedComponentBatch;

    /// Returns all component descriptors that _must_ be provided by the user when constructing this archetype.
    fn required_components() -> std::borrow::Cow<'static, [ComponentDescriptor]>;

    /// Returns all component descriptors that _should_ be provided by the user when constructing this archetype.
    #[inline]
    fn recommended_components() -> std::borrow::Cow<'static, [ComponentDescriptor]> {
        std::borrow::Cow::Owned(vec![Self::indicator().descriptor.clone()])
    }

    /// Returns all component descriptors that _may_ be provided by the user when constructing this archetype.
    #[inline]
    fn optional_components() -> std::borrow::Cow<'static, [ComponentDescriptor]> {
        std::borrow::Cow::Borrowed(&[])
    }

    /// Returns all component descriptors that must, should and may be provided by the user when constructing
    /// this archetype.
    ///
    /// The default implementation always does the right thing, at the cost of some runtime
    /// allocations.
    /// If you know all your component descriptors statically, you can override this method to get rid of the
    /// extra allocations.
    #[inline]
    fn all_components() -> std::borrow::Cow<'static, [ComponentDescriptor]> {
        [
            Self::required_components().into_owned(),
            Self::recommended_components().into_owned(),
            Self::optional_components().into_owned(),
        ]
        .into_iter()
        .flatten()
        .collect::<Vec<_>>()
        .into()
    }

    // ---

    /// Given an iterator of Arrow arrays and their respective field metadata, deserializes them
    /// into this archetype.
    ///
    /// Arrow arrays that are unknown to this [`Archetype`] will simply be ignored and a warning
    /// logged to stderr.
    #[inline]
    fn from_arrow(
        data: impl IntoIterator<Item = (arrow::datatypes::Field, ::arrow::array::ArrayRef)>,
    ) -> DeserializationResult<Self>
    where
        Self: Sized,
    {
        Self::from_arrow_components(
            data.into_iter()
                .map(|(field, array)| (ComponentDescriptor::from(field), array)),
        )
    }

    /// Given an iterator of Arrow arrays and their respective `ComponentNames`, deserializes them
    /// into this archetype.
    ///
    /// Arrow arrays that are unknown to this [`Archetype`] will simply be ignored and a warning
    /// logged to stderr.
    #[inline]
    fn from_arrow_components(
        data: impl IntoIterator<Item = (ComponentDescriptor, ::arrow::array::ArrayRef)>,
    ) -> DeserializationResult<Self>
    where
        Self: Sized,
    {
        _ = data; // NOTE: do this here to avoid breaking users' autocomplete snippets
        Err(crate::DeserializationError::NotImplemented {
            fqname: Self::name().to_string(),
            backtrace: std::backtrace::Backtrace::capture(),
        })
    }
}

/// Indicates that the archetype has reflection data available for it.
pub trait ArchetypeReflectionMarker {}

// ---

re_string_interner::declare_new_type!(
    /// The fully-qualified name of an [`Archetype`], e.g. `rerun.archetypes.Points3D`.
    #[cfg_attr(feature = "serde", derive(::serde::Deserialize, ::serde::Serialize))]
    pub struct ArchetypeName;
);

impl ArchetypeName {
    /// Runs some asserts in debug mode to make sure the name is not weird.
    #[inline]
    #[track_caller]
    pub fn sanity_check(&self) {
        let full_name = self.0.as_str();
        debug_assert!(
            !full_name.starts_with("rerun.archetypes.rerun.archetypes.")
                && !full_name.contains(':'),
            "DEBUG ASSERT: Found archetype with full name {full_name:?}. Maybe some bad round-tripping?"
        );
    }

    /// Returns the fully-qualified name, e.g. `rerun.archetypes.Points3D`.
    ///
    /// This is the default `Display` implementation for [`ArchetypeName`].
    #[inline]
    pub fn full_name(&self) -> &'static str {
        self.sanity_check();
        self.0.as_str()
    }

    /// Returns the unqualified name, e.g. `Points3D`.
    ///
    /// Used for most UI elements.
    ///
    /// ```
    /// # use re_types_core::ArchetypeName;
    /// assert_eq!(ArchetypeName::from("rerun.archetypes.Points3D").short_name(), "Points3D");
    /// ```
    #[inline]
    pub fn short_name(&self) -> &'static str {
        self.sanity_check();
        let full_name = self.0.as_str();
        if let Some(short_name) = full_name.strip_prefix("rerun.archetypes.") {
            short_name
        } else if let Some(short_name) = full_name.strip_prefix("rerun.blueprint.archetypes.") {
            short_name
        } else if let Some(short_name) = full_name.strip_prefix("rerun.") {
            short_name
        } else {
            full_name
        }
    }

    /// Url to the rerun docs for this Rerun archetype.
    pub fn doc_url(&self) -> Option<String> {
        // This code should be correct as long as this url passes our link checker:
        // https://rerun.io/docs/reference/types/archetypes/line_strips3d
        let short_name_pascal_case = self.full_name().strip_prefix("rerun.archetypes.")?;
        let archetype_name_snake_case = re_case::to_snake_case(short_name_pascal_case);
        let base_url = "https://rerun.io/docs/reference/types/archetypes";
        Some(format!("{base_url}/{archetype_name_snake_case}"))
    }
}

impl re_byte_size::SizeBytes for ArchetypeName {
    #[inline]
    fn heap_size_bytes(&self) -> u64 {
        0
    }
}

// ---

re_string_interner::declare_new_type!(
    /// The name of an [`Archetype`]'s field, e.g. `positions`.
    #[cfg_attr(feature = "serde", derive(::serde::Deserialize, ::serde::Serialize))]
    pub struct ArchetypeFieldName;
);

impl re_byte_size::SizeBytes for ArchetypeFieldName {
    #[inline]
    fn heap_size_bytes(&self) -> u64 {
        0
    }
}

// ---

/// A generic [indicator component] that can be specialized for any [`Archetype`].
///
/// ```ignore
/// type MyArchetypeIndicator = GenericIndicatorComponent<MyArchetype>;
/// ```
///
/// [indicator component]: [`Archetype::Indicator`]
#[derive(Debug, Clone, Copy)]
pub struct GenericIndicatorComponent<A: Archetype> {
    _phantom: std::marker::PhantomData<A>,
}

impl<A: Archetype> GenericIndicatorComponent<A> {
    pub const DEFAULT: Self = Self {
        _phantom: std::marker::PhantomData::<A>,
    };

    /// Create an array of indicator components of this type with the given length.
    ///
    /// This can be useful when sending columns of indicators with
    /// `rerun::RecordingStream::send_columns`.
    #[inline]
    pub fn new_array(len: usize) -> GenericIndicatorComponentArray<A> {
        GenericIndicatorComponentArray {
            len,
            _phantom: std::marker::PhantomData::<A>,
        }
    }
}

impl<A: Archetype> Default for GenericIndicatorComponent<A> {
    fn default() -> Self {
        Self::DEFAULT
    }
}

impl<A: Archetype> crate::LoggableBatch for GenericIndicatorComponent<A> {
    #[inline]
    fn to_arrow(&self) -> SerializationResult<arrow::array::ArrayRef> {
        Ok(Arc::new(arrow::array::NullArray::new(1)))
    }
}

/// A generic [indicator component] array of a given length.
///
/// This can be useful when sending columns of indicators with
/// `rerun::RecordingStream::send_columns`.
///
/// To create this type, call [`GenericIndicatorComponent::new_array`].
///
/// [indicator component]: [`Archetype::Indicator`]
#[derive(Debug, Clone, Copy)]
pub struct GenericIndicatorComponentArray<A: Archetype> {
    len: usize,
    _phantom: std::marker::PhantomData<A>,
}

impl<A: Archetype> crate::LoggableBatch for GenericIndicatorComponentArray<A> {
    #[inline]
    fn to_arrow(&self) -> SerializationResult<arrow::array::ArrayRef> {
        Ok(Arc::new(arrow::array::NullArray::new(self.len)))
    }
}

// ---

/// An arbitrary named [indicator component].
///
/// [indicator component]: [`Archetype::Indicator`]
#[derive(Debug, Clone, Copy)]
pub struct NamedIndicatorComponent(pub ComponentName);

impl crate::LoggableBatch for NamedIndicatorComponent {
    #[inline]
    fn to_arrow(&self) -> SerializationResult<arrow::array::ArrayRef> {
        Ok(Arc::new(arrow::array::NullArray::new(1)))
    }
}<|MERGE_RESOLUTION|>--- conflicted
+++ resolved
@@ -1,13 +1,8 @@
 use std::sync::Arc;
 
 use crate::{
-<<<<<<< HEAD
     ComponentDescriptor, ComponentName, DeserializationResult, LoggableBatch, SerializationResult,
-    SerializedComponentBatch, _Backtrace,
-=======
-    ComponentBatch, ComponentDescriptor, ComponentName, DeserializationResult, SerializationResult,
     SerializedComponentBatch,
->>>>>>> 4d7e17a0
 };
 
 #[expect(unused_imports, clippy::unused_trait_names)] // used in docstrings

<<<<<<< HEAD
=======
use std::collections::BTreeMap;

>>>>>>> 1b5b6736
use arrow::array::RecordBatch;
use futures::StreamExt as _;
use itertools::Itertools as _;
use tonic::async_trait;
use url::Url;

<<<<<<< HEAD
use re_log_types::EntryId;
=======
use re_log_encoding::codec::wire::decoder::Decode as _;
>>>>>>> 1b5b6736
use re_protos::{
    cloud::v1alpha1::{
        CreateDatasetEntryRequest, DataSource, DataSourceKind, QueryTasksOnCompletionRequest,
        RegisterWithDatasetRequest, RegisterWithDatasetResponse,
        rerun_cloud_service_server::RerunCloudService,
    },
    common::v1alpha1::{IfDuplicateBehavior, TaskId},
    headers::RerunHeadersInjectorExt as _,
};
use re_types_core::AsComponents;

use crate::{
    RecordBatchExt as _, TempPath, TuidPrefix, create_nasty_recording,
    create_recording_with_properties, create_simple_recording,
};

/// Extension trait for the most common test setup tasks.
#[async_trait]
pub trait RerunCloudServiceExt: RerunCloudService {
    async fn create_dataset_entry_with_name(&self, dataset_name: &str);

    async fn register_with_dataset_name(
        &self,
        dataset_name: &str,
        data_sources: Vec<re_protos::cloud::v1alpha1::DataSource>,
    );
}

#[async_trait]
impl<T: RerunCloudService> RerunCloudServiceExt for T {
    async fn create_dataset_entry_with_name(&self, dataset_name: &str) {
        self.create_dataset_entry(tonic::Request::new(CreateDatasetEntryRequest {
            name: Some(dataset_name.to_owned()),
            id: None,
        }))
        .await
        .expect("create_dataset_entry should succeed");
    }

    async fn register_with_dataset_name(
        &self,
        dataset_name: &str,
        data_sources: Vec<re_protos::cloud::v1alpha1::DataSource>,
    ) {
        let request = tonic::Request::new(RegisterWithDatasetRequest {
            data_sources,
            on_duplicate: IfDuplicateBehavior::Error as i32,
        })
        .with_entry_name(dataset_name)
        .expect("Failed to create a request");

        register_with_dataset(self, request).await;
    }
}

// ---

async fn register_with_dataset(
    service: &impl re_protos::cloud::v1alpha1::rerun_cloud_service_server::RerunCloudService,
    request: tonic::Request<RegisterWithDatasetRequest>,
) {
<<<<<<< HEAD
    let resp: RecordBatch = fe
        .register_with_dataset(
            tonic::Request::new(RegisterWithDatasetRequest {
                data_sources,
                on_duplicate: IfDuplicateBehavior::Error as i32,
            })
            .with_entry_id(dataset_id)
            .expect("Failed to get catalog handler"),
        )
=======
    let resp = service
        .register_with_dataset(request)
>>>>>>> 1b5b6736
        .await
        .expect("register_with_dataset should succeed")
        .into_inner()
        .data
        .expect("data expected")
        .try_into()
        .expect("record batch expected");

    // extract task ids from the response record batch
    let task_ids = {
        resp.column_by_name(RegisterWithDatasetResponse::TASK_ID)
            .expect("task_id column expected")
            .as_any()
            .downcast_ref::<arrow::array::StringArray>()
            .expect("task_id column should be a string array")
            .iter()
            .flatten()
            .map(|s| TaskId { id: s.to_owned() })
            .unique() // dups are possible because of batching partitions per task
            .collect::<Vec<_>>()
    };

    let result = service
        .query_tasks_on_completion(tonic::Request::new(QueryTasksOnCompletionRequest {
            ids: task_ids.clone(),
            timeout: Some(prost_types::Duration {
                seconds: 20,
                nanos: 0,
            }),
        }))
        .await
        .expect("should get query results")
        .into_inner()
        .collect::<Vec<_>>()
        .await
        .into_iter()
        .map(|resp| {
            let resp = resp.expect("Failed to get task completion response");
            let decoded: RecordBatch = resp
                .data
                .expect("Expected response data")
                .try_into()
                .expect("Failed to decode response data");
            let task_id = decoded
                .column_by_name("task_id")
                .expect("task_id column expected")
                .as_any()
                .downcast_ref::<arrow::array::StringArray>()
                .expect("task_id column should be a string array")
                .value(0); // Get first value
            TaskId {
                id: task_id.to_owned(),
            }
        })
        .collect_vec();

    let returned_task_ids: std::collections::HashSet<_> = result.iter().collect();
    for tid in &task_ids {
        assert!(
            returned_task_ids.contains(tid),
            "Expected task {} to be in the results",
            tid.id
        );
    }
}

// ---

pub enum LayerType {
    /// See [`crate::utils::rerun::create_simple_recording`]
    Simple { entities: &'static [&'static str] },

    /// See [`crate::create_nasty_recording`]
    Nasty { entities: &'static [&'static str] },

    /// See [`crate::create_recording_with_properties`]
    #[expect(dead_code)] //TODO(ab): I'll need that in the next PR
    Properties {
        properties: BTreeMap<String, Vec<Box<dyn AsComponents>>>,
    },
}

impl LayerType {
    pub fn simple(entities: &'static [&'static str]) -> Self {
        Self::Simple { entities }
    }

    pub fn nasty(entities: &'static [&'static str]) -> Self {
        Self::Nasty { entities }
    }

    fn into_recording(
        self,
        tuid_prefix: TuidPrefix,
        partition_id: &str,
    ) -> anyhow::Result<TempPath> {
        match self {
            Self::Simple { entities } => {
                create_simple_recording(tuid_prefix, partition_id, entities)
            }

            Self::Nasty { entities } => create_nasty_recording(tuid_prefix, partition_id, entities),

            Self::Properties { properties } => create_recording_with_properties(
                tuid_prefix,
                partition_id,
                // TODO(ab): avoid this annoying conversion (this requires a change to
                // `create_recording_with_properties` which needs to be propagated to
                // `dataplatform`.
                properties
                    .iter()
                    .map(|(k, v)| (k.clone(), v.iter().map(|v| v.as_ref()).collect()))
                    .collect(),
            ),
        }
    }
}

pub struct LayerDefinition {
    pub partition_id: &'static str,
    pub layer_name: Option<&'static str>,
    pub layer_type: LayerType,
}

impl LayerDefinition {
    pub fn simple(partition_id: &'static str, entities: &'static [&'static str]) -> Self {
        Self {
            partition_id,
            layer_name: None,
            layer_type: LayerType::simple(entities),
        }
    }

    pub fn nasty(partition_id: &'static str, entities: &'static [&'static str]) -> Self {
        Self {
            partition_id,
            layer_name: None,
            layer_type: LayerType::nasty(entities),
        }
    }

    pub fn layer_name(mut self, layer_name: &'static str) -> Self {
        self.layer_name = Some(layer_name);
        self
    }
}

/// Utility to simplify the creation of data sources to register with a dataset.
///
/// This utility holds the [`TempPath`] instances, so it should not be dropped until the end of
/// the test, lest the recording files are prematurely cleaned up.
pub struct DataSourcesDefinition {
    layers: Vec<(Option<String>, TempPath)>,
}

impl DataSourcesDefinition {
    pub fn new(layers: impl IntoIterator<Item = LayerDefinition>) -> Self {
        Self {
            layers: layers
                .into_iter()
                .enumerate()
                .map(|(tuid_prefix, layer)| {
                    (
                        layer.layer_name.map(|s| s.to_owned()),
                        layer
                            .layer_type
                            .into_recording(tuid_prefix.saturating_add(1) as _, layer.partition_id)
                            .unwrap(),
                    )
                })
                .collect(),
        }
    }

    pub fn to_data_sources(&self) -> Vec<DataSource> {
        self.layers
            .iter()
            .map(|(layer_name, path)| DataSource {
                storage_url: Some(Url::from_file_path(path.as_path()).unwrap().to_string()),
                layer: layer_name.clone(),
                prefix: false,
                typ: DataSourceKind::Rrd as i32,
            })
            .collect()
    }
}

// ---

/// Concatenate record batches.
///
/// This function implicitly tests the following properties:
/// - There is always at least one record batch, even if it is empty.
/// - All record batches have the same schema.
pub fn concat_record_batches(record_batches: &[RecordBatch]) -> RecordBatch {
    arrow::compute::concat_batches(
        record_batches
            .first()
            .expect("at least one record batch must be passed")
            .schema_ref(),
        record_batches,
    )
    .expect("record batches should be concatenable")
    .auto_sort_rows()
    .expect("record batches should be sortable")
}<|MERGE_RESOLUTION|>--- conflicted
+++ resolved
@@ -1,19 +1,11 @@
-<<<<<<< HEAD
-=======
 use std::collections::BTreeMap;
 
->>>>>>> 1b5b6736
 use arrow::array::RecordBatch;
 use futures::StreamExt as _;
 use itertools::Itertools as _;
 use tonic::async_trait;
 use url::Url;
 
-<<<<<<< HEAD
-use re_log_types::EntryId;
-=======
-use re_log_encoding::codec::wire::decoder::Decode as _;
->>>>>>> 1b5b6736
 use re_protos::{
     cloud::v1alpha1::{
         CreateDatasetEntryRequest, DataSource, DataSourceKind, QueryTasksOnCompletionRequest,
@@ -75,20 +67,8 @@
     service: &impl re_protos::cloud::v1alpha1::rerun_cloud_service_server::RerunCloudService,
     request: tonic::Request<RegisterWithDatasetRequest>,
 ) {
-<<<<<<< HEAD
-    let resp: RecordBatch = fe
-        .register_with_dataset(
-            tonic::Request::new(RegisterWithDatasetRequest {
-                data_sources,
-                on_duplicate: IfDuplicateBehavior::Error as i32,
-            })
-            .with_entry_id(dataset_id)
-            .expect("Failed to get catalog handler"),
-        )
-=======
-    let resp = service
+    let resp: RecordBatch = service
         .register_with_dataset(request)
->>>>>>> 1b5b6736
         .await
         .expect("register_with_dataset should succeed")
         .into_inner()

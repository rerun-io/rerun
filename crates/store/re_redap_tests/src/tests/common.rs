--- conflicted
+++ resolved
@@ -172,10 +172,6 @@
         properties: BTreeMap<String, Vec<Box<dyn AsComponents>>>,
     },
 
-<<<<<<< HEAD
-    /// See [`crate::create_simple_blueprint`]
-    SimpleBlueprint,
-=======
     /// See [`crate::create_recording_with_scalars`].
     Scalars { n: usize },
 
@@ -187,7 +183,9 @@
         embeddings: u32,
         embeddings_per_row: u32,
     },
->>>>>>> 3ba05a7d
+
+    /// See [`crate::create_simple_blueprint`]
+    SimpleBlueprint,
 }
 
 impl LayerType {
@@ -207,10 +205,6 @@
         }
     }
 
-<<<<<<< HEAD
-    pub fn simple_blueprint() -> Self {
-        Self::SimpleBlueprint
-=======
     pub fn scalars(n: usize) -> Self {
         Self::Scalars { n }
     }
@@ -224,7 +218,10 @@
             embeddings,
             embeddings_per_row,
         }
->>>>>>> 3ba05a7d
+    }
+
+    pub fn simple_blueprint() -> Self {
+        Self::SimpleBlueprint
     }
 
     fn into_recording(
@@ -251,9 +248,6 @@
                     .collect(),
             ),
 
-<<<<<<< HEAD
-            Self::SimpleBlueprint => crate::create_simple_blueprint(tuid_prefix, partition_id),
-=======
             Self::Scalars { n } => create_recording_with_scalars(tuid_prefix, partition_id, n),
 
             Self::Text => create_recording_with_text(tuid_prefix, partition_id),
@@ -267,7 +261,8 @@
                 embeddings,
                 embeddings_per_row,
             ),
->>>>>>> 3ba05a7d
+
+            Self::SimpleBlueprint => crate::create_simple_blueprint(tuid_prefix, partition_id),
         }
     }
 }
@@ -309,13 +304,6 @@
         }
     }
 
-<<<<<<< HEAD
-    pub fn simple_blueprint(partition_id: &'static str) -> Self {
-        Self {
-            partition_id,
-            layer_name: None,
-            layer_type: LayerType::simple_blueprint(),
-=======
     /// A simple layer with a bunch of scalars, for testing B-Tree indexes.
     pub fn scalars(partition_id: &'static str) -> Self {
         Self {
@@ -345,7 +333,14 @@
             partition_id,
             layer_name: None,
             layer_type: LayerType::embeddings(embeddings, embeddings_per_row),
->>>>>>> 3ba05a7d
+        }
+    }
+
+    pub fn simple_blueprint(partition_id: &'static str) -> Self {
+        Self {
+            partition_id,
+            layer_name: None,
+            layer_type: LayerType::simple_blueprint(),
         }
     }
 

use re_protos::{
    cloud::v1alpha1::{GetDatasetSchemaRequest, rerun_cloud_service_server::RerunCloudService},
    headers::RerunHeadersInjectorExt as _,
};

<<<<<<< HEAD
use crate::tests::common::register_with_dataset;
use crate::{SchemaExt as _, create_simple_recording};

pub async fn simple_dataset_schema(fe: impl RerunCloudService) {
    let tuid_prefix1 = 1;
    let partition1_path = create_simple_recording(
        tuid_prefix1,
        "my_partition_id1",
        &["my/entity", "my/other/entity"],
    )
    .unwrap();
    let partition1_url = Url::from_file_path(partition1_path.as_path()).unwrap();

    let tuid_prefix2 = 2;
    let partition2_path =
        create_simple_recording(tuid_prefix2, "my_partition_id2", &["my/entity"]).unwrap();
    let partition2_url = Url::from_file_path(partition2_path.as_path()).unwrap();

    let tuid_prefix3 = 3;
    let partition3_path = create_simple_recording(
        tuid_prefix3,
        "my_partition_id3",
        &["my/entity", "another/one", "yet/another/one"],
    )
    .unwrap();
    let partition3_url = Url::from_file_path(partition3_path.as_path()).unwrap();

    let dataset_id: EntryId = {
        let resp = fe
            .create_dataset_entry(tonic::Request::new(CreateDatasetEntryRequest {
                name: Some("my_dataset1".to_owned()),
                id: None,
            }))
            .await
            .unwrap();

        resp.into_inner()
            .dataset
            .and_then(|d| d.details?.id)
            .unwrap()
            .try_into()
            .unwrap()
    };

    register_with_dataset(
        &fe,
        dataset_id,
        vec![
            DataSource {
                storage_url: Some(partition1_url.to_string()),
                prefix: false,
                layer: None,
                typ: DataSourceKind::Rrd as i32,
            }, //
            DataSource {
                storage_url: Some(partition2_url.to_string()),
                prefix: false,
                layer: None,
                typ: DataSourceKind::Rrd as i32,
            },
            DataSource {
                storage_url: Some(partition3_url.to_string()),
                prefix: false,
                layer: None,
                typ: DataSourceKind::Rrd as i32,
            },
        ],
    )
    .await;

    dataset_schema_snapshot(&fe, dataset_id, "simple_dataset").await;
=======
use super::common::{DataSourcesDefinition, LayerDefinition, RerunCloudServiceExt as _};
use crate::SchemaExt as _;

pub async fn simple_dataset_schema(service: impl RerunCloudService) {
    let data_sources_def = DataSourcesDefinition::new([
        LayerDefinition::simple("my_partition_id1", &["my/entity", "my/other/entity"]),
        LayerDefinition::simple("my_partition_id2", &["my/entity"]),
        LayerDefinition::simple(
            "my_partition_id3",
            &["my/entity", "another/one", "yet/another/one"],
        ),
    ]);

    let dataset_name = "my_dataset1";
    service.create_dataset_entry_with_name(dataset_name).await;
    service
        .register_with_dataset_name(dataset_name, data_sources_def.to_data_sources())
        .await;

    dataset_schema_snapshot(&service, dataset_name, "simple_dataset").await;
>>>>>>> e463ebfc
}

pub async fn empty_dataset_schema(service: impl RerunCloudService) {
    let dataset_name = "empty_dataset";
    service.create_dataset_entry_with_name(dataset_name).await;

    dataset_schema_snapshot(&service, dataset_name, "empty_dataset").await;
}

// ---

async fn dataset_schema_snapshot(
    service: &impl RerunCloudService,
    dataset_name: &str,
    snapshot_name: &str,
) {
    let schema = service
        .get_dataset_schema(
            tonic::Request::new(GetDatasetSchemaRequest {})
                .with_entry_name(dataset_name)
                .unwrap(),
        )
        .await
        .unwrap()
        .into_inner()
        .schema()
        .unwrap();

    insta::assert_snapshot!(format!("{snapshot_name}_schema"), schema.format_snapshot());
}<|MERGE_RESOLUTION|>--- conflicted
+++ resolved
@@ -3,79 +3,6 @@
     headers::RerunHeadersInjectorExt as _,
 };
 
-<<<<<<< HEAD
-use crate::tests::common::register_with_dataset;
-use crate::{SchemaExt as _, create_simple_recording};
-
-pub async fn simple_dataset_schema(fe: impl RerunCloudService) {
-    let tuid_prefix1 = 1;
-    let partition1_path = create_simple_recording(
-        tuid_prefix1,
-        "my_partition_id1",
-        &["my/entity", "my/other/entity"],
-    )
-    .unwrap();
-    let partition1_url = Url::from_file_path(partition1_path.as_path()).unwrap();
-
-    let tuid_prefix2 = 2;
-    let partition2_path =
-        create_simple_recording(tuid_prefix2, "my_partition_id2", &["my/entity"]).unwrap();
-    let partition2_url = Url::from_file_path(partition2_path.as_path()).unwrap();
-
-    let tuid_prefix3 = 3;
-    let partition3_path = create_simple_recording(
-        tuid_prefix3,
-        "my_partition_id3",
-        &["my/entity", "another/one", "yet/another/one"],
-    )
-    .unwrap();
-    let partition3_url = Url::from_file_path(partition3_path.as_path()).unwrap();
-
-    let dataset_id: EntryId = {
-        let resp = fe
-            .create_dataset_entry(tonic::Request::new(CreateDatasetEntryRequest {
-                name: Some("my_dataset1".to_owned()),
-                id: None,
-            }))
-            .await
-            .unwrap();
-
-        resp.into_inner()
-            .dataset
-            .and_then(|d| d.details?.id)
-            .unwrap()
-            .try_into()
-            .unwrap()
-    };
-
-    register_with_dataset(
-        &fe,
-        dataset_id,
-        vec![
-            DataSource {
-                storage_url: Some(partition1_url.to_string()),
-                prefix: false,
-                layer: None,
-                typ: DataSourceKind::Rrd as i32,
-            }, //
-            DataSource {
-                storage_url: Some(partition2_url.to_string()),
-                prefix: false,
-                layer: None,
-                typ: DataSourceKind::Rrd as i32,
-            },
-            DataSource {
-                storage_url: Some(partition3_url.to_string()),
-                prefix: false,
-                layer: None,
-                typ: DataSourceKind::Rrd as i32,
-            },
-        ],
-    )
-    .await;
-
-    dataset_schema_snapshot(&fe, dataset_id, "simple_dataset").await;
-=======
 use super::common::{DataSourcesDefinition, LayerDefinition, RerunCloudServiceExt as _};
 use crate::SchemaExt as _;
 
@@ -96,7 +23,6 @@
         .await;
 
     dataset_schema_snapshot(&service, dataset_name, "simple_dataset").await;
->>>>>>> e463ebfc
 }
 
 pub async fn empty_dataset_schema(service: impl RerunCloudService) {

#![expect(clippy::unwrap_used)]

use arrow::array::RecordBatch;
use futures::TryStreamExt as _;
use itertools::Itertools as _;
use url::Url;

<<<<<<< HEAD
use re_log_types::EntryId;
=======
use re_log_encoding::codec::wire::decoder::Decode as _;
>>>>>>> 1b5b6736
use re_protos::{
    cloud::v1alpha1::{
        CreateDatasetEntryRequest, DataSource, DataSourceKind, ScanDatasetManifestRequest,
        ScanDatasetManifestResponse, ScanPartitionTableRequest, ScanPartitionTableResponse,
        rerun_cloud_service_server::RerunCloudService,
    },
    headers::RerunHeadersInjectorExt as _,
};

use super::common::{DataSourcesDefinition, LayerDefinition, RerunCloudServiceExt as _};
use crate::{RecordBatchExt as _, create_simple_recording_in};

pub async fn register_and_scan_simple_dataset(service: impl RerunCloudService) {
    let data_sources_def = DataSourcesDefinition::new([
        LayerDefinition::simple("my_partition_id1", &["my/entity", "my/other/entity"]),
        LayerDefinition::simple("my_partition_id2", &["my/entity"]),
        LayerDefinition::simple(
            "my_partition_id3",
            &["my/entity", "another/one", "yet/another/one"],
        ),
    ]);

    let dataset_name = "my_dataset1";
    service.create_dataset_entry_with_name(dataset_name).await;
    service
        .register_with_dataset_name(dataset_name, data_sources_def.to_data_sources())
        .await;

    scan_partition_table_and_snapshot(&service, dataset_name, "simple").await;
    scan_dataset_manifest_and_snapshot(&service, dataset_name, "simple").await;
}

pub async fn register_and_scan_simple_dataset_with_layers(service: impl RerunCloudService) {
    let data_sources_def = DataSourcesDefinition::new([
        LayerDefinition::simple(
            "partition1",
            &["my/entity", "another/one", "yet/another/one"],
        ),
        LayerDefinition::simple("partition1", &["extra/entity"]).layer_name("extra"),
        LayerDefinition::simple("partition2", &["another/one", "yet/another/one"])
            .layer_name("base"),
        LayerDefinition::simple("partition2", &["extra/entity"]).layer_name("extra"),
        LayerDefinition::simple("partition3", &["i/am/alone"]),
    ]);

    let dataset_name = "dataset_with_layers";
    service.create_dataset_entry_with_name(dataset_name).await;
    service
        .register_with_dataset_name(dataset_name, data_sources_def.to_data_sources())
        .await;

    scan_partition_table_and_snapshot(&service, dataset_name, "simple_with_layers").await;
    scan_dataset_manifest_and_snapshot(&service, dataset_name, "simple_with_layers").await;
}

pub async fn register_with_prefix(fe: impl RerunCloudService) {
    let root_dir = tempfile::tempdir().expect("creating temp dir");

    // Note: for this test, we don't use teh `DataSourceDefinition` abstraction here because we need
    // tight control of where the RRDs are stored.
    let tuid_prefix1 = 1;
    create_simple_recording_in(
        tuid_prefix1,
        "my_partition_id1",
        &["my/entity", "my/other/entity"],
        root_dir.path(),
    )
    .expect("creating recording");

    let tuid_prefix2 = 2;
    create_simple_recording_in(
        tuid_prefix2,
        "my_partition_id2",
        &["my/entity"],
        root_dir.path(),
    )
    .expect("creating recording");

    let tuid_prefix3 = 3;
    create_simple_recording_in(
        tuid_prefix3,
        "my_partition_id3",
        &["my/entity", "another/one", "yet/another/one"],
        root_dir.path(),
    )
    .expect("creating recording");

    let dataset_name = "my_dataset1";
    fe.create_dataset_entry(tonic::Request::new(CreateDatasetEntryRequest {
        name: Some(dataset_name.to_owned()),
        id: None,
    }))
    .await
    .unwrap();

    let root_url =
        Url::parse(&format!("file://{}/", root_dir.path().display())).expect("creating root url");

    fe.register_with_dataset_name(
        dataset_name,
        vec![
            DataSource {
                storage_url: Some(root_url.to_string()),
                prefix: true,
                layer: None,
                typ: DataSourceKind::Rrd as i32,
            }, //
        ],
    )
    .await;

    scan_partition_table_and_snapshot(&fe, dataset_name, "register_prefix_partitions").await;
    scan_dataset_manifest_and_snapshot(&fe, dataset_name, "register_prefix_manifest").await;
}

// Scanning an empty dataset should return an empty dataframe with the expected schema -- not a
// NOT_FOUND error.
pub async fn register_and_scan_empty_dataset(service: impl RerunCloudService) {
    let dataset_name = "empty_dataset";
    service.create_dataset_entry_with_name(dataset_name).await;

    scan_partition_table_and_snapshot(&service, dataset_name, "empty").await;
    scan_dataset_manifest_and_snapshot(&service, dataset_name, "empty").await;
}

// ---

async fn scan_partition_table_and_snapshot(
    service: &impl RerunCloudService,
    dataset_name: &str,
    snapshot_name: &str,
) {
    let resps: Vec<_> = service
        .scan_partition_table(
            tonic::Request::new(ScanPartitionTableRequest {
                columns: vec![], // all of them
            })
            .with_entry_name(dataset_name)
            .unwrap(),
        )
        .await
        .unwrap()
        .into_inner()
        .try_collect()
        .await
        .unwrap();

    let batches: Vec<RecordBatch> = resps
        .into_iter()
        .map(|resp| resp.data.unwrap().try_into().unwrap())
        .collect_vec();

    let batch = arrow::compute::concat_batches(
        batches
            .first()
            .expect("there should be at least one batch")
            .schema_ref(),
        &batches,
    )
    .unwrap()
    .auto_sort_rows()
    .unwrap();

    let columns = ScanPartitionTableResponse::fields();
    let columns_names = columns
        .iter()
        .map(|field| field.name().as_str())
        .filter(|name| {
            // these are implementation-dependent
            name != &ScanPartitionTableResponse::FIELD_STORAGE_URLS
                && name != &ScanPartitionTableResponse::FIELD_SIZE_BYTES
                // these are unstable
                && name != &ScanPartitionTableResponse::FIELD_LAST_UPDATED_AT
        })
        .collect_vec();
    let filtered_batch = batch.filtered_columns(&columns_names);

    insta::assert_snapshot!(
        format!("{snapshot_name}_partitions_schema"),
        batch.format_schema_snapshot()
    );
    insta::assert_snapshot!(
        format!("{snapshot_name}_partitions_data"),
        filtered_batch.format_snapshot(false)
    );
}

async fn scan_dataset_manifest_and_snapshot(
    service: &impl RerunCloudService,
    dataset_name: &str,
    snapshot_name: &str,
) {
    let resps: Vec<_> = service
        .scan_dataset_manifest(
            tonic::Request::new(ScanDatasetManifestRequest {
                columns: vec![], // all of them
            })
            .with_entry_name(dataset_name)
            .unwrap(),
        )
        .await
        .unwrap()
        .into_inner()
        .try_collect()
        .await
        .unwrap();

    let batches: Vec<RecordBatch> = resps
        .into_iter()
        .map(|resp| resp.data.unwrap().try_into().unwrap())
        .collect_vec();

    let batch = arrow::compute::concat_batches(
        batches
            .first()
            .expect("there should be at least one batch")
            .schema_ref(),
        &batches,
    )
    .unwrap();

    let columns = ScanDatasetManifestResponse::fields();
    let columns_names = columns
        .iter()
        .map(|field| field.name().as_str())
        .filter(|name| {
            // these are implementation-dependent
            name != &ScanDatasetManifestResponse::FIELD_STORAGE_URL
                && name != &ScanDatasetManifestResponse::FIELD_SIZE_BYTES
                // these are unstable
                && name != &ScanDatasetManifestResponse::FIELD_LAST_UPDATED_AT
                && name != &ScanDatasetManifestResponse::FIELD_REGISTRATION_TIME
        })
        .collect_vec();
    let filtered_batch = batch
        .filtered_columns(&columns_names)
        .auto_sort_rows()
        .unwrap();

    insta::assert_snapshot!(
        format!("{snapshot_name}_manifest_schema"),
        batch.format_schema_snapshot()
    );
    insta::assert_snapshot!(
        format!("{snapshot_name}_manifest_data"),
        filtered_batch.format_snapshot(false)
    );
}<|MERGE_RESOLUTION|>--- conflicted
+++ resolved
@@ -5,11 +5,6 @@
 use itertools::Itertools as _;
 use url::Url;
 
-<<<<<<< HEAD
-use re_log_types::EntryId;
-=======
-use re_log_encoding::codec::wire::decoder::Decode as _;
->>>>>>> 1b5b6736
 use re_protos::{
     cloud::v1alpha1::{
         CreateDatasetEntryRequest, DataSource, DataSourceKind, ScanDatasetManifestRequest,

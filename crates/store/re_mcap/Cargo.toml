--- conflicted
+++ resolved
@@ -20,12 +20,8 @@
 re_log_types.workspace = true
 re_ros_msg.workspace = true
 re_tracing.workspace = true
-<<<<<<< HEAD
-re_types = { workspace = true, features = ["ecolor", "glam", "image", "video"] }
+re_sdk_types = { workspace = true, features = ["ecolor", "glam", "image", "video"] }
 re_depth_compression.workspace = true
-=======
-re_sdk_types = { workspace = true, features = ["ecolor", "glam", "image", "video"] }
->>>>>>> 12924cfd
 
 ahash.workspace = true
 anyhow.workspace = true

--- conflicted
+++ resolved
@@ -77,18 +77,11 @@
     async fn send_streaming_request(
         &mut self,
     ) -> DataFusionResult<tonic::Response<tonic::Streaming<Self::GrpcStreamData>>> {
-<<<<<<< HEAD
-        let request = ScanPartitionTableRequest {
-            dataset_id: Some(self.dataset_id.into()),
+        let request = tonic::Request::new(ScanPartitionTableRequest {
             columns: vec![], // all of them
-        };
-=======
-        let request = tonic::Request::new(ScanPartitionTableRequest {
-            scan_parameters: None,
         })
         .with_entry_id(self.dataset_id)
         .map_err(|err| DataFusionError::External(Box::new(err)))?;
->>>>>>> 6489f025
 
         let mut client = self.client.clone();
 

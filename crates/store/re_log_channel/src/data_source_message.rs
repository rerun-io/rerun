--- conflicted
+++ resolved
@@ -2,10 +2,6 @@
 // However, `re_data_source` depends on everything that _implements_ a datasource, therefore we would get a circular dependency!
 
 use re_log_encoding::RrdManifest;
-<<<<<<< HEAD
-
-=======
->>>>>>> 8600fe47
 use re_log_types::{LogMsg, StoreId, TableMsg, impl_into_enum};
 
 /// Message from a data source.

#![expect(clippy::unwrap_used)]

use std::collections::BTreeMap;

use itertools::Itertools as _;
use re_arrow_util::RecordBatchTestExt as _;
use re_chunk::{Chunk, ChunkId, RowId, TimePoint};
use re_log_encoding::{
    Decodable as _, DecoderApp, Encoder, RrdManifest, RrdManifestBuilder, StreamFooter,
    StreamFooterEntry, ToApplication as _,
};
use re_log_types::external::re_tuid::Tuid;
use re_log_types::{ArrowMsg, LogMsg, StoreId, StoreKind, build_log_time};
use re_protos::external::prost::Message as _;

#[test]
fn simple_manifest() {
    let rrd_manifest = {
        let mut builder = RrdManifestBuilder::default();
        let mut byte_offset_excluding_header = 0;
        for msg in generate_recording_chunks(1) {
            let chunk_batch = re_sorbet::ChunkBatch::try_from(&msg.batch).unwrap();
            let chunk_byte_size = chunk_batch.heap_size_bytes().unwrap();

            let chunk_byte_span_excluding_header = re_span::Span {
                start: byte_offset_excluding_header,
                len: chunk_byte_size,
            };
            builder
                .append(&chunk_batch, chunk_byte_span_excluding_header)
                .unwrap();

            byte_offset_excluding_header += chunk_byte_size;
        }

        builder.build(StoreId::empty_recording()).unwrap()
    };

    let rrd_manifest_batch = &rrd_manifest.data;

<<<<<<< HEAD
    // TODO: gotta make this deterministic order
    insta::assert_snapshot!(
        "simple_manifest_batch_native_map_static",
        format!("{:#?}", rrd_manifest.get_static_data_as_a_map()),
    );
    insta::assert_snapshot!(
        "simple_manifest_batch_native_map_temporal",
        format!("{:#?}", rrd_manifest.get_temporal_data_as_a_map()),
=======
    let static_map = rrd_manifest
        .get_static_data_as_a_map()
        .unwrap()
        .into_iter()
        .map(|(k, v)| (k, v.into_iter().collect::<BTreeMap<_, _>>()))
        .collect::<BTreeMap<_, _>>();

    let temporal_map = rrd_manifest
        .get_temporal_data_as_a_map()
        .unwrap()
        .into_iter()
        .map(|(k, v)| {
            (
                k,
                v.into_iter()
                    .map(|(k, v)| (k, v.into_iter().collect::<BTreeMap<_, _>>()))
                    .collect::<BTreeMap<_, _>>(),
            )
        })
        .collect::<BTreeMap<_, _>>();

    insta::assert_snapshot!(
        "simple_manifest_batch_native_map_static",
        format!("{:#?}", static_map),
    );
    insta::assert_snapshot!(
        "simple_manifest_batch_native_map_temporal",
        format!("{:#?}", temporal_map),
>>>>>>> 319ef489
    );

    insta::assert_snapshot!(
        "simple_manifest_batch",
        rrd_manifest_batch.format_snapshot(true),
    );
    insta::assert_snapshot!(
        "simple_manifest_batch_schema",
        rrd_manifest_batch.format_schema_snapshot(),
    );
}

#[test]
fn footer_roundtrip() {
    let msgs_expected_recording = generate_recording(generate_recording_chunks(1)).collect_vec();
    let msgs_expected_blueprint = generate_blueprint(generate_blueprint_chunks(2)).collect_vec();

    let msgs_encoded = Encoder::encode(
        msgs_expected_recording
            .clone()
            .into_iter()
            .map(Ok)
            .chain(msgs_expected_blueprint.clone().into_iter().map(Ok)),
    )
    .unwrap();

    let store_id_recording = generate_recording_store_id();
    let store_id_blueprint = generate_blueprint_store_id();

    let mut decoder = DecoderApp::decode_lazy(msgs_encoded.as_slice());
    let mut msgs_decoded_recording = Vec::new();
    let mut msgs_decoded_blueprint = Vec::new();
    for msg in &mut decoder {
        let msg = msg.unwrap();
        match msg {
            LogMsg::ArrowMsg(store_id, arrow_msg) => match store_id {
                id if id == store_id_recording => msgs_decoded_recording.push(arrow_msg),
                id if id == store_id_blueprint => msgs_decoded_blueprint.push(arrow_msg),
                _ => unreachable!(),
            },

            LogMsg::SetStoreInfo(_) | LogMsg::BlueprintActivationCommand(_) => {}
        }
    }

    let stream_footer_start = msgs_encoded
        .len()
        .checked_sub(re_log_encoding::StreamFooter::ENCODED_SIZE_BYTES)
        .unwrap();
    let stream_footer =
        re_log_encoding::StreamFooter::from_rrd_bytes(&msgs_encoded[stream_footer_start..])
            .unwrap();

    let StreamFooterEntry {
        rrd_footer_byte_span_from_start_excluding_header,
        crc_excluding_header,
    } = stream_footer.entries[0];

    let rrd_footer_range = rrd_footer_byte_span_from_start_excluding_header
        .try_cast::<usize>()
        .unwrap()
        .range();
    let rrd_footer_bytes = &msgs_encoded[rrd_footer_range];

    similar_asserts::assert_eq!(
        crc_excluding_header,
        StreamFooter::compute_crc(rrd_footer_bytes)
    );

    let rrd_footer =
        re_protos::log_msg::v1alpha1::RrdFooter::from_rrd_bytes(rrd_footer_bytes).unwrap();
    let mut rrd_footer = rrd_footer.to_application(()).unwrap();

    let rrd_manifest_recording = rrd_footer.manifests.remove(&store_id_recording).unwrap();
    let rrd_manifest_blueprint = rrd_footer.manifests.remove(&store_id_blueprint).unwrap();

    fn decode_messages(msgs_encoded: &[u8], rrd_manifest: &RrdManifest) -> Vec<ArrowMsg> {
        itertools::izip!(
            rrd_manifest.col_chunk_byte_offset().unwrap(),
            rrd_manifest.col_chunk_byte_size().unwrap()
        )
        .map(|(offset, size)| {
            let chunk_start_excluding_header = offset as usize;
            let chunk_end_excluding_header = chunk_start_excluding_header + size as usize;
            let buf = &msgs_encoded[chunk_start_excluding_header..chunk_end_excluding_header];
            let arrow_msg = re_protos::log_msg::v1alpha1::ArrowMsg::decode(buf).unwrap();
            arrow_msg.to_application(()).unwrap()
        })
        .collect()
    }

    let (msgs_decoded_recording_from_footer, msgs_decoded_blueprint_from_footer) = (
        decode_messages(&msgs_encoded, &rrd_manifest_recording),
        decode_messages(&msgs_encoded, &rrd_manifest_blueprint),
    );

    // Check that the RRD manifests decoded "traditionally" match those obtained via random access / footer.

    let sequential_manifests = decoder.rrd_manifests().unwrap();
    let rrd_manifest_blueprint_sequential = sequential_manifests
        .iter()
        .find(|m| m.store_id.kind() == StoreKind::Blueprint)
        .cloned()
        .unwrap();
    let rrd_manifest_recording_sequential = sequential_manifests
        .iter()
        .find(|m| m.store_id.kind() == StoreKind::Recording)
        .cloned()
        .unwrap();

    insta::assert_snapshot!(
        "rrd_manifest_blueprint",
        rrd_manifest_blueprint_sequential.data.format_snapshot(true),
    );
    insta::assert_snapshot!(
        "rrd_manifest_blueprint_schema",
        rrd_manifest_blueprint_sequential
            .data
            .format_schema_snapshot(),
    );
    insta::assert_snapshot!(
        "rrd_manifest_recording",
        rrd_manifest_recording_sequential.data.format_snapshot(true),
    );
    insta::assert_snapshot!(
        "rrd_manifest_recording_schema",
        rrd_manifest_recording_sequential
            .data
            .format_schema_snapshot(),
    );

    similar_asserts::assert_eq!(
        rrd_manifest_recording_sequential.data.format_snapshot(true),
        rrd_manifest_recording.data.format_snapshot(true),
        "RRD manifest decoded sequentially should be identical to the one decoded by jumping via the footer",
    );
    // Same test but check everything, not just the manifest data (we do both cause we want a nice diff for the manifest data)
    similar_asserts::assert_eq!(
        &rrd_manifest_recording_sequential,
        &rrd_manifest_recording,
        "RRD manifest decoded sequentially should be identical to the one decoded by jumping via the footer",
    );

    similar_asserts::assert_eq!(
        rrd_manifest_blueprint_sequential.data.format_snapshot(true),
        rrd_manifest_blueprint.data.format_snapshot(true),
        "RRD manifest decoded sequentially should be identical to the one decoded by jumping via the footer",
    );
    // Same test but check everything, not just the manifest data (we do both cause we want a nice diff for the manifest data)
    similar_asserts::assert_eq!(
        &rrd_manifest_blueprint_sequential,
        &rrd_manifest_blueprint,
        "RRD manifest decoded sequentially should be identical to the one decoded by jumping via the footer",
    );

    // Check that the data decoded "traditionally" matches the data decoded via random access / footer.

    similar_asserts::assert_eq!(
        msgs_decoded_recording,
        msgs_decoded_recording_from_footer,
        "chunks decoded sequentially should be identical to those decoded by jumping around using the RRD manifest in the footer",
    );

    similar_asserts::assert_eq!(
        msgs_decoded_blueprint,
        msgs_decoded_blueprint_from_footer,
        "chunks decoded sequentially should be identical to those decoded by jumping around using the RRD manifest in the footer",
    );

    let msgs_reencoded = Encoder::encode(
        itertools::chain!(
            generate_recording(msgs_decoded_recording_from_footer.into_iter()),
            generate_blueprint(msgs_decoded_blueprint_from_footer.into_iter())
        )
        .map(Ok),
    )
    .unwrap();

    // And finally, let's reencode all the messages we decoded back into an RRD stream
    {
        let reencoded_stream_footer_start = msgs_reencoded
            .len()
            .checked_sub(re_log_encoding::StreamFooter::ENCODED_SIZE_BYTES)
            .unwrap();
        let reencoded_stream_footer = re_log_encoding::StreamFooter::from_rrd_bytes(
            &msgs_reencoded[reencoded_stream_footer_start..],
        )
        .unwrap();

        let StreamFooterEntry {
            rrd_footer_byte_span_from_start_excluding_header,
            crc_excluding_header,
        } = reencoded_stream_footer.entries[0];

        let reencoded_rrd_footer_range = rrd_footer_byte_span_from_start_excluding_header
            .try_cast::<usize>()
            .unwrap()
            .range();
        let reencoded_rrd_footer_bytes = &msgs_reencoded[reencoded_rrd_footer_range];

        similar_asserts::assert_eq!(
            crc_excluding_header,
            StreamFooter::compute_crc(reencoded_rrd_footer_bytes)
        );

        let reencoded_rrd_footer =
            re_protos::log_msg::v1alpha1::RrdFooter::from_rrd_bytes(reencoded_rrd_footer_bytes)
                .unwrap();
        let mut reencoded_rrd_footer = reencoded_rrd_footer.to_application(()).unwrap();

        let reencoded_rrd_manifest_recording = reencoded_rrd_footer
            .manifests
            .remove(&store_id_recording)
            .unwrap();
        let reencoded_rrd_manifest_blueprint = reencoded_rrd_footer
            .manifests
            .remove(&store_id_blueprint)
            .unwrap();

        similar_asserts::assert_eq!(
            rrd_manifest_recording.data.format_snapshot(true),
            reencoded_rrd_manifest_recording.data.format_snapshot(true),
            "Reencoded RRD manifest should be identical to the original one",
        );
        // Same test but check everything, not just the manifest data (we do both cause we want a nice diff for the manifest data)
        similar_asserts::assert_eq!(
            &rrd_manifest_recording,
            &reencoded_rrd_manifest_recording,
            "Reencoded RRD manifest should be identical to the original one",
        );

        similar_asserts::assert_eq!(
            rrd_manifest_blueprint.data.format_snapshot(true),
            reencoded_rrd_manifest_blueprint.data.format_snapshot(true),
            "Reencoded RRD manifest should be identical to the original one",
        );
        // Same test but check everything, not just the manifest data (we do both cause we want a nice diff for the manifest data)
        similar_asserts::assert_eq!(
            &rrd_manifest_blueprint,
            &reencoded_rrd_manifest_blueprint,
            "Reencoded RRD manifest should be identical to the original one",
        );
    }
}

#[test]
fn footer_empty() {
    fn generate_store_id() -> StoreId {
        StoreId::recording("my_app", "my_empty_recording")
    }

    fn generate_recording() -> impl Iterator<Item = LogMsg> {
        let store_id = generate_store_id();

        std::iter::once(LogMsg::SetStoreInfo(re_log_types::SetStoreInfo {
            row_id: *RowId::ZERO,
            info: re_log_types::StoreInfo {
                store_id: store_id.clone(),
                cloned_from: None,
                store_source: re_log_types::StoreSource::Unknown,
                store_version: Some(re_build_info::CrateVersion::new(1, 2, 3)),
            },
        }))
    }

    let msgs_encoded = Encoder::encode(generate_recording().map(Ok)).unwrap();

    let stream_footer_start = msgs_encoded
        .len()
        .checked_sub(re_log_encoding::StreamFooter::ENCODED_SIZE_BYTES)
        .unwrap();
    let stream_footer =
        re_log_encoding::StreamFooter::from_rrd_bytes(&msgs_encoded[stream_footer_start..])
            .unwrap();

    assert_eq!(
        1,
        stream_footer.entries.len(),
        "Stream footers always point to exactly 1 RRD footer at the moment"
    );

    let StreamFooterEntry {
        rrd_footer_byte_span_from_start_excluding_header,
        crc_excluding_header,
    } = stream_footer.entries[0];

    let rrd_footer_range = rrd_footer_byte_span_from_start_excluding_header
        .try_cast::<usize>()
        .unwrap()
        .range();
    let rrd_footer_bytes = &msgs_encoded[rrd_footer_range];

    similar_asserts::assert_eq!(
        crc_excluding_header,
        StreamFooter::compute_crc(rrd_footer_bytes)
    );

    let rrd_footer =
        re_protos::log_msg::v1alpha1::RrdFooter::from_rrd_bytes(rrd_footer_bytes).unwrap();
    let rrd_footer = rrd_footer.to_application(()).unwrap();

    // Right now, the implemented behavior is that we end up with an empty footer, i.e. there are
    // no manifests in it.
    // Whether that's the correct behavior is another question, but at least it is defined for now
    // and can be changed.
    assert!(rrd_footer.manifests.is_empty());
}

// ---

fn generate_recording_store_id() -> StoreId {
    StoreId::recording("my_app", "my_recording")
}

fn generate_recording(
    chunks: impl Iterator<Item = re_log_types::ArrowMsg>,
) -> impl Iterator<Item = LogMsg> {
    let store_id = generate_recording_store_id();

    std::iter::once(LogMsg::SetStoreInfo(re_log_types::SetStoreInfo {
        row_id: *RowId::ZERO,
        info: re_log_types::StoreInfo {
            store_id: store_id.clone(),
            cloned_from: None,
            store_source: re_log_types::StoreSource::Unknown,
            store_version: Some(re_build_info::CrateVersion::new(1, 2, 3)),
        },
    }))
    .chain(chunks.map(move |chunk| LogMsg::ArrowMsg(store_id.clone(), chunk)))
}

fn generate_recording_chunks(tuid_prefix: u64) -> impl Iterator<Item = re_log_types::ArrowMsg> {
    use re_log_types::example_components::{MyColor, MyLabel, MyPoint, MyPoints};
    use re_log_types::{TimeInt, TimeType, Timeline, build_frame_nr};

    let mut next_chunk_id = next_chunk_id_generator(tuid_prefix);
    let mut next_row_id = next_row_id_generator(tuid_prefix);

    let entity_path1 = "my_entity1";
    let entity_path2 = "my_entity2";

    fn build_elapsed(value: i64) -> (Timeline, TimeInt) {
        (
            // Intentionally bringing some whitespaces into the mix 🫠
            Timeline::new("elapsed time", TimeType::DurationNs),
            TimeInt::saturated_temporal(value * 1e9 as i64),
        )
    }

    fn build_timepoint(time: TimeInt) -> [(Timeline, TimeInt); 3] {
        [
            build_frame_nr(time),
            build_log_time(time.into()),
            build_elapsed(time.as_i64()),
        ]
    }

    [
        {
            let frame1 = TimeInt::new_temporal(10);
            let frame2 = TimeInt::new_temporal(20);
            let frame3 = TimeInt::new_temporal(30);
            let frame4 = TimeInt::new_temporal(40);

            let points1 = MyPoint::from_iter(0..1);
            let points3 = MyPoint::from_iter(2..3);
            let points4 = MyPoint::from_iter(3..4);

            let colors2 = MyColor::from_iter(1..2);
            let colors3 = MyColor::from_iter(2..3);

            Chunk::builder_with_id(next_chunk_id(), entity_path1)
                .with_sparse_component_batches(
                    next_row_id(),
                    build_timepoint(frame1),
                    [(MyPoints::descriptor_points(), Some(&points1 as _))],
                )
                .with_sparse_component_batches(
                    next_row_id(),
                    build_timepoint(frame2),
                    [(MyPoints::descriptor_colors(), Some(&colors2 as _))],
                )
                .with_sparse_component_batches(
                    next_row_id(),
                    build_timepoint(frame3),
                    [
                        (MyPoints::descriptor_points(), Some(&points3 as _)),
                        (MyPoints::descriptor_colors(), Some(&colors3 as _)),
                    ],
                )
                .with_sparse_component_batches(
                    next_row_id(),
                    build_timepoint(frame4),
                    [(MyPoints::descriptor_points(), Some(&points4 as _))],
                )
                .build()
                .unwrap()
                .to_arrow_msg()
                .unwrap()
        },
        {
            let labels_static = vec![MyLabel("static".to_owned())];
            // It is super important that we test what happens when a single entity+component pair
            // ends up with both static and temporal data, something that the viewer has always
            // been able to ingest!
            let colors_static = MyColor::from_iter(66..67);

            Chunk::builder_with_id(next_chunk_id(), entity_path1)
                .with_sparse_component_batches(
                    next_row_id(),
                    TimePoint::default(),
                    [
                        (MyPoints::descriptor_labels(), Some(&labels_static as _)), //
                        (MyPoints::descriptor_colors(), Some(&colors_static as _)), //
                    ],
                )
                .build()
                .unwrap()
                .to_arrow_msg()
                .unwrap()
        },
        // Just testing with more than 1 entity.
        {
            let points_static = MyPoint::from_iter(42..43);
            let colors_static = MyColor::from_iter(66..67);
            let labels_static = vec![MyLabel("static".to_owned())];

            Chunk::builder_with_id(next_chunk_id(), entity_path2)
                .with_sparse_component_batches(
                    next_row_id(),
                    TimePoint::default(),
                    [
                        (MyPoints::descriptor_points(), Some(&points_static as _)), //
                        (MyPoints::descriptor_colors(), Some(&colors_static as _)), //
                        (MyPoints::descriptor_labels(), Some(&labels_static as _)), //
                    ],
                )
                .build()
                .unwrap()
                .to_arrow_msg()
                .unwrap()
        },
    ]
    .into_iter()
}

fn generate_blueprint_store_id() -> StoreId {
    StoreId::new(StoreKind::Blueprint, "my_app", "my_blueprint")
}

fn generate_blueprint(
    chunks: impl Iterator<Item = re_log_types::ArrowMsg>,
) -> impl Iterator<Item = LogMsg> {
    let store_id = generate_blueprint_store_id();

    std::iter::once(LogMsg::SetStoreInfo(re_log_types::SetStoreInfo {
        row_id: *RowId::ZERO,
        info: re_log_types::StoreInfo {
            store_id: store_id.clone(),
            cloned_from: None,
            store_source: re_log_types::StoreSource::Unknown,
            store_version: Some(re_build_info::CrateVersion::new(4, 5, 6)),
        },
    }))
    .chain(chunks.map(move |chunk| LogMsg::ArrowMsg(store_id.clone(), chunk)))
}

fn generate_blueprint_chunks(tuid_prefix: u64) -> impl Iterator<Item = re_log_types::ArrowMsg> {
    use re_log_types::{EntityPath, TimeInt, build_frame_nr};
    use re_sdk_types::blueprint::archetypes::TimePanelBlueprint;

    let mut next_chunk_id = next_chunk_id_generator(tuid_prefix);
    let mut next_row_id = next_row_id_generator(tuid_prefix);

    [
        Chunk::builder_with_id(next_chunk_id(), EntityPath::from("/time_panel"))
            .with_archetype(
                next_row_id(),
                [build_frame_nr(TimeInt::new_temporal(0))],
                &TimePanelBlueprint::default().with_fps(60.0),
            )
            .build()
            .unwrap()
            .to_arrow_msg()
            .unwrap(),
    ]
    .into_iter()
}

fn next_chunk_id_generator(prefix: u64) -> impl FnMut() -> ChunkId {
    let mut chunk_id = ChunkId::from_tuid(Tuid::from_nanos_and_inc(prefix, 0));
    move || {
        chunk_id = chunk_id.next();
        chunk_id
    }
}

fn next_row_id_generator(prefix: u64) -> impl FnMut() -> RowId {
    let mut row_id = RowId::from_tuid(Tuid::from_nanos_and_inc(prefix, 0));
    move || {
        row_id = row_id.next();
        row_id
    }
}<|MERGE_RESOLUTION|>--- conflicted
+++ resolved
@@ -38,16 +38,6 @@
 
     let rrd_manifest_batch = &rrd_manifest.data;
 
-<<<<<<< HEAD
-    // TODO: gotta make this deterministic order
-    insta::assert_snapshot!(
-        "simple_manifest_batch_native_map_static",
-        format!("{:#?}", rrd_manifest.get_static_data_as_a_map()),
-    );
-    insta::assert_snapshot!(
-        "simple_manifest_batch_native_map_temporal",
-        format!("{:#?}", rrd_manifest.get_temporal_data_as_a_map()),
-=======
     let static_map = rrd_manifest
         .get_static_data_as_a_map()
         .unwrap()
@@ -76,7 +66,6 @@
     insta::assert_snapshot!(
         "simple_manifest_batch_native_map_temporal",
         format!("{:#?}", temporal_map),
->>>>>>> 319ef489
     );
 
     insta::assert_snapshot!(

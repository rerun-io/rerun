--- conflicted
+++ resolved
@@ -657,10 +657,6 @@
         // The basic size/offset columns are always there, even if they might be logically
         // superseded by a `chunk_key` column (which is backend-specific, and therefore optional).
         _ = self.col_chunk_byte_offset()?;
-<<<<<<< HEAD
-        _ = self.col_chunk_byte_size_compressed()?;
-        _ = self.col_chunk_byte_size_uncompressed()?;
-=======
         _ = self.col_chunk_byte_size()?;
 
         if self
@@ -672,7 +668,6 @@
             _ = self.col_chunk_key_raw()?;
         }
 
->>>>>>> 4b844cf2
         Ok(())
     }
 
@@ -1344,15 +1339,10 @@
         Ok(self.col_chunk_byte_offset_raw()?.iter().flatten())
     }
 
-<<<<<<< HEAD
-    /// Returns the raw Arrow data for the byte-length column.
-    pub fn col_chunk_byte_size_compressed_raw(&self) -> CodecResult<&UInt64Array> {
-=======
     /// Returns the raw Arrow data for the byte-size column.
     ///
     /// See also the `Understand size/offset columns` section of the [`RrdManifest`] documentation.
     pub fn col_chunk_byte_size_raw(&self) -> CodecResult<&UInt64Array> {
->>>>>>> 4b844cf2
         use re_arrow_util::ArrowArrayDowncastRef as _;
         let name = Self::FIELD_CHUNK_BYTE_SIZE_COMPRESSED;
         self.data
@@ -1375,8 +1365,8 @@
     /// See also the `Understand size/offset columns` section of the [`RrdManifest`] documentation.
     ///
     /// This is free.
-    pub fn col_chunk_byte_size_compressed(&self) -> CodecResult<impl Iterator<Item = u64>> {
-        Ok(self.col_chunk_byte_size_compressed_raw()?.iter().flatten())
+    pub fn col_chunk_byte_size(&self) -> CodecResult<impl Iterator<Item = u64>> {
+        Ok(self.col_chunk_byte_size_raw()?.iter().flatten())
     }
 
     /// Returns the raw Arrow data for the *uncompressed* byte-size column.

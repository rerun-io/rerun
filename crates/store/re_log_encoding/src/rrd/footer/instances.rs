--- conflicted
+++ resolved
@@ -347,11 +347,7 @@
                     .get("rerun:index")
                     .and_then(|index| f.metadata().get("rerun:component").map(|c| (index, c, f)))
             })
-<<<<<<< HEAD
-            .unique_by(|(index, component, _field)| (*index, *component))
-=======
             .filter(|(_index, _component, field)| field.name().ends_with(":start"))
->>>>>>> 319ef489
             .collect_vec();
 
         let mut per_entity: RrdManifestTemporalMap = Default::default();

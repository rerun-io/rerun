--- conflicted
+++ resolved
@@ -3,54 +3,8 @@
 pub mod message_proxy;
 pub use message_proxy::MessageProxyUrl;
 
-<<<<<<< HEAD
-use std::error::Error;
-
-use arrow::{
-    array::{
-        ArrayRef as ArrowArrayRef, RecordBatch as ArrowRecordBatch, StringArray as ArrowStringArray,
-    },
-    datatypes::{DataType as ArrowDataType, Field as ArrowField},
-};
-use url::Url;
-
-use re_arrow_util::ArrowArrayDowncastRef as _;
-use re_chunk::{Chunk, ChunkBuilder, ChunkId, EntityPath, RowId, Timeline};
-use re_log_encoding::codec::{wire::decoder::Decode, CodecError};
-use re_log_types::{
-    external::re_types_core::ComponentDescriptor, ApplicationId, BlueprintActivationCommand,
-    EntityPathFilter, LogMsg, SetStoreInfo, StoreId, StoreInfo, StoreKind, StoreSource, Time,
-};
-use re_protos::{
-    common::v0::RecordingId,
-    remote_store::v0::{
-        storage_node_client::StorageNodeClient, CatalogFilter, FetchRecordingRequest,
-        QueryCatalogRequest, CATALOG_APP_ID_FIELD_NAME, CATALOG_ID_FIELD_NAME,
-        CATALOG_START_TIME_FIELD_NAME,
-    },
-};
-use re_types::{
-    arrow_helpers::as_array_ref,
-    blueprint::{
-        archetypes::{ContainerBlueprint, ViewBlueprint, ViewContents, ViewportBlueprint},
-        components::{ContainerKind, RootContainer},
-    },
-    components::RecordingUri,
-    external::uuid,
-    Archetype, Component,
-};
-
-// ----------------------------------------------------------------------------
-
-mod address;
-
-pub use address::{InvalidRedapAddress, RedapAddress};
-
-// ----------------------------------------------------------------------------
-=======
 #[cfg(feature = "redap")]
 pub mod redap;
->>>>>>> 67e110b3
 
 /// Wrapper with a nicer error message
 #[derive(Debug)]
@@ -120,431 +74,4 @@
     F: std::future::Future<Output = ()> + 'static + Send,
 {
     tokio::spawn(future);
-<<<<<<< HEAD
-}
-
-async fn stream_recording_async(
-    tx: re_smart_channel::Sender<LogMsg>,
-    redap_endpoint: Url,
-    recording_id: String,
-    on_msg: Option<Box<dyn Fn() + Send + Sync>>,
-) -> Result<(), StreamError> {
-    use tokio_stream::StreamExt as _;
-
-    re_log::debug!("Connecting to {redap_endpoint}…");
-    let mut client = {
-        #[cfg(target_arch = "wasm32")]
-        let tonic_client = tonic_web_wasm_client::Client::new_with_options(
-            redap_endpoint.to_string(),
-            tonic_web_wasm_client::options::FetchOptions::new(),
-        );
-
-        #[cfg(not(target_arch = "wasm32"))]
-        let tonic_client = tonic::transport::Endpoint::new(redap_endpoint.to_string())?
-            .connect()
-            .await?;
-
-        // TODO(#8411): figure out the right size for this
-        StorageNodeClient::new(tonic_client).max_decoding_message_size(usize::MAX)
-    };
-
-    re_log::debug!("Fetching catalog data for {recording_id}…");
-
-    let resp = client
-        .query_catalog(QueryCatalogRequest {
-            column_projection: None, // fetch all columns
-            filter: Some(CatalogFilter {
-                recording_ids: vec![RecordingId {
-                    id: recording_id.clone(),
-                }],
-            }),
-        })
-        .await
-        .map_err(TonicStatusError)?
-        .into_inner()
-        .map(|resp| {
-            resp.and_then(|r| {
-                r.decode()
-                    .map_err(|err| tonic::Status::internal(err.to_string()))
-            })
-        })
-        .collect::<Result<Vec<_>, tonic::Status>>()
-        .await
-        .map_err(TonicStatusError)?;
-
-    if resp.len() != 1 || resp[0].num_rows() != 1 {
-        return Err(StreamError::ChunkError(re_chunk::ChunkError::Malformed {
-            reason: format!(
-                "expected exactly one recording with id {recording_id}, got {}",
-                resp.len()
-            ),
-        }));
-    }
-
-    let store_info = store_info_from_catalog_chunk(&resp[0], &recording_id)?;
-    let store_id = store_info.store_id.clone();
-
-    re_log::debug!("Fetching {recording_id}…");
-
-    let mut resp = client
-        .fetch_recording(FetchRecordingRequest {
-            recording_id: Some(RecordingId {
-                id: recording_id.clone(),
-            }),
-        })
-        .await
-        .map_err(TonicStatusError)?
-        .into_inner()
-        .map(|resp| {
-            resp.and_then(|r| {
-                r.decode()
-                    .map_err(|err| tonic::Status::internal(err.to_string()))
-            })
-        });
-
-    drop(client);
-
-    // We need a whole StoreInfo here.
-    if tx
-        .send(LogMsg::SetStoreInfo(SetStoreInfo {
-            row_id: *re_chunk::RowId::new(),
-            info: store_info,
-        }))
-        .is_err()
-    {
-        re_log::debug!("Receiver disconnected");
-        return Ok(());
-    }
-
-    re_log::info!("Starting to read...");
-    while let Some(result) = resp.next().await {
-        let batch = result.map_err(TonicStatusError)?;
-        let chunk = Chunk::from_record_batch(&batch)?;
-
-        if tx
-            .send(LogMsg::ArrowMsg(store_id.clone(), chunk.to_arrow_msg()?))
-            .is_err()
-        {
-            re_log::debug!("Receiver disconnected");
-            return Ok(());
-        }
-
-        if let Some(on_msg) = &on_msg {
-            on_msg();
-        }
-    }
-
-    Ok(())
-}
-
-pub fn store_info_from_catalog_chunk(
-    record_batch: &ArrowRecordBatch,
-    recording_id: &str,
-) -> Result<StoreInfo, StreamError> {
-    let store_id = StoreId::from_string(StoreKind::Recording, recording_id.to_owned());
-
-    let data = record_batch
-        .column_by_name(CATALOG_APP_ID_FIELD_NAME)
-        .ok_or(StreamError::ChunkError(re_chunk::ChunkError::Malformed {
-            reason: format!("no {CATALOG_APP_ID_FIELD_NAME} field found"),
-        }))?;
-    let app_id = data
-        .downcast_array_ref::<arrow::array::StringArray>()
-        .ok_or(StreamError::ChunkError(re_chunk::ChunkError::Malformed {
-            reason: format!(
-                "{CATALOG_APP_ID_FIELD_NAME} must be a utf8 array: {:?}",
-                record_batch.schema_ref()
-            ),
-        }))?
-        .value(0);
-
-    let data = record_batch
-        .column_by_name(CATALOG_START_TIME_FIELD_NAME)
-        .ok_or(StreamError::ChunkError(re_chunk::ChunkError::Malformed {
-            reason: format!("no {CATALOG_START_TIME_FIELD_NAME} field found"),
-        }))?;
-    let start_time = data
-        .downcast_array_ref::<arrow::array::TimestampNanosecondArray>()
-        .ok_or(StreamError::ChunkError(re_chunk::ChunkError::Malformed {
-            reason: format!(
-                "{CATALOG_START_TIME_FIELD_NAME} must be a Timestamp array: {:?}",
-                record_batch.schema_ref()
-            ),
-        }))?
-        .value(0);
-
-    Ok(StoreInfo {
-        application_id: ApplicationId::from(app_id),
-        store_id: store_id.clone(),
-        cloned_from: None,
-        is_official_example: false,
-        started: Time::from_ns_since_epoch(start_time),
-        store_source: StoreSource::Unknown,
-        store_version: None,
-    })
-}
-
-async fn stream_catalog_async(
-    tx: re_smart_channel::Sender<LogMsg>,
-    redap_endpoint: Url,
-    on_msg: Option<Box<dyn Fn() + Send + Sync>>,
-) -> Result<(), StreamError> {
-    use tokio_stream::StreamExt as _;
-
-    re_log::debug!("Connecting to {redap_endpoint}…");
-    let mut client = {
-        #[cfg(target_arch = "wasm32")]
-        let tonic_client = tonic_web_wasm_client::Client::new_with_options(
-            redap_endpoint.to_string(),
-            tonic_web_wasm_client::options::FetchOptions::new(),
-        );
-
-        #[cfg(not(target_arch = "wasm32"))]
-        let tonic_client = tonic::transport::Endpoint::new(redap_endpoint.to_string())?
-            .connect()
-            .await?;
-
-        StorageNodeClient::new(tonic_client)
-    };
-
-    re_log::debug!("Fetching catalog…");
-
-    let mut resp = client
-        .query_catalog(QueryCatalogRequest {
-            column_projection: None, // fetch all columns
-            filter: None,            // fetch all rows
-        })
-        .await
-        .map_err(TonicStatusError)?
-        .into_inner()
-        .map(|resp| {
-            resp.and_then(|r| {
-                r.decode()
-                    .map_err(|err| tonic::Status::internal(err.to_string()))
-            })
-        });
-
-    drop(client);
-
-    if activate_catalog_blueprint(&tx).is_err() {
-        re_log::debug!("Failed to activate catalog blueprint");
-        return Ok(());
-    }
-
-    // Craft the StoreInfo for the actual catalog data
-    let store_id = StoreId::from_string(StoreKind::Recording, CATALOG_REC_STORE_ID.to_owned());
-
-    let store_info = StoreInfo {
-        application_id: ApplicationId::from(CATALOG_APPLICATION_ID),
-        store_id: store_id.clone(),
-        cloned_from: None,
-        is_official_example: false,
-        started: Time::now(),
-        store_source: StoreSource::Unknown,
-        store_version: None,
-    };
-
-    if tx
-        .send(LogMsg::SetStoreInfo(SetStoreInfo {
-            row_id: *re_chunk::RowId::new(),
-            info: store_info,
-        }))
-        .is_err()
-    {
-        re_log::debug!("Receiver disconnected");
-        return Ok(());
-    }
-
-    re_log::info!("Starting to read...");
-    while let Some(result) = resp.next().await {
-        let entity_path = EntityPath::parse_forgiving("catalog");
-
-        let mut record_batch = result.map_err(TonicStatusError)?;
-
-        {
-            let mut metadata = record_batch.schema_ref().metadata.clone();
-
-            for (key, value) in [
-                re_sorbet::ChunkSchema::chunk_id_metadata(&ChunkId::new()),
-                re_sorbet::ChunkSchema::entity_path_metadata(&entity_path),
-            ] {
-                metadata.entry(key).or_insert(value);
-            }
-
-            let schema_with_more_metadata =
-                arrow::datatypes::Schema::clone(record_batch.schema_ref())
-                    .with_metadata(metadata)
-                    .into();
-            record_batch = record_batch
-                .with_schema(schema_with_more_metadata)
-                .expect("Can't fail, because we only added metadata");
-        }
-
-        let chunk_batch = re_sorbet::ChunkBatch::try_from(&record_batch)?;
-
-        let mut chunk = Chunk::from_chunk_batch(&chunk_batch)?;
-
-        // finally, enrich catalog data with RecordingUri that's based on the ReDap endpoint (that we know)
-        // and the recording id (that we have in the catalog data)
-        let host = redap_endpoint
-            .host()
-            .ok_or(StreamError::InvalidUri(format!(
-                "couldn't get host from {redap_endpoint}"
-            )))?;
-        let port = redap_endpoint
-            .port()
-            .ok_or(StreamError::InvalidUri(format!(
-                "couldn't get port from {redap_endpoint}"
-            )))?;
-
-        let recording_uri_arrays: Vec<ArrowArrayRef> = chunk
-            .iter_slices::<String>(CATALOG_ID_FIELD_NAME.into())
-            .map(|id| {
-                let rec_id = &id[0]; // each component batch is of length 1 i.e. single 'id' value
-
-                let recording_uri = format!("rerun://{host}:{port}/recording/{rec_id}");
-
-                as_array_ref(ArrowStringArray::from(vec![recording_uri]))
-            })
-            .collect();
-
-        let recording_id_arrays = recording_uri_arrays
-            .iter()
-            .map(|e| Some(e.as_ref()))
-            .collect::<Vec<_>>();
-
-        let rec_id_field = ArrowField::new("item", ArrowDataType::Utf8, true);
-        #[allow(clippy::unwrap_used)] // we know we've given the right field type
-        let uris = re_arrow_util::arrow_util::arrays_to_list_array(
-            rec_id_field.data_type().clone(),
-            &recording_id_arrays,
-        )
-        .unwrap();
-
-        chunk.add_component(ComponentDescriptor::new(RecordingUri::name()), uris)?;
-
-        if tx
-            .send(LogMsg::ArrowMsg(store_id.clone(), chunk.to_arrow_msg()?))
-            .is_err()
-        {
-            re_log::debug!("Receiver disconnected");
-            return Ok(());
-        }
-
-        if let Some(on_msg) = &on_msg {
-            on_msg();
-        }
-    }
-
-    Ok(())
-}
-
-// Craft a blueprint from relevant chunks and activate it
-// TODO(zehiko) - manual crafting of the blueprint as we have below will go away and be replaced
-// by either a blueprint crafted using rust Blueprint API or a blueprint fetched from ReDap (#8470)
-fn activate_catalog_blueprint(
-    tx: &re_smart_channel::Sender<LogMsg>,
-) -> Result<(), Box<dyn std::error::Error>> {
-    let blueprint_store_id =
-        StoreId::from_string(StoreKind::Blueprint, CATALOG_BP_STORE_ID.to_owned());
-    let blueprint_store_info = StoreInfo {
-        application_id: ApplicationId::from(CATALOG_APPLICATION_ID),
-        store_id: blueprint_store_id.clone(),
-        cloned_from: None,
-        is_official_example: false,
-        started: Time::now(),
-        store_source: StoreSource::Unknown,
-        store_version: None,
-    };
-
-    if tx
-        .send(LogMsg::SetStoreInfo(SetStoreInfo {
-            row_id: *re_chunk::RowId::new(),
-            info: blueprint_store_info,
-        }))
-        .is_err()
-    {
-        re_log::debug!("Receiver disconnected");
-        return Ok(());
-    }
-
-    let timepoint = [(Timeline::new_sequence("blueprint"), 1)];
-
-    let vb = ViewBlueprint::new("Dataframe")
-        .with_visible(true)
-        .with_space_origin("/");
-
-    // TODO(zehiko) we shouldn't really be creating all these ids and entity paths manually... (#8470)
-    let view_uuid = uuid::Uuid::new_v4();
-    let view_entity_path = format!("/view/{view_uuid}");
-    let view_chunk = ChunkBuilder::new(ChunkId::new(), view_entity_path.clone().into())
-        .with_archetype(RowId::new(), timepoint, &vb)
-        .build()?;
-
-    let epf = EntityPathFilter::parse_forgiving("/**");
-    let vc = ViewContents::new(epf.iter_expressions());
-    let view_contents_chunk = ChunkBuilder::new(
-        ChunkId::new(),
-        format!(
-            "{}/{}",
-            view_entity_path.clone(),
-            ViewContents::name().short_name()
-        )
-        .into(),
-    )
-    .with_archetype(RowId::new(), timepoint, &vc)
-    .build()?;
-
-    let rc = ContainerBlueprint::new(ContainerKind::Grid)
-        .with_contents(&[EntityPath::from(view_entity_path)])
-        .with_visible(true);
-
-    let container_uuid = uuid::Uuid::new_v4();
-    let container_chunk = ChunkBuilder::new(
-        ChunkId::new(),
-        format!("/container/{container_uuid}").into(),
-    )
-    .with_archetype(RowId::new(), timepoint, &rc)
-    .build()?;
-
-    let vp = ViewportBlueprint::new().with_root_container(RootContainer(container_uuid.into()));
-    let viewport_chunk = ChunkBuilder::new(ChunkId::new(), "/viewport".into())
-        .with_archetype(RowId::new(), timepoint, &vp)
-        .build()?;
-
-    for chunk in &[
-        view_chunk,
-        view_contents_chunk,
-        container_chunk,
-        viewport_chunk,
-    ] {
-        if tx
-            .send(LogMsg::ArrowMsg(
-                blueprint_store_id.clone(),
-                chunk.to_arrow_msg()?,
-            ))
-            .is_err()
-        {
-            re_log::debug!("Receiver disconnected");
-            return Ok(());
-        }
-    }
-
-    let blueprint_activation = BlueprintActivationCommand {
-        blueprint_id: blueprint_store_id.clone(),
-        make_active: true,
-        make_default: true,
-    };
-
-    if tx
-        .send(LogMsg::BlueprintActivationCommand(blueprint_activation))
-        .is_err()
-    {
-        re_log::debug!("Receiver disconnected");
-        return Ok(());
-    }
-
-    Ok(())
-=======
->>>>>>> 67e110b3
 }
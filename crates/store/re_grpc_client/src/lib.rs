//! Communications with an Rerun Data Platform gRPC server.

mod address;

pub use address::{InvalidRedapAddress, RedapAddress};
use url::Url;

// ----------------------------------------------------------------------------

use std::error::Error;

use re_chunk::Chunk;
use re_log_encoding::codec::{self, CodecError};
use re_log_types::{
    ApplicationId, LogMsg, SetStoreInfo, StoreId, StoreInfo, StoreKind, StoreSource, Time,
};
use re_protos::{
<<<<<<< HEAD
    common::v0::{EncoderVersion, RecordingId},
    remote_store::v0::{storage_node_client::StorageNodeClient, FetchRecordingRequest},
=======
    codec::{decode, CodecError},
    v0::{
        storage_node_client::StorageNodeClient, FetchRecordingRequest, QueryCatalogRequest,
        RecordingId,
    },
>>>>>>> 71072679
};

// ----------------------------------------------------------------------------

/// Wrapper with a nicer error message
#[derive(Debug)]
struct TonicStatusError(tonic::Status);

impl std::fmt::Display for TonicStatusError {
    fn fmt(&self, f: &mut std::fmt::Formatter<'_>) -> std::fmt::Result {
        let status = &self.0;
        write!(f, "gRPC error, status: '{}'", status.code())?;
        if !status.message().is_empty() {
            write!(f, ", message: {:?}", status.message())?;
        }
        // Binary data - not useful.
        // if !status.details().is_empty() {
        //     write!(f, ", details: {:?}", status.details())?;
        // }
        if !status.metadata().is_empty() {
            write!(f, ", metadata: {:?}", status.metadata())?;
        }
        Ok(())
    }
}

impl Error for TonicStatusError {
    fn source(&self) -> Option<&(dyn Error + 'static)> {
        self.0.source()
    }
}

#[derive(thiserror::Error, Debug)]
enum StreamError {
    /// Native connection error
    #[cfg(not(target_arch = "wasm32"))]
    #[error(transparent)]
    Transport(#[from] tonic::transport::Error),

    #[error(transparent)]
    TonicStatus(#[from] TonicStatusError),

    #[error(transparent)]
    CodecError(#[from] CodecError),

    #[error(transparent)]
    ChunkError(#[from] re_chunk::ChunkError),
}

// ----------------------------------------------------------------------------

/// Stream an rrd file or metadsasta catalog over gRPC from a Rerun Data Platform server.
///
/// `on_msg` can be used to wake up the UI thread on Wasm.
pub fn stream_from_redap(
    url: String,
    on_msg: Option<Box<dyn Fn() + Send + Sync>>,
) -> Result<re_smart_channel::Receiver<LogMsg>, InvalidRedapAddress> {
    re_log::debug!("Loading {url}…");

    let address = url.as_str().try_into()?;

    let (tx, rx) = re_smart_channel::smart_channel(
        re_smart_channel::SmartMessageSource::RerunGrpcStream { url: url.clone() },
        re_smart_channel::SmartChannelSource::RerunGrpcStream { url: url.clone() },
    );

    spawn_future(async move {
        match address {
            RedapAddress::Recording {
                redap_endpoint,
                recording_id,
            } => {
                if let Err(err) =
                    stream_recording_async(tx, redap_endpoint, recording_id, on_msg).await
                {
                    re_log::warn!(
                        "Error while streaming {url}: {}",
                        re_error::format_ref(&err)
                    );
                }
            }
            RedapAddress::Catalog { redap_endpoint } => {
                if let Err(err) = stream_catalog_async(tx, redap_endpoint, on_msg).await {
                    re_log::warn!(
                        "Error while streaming {url}: {}",
                        re_error::format_ref(&err)
                    );
                }
            }
        }
    });

    Ok(rx)
}

#[cfg(target_arch = "wasm32")]
fn spawn_future<F>(future: F)
where
    F: std::future::Future<Output = ()> + 'static,
{
    wasm_bindgen_futures::spawn_local(future);
}

#[cfg(not(target_arch = "wasm32"))]
fn spawn_future<F>(future: F)
where
    F: std::future::Future<Output = ()> + 'static + Send,
{
    tokio::spawn(future);
}

async fn stream_recording_async(
    tx: re_smart_channel::Sender<LogMsg>,
    redap_endpoint: Url,
    recording_id: String,
    on_msg: Option<Box<dyn Fn() + Send + Sync>>,
) -> Result<(), StreamError> {
    use tokio_stream::StreamExt as _;

    re_log::debug!("Connecting to {redap_endpoint}…");
    let mut client = {
        #[cfg(target_arch = "wasm32")]
        let tonic_client = tonic_web_wasm_client::Client::new_with_options(
            redap_endpoint.to_string(),
            tonic_web_wasm_client::options::FetchOptions::new()
                .mode(tonic_web_wasm_client::options::Mode::Cors), // I'm not 100% sure this is needed, but it felt right.
        );

        #[cfg(not(target_arch = "wasm32"))]
        let tonic_client = tonic::transport::Endpoint::new(redap_endpoint.to_string())?
            .connect()
            .await?;

        StorageNodeClient::new(tonic_client)
    };

    re_log::debug!("Fetching {recording_id}…");

    let mut resp = client
        .fetch_recording(FetchRecordingRequest {
            recording_id: Some(RecordingId {
                id: recording_id.clone(),
            }),
        })
        .await
        .map_err(TonicStatusError)?
        .into_inner()
        .filter_map(|resp| {
            resp.and_then(|r| {
                decode(r.encoder_version(), &r.payload)
                    .map_err(|err| tonic::Status::internal(err.to_string()))
            })
            .transpose()
        });

    drop(client);

    // TODO(zehiko) - we need a separate gRPC endpoint for fetching Store info REDAP #85
    let store_id = StoreId::from_string(StoreKind::Recording, recording_id.clone());

    let store_info = StoreInfo {
        application_id: ApplicationId::from("rerun_data_platform"),
        store_id: store_id.clone(),
        cloned_from: None,
        is_official_example: false,
        started: Time::now(),
        store_source: StoreSource::Unknown,
        store_version: None,
    };

    // We need a whole StoreInfo here.
    if tx
        .send(LogMsg::SetStoreInfo(SetStoreInfo {
            row_id: *re_chunk::RowId::new(),
            info: store_info,
        }))
        .is_err()
    {
        re_log::debug!("Receiver disconnected");
        return Ok(());
    }

    re_log::info!("Starting to read...");
    while let Some(result) = resp.next().await {
<<<<<<< HEAD
        let response = result.map_err(TonicStatusError)?;
        let tc = codec::wire::decode(EncoderVersion::V0, &response.payload)?;
=======
        let tc = result.map_err(TonicStatusError)?;
        let chunk = Chunk::from_transport(&tc)?;

        if tx
            .send(LogMsg::ArrowMsg(store_id.clone(), chunk.to_arrow_msg()?))
            .is_err()
        {
            re_log::debug!("Receiver disconnected");
            return Ok(());
        }

        if let Some(on_msg) = &on_msg {
            on_msg();
        }
    }

    Ok(())
}

/// TODO(zehiko) - this is a copy of `stream_recording_async` with a different gRPC call,
/// this will go away as we tackle unification of data and metadata streams REDAP #74, hence
/// avoiding refactoring right now
async fn stream_catalog_async(
    tx: re_smart_channel::Sender<LogMsg>,
    redap_endpoint: Url,
    on_msg: Option<Box<dyn Fn() + Send + Sync>>,
) -> Result<(), StreamError> {
    use tokio_stream::StreamExt as _;

    re_log::debug!("Connecting to {redap_endpoint}…");
    let mut client = {
        #[cfg(target_arch = "wasm32")]
        let tonic_client = tonic_web_wasm_client::Client::new_with_options(
            redap_endpoint.to_string(),
            tonic_web_wasm_client::options::FetchOptions::new()
                .mode(tonic_web_wasm_client::options::Mode::Cors), // I'm not 100% sure this is needed, but it felt right.
        );

        #[cfg(not(target_arch = "wasm32"))]
        let tonic_client = tonic::transport::Endpoint::new(redap_endpoint.to_string())?
            .connect()
            .await?;

        StorageNodeClient::new(tonic_client)
    };
>>>>>>> 71072679

    re_log::debug!("Fetching catalog…");

    let mut resp = client
        // TODO(zehiko) add support for fetching specific columns and rows
        .query_catalog(QueryCatalogRequest {
            column_projection: None, // fetch all columns
            filter: None,            // fetch all rows
        })
        .await
        .map_err(TonicStatusError)?
        .into_inner()
        .filter_map(|resp| {
            resp.and_then(|r| {
                decode(r.encoder_version(), &r.payload)
                    .map_err(|err| tonic::Status::internal(err.to_string()))
            })
            .transpose()
        });

    drop(client);

    // We need a whole StoreInfo here.
    let store_id = StoreId::from_string(StoreKind::Recording, "catalog".to_owned());

    let store_info = StoreInfo {
        application_id: ApplicationId::from("rerun_data_platform"),
        store_id: store_id.clone(),
        cloned_from: None,
        is_official_example: false,
        started: Time::now(),
        store_source: StoreSource::Unknown,
        store_version: None,
    };

    if tx
        .send(LogMsg::SetStoreInfo(SetStoreInfo {
            row_id: *re_chunk::RowId::new(),
            info: store_info,
        }))
        .is_err()
    {
        re_log::debug!("Receiver disconnected");
        return Ok(());
    }

    re_log::info!("Starting to read...");
    while let Some(result) = resp.next().await {
        let tc = result.map_err(TonicStatusError)?;
        let chunk = Chunk::from_transport(&tc)?;

        if tx
            .send(LogMsg::ArrowMsg(store_id.clone(), chunk.to_arrow_msg()?))
            .is_err()
        {
            re_log::debug!("Receiver disconnected");
            return Ok(());
        }

        if let Some(on_msg) = &on_msg {
            on_msg();
        }
    }

    Ok(())
}<|MERGE_RESOLUTION|>--- conflicted
+++ resolved
@@ -10,21 +10,15 @@
 use std::error::Error;
 
 use re_chunk::Chunk;
-use re_log_encoding::codec::{self, CodecError};
 use re_log_types::{
     ApplicationId, LogMsg, SetStoreInfo, StoreId, StoreInfo, StoreKind, StoreSource, Time,
 };
 use re_protos::{
-<<<<<<< HEAD
-    common::v0::{EncoderVersion, RecordingId},
-    remote_store::v0::{storage_node_client::StorageNodeClient, FetchRecordingRequest},
-=======
     codec::{decode, CodecError},
     v0::{
         storage_node_client::StorageNodeClient, FetchRecordingRequest, QueryCatalogRequest,
         RecordingId,
     },
->>>>>>> 71072679
 };
 
 // ----------------------------------------------------------------------------
@@ -210,10 +204,6 @@
 
     re_log::info!("Starting to read...");
     while let Some(result) = resp.next().await {
-<<<<<<< HEAD
-        let response = result.map_err(TonicStatusError)?;
-        let tc = codec::wire::decode(EncoderVersion::V0, &response.payload)?;
-=======
         let tc = result.map_err(TonicStatusError)?;
         let chunk = Chunk::from_transport(&tc)?;
 
@@ -259,7 +249,6 @@
 
         StorageNodeClient::new(tonic_client)
     };
->>>>>>> 71072679
 
     re_log::debug!("Fetching catalog…");
 

--- conflicted
+++ resolved
@@ -3,55 +3,8 @@
 pub mod message_proxy;
 pub use message_proxy::MessageProxyUrl;
 
-<<<<<<< HEAD
-use std::{collections::HashMap, error::Error, sync::Arc};
-
-use address::Origin;
-use arrow::{
-    array::{
-        Array as ArrowArray, ArrayRef as ArrowArrayRef, RecordBatch as ArrowRecordBatch,
-        StringArray as ArrowStringArray,
-    },
-    datatypes::{DataType as ArrowDataType, Field as ArrowField},
-};
-
-use re_arrow_util::ArrowArrayDowncastRef as _;
-use re_chunk::{Chunk, ChunkBuilder, ChunkId, EntityPath, RowId, Timeline, TransportChunk};
-use re_log_encoding::codec::{wire::decoder::Decode, CodecError};
-use re_log_types::{
-    external::re_types_core::ComponentDescriptor, ApplicationId, BlueprintActivationCommand,
-    EntityPathFilter, LogMsg, SetStoreInfo, StoreId, StoreInfo, StoreKind, StoreSource, Time,
-};
-use re_protos::{
-    common::v0::RecordingId,
-    remote_store::v0::{
-        storage_node_client::StorageNodeClient, CatalogFilter, FetchRecordingRequest,
-        QueryCatalogRequest, CATALOG_APP_ID_FIELD_NAME, CATALOG_ID_FIELD_NAME,
-        CATALOG_START_TIME_FIELD_NAME,
-    },
-};
-use re_types::{
-    arrow_helpers::as_array_ref,
-    blueprint::{
-        archetypes::{ContainerBlueprint, ViewBlueprint, ViewContents, ViewportBlueprint},
-        components::{ContainerKind, RootContainer},
-    },
-    components::RecordingUri,
-    external::uuid,
-    Archetype, Component,
-};
-
-// ----------------------------------------------------------------------------
-
-mod address;
-
-pub use address::{InvalidRedapAddress, RedapAddress};
-
-// ----------------------------------------------------------------------------
-=======
 #[cfg(feature = "redap")]
 pub mod redap;
->>>>>>> 67e110b3
 
 /// Wrapper with a nicer error message
 #[derive(Debug)]
@@ -104,58 +57,6 @@
     InvalidUri(String),
 }
 
-<<<<<<< HEAD
-// ----------------------------------------------------------------------------
-
-const CATALOG_BP_STORE_ID: &str = "catalog_blueprint";
-const CATALOG_REC_STORE_ID: &str = "catalog";
-const CATALOG_APPLICATION_ID: &str = "redap_catalog";
-
-/// Stream an rrd file or metadata catalog over gRPC from a Rerun Data Platform server.
-///
-/// `on_msg` can be used to wake up the UI thread on Wasm.
-pub fn stream_from_redap(
-    url: String,
-    on_msg: Option<Box<dyn Fn() + Send + Sync>>,
-) -> Result<re_smart_channel::Receiver<LogMsg>, InvalidRedapAddress> {
-    re_log::debug!("Loading {url}…");
-
-    let address = url.as_str().try_into()?;
-
-    let (tx, rx) = re_smart_channel::smart_channel(
-        re_smart_channel::SmartMessageSource::RerunGrpcStream { url: url.clone() },
-        re_smart_channel::SmartChannelSource::RerunGrpcStream { url: url.clone() },
-    );
-
-    spawn_future(async move {
-        match address {
-            RedapAddress::Recording {
-                origin,
-                recording_id,
-            } => {
-                if let Err(err) = stream_recording_async(tx, origin, recording_id, on_msg).await {
-                    re_log::warn!(
-                        "Error while streaming {url}: {}",
-                        re_error::format_ref(&err)
-                    );
-                }
-            }
-            RedapAddress::Catalog { origin } => {
-                if let Err(err) = stream_catalog_async(tx, origin, on_msg).await {
-                    re_log::warn!(
-                        "Error while streaming {url}: {}",
-                        re_error::format_ref(&err)
-                    );
-                }
-            }
-        }
-    });
-
-    Ok(rx)
-}
-
-=======
->>>>>>> 67e110b3
 #[cfg(target_arch = "wasm32")]
 fn spawn_future<F>(future: F)
 where
@@ -170,474 +71,4 @@
     F: std::future::Future<Output = ()> + 'static + Send,
 {
     tokio::spawn(future);
-<<<<<<< HEAD
-}
-
-async fn stream_recording_async(
-    tx: re_smart_channel::Sender<LogMsg>,
-    redap_endpoint: Origin,
-    recording_id: String,
-    on_msg: Option<Box<dyn Fn() + Send + Sync>>,
-) -> Result<(), StreamError> {
-    use tokio_stream::StreamExt as _;
-
-    re_log::debug!("Connecting to {redap_endpoint}…");
-    let mut client = {
-        #[cfg(target_arch = "wasm32")]
-        let tonic_client = tonic_web_wasm_client::Client::new_with_options(
-            redap_endpoint.convert(),
-            tonic_web_wasm_client::options::FetchOptions::new(),
-        );
-
-        #[cfg(not(target_arch = "wasm32"))]
-        let tonic_client = tonic::transport::Endpoint::new(redap_endpoint.to_http_scheme())?
-            .tls_config(tonic::transport::ClientTlsConfig::new().with_enabled_roots())?
-            .connect()
-            .await?;
-
-        // TODO(#8411): figure out the right size for this
-        StorageNodeClient::new(tonic_client).max_decoding_message_size(usize::MAX)
-    };
-
-    re_log::debug!("Fetching catalog data for {recording_id}…");
-
-    let resp = client
-        .query_catalog(QueryCatalogRequest {
-            column_projection: None, // fetch all columns
-            filter: Some(CatalogFilter {
-                recording_ids: vec![RecordingId {
-                    id: recording_id.clone(),
-                }],
-            }),
-        })
-        .await
-        .map_err(TonicStatusError)?
-        .into_inner()
-        .map(|resp| {
-            resp.and_then(|r| {
-                r.decode()
-                    .map_err(|err| tonic::Status::internal(err.to_string()))
-            })
-        })
-        .collect::<Result<Vec<_>, tonic::Status>>()
-        .await
-        .map_err(TonicStatusError)?;
-
-    if resp.len() != 1 || resp[0].num_rows() != 1 {
-        return Err(StreamError::ChunkError(re_chunk::ChunkError::Malformed {
-            reason: format!(
-                "expected exactly one recording with id {recording_id}, got {}",
-                resp.len()
-            ),
-        }));
-    }
-
-    let store_info =
-        store_info_from_catalog_chunk(&TransportChunk::from(resp[0].clone()), &recording_id)?;
-    let store_id = store_info.store_id.clone();
-
-    re_log::debug!("Fetching {recording_id}…");
-
-    let mut resp = client
-        .fetch_recording(FetchRecordingRequest {
-            recording_id: Some(RecordingId {
-                id: recording_id.clone(),
-            }),
-        })
-        .await
-        .map_err(TonicStatusError)?
-        .into_inner()
-        .map(|resp| {
-            resp.and_then(|r| {
-                r.decode()
-                    .map_err(|err| tonic::Status::internal(err.to_string()))
-            })
-        });
-
-    drop(client);
-
-    // We need a whole StoreInfo here.
-    if tx
-        .send(LogMsg::SetStoreInfo(SetStoreInfo {
-            row_id: *re_chunk::RowId::new(),
-            info: store_info,
-        }))
-        .is_err()
-    {
-        re_log::debug!("Receiver disconnected");
-        return Ok(());
-    }
-
-    re_log::info!("Starting to read...");
-    while let Some(result) = resp.next().await {
-        let batch = result.map_err(TonicStatusError)?;
-        let chunk = Chunk::from_record_batch(batch)?;
-
-        if tx
-            .send(LogMsg::ArrowMsg(store_id.clone(), chunk.to_arrow_msg()?))
-            .is_err()
-        {
-            re_log::debug!("Receiver disconnected");
-            return Ok(());
-        }
-
-        if let Some(on_msg) = &on_msg {
-            on_msg();
-        }
-    }
-
-    Ok(())
-}
-
-pub fn store_info_from_catalog_chunk(
-    tc: &TransportChunk,
-    recording_id: &str,
-) -> Result<StoreInfo, StreamError> {
-    let store_id = StoreId::from_string(StoreKind::Recording, recording_id.to_owned());
-
-    let (_field, data) = tc
-        .components()
-        .find(|(f, _)| f.name() == CATALOG_APP_ID_FIELD_NAME)
-        .ok_or(StreamError::ChunkError(re_chunk::ChunkError::Malformed {
-            reason: "no {CATALOG_APP_ID_FIELD_NAME} field found".to_owned(),
-        }))?;
-    let app_id = data
-        .downcast_array_ref::<arrow::array::StringArray>()
-        .ok_or(StreamError::ChunkError(re_chunk::ChunkError::Malformed {
-            reason: format!(
-                "{CATALOG_APP_ID_FIELD_NAME} must be a utf8 array: {:?}",
-                tc.schema_ref()
-            ),
-        }))?
-        .value(0);
-
-    let (_field, data) = tc
-        .components()
-        .find(|(f, _)| f.name() == CATALOG_START_TIME_FIELD_NAME)
-        .ok_or(StreamError::ChunkError(re_chunk::ChunkError::Malformed {
-            reason: "no {CATALOG_START_TIME_FIELD_NAME}} field found".to_owned(),
-        }))?;
-    let start_time = data
-        .downcast_array_ref::<arrow::array::TimestampNanosecondArray>()
-        .ok_or(StreamError::ChunkError(re_chunk::ChunkError::Malformed {
-            reason: format!(
-                "{CATALOG_START_TIME_FIELD_NAME} must be a Timestamp array: {:?}",
-                tc.schema_ref()
-            ),
-        }))?
-        .value(0);
-
-    Ok(StoreInfo {
-        application_id: ApplicationId::from(app_id),
-        store_id: store_id.clone(),
-        cloned_from: None,
-        is_official_example: false,
-        started: Time::from_ns_since_epoch(start_time),
-        store_source: StoreSource::Unknown,
-        store_version: None,
-    })
-}
-
-async fn stream_catalog_async(
-    tx: re_smart_channel::Sender<LogMsg>,
-    origin: Origin,
-    on_msg: Option<Box<dyn Fn() + Send + Sync>>,
-) -> Result<(), StreamError> {
-    use tokio_stream::StreamExt as _;
-
-    re_log::debug!("Connecting to {origin}…");
-    let mut client = {
-        #[cfg(target_arch = "wasm32")]
-        let tonic_client = tonic_web_wasm_client::Client::new_with_options(
-            origin.convert(),
-            tonic_web_wasm_client::options::FetchOptions::new(),
-        );
-
-        #[cfg(not(target_arch = "wasm32"))]
-        let tonic_client = tonic::transport::Endpoint::new(origin.to_http_scheme())?
-            .connect()
-            .await?;
-
-        StorageNodeClient::new(tonic_client)
-    };
-
-    re_log::debug!("Fetching catalog…");
-
-    let mut resp = client
-        .query_catalog(QueryCatalogRequest {
-            column_projection: None, // fetch all columns
-            filter: None,            // fetch all rows
-        })
-        .await
-        .map_err(TonicStatusError)?
-        .into_inner()
-        .map(|resp| {
-            resp.and_then(|r| {
-                r.decode()
-                    .map_err(|err| tonic::Status::internal(err.to_string()))
-            })
-        });
-
-    drop(client);
-
-    if activate_catalog_blueprint(&tx).is_err() {
-        re_log::debug!("Failed to activate catalog blueprint");
-        return Ok(());
-    }
-
-    // Craft the StoreInfo for the actual catalog data
-    let store_id = StoreId::from_string(StoreKind::Recording, CATALOG_REC_STORE_ID.to_owned());
-
-    let store_info = StoreInfo {
-        application_id: ApplicationId::from(CATALOG_APPLICATION_ID),
-        store_id: store_id.clone(),
-        cloned_from: None,
-        is_official_example: false,
-        started: Time::now(),
-        store_source: StoreSource::Unknown,
-        store_version: None,
-    };
-
-    if tx
-        .send(LogMsg::SetStoreInfo(SetStoreInfo {
-            row_id: *re_chunk::RowId::new(),
-            info: store_info,
-        }))
-        .is_err()
-    {
-        re_log::debug!("Receiver disconnected");
-        return Ok(());
-    }
-
-    re_log::info!("Starting to read...");
-    while let Some(result) = resp.next().await {
-        let input = TransportChunk::from(result.map_err(TonicStatusError)?);
-
-        // Catalog received from the ReDap server isn't suitable for direct conversion to a Rerun Chunk:
-        // - conversion expects "data" columns to be ListArrays, hence we need to convert any individual row column data to ListArray
-        // - conversion expects the input TransportChunk to have a ChunkId so we need to add that piece of metadata
-
-        let mut fields: Vec<ArrowField> = Vec::new();
-        let mut columns: Vec<ArrowArrayRef> = Vec::new();
-        // add the (row id) control field
-        let (row_id_field, row_id_data) = input.controls().next().ok_or(
-            StreamError::ChunkError(re_chunk::ChunkError::Malformed {
-                reason: "no control field found".to_owned(),
-            }),
-        )?;
-
-        fields.push(
-            ArrowField::new(
-                RowId::name().to_string(), // need to rename to Rerun Chunk expected control field
-                row_id_field.data_type().clone(),
-                false, /* not nullable */
-            )
-            .with_metadata(TransportChunk::field_metadata_control_column()),
-        );
-        columns.push(row_id_data.clone());
-
-        // next add any timeline field
-        for (field, data) in input.timelines() {
-            fields.push(field.clone());
-            columns.push(data.clone());
-        }
-
-        // now add all the 'data' fields - we slice each column array into individual arrays and then convert the whole lot into a ListArray
-        for (field, data) in input.components() {
-            let data_field_inner =
-                ArrowField::new("item", field.data_type().clone(), true /* nullable */);
-
-            let data_field = ArrowField::new(
-                field.name().clone(),
-                ArrowDataType::List(Arc::new(data_field_inner.clone())),
-                false, /* not nullable */
-            )
-            .with_metadata(TransportChunk::field_metadata_data_column());
-
-            let mut sliced: Vec<ArrowArrayRef> = Vec::new();
-            for idx in 0..data.len() {
-                sliced.push(data.clone().slice(idx, 1));
-            }
-
-            let data_arrays = sliced.iter().map(|e| Some(e.as_ref())).collect::<Vec<_>>();
-            #[allow(clippy::unwrap_used)] // we know we've given the right field type
-            let data_field_array: arrow::array::ListArray =
-                re_arrow_util::arrow_util::arrays_to_list_array(
-                    data_field_inner.data_type().clone(),
-                    &data_arrays,
-                )
-                .unwrap();
-
-            fields.push(data_field);
-            columns.push(as_array_ref(data_field_array));
-        }
-
-        let schema = {
-            let metadata = HashMap::from_iter([
-                (
-                    TransportChunk::CHUNK_METADATA_KEY_ENTITY_PATH.to_owned(),
-                    "catalog".to_owned(),
-                ),
-                (
-                    TransportChunk::CHUNK_METADATA_KEY_ID.to_owned(),
-                    ChunkId::new().to_string(),
-                ),
-            ]);
-            arrow::datatypes::Schema::new_with_metadata(fields, metadata)
-        };
-
-        let record_batch = ArrowRecordBatch::try_new(schema.into(), columns)
-            .map_err(re_chunk::ChunkError::from)?;
-        let mut chunk = Chunk::from_record_batch(record_batch)?;
-
-        let recording_uri_arrays: Vec<ArrowArrayRef> = chunk
-            .iter_slices::<String>(CATALOG_ID_FIELD_NAME.into())
-            .map(|id| {
-                let rec_id = &id[0]; // each component batch is of length 1 i.e. single 'id' value
-
-                let recording_uri = format!("{origin}/recording/{rec_id}",);
-
-                as_array_ref(ArrowStringArray::from(vec![recording_uri]))
-            })
-            .collect();
-
-        let recording_id_arrays = recording_uri_arrays
-            .iter()
-            .map(|e| Some(e.as_ref()))
-            .collect::<Vec<_>>();
-
-        let rec_id_field = ArrowField::new("item", ArrowDataType::Utf8, true);
-        #[allow(clippy::unwrap_used)] // we know we've given the right field type
-        let uris = re_arrow_util::arrow_util::arrays_to_list_array(
-            rec_id_field.data_type().clone(),
-            &recording_id_arrays,
-        )
-        .unwrap();
-
-        chunk.add_component(ComponentDescriptor::new(RecordingUri::name()), uris)?;
-
-        if tx
-            .send(LogMsg::ArrowMsg(store_id.clone(), chunk.to_arrow_msg()?))
-            .is_err()
-        {
-            re_log::debug!("Receiver disconnected");
-            return Ok(());
-        }
-
-        if let Some(on_msg) = &on_msg {
-            on_msg();
-        }
-    }
-
-    Ok(())
-}
-
-// Craft a blueprint from relevant chunks and activate it
-// TODO(zehiko) - manual crafting of the blueprint as we have below will go away and be replaced
-// by either a blueprint crafted using rust Blueprint API or a blueprint fetched from ReDap (#8470)
-fn activate_catalog_blueprint(
-    tx: &re_smart_channel::Sender<LogMsg>,
-) -> Result<(), Box<dyn std::error::Error>> {
-    let blueprint_store_id =
-        StoreId::from_string(StoreKind::Blueprint, CATALOG_BP_STORE_ID.to_owned());
-    let blueprint_store_info = StoreInfo {
-        application_id: ApplicationId::from(CATALOG_APPLICATION_ID),
-        store_id: blueprint_store_id.clone(),
-        cloned_from: None,
-        is_official_example: false,
-        started: Time::now(),
-        store_source: StoreSource::Unknown,
-        store_version: None,
-    };
-
-    if tx
-        .send(LogMsg::SetStoreInfo(SetStoreInfo {
-            row_id: *re_chunk::RowId::new(),
-            info: blueprint_store_info,
-        }))
-        .is_err()
-    {
-        re_log::debug!("Receiver disconnected");
-        return Ok(());
-    }
-
-    let timepoint = [(Timeline::new_sequence("blueprint"), 1)];
-
-    let vb = ViewBlueprint::new("Dataframe")
-        .with_visible(true)
-        .with_space_origin("/");
-
-    // TODO(zehiko) we shouldn't really be creating all these ids and entity paths manually... (#8470)
-    let view_uuid = uuid::Uuid::new_v4();
-    let view_entity_path = format!("/view/{view_uuid}");
-    let view_chunk = ChunkBuilder::new(ChunkId::new(), view_entity_path.clone().into())
-        .with_archetype(RowId::new(), timepoint, &vb)
-        .build()?;
-
-    let epf = EntityPathFilter::parse_forgiving("/**");
-    let vc = ViewContents::new(epf.iter_expressions());
-    let view_contents_chunk = ChunkBuilder::new(
-        ChunkId::new(),
-        format!(
-            "{}/{}",
-            view_entity_path.clone(),
-            ViewContents::name().short_name()
-        )
-        .into(),
-    )
-    .with_archetype(RowId::new(), timepoint, &vc)
-    .build()?;
-
-    let rc = ContainerBlueprint::new(ContainerKind::Grid)
-        .with_contents(&[EntityPath::from(view_entity_path)])
-        .with_visible(true);
-
-    let container_uuid = uuid::Uuid::new_v4();
-    let container_chunk = ChunkBuilder::new(
-        ChunkId::new(),
-        format!("/container/{container_uuid}").into(),
-    )
-    .with_archetype(RowId::new(), timepoint, &rc)
-    .build()?;
-
-    let vp = ViewportBlueprint::new().with_root_container(RootContainer(container_uuid.into()));
-    let viewport_chunk = ChunkBuilder::new(ChunkId::new(), "/viewport".into())
-        .with_archetype(RowId::new(), timepoint, &vp)
-        .build()?;
-
-    for chunk in &[
-        view_chunk,
-        view_contents_chunk,
-        container_chunk,
-        viewport_chunk,
-    ] {
-        if tx
-            .send(LogMsg::ArrowMsg(
-                blueprint_store_id.clone(),
-                chunk.to_arrow_msg()?,
-            ))
-            .is_err()
-        {
-            re_log::debug!("Receiver disconnected");
-            return Ok(());
-        }
-    }
-
-    let blueprint_activation = BlueprintActivationCommand {
-        blueprint_id: blueprint_store_id.clone(),
-        make_active: true,
-        make_default: true,
-    };
-
-    if tx
-        .send(LogMsg::BlueprintActivationCommand(blueprint_activation))
-        .is_err()
-    {
-        re_log::debug!("Receiver disconnected");
-        return Ok(());
-    }
-
-    Ok(())
-=======
->>>>>>> 67e110b3
 }
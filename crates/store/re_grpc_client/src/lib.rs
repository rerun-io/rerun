//! Communications with an Rerun Data Platform gRPC server.

mod address;

pub use address::{InvalidRedapAddress, RedapAddress};
use re_chunk::external::arrow2;
use re_log_types::external::re_types_core::ComponentDescriptor;
<<<<<<< HEAD
use re_types::blueprint::archetypes::{ContainerBlueprint, ViewportBlueprint};
use re_types::blueprint::archetypes::{ViewBlueprint, ViewContents};
use re_types::blueprint::components::{ContainerKind, RootContainer};
use re_types::components::RecordingUri;
use re_types::external::uuid;
=======
use re_types::components::RecordingUri;
>>>>>>> 98152a7a
use re_types::Component;
use url::Url;

// ----------------------------------------------------------------------------

use std::error::Error;

use arrow2::array::Utf8Array as Arrow2Utf8Array;
use arrow2::datatypes::Field as Arrow2Field;
<<<<<<< HEAD
use re_chunk::{
    Arrow2Array, Chunk, ChunkBuilder, ChunkId, EntityPath, RowId, Timeline, TransportChunk,
};
=======
use re_chunk::{Arrow2Array, Chunk, ChunkId, TransportChunk};
>>>>>>> 98152a7a
use re_log_encoding::codec::{wire::decode, CodecError};
use re_log_types::{
    ApplicationId, BlueprintActivationCommand, EntityPathFilter, LogMsg, SetStoreInfo, StoreId,
    StoreInfo, StoreKind, StoreSource, Time,
};
use re_protos::common::v0::RecordingId;
use re_protos::remote_store::v0::{
    storage_node_client::StorageNodeClient, FetchRecordingRequest, QueryCatalogRequest,
};

// ----------------------------------------------------------------------------

/// Wrapper with a nicer error message
#[derive(Debug)]
struct TonicStatusError(tonic::Status);

impl std::fmt::Display for TonicStatusError {
    fn fmt(&self, f: &mut std::fmt::Formatter<'_>) -> std::fmt::Result {
        let status = &self.0;
        write!(f, "gRPC error, status: '{}'", status.code())?;
        if !status.message().is_empty() {
            write!(f, ", message: {:?}", status.message())?;
        }
        // Binary data - not useful.
        // if !status.details().is_empty() {
        //     write!(f, ", details: {:?}", status.details())?;
        // }
        if !status.metadata().is_empty() {
            write!(f, ", metadata: {:?}", status.metadata())?;
        }
        Ok(())
    }
}

impl Error for TonicStatusError {
    fn source(&self) -> Option<&(dyn Error + 'static)> {
        self.0.source()
    }
}

#[derive(thiserror::Error, Debug)]
enum StreamError {
    /// Native connection error
    #[cfg(not(target_arch = "wasm32"))]
    #[error(transparent)]
    Transport(#[from] tonic::transport::Error),

    #[error(transparent)]
    TonicStatus(#[from] TonicStatusError),

    #[error(transparent)]
    CodecError(#[from] CodecError),

    #[error(transparent)]
    ChunkError(#[from] re_chunk::ChunkError),

    #[error("Invalid URI: {0}")]
    InvalidUri(String),
}

// ----------------------------------------------------------------------------

/// Stream an rrd file or metadsasta catalog over gRPC from a Rerun Data Platform server.
///
/// `on_msg` can be used to wake up the UI thread on Wasm.
pub fn stream_from_redap(
    url: String,
    on_msg: Option<Box<dyn Fn() + Send + Sync>>,
) -> Result<re_smart_channel::Receiver<LogMsg>, InvalidRedapAddress> {
    re_log::debug!("Loading {url}…");

    let address = url.as_str().try_into()?;

    let (tx, rx) = re_smart_channel::smart_channel(
        re_smart_channel::SmartMessageSource::RerunGrpcStream { url: url.clone() },
        re_smart_channel::SmartChannelSource::RerunGrpcStream { url: url.clone() },
    );

    spawn_future(async move {
        match address {
            RedapAddress::Recording {
                redap_endpoint,
                recording_id,
            } => {
                if let Err(err) =
                    stream_recording_async(tx, redap_endpoint, recording_id, on_msg).await
                {
                    re_log::warn!(
                        "Error while streaming {url}: {}",
                        re_error::format_ref(&err)
                    );
                }
            }
            RedapAddress::Catalog { redap_endpoint } => {
                if let Err(err) = stream_catalog_async(tx, redap_endpoint, on_msg).await {
                    re_log::warn!(
                        "Error while streaming {url}: {}",
                        re_error::format_ref(&err)
                    );
                }
            }
        }
    });

    Ok(rx)
}

#[cfg(target_arch = "wasm32")]
fn spawn_future<F>(future: F)
where
    F: std::future::Future<Output = ()> + 'static,
{
    wasm_bindgen_futures::spawn_local(future);
}

#[cfg(not(target_arch = "wasm32"))]
fn spawn_future<F>(future: F)
where
    F: std::future::Future<Output = ()> + 'static + Send,
{
    tokio::spawn(future);
}

async fn stream_recording_async(
    tx: re_smart_channel::Sender<LogMsg>,
    redap_endpoint: Url,
    recording_id: String,
    on_msg: Option<Box<dyn Fn() + Send + Sync>>,
) -> Result<(), StreamError> {
    use tokio_stream::StreamExt as _;

    re_log::debug!("Connecting to {redap_endpoint}…");
    let mut client = {
        #[cfg(target_arch = "wasm32")]
        let tonic_client = tonic_web_wasm_client::Client::new_with_options(
            redap_endpoint.to_string(),
            tonic_web_wasm_client::options::FetchOptions::new()
                .mode(tonic_web_wasm_client::options::Mode::Cors), // I'm not 100% sure this is needed, but it felt right.
        );

        #[cfg(not(target_arch = "wasm32"))]
        let tonic_client = tonic::transport::Endpoint::new(redap_endpoint.to_string())?
            .connect()
            .await?;

        // TODO(#8411): figure out the right size for this
        StorageNodeClient::new(tonic_client).max_decoding_message_size(usize::MAX)
    };

    re_log::debug!("Fetching {recording_id}…");

    let mut resp = client
        .fetch_recording(FetchRecordingRequest {
            recording_id: Some(RecordingId {
                id: recording_id.clone(),
            }),
        })
        .await
        .map_err(TonicStatusError)?
        .into_inner()
        .filter_map(|resp| {
            resp.and_then(|r| {
                decode(r.encoder_version(), &r.payload)
                    .map_err(|err| tonic::Status::internal(err.to_string()))
            })
            .transpose()
        });

    drop(client);

    // TODO(zehiko) - we need a separate gRPC endpoint for fetching Store info REDAP #85
    let store_id = StoreId::from_string(StoreKind::Recording, recording_id.clone());

    let store_info = StoreInfo {
        application_id: ApplicationId::from("redap_recording"),
        store_id: store_id.clone(),
        cloned_from: None,
        is_official_example: false,
        started: Time::now(),
        store_source: StoreSource::Unknown,
        store_version: None,
    };

    // We need a whole StoreInfo here.
    if tx
        .send(LogMsg::SetStoreInfo(SetStoreInfo {
            row_id: *re_chunk::RowId::new(),
            info: store_info,
        }))
        .is_err()
    {
        re_log::debug!("Receiver disconnected");
        return Ok(());
    }

    re_log::info!("Starting to read...");
    while let Some(result) = resp.next().await {
        let tc = result.map_err(TonicStatusError)?;
        let chunk = Chunk::from_transport(&tc)?;

        if tx
            .send(LogMsg::ArrowMsg(store_id.clone(), chunk.to_arrow_msg()?))
            .is_err()
        {
            re_log::debug!("Receiver disconnected");
            return Ok(());
        }

        if let Some(on_msg) = &on_msg {
            on_msg();
        }
    }

    Ok(())
}

async fn stream_catalog_async(
    tx: re_smart_channel::Sender<LogMsg>,
    redap_endpoint: Url,
    on_msg: Option<Box<dyn Fn() + Send + Sync>>,
) -> Result<(), StreamError> {
    use tokio_stream::StreamExt as _;

    re_log::debug!("Connecting to {redap_endpoint}…");
    let mut client = {
        #[cfg(target_arch = "wasm32")]
        let tonic_client = tonic_web_wasm_client::Client::new_with_options(
            redap_endpoint.to_string(),
            tonic_web_wasm_client::options::FetchOptions::new()
                .mode(tonic_web_wasm_client::options::Mode::Cors), // I'm not 100% sure this is needed, but it felt right.
        );

        #[cfg(not(target_arch = "wasm32"))]
        let tonic_client = tonic::transport::Endpoint::new(redap_endpoint.to_string())?
            .connect()
            .await?;

        StorageNodeClient::new(tonic_client)
    };

    re_log::debug!("Fetching catalog…");

    let mut resp = client
        // TODO(zehiko) add support for fetching specific columns and rows
        .query_catalog(QueryCatalogRequest {
            column_projection: None, // fetch all columns
            filter: None,            // fetch all rows
        })
        .await
        .map_err(TonicStatusError)?
        .into_inner()
        .filter_map(|resp| {
            resp.and_then(|r| {
                decode(r.encoder_version(), &r.payload)
                    .map_err(|err| tonic::Status::internal(err.to_string()))
            })
            .transpose()
        });

    drop(client);

    if activate_catalog_blueprint(&tx).is_err() {
        re_log::debug!("Failed to activate catalog blueprint");
        return Ok(());
    }

    // Craft the StoreInfo for the actual catalog data
    let store_id = StoreId::from_string(StoreKind::Recording, "catalog".to_owned());

    let store_info = StoreInfo {
        application_id: ApplicationId::from("redap_catalog"),
        store_id: store_id.clone(),
        cloned_from: None,
        is_official_example: false,
        started: Time::now(),
        store_source: StoreSource::Unknown,
        store_version: None,
    };

    if tx
        .send(LogMsg::SetStoreInfo(SetStoreInfo {
            row_id: *re_chunk::RowId::new(),
            info: store_info,
        }))
        .is_err()
    {
        re_log::debug!("Receiver disconnected");
        return Ok(());
    }

    re_log::info!("Starting to read...");
    while let Some(result) = resp.next().await {
        let mut tc = result.map_err(TonicStatusError)?;
<<<<<<< HEAD
=======
        // received TransportChunk doesn't have ChunkId, hence we need to add it before converting
        // to Chunk
>>>>>>> 98152a7a
        tc.schema.metadata.insert(
            TransportChunk::CHUNK_METADATA_KEY_ID.to_owned(),
            ChunkId::new().to_string(),
        );
<<<<<<< HEAD
=======

>>>>>>> 98152a7a
        let mut chunk = Chunk::from_transport(&tc)?;

        // enrich catalog data with RecordingUri that's based on the ReDap endpoint (that we know)
        // and the recording id (that we have in the catalog data)
        let host = redap_endpoint
            .host()
            .ok_or(StreamError::InvalidUri(format!(
                "couldn't get host from {redap_endpoint}"
            )))?;
        let port = redap_endpoint
            .port()
            .ok_or(StreamError::InvalidUri(format!(
                "couldn't get port from {redap_endpoint}"
            )))?;

        let recording_uri_arrays: Vec<Box<dyn Arrow2Array>> = chunk
            .iter_component_arrays(&"id".into())
            .map(|id| {
                let rec_id = id
                    .as_any()
                    .downcast_ref::<Arrow2Utf8Array<i32>>()
                    .ok_or(StreamError::ChunkError(re_chunk::ChunkError::Malformed {
                        reason: format!("id must be a utf8 array: {:?}", tc.schema),
                    }))?
                    .value(0); // each component batch is of length 1 i.e. single 'id' value

                let recording_uri = format!("rerun://{host}:{port}/recording/{rec_id}");

                let recording_uri_data = Arrow2Utf8Array::<i32>::from([Some(recording_uri)]);

                Ok::<Box<_>, StreamError>(
                    Box::new(recording_uri_data) as Box<dyn arrow2::array::Array>
                )
            })
            .collect::<Result<Vec<_>, _>>()?;

        let recording_id_arrays = recording_uri_arrays
            .iter()
            .map(|e| Some(e.as_ref()))
            .collect::<Vec<_>>();

        let rec_id_field = Arrow2Field::new("item", arrow2::datatypes::DataType::Utf8, true);
        #[allow(clippy::unwrap_used)] // we know we've given the right field type
        let uris = re_chunk::util::arrays_to_list_array(
            rec_id_field.data_type().clone(),
            &recording_id_arrays,
        )
        .unwrap();

        chunk.add_component(ComponentDescriptor::new(RecordingUri::name()), uris)?;

        if tx
            .send(LogMsg::ArrowMsg(store_id.clone(), chunk.to_arrow_msg()?))
            .is_err()
        {
            re_log::debug!("Receiver disconnected");
            return Ok(());
        }

        if let Some(on_msg) = &on_msg {
            on_msg();
        }
    }

    Ok(())
}

// Craft a blueprint from relevant chunks and activate it
fn activate_catalog_blueprint(
    tx: &re_smart_channel::Sender<LogMsg>,
) -> Result<(), Box<dyn std::error::Error>> {
    let blueprint_store_id =
        StoreId::from_string(StoreKind::Blueprint, "catalog_blueprint".to_owned());
    let blueprint_store_info = StoreInfo {
        application_id: ApplicationId::from("redap_catalog"),
        store_id: blueprint_store_id.clone(),
        cloned_from: None,
        is_official_example: false,
        started: Time::now(),
        store_source: StoreSource::Unknown,
        store_version: None,
    };

    if tx
        .send(LogMsg::SetStoreInfo(SetStoreInfo {
            row_id: *re_chunk::RowId::new(),
            info: blueprint_store_info,
        }))
        .is_err()
    {
        re_log::debug!("Receiver disconnected");
        return Ok(());
    }

    let timepoint = [(Timeline::new_sequence("blueprint"), 1)];

    let vb = ViewBlueprint::new("Dataframe")
        .with_visible(true)
        .with_space_origin("/");

    let view_uuid = uuid::Uuid::new_v4();
    let view_id = format!("/view/{view_uuid}");
    let view_chunk = ChunkBuilder::new(ChunkId::new(), view_id.clone().into())
        .with_archetype(RowId::new(), timepoint, &vb)
        .build()?;

    let epf = EntityPathFilter::parse_forgiving("/**", &Default::default());
    let vc = ViewContents::new(epf.iter_expressions());
    let view_contents_chunk = ChunkBuilder::new(
        ChunkId::new(),
        format!("{}/ViewContents", view_id.clone()).into(),
    )
    .with_archetype(RowId::new(), timepoint, &vc)
    .build()?;

    let rc = ContainerBlueprint::new(ContainerKind::Grid);
    let rc = rc
        .with_contents(&[EntityPath::from(view_id)])
        .with_visible(true);

    let container_uuid = uuid::Uuid::new_v4();
    let container_chunk = ChunkBuilder::new(
        ChunkId::new(),
        format!("/container/{container_uuid}").into(),
    )
    .with_archetype(RowId::new(), timepoint, &rc)
    .build()?;

    let vp = ViewportBlueprint::new().with_root_container(RootContainer(container_uuid.into()));
    let viewport_chunk = ChunkBuilder::new(ChunkId::new(), "/viewport".into())
        .with_archetype(RowId::new(), timepoint, &vp)
        .build()?;

    for chunk in &[
        view_chunk,
        view_contents_chunk,
        container_chunk,
        viewport_chunk,
    ] {
        if tx
            .send(LogMsg::ArrowMsg(
                blueprint_store_id.clone(),
                chunk.to_arrow_msg()?,
            ))
            .is_err()
        {
            re_log::debug!("Receiver disconnected");
            return Ok(());
        }
    }

    let blueprint_activation = BlueprintActivationCommand {
        blueprint_id: blueprint_store_id.clone(),
        make_active: true,
        make_default: true,
    };

    if tx
        .send(LogMsg::BlueprintActivationCommand(blueprint_activation))
        .is_err()
    {
        re_log::debug!("Receiver disconnected");
        return Ok(());
    }

    Ok(())
}<|MERGE_RESOLUTION|>--- conflicted
+++ resolved
@@ -5,15 +5,11 @@
 pub use address::{InvalidRedapAddress, RedapAddress};
 use re_chunk::external::arrow2;
 use re_log_types::external::re_types_core::ComponentDescriptor;
-<<<<<<< HEAD
 use re_types::blueprint::archetypes::{ContainerBlueprint, ViewportBlueprint};
 use re_types::blueprint::archetypes::{ViewBlueprint, ViewContents};
 use re_types::blueprint::components::{ContainerKind, RootContainer};
 use re_types::components::RecordingUri;
 use re_types::external::uuid;
-=======
-use re_types::components::RecordingUri;
->>>>>>> 98152a7a
 use re_types::Component;
 use url::Url;
 
@@ -23,13 +19,9 @@
 
 use arrow2::array::Utf8Array as Arrow2Utf8Array;
 use arrow2::datatypes::Field as Arrow2Field;
-<<<<<<< HEAD
 use re_chunk::{
     Arrow2Array, Chunk, ChunkBuilder, ChunkId, EntityPath, RowId, Timeline, TransportChunk,
 };
-=======
-use re_chunk::{Arrow2Array, Chunk, ChunkId, TransportChunk};
->>>>>>> 98152a7a
 use re_log_encoding::codec::{wire::decode, CodecError};
 use re_log_types::{
     ApplicationId, BlueprintActivationCommand, EntityPathFilter, LogMsg, SetStoreInfo, StoreId,
@@ -323,19 +315,12 @@
     re_log::info!("Starting to read...");
     while let Some(result) = resp.next().await {
         let mut tc = result.map_err(TonicStatusError)?;
-<<<<<<< HEAD
-=======
         // received TransportChunk doesn't have ChunkId, hence we need to add it before converting
         // to Chunk
->>>>>>> 98152a7a
         tc.schema.metadata.insert(
             TransportChunk::CHUNK_METADATA_KEY_ID.to_owned(),
             ChunkId::new().to_string(),
         );
-<<<<<<< HEAD
-=======
-
->>>>>>> 98152a7a
         let mut chunk = Chunk::from_transport(&tc)?;
 
         // enrich catalog data with RecordingUri that's based on the ReDap endpoint (that we know)

use std::collections::{HashMap, hash_map::Entry};
use std::sync::Arc;

use tokio::sync::RwLock;

use re_auth::Jwt;

use crate::connection_client::GenericConnectionClient;
use crate::redap::{ConnectionError, RedapClient, RedapClientInner};

/// This is the type of `ConnectionClient` used throughout the viewer, where the
/// `ConnectionRegistry` is used.
pub type ConnectionClient = GenericConnectionClient<RedapClientInner>;

pub struct ConnectionRegistry {
    /// The saved authentication tokens.
    ///
    /// These are the tokens explicitly set by the user, e.g. via `--token` or the UI. They may
    /// be persisted.
    ///
    /// When no saved token is available for a given server, we fall back to the `REDAP_TOKEN`
    /// envvar if set. See [`ConnectionRegistryHandle::client`].
    saved_tokens: HashMap<re_uri::Origin, Jwt>,

    /// Fallback token.
    ///
    /// If set, the fallback token is used when no specific token is registered for a given origin.
    fallback_token: Option<Jwt>,

    /// The cached clients.
    ///
    /// Clients are much cheaper to clone than create (since the latter involves establishing an
    /// actual TCP connection), so we keep them around once created.
    clients: HashMap<re_uri::Origin, RedapClient>,
}

impl ConnectionRegistry {
    /// Create a new connection registry and return a handle to it.
    #[expect(clippy::new_ret_no_self)] // intentional, to reflect the fact that this is a handle
    pub fn new() -> ConnectionRegistryHandle {
        ConnectionRegistryHandle {
            inner: Arc::new(RwLock::new(Self {
                saved_tokens: HashMap::new(),
                fallback_token: None,
                clients: HashMap::new(),
            })),
        }
    }
}

/// Registry of all tokens and connections to the redap servers.
///
/// This registry is cheap to clone.
#[derive(Clone)]
pub struct ConnectionRegistryHandle {
    inner: Arc<RwLock<ConnectionRegistry>>,
}

impl ConnectionRegistryHandle {
    pub fn set_token(&self, origin: &re_uri::Origin, token: Jwt) {
        wrap_blocking_lock(|| {
            let mut inner = self.inner.blocking_write();
            inner.saved_tokens.insert(origin.clone(), token);
            inner.clients.remove(origin);
        });
    }

<<<<<<< HEAD
    pub fn get_token(&self, origin: &re_uri::Origin) -> Option<Jwt> {
=======
    pub fn token(&self, origin: &re_uri::Origin) -> Option<Jwt> {
>>>>>>> 901eef0e
        wrap_blocking_lock(|| {
            let inner = self.inner.blocking_read();
            inner.saved_tokens.get(origin).cloned()
        })
    }

<<<<<<< HEAD
    pub fn remove_token(&self, origin: &re_uri::Origin) {
        wrap_blocking_lock(|| {
            let mut inner = self.inner.blocking_write();
            inner.saved_tokens.remove(origin);
            inner.clients.remove(origin);
        });
    }

=======
>>>>>>> 901eef0e
    pub fn set_fallback_token(&self, token: Jwt) {
        wrap_blocking_lock(|| {
            let mut inner = self.inner.blocking_write();
            inner.fallback_token = Some(token);
        });
    }

    /// Get a client for the given origin, creating one if it doesn't exist yet.
    ///
    /// Note: although `RedapClient` is cheap to clone, callsites should generally *not* hold on to
    /// client instances for longer than the immediate needs. In the future, authentication may
    /// require periodic tokens refresh, so it is necessary to always get a "fresh" client.
    ///
    /// If a token has already been registered for this origin, it will be used. It will attempt to
    /// use the following token, in this order:
    /// - The fallback token, if set via [`Self::set_fallback_token`].
    /// - The `REDAP_TOKEN` environment variable is set.
    ///
    /// Failing that, no token will be used.
    ///
    /// Note that a token set via `REDAP_TOKEN` will not be persisted unless [`Self::set_token`] is
    /// explicitly called. The rationale is to avoid sneakily saving in clear text potentially
    /// sensitive information.
    pub async fn client(
        &self,
        origin: re_uri::Origin,
    ) -> Result<ConnectionClient, ConnectionError> {
        // happy path
        {
            let inner = self.inner.read().await;
            if let Some(client) = inner.clients.get(&origin) {
                return Ok(ConnectionClient::new(client.clone()));
            }
        }

        // Don't hold the lock while creating the client - this may take a while and we may
        // want to read the tokens in the meantime for other purposes.
        let token = {
            let inner = self.inner.read().await;
            inner
                .saved_tokens
                .get(&origin)
                .cloned()
                .or_else(|| inner.fallback_token.clone())
                .or_else(get_token_from_env)
        };

        let client = crate::redap::client(origin.clone(), token).await;
        match client {
            Ok(client) => {
                let mut inner = self.inner.write().await;
                inner.clients.insert(origin, client.clone());
                Ok(ConnectionClient::new(client))
            }
            Err(err) => Err(err),
        }
    }

    /// Dump all tokens for persistence purposes.
    pub fn dump_tokens(&self) -> SerializedTokens {
        wrap_blocking_lock(|| {
            SerializedTokens(
                self.inner
                    .blocking_read()
                    .saved_tokens
                    .iter()
                    .map(|(origin, token)| (origin.clone(), token.to_string()))
                    .collect(),
            )
        })
    }

    /// Load tokens from persistence.
    ///
    /// IMPORTANT: This will NOT overwrite any existing tokens, since it is assumed that existing
    /// tokens were explicitly set by the user (e.g. with `--token`).
    pub fn load_tokens(&self, tokens: SerializedTokens) {
        wrap_blocking_lock(|| {
            let mut inner = self.inner.blocking_write();
            for (origin, token) in tokens.0 {
                if let Entry::Vacant(e) = inner.saved_tokens.entry(origin.clone()) {
                    if let Ok(jwt) = Jwt::try_from(token) {
                        e.insert(jwt);
                    } else {
                        re_log::debug!("Failed to parse token for origin {origin}");
                    }
                } else {
                    re_log::trace!("Ignoring token for origin {origin} as it is already set");
                }
            }
        });
    }
}

/// Wraps code using blocking tokio locks.
///
/// This is required if the calling code is running on an async executor thread, see e.g.
/// [`tokio::sync::RwLock::blocking_write`].
#[inline]
fn wrap_blocking_lock<F, R>(inner: F) -> R
where
    F: FnOnce() -> R,
{
    #[cfg(not(target_arch = "wasm32"))]
    let res = tokio::task::block_in_place(inner);

    #[cfg(target_arch = "wasm32")]
    let res = inner();

    res
}

// ---

#[derive(Debug, Clone, serde::Serialize, serde::Deserialize)]
pub struct SerializedTokens(Vec<(re_uri::Origin, String)>);

// ---

#[cfg(not(target_arch = "wasm32"))]
fn get_token_from_env() -> Option<Jwt> {
    std::env::var("REDAP_TOKEN")
        .map_err(|err| match err {
            std::env::VarError::NotPresent => {}
            std::env::VarError::NotUnicode(..) => {
                re_log::warn_once!("REDAP_TOKEN env var is malformed: {err}");
            }
        })
        .and_then(|t| {
            re_auth::Jwt::try_from(t).map_err(|err| {
                re_log::warn_once!(
                    "REDAP_TOKEN env var is present, but the token is invalid: {err}"
                );
            })
        })
        .ok()
}

#[cfg(target_arch = "wasm32")]
fn get_token_from_env() -> Option<Jwt> {
    None
}<|MERGE_RESOLUTION|>--- conflicted
+++ resolved
@@ -65,18 +65,13 @@
         });
     }
 
-<<<<<<< HEAD
-    pub fn get_token(&self, origin: &re_uri::Origin) -> Option<Jwt> {
-=======
     pub fn token(&self, origin: &re_uri::Origin) -> Option<Jwt> {
->>>>>>> 901eef0e
         wrap_blocking_lock(|| {
             let inner = self.inner.blocking_read();
             inner.saved_tokens.get(origin).cloned()
         })
     }
 
-<<<<<<< HEAD
     pub fn remove_token(&self, origin: &re_uri::Origin) {
         wrap_blocking_lock(|| {
             let mut inner = self.inner.blocking_write();
@@ -85,8 +80,6 @@
         });
     }
 
-=======
->>>>>>> 901eef0e
     pub fn set_fallback_token(&self, token: Jwt) {
         wrap_blocking_lock(|| {
             let mut inner = self.inner.blocking_write();

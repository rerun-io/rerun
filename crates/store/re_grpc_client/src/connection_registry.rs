--- conflicted
+++ resolved
@@ -66,21 +66,16 @@
 
     /// Get a client for the given origin, creating one if it doesn't exist yet.
     ///
-<<<<<<< HEAD
-    /// Note: although `RedapClient` is cheap to clone, call site should generally *not* hold on to
-    /// client instances for longer than the immediate need. In the future, authentication may
+    /// Note: although `RedapClient` is cheap to clone, callsites should generally *not* hold on to
+    /// client instances for longer than the immediate needs. In the future, authentication may
     /// require periodic tokens refresh, so it is necessary to always get a "fresh" client.
     ///
-    /// If a token has already been registered for this origin, it will be used. Otherwise, if the
-    /// `REDAP_TOKEN` environment variable is set, it will be used as the token.
-=======
     /// If a token has already been registered for this origin, it will be used. It will attempt to
     /// use the following token, in this order:
     /// - The fallback token, if set via [`Self::set_fallback_token`].
     /// - The `REDAP_TOKEN` environment variable is set.
     ///
     /// Failing that, no token will be used.
->>>>>>> 481ebe43
     ///
     /// Note that a token set via `REDAP_TOKEN` will not be persisted unless [`Self::set_token`] is
     /// explicitly called. The rationale is to avoid sneakily saving in clear text potentially

--- conflicted
+++ resolved
@@ -8,14 +8,6 @@
 use std::net::Ipv4Addr;
 
 #[derive(thiserror::Error, Debug)]
-<<<<<<< HEAD
-pub enum AddressError {
-    #[error("URL {url:?} should follow rerun://host:port/recording/12345 for recording or rerun://host:port/catalog for catalog")]
-    InvalidRedapAddress { url: String, msg: String },
-
-    #[error("Catalog URL {origin:?} cannot be loaded as a recording")]
-    CannotLoadCatalogAsRecording { origin: Origin },
-=======
 pub enum ConnectionError {
     /// Native connection error
     #[cfg(not(target_arch = "wasm32"))]
@@ -43,7 +35,9 @@
     /// The given url is not a valid Rerun storage node URL.
     #[error("URL {url:?} should follow rerun://host:port/recording/12345 for recording or rerun://host:port/catalog for catalog")]
     InvalidAddress { url: String, msg: String },
->>>>>>> 7cc2c329
+
+    #[error("Catalog URL {origin:?} cannot be loaded as a recording")]
+    CannotLoadCatalogAsRecording { origin: Origin },
 }
 
 /// The different schemes supported by Rerun.
@@ -177,11 +171,7 @@
 }
 
 impl TryFrom<&str> for RedapAddress {
-<<<<<<< HEAD
-    type Error = AddressError;
-=======
     type Error = ConnectionError;
->>>>>>> 7cc2c329
 
     fn try_from(value: &str) -> Result<Self, Self::Error> {
         let (scheme, rewritten) = if value.starts_with("rerun://") {
@@ -194,38 +184,16 @@
                 value.replace("rerun+https://", "https://"),
             ))
         } else {
-<<<<<<< HEAD
-            Err(AddressError::InvalidRedapAddress {
-                url: value.to_owned(),
-                msg: "Invalid scheme, expected `rerun://`,`rerun+http://`, or `rerun+https://`"
-                    .to_owned(),
-            })
-=======
             Err(ConnectionError::InvalidScheme)
->>>>>>> 7cc2c329
         }?;
 
         // We have to first rewrite the endpoint, because `Url` does not allow
         // `.set_scheme()` for non-opaque origins, nor does it return a proper
         // `Origin` in that case.
-<<<<<<< HEAD
-        let redap_endpoint =
-            url::Url::parse(&rewritten).map_err(|err| AddressError::InvalidRedapAddress {
-                url: value.to_owned(),
-                msg: err.to_string(),
-            })?;
-
-        let url::Origin::Tuple(_, host, port) = redap_endpoint.origin() else {
-            return Err(AddressError::InvalidRedapAddress {
-                url: value.to_owned(),
-                msg: "Opaque origin".to_owned(),
-            });
-=======
         let redap_endpoint = url::Url::parse(&rewritten)?;
 
         let url::Origin::Tuple(_, host, port) = redap_endpoint.origin() else {
             return Err(ConnectionError::UnexpectedOpaqueOrigin(value.to_owned()));
->>>>>>> 7cc2c329
         };
 
         if host == url::Host::<String>::Ipv4(Ipv4Addr::UNSPECIFIED) {
@@ -238,14 +206,7 @@
         // adjusted when adding additional resources.
         let segments = redap_endpoint
             .path_segments()
-<<<<<<< HEAD
-            .ok_or_else(|| AddressError::InvalidRedapAddress {
-                url: value.to_owned(),
-                msg: "Cannot be a base URL".to_owned(),
-            })?
-=======
             .ok_or_else(|| ConnectionError::UnexpectedBaseUrl(value.to_owned()))?
->>>>>>> 7cc2c329
             .take(2)
             .collect::<Vec<_>>();
 
@@ -254,17 +215,8 @@
                 origin,
                 recording_id: (*recording_id).to_owned(),
             }),
-<<<<<<< HEAD
-            ["catalog"] => Ok(Self::Catalog { origin }),
-
-            _ => Err(AddressError::InvalidRedapAddress {
-                url: value.to_owned(),
-                msg: "Missing path'".to_owned(),
-            }),
-=======
             ["catalog"] | [] => Ok(Self::Catalog { origin }),
             [unknown, ..] => Err(ConnectionError::UnexpectedEndpoint(format!("{unknown}/"))),
->>>>>>> 7cc2c329
         }
     }
 }
@@ -365,11 +317,7 @@
 
         assert!(matches!(
             address.unwrap_err(),
-<<<<<<< HEAD
-            super::AddressError::InvalidRedapAddress { .. }
-=======
             super::ConnectionError::InvalidScheme { .. }
->>>>>>> 7cc2c329
         ));
     }
 
@@ -380,11 +328,7 @@
 
         assert!(matches!(
             address.unwrap_err(),
-<<<<<<< HEAD
-            super::AddressError::InvalidRedapAddress { .. }
-=======
             super::ConnectionError::UnexpectedEndpoint { .. }
->>>>>>> 7cc2c329
         ));
     }
 }
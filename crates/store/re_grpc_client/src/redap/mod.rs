--- conflicted
+++ resolved
@@ -347,10 +347,6 @@
         application_id: ApplicationId::from(app_id),
         store_id: store_id.clone(),
         cloned_from: None,
-<<<<<<< HEAD
-=======
-        started: Time::from_ns_since_epoch(start_time),
->>>>>>> a99bf200
         store_source: StoreSource::Unknown,
         store_version: None,
     })

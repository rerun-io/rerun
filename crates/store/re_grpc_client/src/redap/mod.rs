--- conflicted
+++ resolved
@@ -1,59 +1,24 @@
-<<<<<<< HEAD
 use arrow::array::RecordBatch as ArrowRecordBatch;
 
 use re_arrow_util::ArrowArrayDowncastRef as _;
 use re_chunk::Chunk;
 use re_log_encoding::codec::wire::decoder::Decode;
-=======
-use address::Origin;
-use arrow::{
-    array::{
-        ArrayRef as ArrowArrayRef, RecordBatch as ArrowRecordBatch, StringArray as ArrowStringArray,
-    },
-    datatypes::{DataType as ArrowDataType, Field as ArrowField},
-};
-use re_arrow_util::ArrowArrayDowncastRef as _;
-use re_chunk::{Chunk, ChunkBuilder, ChunkId, EntityPath, RowId, Timeline};
-use re_log_encoding::codec::wire::decoder::Decode as _;
->>>>>>> 7cc2c329
 use re_log_types::{
     ApplicationId, LogMsg, SetStoreInfo, StoreId, StoreInfo, StoreKind, StoreSource, Time,
 };
 use re_protos::{
     common::v0::RecordingId,
     remote_store::v0::{
-<<<<<<< HEAD
         storage_node_client::StorageNodeClient, CatalogFilter, FetchRecordingRequest,
         QueryCatalogRequest, CATALOG_APP_ID_FIELD_NAME, CATALOG_START_TIME_FIELD_NAME,
     },
 };
-=======
-        CatalogFilter, FetchRecordingRequest, QueryCatalogRequest, CATALOG_APP_ID_FIELD_NAME,
-        CATALOG_ID_FIELD_NAME, CATALOG_START_TIME_FIELD_NAME,
-    },
-};
-use re_types::{
-    arrow_helpers::as_array_ref,
-    blueprint::{
-        archetypes::{ContainerBlueprint, ViewBlueprint, ViewContents, ViewportBlueprint},
-        components::{ContainerKind, RootContainer},
-    },
-    components::RecordingUri,
-    external::uuid,
-    Archetype, Component,
-};
-use tokio_stream::StreamExt as _;
->>>>>>> 7cc2c329
 
 // ----------------------------------------------------------------------------
 
 mod address;
 
-<<<<<<< HEAD
-pub use address::{AddressError, Origin, RedapAddress};
-=======
-pub use address::{ConnectionError, RedapAddress};
->>>>>>> 7cc2c329
+pub use address::{ConnectionError, Origin, RedapAddress};
 
 use crate::spawn_future;
 use crate::StreamError;
@@ -67,11 +32,7 @@
 pub fn stream_from_redap(
     url: String,
     on_msg: Option<Box<dyn Fn() + Send + Sync>>,
-<<<<<<< HEAD
-) -> Result<re_smart_channel::Receiver<LogMsg>, AddressError> {
-=======
 ) -> Result<re_smart_channel::Receiver<LogMsg>, ConnectionError> {
->>>>>>> 7cc2c329
     re_log::debug!("Loading {url}…");
 
     let address = url.as_str().try_into()?;
@@ -97,7 +58,7 @@
         }
         // TODO(#9058): This should be fix by introducing a `RedapRecordingAddress`.
         RedapAddress::Catalog { origin } => {
-            return Err(AddressError::CannotLoadCatalogAsRecording { origin });
+            return Err(ConnectionError::CannotLoadCatalogAsRecording { origin });
         }
     }
 
@@ -247,242 +208,4 @@
         store_source: StoreSource::Unknown,
         store_version: None,
     })
-<<<<<<< HEAD
-=======
-}
-
-async fn stream_catalog_async(
-    tx: re_smart_channel::Sender<LogMsg>,
-    origin: Origin,
-    on_msg: Option<Box<dyn Fn() + Send + Sync>>,
-) -> Result<(), StreamError> {
-    re_log::debug!("Connecting to {origin}…");
-    let mut client = origin.client().await?;
-
-    re_log::debug!("Fetching catalog…");
-
-    let mut resp = client
-        .query_catalog(QueryCatalogRequest {
-            column_projection: None, // fetch all columns
-            filter: None,            // fetch all rows
-        })
-        .await
-        .map_err(TonicStatusError)?
-        .into_inner()
-        .map(|resp| {
-            resp.and_then(|r| {
-                r.decode()
-                    .map_err(|err| tonic::Status::internal(err.to_string()))
-            })
-        });
-
-    drop(client);
-
-    if activate_catalog_blueprint(&tx).is_err() {
-        re_log::debug!("Failed to activate catalog blueprint");
-        return Ok(());
-    }
-
-    // Craft the StoreInfo for the actual catalog data
-    let store_id = StoreId::from_string(StoreKind::Recording, CATALOG_REC_STORE_ID.to_owned());
-
-    let store_info = StoreInfo {
-        application_id: ApplicationId::from(CATALOG_APPLICATION_ID),
-        store_id: store_id.clone(),
-        cloned_from: None,
-        is_official_example: false,
-        started: Time::now(),
-        store_source: StoreSource::Unknown,
-        store_version: None,
-    };
-
-    if tx
-        .send(LogMsg::SetStoreInfo(SetStoreInfo {
-            row_id: *re_chunk::RowId::new(),
-            info: store_info,
-        }))
-        .is_err()
-    {
-        re_log::debug!("Receiver disconnected");
-        return Ok(());
-    }
-
-    re_log::info!("Starting to read...");
-    while let Some(result) = resp.next().await {
-        let entity_path = EntityPath::parse_forgiving("catalog");
-
-        let mut record_batch = result.map_err(TonicStatusError)?;
-
-        {
-            let mut metadata = record_batch.schema_ref().metadata.clone();
-
-            for (key, value) in [
-                re_sorbet::SorbetSchema::chunk_id_metadata(&ChunkId::new()),
-                re_sorbet::SorbetSchema::entity_path_metadata(&entity_path),
-            ] {
-                metadata.entry(key).or_insert(value);
-            }
-
-            let schema_with_more_metadata =
-                arrow::datatypes::Schema::clone(record_batch.schema_ref())
-                    .with_metadata(metadata)
-                    .into();
-            record_batch = record_batch
-                .with_schema(schema_with_more_metadata)
-                .expect("Can't fail, because we only added metadata");
-        }
-
-        let chunk_batch = re_sorbet::ChunkBatch::try_from(&record_batch)?;
-
-        let mut chunk = Chunk::from_chunk_batch(&chunk_batch)?;
-
-        let recording_uri_arrays: Vec<ArrowArrayRef> = chunk
-            .iter_slices::<String>(CATALOG_ID_FIELD_NAME.into())
-            .map(|id| {
-                let rec_id = &id[0]; // each component batch is of length 1 i.e. single 'id' value
-
-                let recording_uri = format!("{origin}/recording/{rec_id}");
-
-                as_array_ref(ArrowStringArray::from(vec![recording_uri]))
-            })
-            .collect();
-
-        let recording_id_arrays = recording_uri_arrays
-            .iter()
-            .map(|e| Some(e.as_ref()))
-            .collect::<Vec<_>>();
-
-        let rec_id_field = ArrowField::new("item", ArrowDataType::Utf8, true);
-        #[allow(clippy::unwrap_used)] // we know we've given the right field type
-        let uris = re_arrow_util::arrays_to_list_array(
-            rec_id_field.data_type().clone(),
-            &recording_id_arrays,
-        )
-        .unwrap();
-
-        chunk.add_component(ComponentDescriptor::new(RecordingUri::name()), uris)?;
-
-        if tx
-            .send(LogMsg::ArrowMsg(store_id.clone(), chunk.to_arrow_msg()?))
-            .is_err()
-        {
-            re_log::debug!("Receiver disconnected");
-            return Ok(());
-        }
-
-        if let Some(on_msg) = &on_msg {
-            on_msg();
-        }
-    }
-
-    Ok(())
-}
-
-// Craft a blueprint from relevant chunks and activate it
-// TODO(zehiko) - manual crafting of the blueprint as we have below will go away and be replaced
-// by either a blueprint crafted using rust Blueprint API or a blueprint fetched from ReDap (#8470)
-fn activate_catalog_blueprint(
-    tx: &re_smart_channel::Sender<LogMsg>,
-) -> Result<(), Box<dyn std::error::Error>> {
-    let blueprint_store_id =
-        StoreId::from_string(StoreKind::Blueprint, CATALOG_BP_STORE_ID.to_owned());
-    let blueprint_store_info = StoreInfo {
-        application_id: ApplicationId::from(CATALOG_APPLICATION_ID),
-        store_id: blueprint_store_id.clone(),
-        cloned_from: None,
-        is_official_example: false,
-        started: Time::now(),
-        store_source: StoreSource::Unknown,
-        store_version: None,
-    };
-
-    if tx
-        .send(LogMsg::SetStoreInfo(SetStoreInfo {
-            row_id: *re_chunk::RowId::new(),
-            info: blueprint_store_info,
-        }))
-        .is_err()
-    {
-        re_log::debug!("Receiver disconnected");
-        return Ok(());
-    }
-
-    let timepoint = [(Timeline::new_sequence("blueprint"), 1)];
-
-    let vb = ViewBlueprint::new("Dataframe")
-        .with_visible(true)
-        .with_space_origin("/");
-
-    // TODO(zehiko) we shouldn't really be creating all these ids and entity paths manually... (#8470)
-    let view_uuid = uuid::Uuid::new_v4();
-    let view_entity_path = format!("/view/{view_uuid}");
-    let view_chunk = ChunkBuilder::new(ChunkId::new(), view_entity_path.clone().into())
-        .with_archetype(RowId::new(), timepoint, &vb)
-        .build()?;
-
-    let epf = EntityPathFilter::parse_forgiving("/**");
-    let vc = ViewContents::new(epf.iter_expressions());
-    let view_contents_chunk = ChunkBuilder::new(
-        ChunkId::new(),
-        format!(
-            "{}/{}",
-            view_entity_path.clone(),
-            ViewContents::name().short_name()
-        )
-        .into(),
-    )
-    .with_archetype(RowId::new(), timepoint, &vc)
-    .build()?;
-
-    let rc = ContainerBlueprint::new(ContainerKind::Grid)
-        .with_contents(&[EntityPath::from(view_entity_path)])
-        .with_visible(true);
-
-    let container_uuid = uuid::Uuid::new_v4();
-    let container_chunk = ChunkBuilder::new(
-        ChunkId::new(),
-        format!("/container/{container_uuid}").into(),
-    )
-    .with_archetype(RowId::new(), timepoint, &rc)
-    .build()?;
-
-    let vp = ViewportBlueprint::new().with_root_container(RootContainer(container_uuid.into()));
-    let viewport_chunk = ChunkBuilder::new(ChunkId::new(), "/viewport".into())
-        .with_archetype(RowId::new(), timepoint, &vp)
-        .build()?;
-
-    for chunk in &[
-        view_chunk,
-        view_contents_chunk,
-        container_chunk,
-        viewport_chunk,
-    ] {
-        if tx
-            .send(LogMsg::ArrowMsg(
-                blueprint_store_id.clone(),
-                chunk.to_arrow_msg()?,
-            ))
-            .is_err()
-        {
-            re_log::debug!("Receiver disconnected");
-            return Ok(());
-        }
-    }
-
-    let blueprint_activation = BlueprintActivationCommand {
-        blueprint_id: blueprint_store_id.clone(),
-        make_active: true,
-        make_default: true,
-    };
-
-    if tx
-        .send(LogMsg::BlueprintActivationCommand(blueprint_activation))
-        .is_err()
-    {
-        re_log::debug!("Receiver disconnected");
-        return Ok(());
-    }
-
-    Ok(())
->>>>>>> 7cc2c329
 }
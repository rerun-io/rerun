<<<<<<< HEAD
=======
use std::{collections::HashMap, sync::Arc};

use address::Origin;
>>>>>>> 9523e43c
use arrow::{
    array::{
        ArrayRef as ArrowArrayRef, RecordBatch as ArrowRecordBatch, StringArray as ArrowStringArray,
    },
    datatypes::{DataType as ArrowDataType, Field as ArrowField},
};

use re_arrow_util::ArrowArrayDowncastRef as _;
use re_chunk::{Chunk, ChunkBuilder, ChunkId, EntityPath, RowId, Timeline};
use re_log_encoding::codec::wire::decoder::Decode;
use re_log_types::{
    external::re_types_core::ComponentDescriptor, ApplicationId, BlueprintActivationCommand,
    EntityPathFilter, LogMsg, SetStoreInfo, StoreId, StoreInfo, StoreKind, StoreSource, Time,
};
use re_protos::{
    common::v0::RecordingId,
    remote_store::v0::{
        storage_node_client::StorageNodeClient, CatalogFilter, FetchRecordingRequest,
        QueryCatalogRequest, CATALOG_APP_ID_FIELD_NAME, CATALOG_ID_FIELD_NAME,
        CATALOG_START_TIME_FIELD_NAME,
    },
};
use re_types::{
    arrow_helpers::as_array_ref,
    blueprint::{
        archetypes::{ContainerBlueprint, ViewBlueprint, ViewContents, ViewportBlueprint},
        components::{ContainerKind, RootContainer},
    },
    components::RecordingUri,
    external::uuid,
    Archetype, Component,
};

// ----------------------------------------------------------------------------

mod address;

pub use address::{InvalidRedapAddress, RedapAddress};

use crate::spawn_future;
use crate::StreamError;
use crate::TonicStatusError;

// ----------------------------------------------------------------------------

const CATALOG_BP_STORE_ID: &str = "catalog_blueprint";
const CATALOG_REC_STORE_ID: &str = "catalog";
const CATALOG_APPLICATION_ID: &str = "redap_catalog";

/// Stream an rrd file or metadata catalog over gRPC from a Rerun Data Platform server.
///
/// `on_msg` can be used to wake up the UI thread on Wasm.
pub fn stream_from_redap(
    url: String,
    on_msg: Option<Box<dyn Fn() + Send + Sync>>,
) -> Result<re_smart_channel::Receiver<LogMsg>, InvalidRedapAddress> {
    re_log::debug!("Loading {url}…");

    let address = url.as_str().try_into()?;

    let (tx, rx) = re_smart_channel::smart_channel(
        re_smart_channel::SmartMessageSource::RerunGrpcStream { url: url.clone() },
        re_smart_channel::SmartChannelSource::RerunGrpcStream { url: url.clone() },
    );

    spawn_future(async move {
        match address {
            RedapAddress::Recording {
                origin,
                recording_id,
            } => {
                if let Err(err) = stream_recording_async(tx, origin, recording_id, on_msg).await {
                    re_log::warn!(
                        "Error while streaming {url}: {}",
                        re_error::format_ref(&err)
                    );
                }
            }
            RedapAddress::Catalog { origin } => {
                if let Err(err) = stream_catalog_async(tx, origin, on_msg).await {
                    re_log::warn!(
                        "Error while streaming {url}: {}",
                        re_error::format_ref(&err)
                    );
                }
            }
        }
    });

    Ok(rx)
}

async fn stream_recording_async(
    tx: re_smart_channel::Sender<LogMsg>,
    origin: Origin,
    recording_id: String,
    on_msg: Option<Box<dyn Fn() + Send + Sync>>,
) -> Result<(), StreamError> {
    use tokio_stream::StreamExt as _;

    re_log::debug!("Connecting to {origin}…");
    let mut client = {
        #[cfg(target_arch = "wasm32")]
        let tonic_client = tonic_web_wasm_client::Client::new_with_options(
            origin.to_http_scheme(),
            tonic_web_wasm_client::options::FetchOptions::new(),
        );

        #[cfg(not(target_arch = "wasm32"))]
        let tonic_client = tonic::transport::Endpoint::new(origin.to_http_scheme())?
            .tls_config(tonic::transport::ClientTlsConfig::new().with_enabled_roots())?
            .connect()
            .await?;

        // TODO(#8411): figure out the right size for this
        StorageNodeClient::new(tonic_client).max_decoding_message_size(usize::MAX)
    };

    re_log::debug!("Fetching catalog data for {recording_id}…");

    let resp = client
        .query_catalog(QueryCatalogRequest {
            column_projection: None, // fetch all columns
            filter: Some(CatalogFilter {
                recording_ids: vec![RecordingId {
                    id: recording_id.clone(),
                }],
            }),
        })
        .await
        .map_err(TonicStatusError)?
        .into_inner()
        .map(|resp| {
            resp.and_then(|r| {
                r.decode()
                    .map_err(|err| tonic::Status::internal(err.to_string()))
            })
        })
        .collect::<Result<Vec<_>, tonic::Status>>()
        .await
        .map_err(TonicStatusError)?;

    if resp.len() != 1 || resp[0].num_rows() != 1 {
        return Err(StreamError::ChunkError(re_chunk::ChunkError::Malformed {
            reason: format!(
                "expected exactly one recording with id {recording_id}, got {}",
                resp.len()
            ),
        }));
    }

    let store_info = store_info_from_catalog_chunk(&resp[0].clone(), &recording_id)?;
    let store_id = store_info.store_id.clone();

    re_log::debug!("Fetching {recording_id}…");

    let mut resp = client
        .fetch_recording(FetchRecordingRequest {
            recording_id: Some(RecordingId {
                id: recording_id.clone(),
            }),
        })
        .await
        .map_err(TonicStatusError)?
        .into_inner()
        .map(|resp| {
            resp.and_then(|r| {
                r.decode()
                    .map_err(|err| tonic::Status::internal(err.to_string()))
            })
        });

    drop(client);

    // We need a whole StoreInfo here.
    if tx
        .send(LogMsg::SetStoreInfo(SetStoreInfo {
            row_id: *re_chunk::RowId::new(),
            info: store_info,
        }))
        .is_err()
    {
        re_log::debug!("Receiver disconnected");
        return Ok(());
    }

    re_log::info!("Starting to read...");
    while let Some(result) = resp.next().await {
        let batch = result.map_err(TonicStatusError)?;
        let chunk = Chunk::from_record_batch(&batch)?;

        if tx
            .send(LogMsg::ArrowMsg(store_id.clone(), chunk.to_arrow_msg()?))
            .is_err()
        {
            re_log::debug!("Receiver disconnected");
            return Ok(());
        }

        if let Some(on_msg) = &on_msg {
            on_msg();
        }
    }

    Ok(())
}

pub fn store_info_from_catalog_chunk(
    record_batch: &ArrowRecordBatch,
    recording_id: &str,
) -> Result<StoreInfo, StreamError> {
    let store_id = StoreId::from_string(StoreKind::Recording, recording_id.to_owned());

    let data = record_batch
        .column_by_name(CATALOG_APP_ID_FIELD_NAME)
        .ok_or(StreamError::ChunkError(re_chunk::ChunkError::Malformed {
            reason: format!("no {CATALOG_APP_ID_FIELD_NAME} field found"),
        }))?;
    let app_id = data
        .downcast_array_ref::<arrow::array::StringArray>()
        .ok_or(StreamError::ChunkError(re_chunk::ChunkError::Malformed {
            reason: format!(
                "{CATALOG_APP_ID_FIELD_NAME} must be a utf8 array: {:?}",
                record_batch.schema_ref()
            ),
        }))?
        .value(0);

    let data = record_batch
        .column_by_name(CATALOG_START_TIME_FIELD_NAME)
        .ok_or(StreamError::ChunkError(re_chunk::ChunkError::Malformed {
            reason: format!("no {CATALOG_START_TIME_FIELD_NAME} field found"),
        }))?;
    let start_time = data
        .downcast_array_ref::<arrow::array::TimestampNanosecondArray>()
        .ok_or(StreamError::ChunkError(re_chunk::ChunkError::Malformed {
            reason: format!(
                "{CATALOG_START_TIME_FIELD_NAME} must be a Timestamp array: {:?}",
                record_batch.schema_ref()
            ),
        }))?
        .value(0);

    Ok(StoreInfo {
        application_id: ApplicationId::from(app_id),
        store_id: store_id.clone(),
        cloned_from: None,
        is_official_example: false,
        started: Time::from_ns_since_epoch(start_time),
        store_source: StoreSource::Unknown,
        store_version: None,
    })
}

async fn stream_catalog_async(
    tx: re_smart_channel::Sender<LogMsg>,
    origin: Origin,
    on_msg: Option<Box<dyn Fn() + Send + Sync>>,
) -> Result<(), StreamError> {
    use tokio_stream::StreamExt as _;

    re_log::debug!("Connecting to {origin}…");
    let mut client = {
        #[cfg(target_arch = "wasm32")]
        let tonic_client = tonic_web_wasm_client::Client::new_with_options(
            origin.to_http_scheme(),
            tonic_web_wasm_client::options::FetchOptions::new(),
        );

        #[cfg(not(target_arch = "wasm32"))]
        let tonic_client = tonic::transport::Endpoint::new(origin.to_http_scheme())?
            .tls_config(tonic::transport::ClientTlsConfig::new().with_enabled_roots())?
            .connect()
            .await?;

        StorageNodeClient::new(tonic_client)
    };

    re_log::debug!("Fetching catalog…");

    let mut resp = client
        .query_catalog(QueryCatalogRequest {
            column_projection: None, // fetch all columns
            filter: None,            // fetch all rows
        })
        .await
        .map_err(TonicStatusError)?
        .into_inner()
        .map(|resp| {
            resp.and_then(|r| {
                r.decode()
                    .map_err(|err| tonic::Status::internal(err.to_string()))
            })
        });

    drop(client);

    if activate_catalog_blueprint(&tx).is_err() {
        re_log::debug!("Failed to activate catalog blueprint");
        return Ok(());
    }

    // Craft the StoreInfo for the actual catalog data
    let store_id = StoreId::from_string(StoreKind::Recording, CATALOG_REC_STORE_ID.to_owned());

    let store_info = StoreInfo {
        application_id: ApplicationId::from(CATALOG_APPLICATION_ID),
        store_id: store_id.clone(),
        cloned_from: None,
        is_official_example: false,
        started: Time::now(),
        store_source: StoreSource::Unknown,
        store_version: None,
    };

    if tx
        .send(LogMsg::SetStoreInfo(SetStoreInfo {
            row_id: *re_chunk::RowId::new(),
            info: store_info,
        }))
        .is_err()
    {
        re_log::debug!("Receiver disconnected");
        return Ok(());
    }

    re_log::info!("Starting to read...");
    while let Some(result) = resp.next().await {
        let entity_path = EntityPath::parse_forgiving("catalog");

        let mut record_batch = result.map_err(TonicStatusError)?;

        {
            let mut metadata = record_batch.schema_ref().metadata.clone();

            for (key, value) in [
                re_sorbet::ChunkSchema::chunk_id_metadata(&ChunkId::new()),
                re_sorbet::ChunkSchema::entity_path_metadata(&entity_path),
            ] {
                metadata.entry(key).or_insert(value);
            }

            let schema_with_more_metadata =
                arrow::datatypes::Schema::clone(record_batch.schema_ref())
                    .with_metadata(metadata)
                    .into();
            record_batch = record_batch
                .with_schema(schema_with_more_metadata)
                .expect("Can't fail, because we only added metadata");
        }

        let chunk_batch = re_sorbet::ChunkBatch::try_from(&record_batch)?;

        let mut chunk = Chunk::from_chunk_batch(&chunk_batch)?;

        let recording_uri_arrays: Vec<ArrowArrayRef> = chunk
            .iter_slices::<String>(CATALOG_ID_FIELD_NAME.into())
            .map(|id| {
                let rec_id = &id[0]; // each component batch is of length 1 i.e. single 'id' value

                let recording_uri = format!("{origin}/recording/{rec_id}");

                as_array_ref(ArrowStringArray::from(vec![recording_uri]))
            })
            .collect();

        let recording_id_arrays = recording_uri_arrays
            .iter()
            .map(|e| Some(e.as_ref()))
            .collect::<Vec<_>>();

        let rec_id_field = ArrowField::new("item", ArrowDataType::Utf8, true);
        #[allow(clippy::unwrap_used)] // we know we've given the right field type
        let uris = re_arrow_util::arrow_util::arrays_to_list_array(
            rec_id_field.data_type().clone(),
            &recording_id_arrays,
        )
        .unwrap();

        chunk.add_component(ComponentDescriptor::new(RecordingUri::name()), uris)?;

        if tx
            .send(LogMsg::ArrowMsg(store_id.clone(), chunk.to_arrow_msg()?))
            .is_err()
        {
            re_log::debug!("Receiver disconnected");
            return Ok(());
        }

        if let Some(on_msg) = &on_msg {
            on_msg();
        }
    }

    Ok(())
}

// Craft a blueprint from relevant chunks and activate it
// TODO(zehiko) - manual crafting of the blueprint as we have below will go away and be replaced
// by either a blueprint crafted using rust Blueprint API or a blueprint fetched from ReDap (#8470)
fn activate_catalog_blueprint(
    tx: &re_smart_channel::Sender<LogMsg>,
) -> Result<(), Box<dyn std::error::Error>> {
    let blueprint_store_id =
        StoreId::from_string(StoreKind::Blueprint, CATALOG_BP_STORE_ID.to_owned());
    let blueprint_store_info = StoreInfo {
        application_id: ApplicationId::from(CATALOG_APPLICATION_ID),
        store_id: blueprint_store_id.clone(),
        cloned_from: None,
        is_official_example: false,
        started: Time::now(),
        store_source: StoreSource::Unknown,
        store_version: None,
    };

    if tx
        .send(LogMsg::SetStoreInfo(SetStoreInfo {
            row_id: *re_chunk::RowId::new(),
            info: blueprint_store_info,
        }))
        .is_err()
    {
        re_log::debug!("Receiver disconnected");
        return Ok(());
    }

    let timepoint = [(Timeline::new_sequence("blueprint"), 1)];

    let vb = ViewBlueprint::new("Dataframe")
        .with_visible(true)
        .with_space_origin("/");

    // TODO(zehiko) we shouldn't really be creating all these ids and entity paths manually... (#8470)
    let view_uuid = uuid::Uuid::new_v4();
    let view_entity_path = format!("/view/{view_uuid}");
    let view_chunk = ChunkBuilder::new(ChunkId::new(), view_entity_path.clone().into())
        .with_archetype(RowId::new(), timepoint, &vb)
        .build()?;

    let epf = EntityPathFilter::parse_forgiving("/**");
    let vc = ViewContents::new(epf.iter_expressions());
    let view_contents_chunk = ChunkBuilder::new(
        ChunkId::new(),
        format!(
            "{}/{}",
            view_entity_path.clone(),
            ViewContents::name().short_name()
        )
        .into(),
    )
    .with_archetype(RowId::new(), timepoint, &vc)
    .build()?;

    let rc = ContainerBlueprint::new(ContainerKind::Grid)
        .with_contents(&[EntityPath::from(view_entity_path)])
        .with_visible(true);

    let container_uuid = uuid::Uuid::new_v4();
    let container_chunk = ChunkBuilder::new(
        ChunkId::new(),
        format!("/container/{container_uuid}").into(),
    )
    .with_archetype(RowId::new(), timepoint, &rc)
    .build()?;

    let vp = ViewportBlueprint::new().with_root_container(RootContainer(container_uuid.into()));
    let viewport_chunk = ChunkBuilder::new(ChunkId::new(), "/viewport".into())
        .with_archetype(RowId::new(), timepoint, &vp)
        .build()?;

    for chunk in &[
        view_chunk,
        view_contents_chunk,
        container_chunk,
        viewport_chunk,
    ] {
        if tx
            .send(LogMsg::ArrowMsg(
                blueprint_store_id.clone(),
                chunk.to_arrow_msg()?,
            ))
            .is_err()
        {
            re_log::debug!("Receiver disconnected");
            return Ok(());
        }
    }

    let blueprint_activation = BlueprintActivationCommand {
        blueprint_id: blueprint_store_id.clone(),
        make_active: true,
        make_default: true,
    };

    if tx
        .send(LogMsg::BlueprintActivationCommand(blueprint_activation))
        .is_err()
    {
        re_log::debug!("Receiver disconnected");
        return Ok(());
    }

    Ok(())
}<|MERGE_RESOLUTION|>--- conflicted
+++ resolved
@@ -1,9 +1,4 @@
-<<<<<<< HEAD
-=======
-use std::{collections::HashMap, sync::Arc};
-
 use address::Origin;
->>>>>>> 9523e43c
 use arrow::{
     array::{
         ArrayRef as ArrowArrayRef, RecordBatch as ArrowRecordBatch, StringArray as ArrowStringArray,

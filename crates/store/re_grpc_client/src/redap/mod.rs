use arrow::array::RecordBatch as ArrowRecordBatch;
use re_protos::remote_store::v0::{storage_node_client::StorageNodeClient, CatalogEntry};
use re_uri::{Origin, RecordingEndpoint};
use tokio_stream::StreamExt as _;

use re_arrow_util::ArrowArrayDowncastRef as _;
use re_chunk::Chunk;
use re_log_encoding::codec::wire::decoder::Decode as _;
use re_log_types::{
    ApplicationId, LogMsg, SetStoreInfo, StoreId, StoreInfo, StoreKind, StoreSource, Time,
};
use re_protos::{
    common::v0::{IndexColumnSelector, RecordingId},
    remote_store::v0::{
        CatalogFilter, FetchRecordingRequest, GetChunkIdsRequest, GetChunksRequest,
        QueryCatalogRequest, CATALOG_APP_ID_FIELD_NAME, CATALOG_START_TIME_FIELD_NAME,
    },
};

use crate::{spawn_future, StreamError, MAX_DECODING_MESSAGE_SIZE};

pub enum Command {
    SetLoopSelection {
        recording_id: re_log_types::StoreId,
        timeline: re_log_types::Timeline,
        time_range: re_log_types::ResolvedTimeRangeF,
    },
}

/// Stream an rrd file or metadata catalog over gRPC from a Rerun Data Platform server.
///
/// `on_msg` can be used to wake up the UI thread on Wasm.
pub fn stream_from_redap(
    endpoint: RecordingEndpoint,
    on_cmd: Box<dyn Fn(Command) + Send + Sync>,
    on_msg: Option<Box<dyn Fn() + Send + Sync>>,
) -> re_smart_channel::Receiver<LogMsg> {
    re_log::debug!("Loading {endpoint}…");

    let (tx, rx) = re_smart_channel::smart_channel(
        re_smart_channel::SmartMessageSource::RerunGrpcStream {
            url: endpoint.to_string(),
        },
        re_smart_channel::SmartChannelSource::RerunGrpcStream {
            url: endpoint.to_string(),
        },
    );

    spawn_future(async move {
        if let Err(err) = stream_recording_async(tx, endpoint.clone(), on_cmd, on_msg).await {
            re_log::error!(
                "Error while streaming {endpoint}: {}",
                re_error::format_ref(&err)
            );
        }
    });

    rx
}

#[derive(Debug, thiserror::Error)]
pub enum ConnectionError {
    /// Native connection error
    #[cfg(not(target_arch = "wasm32"))]
    #[error("Connection error: {0}")]
    Tonic(#[from] tonic::transport::Error),

    #[error("server is expecting an unencrypted connection (try `rerun+http://` if you are sure)")]
    UnencryptedServer,

    #[error("invalid origin: {0}")]
    InvalidOrigin(String),
}

#[cfg(target_arch = "wasm32")]
pub async fn channel(origin: Origin) -> Result<tonic_web_wasm_client::Client, ConnectionError> {
    let channel = tonic_web_wasm_client::Client::new_with_options(
        origin.as_url(),
        tonic_web_wasm_client::options::FetchOptions::new(),
    );

    Ok(channel)
}

#[cfg(not(target_arch = "wasm32"))]
pub async fn channel(origin: Origin) -> Result<tonic::transport::Channel, ConnectionError> {
    use std::net::Ipv4Addr;

    use tonic::transport::Endpoint;

    let http_url = origin.as_url();

    match Endpoint::new(http_url)?
        .tls_config(
            tonic::transport::ClientTlsConfig::new()
                .with_enabled_roots()
                .assume_http2(true),
        )?
        .connect()
        .await
    {
        Ok(channel) => Ok(channel),
        Err(original_error) => {
            if ![
                url::Host::Domain("localhost".to_owned()),
                url::Host::Ipv4(Ipv4Addr::new(127, 0, 0, 1)),
            ]
            .contains(&origin.host)
            {
                return Err(ConnectionError::Tonic(original_error));
            }

            // If we can't establish a connection, we probe if the server is
            // expecting unencrypted traffic. If that is the case, we return
            // a more meaningful error message.
            let Ok(endpoint) = Endpoint::new(origin.coerce_http_url()) else {
                return Err(ConnectionError::Tonic(original_error));
            };

            if endpoint.connect().await.is_ok() {
                Err(ConnectionError::UnencryptedServer)
            } else {
                Err(ConnectionError::Tonic(original_error))
            }
        }
    }
}

#[cfg(target_arch = "wasm32")]
pub async fn client(
    origin: Origin,
) -> Result<StorageNodeClient<tonic_web_wasm_client::Client>, ConnectionError> {
    let channel = channel(origin).await?;
    Ok(StorageNodeClient::new(channel).max_decoding_message_size(MAX_DECODING_MESSAGE_SIZE))
}

#[cfg(not(target_arch = "wasm32"))]
pub async fn client(
    origin: Origin,
) -> Result<StorageNodeClient<tonic::transport::Channel>, ConnectionError> {
    let channel = channel(origin).await?;
    Ok(StorageNodeClient::new(channel).max_decoding_message_size(MAX_DECODING_MESSAGE_SIZE))
}

#[cfg(not(target_arch = "wasm32"))]
pub async fn client_with_interceptor<I: tonic::service::Interceptor>(
    origin: Origin,
    interceptor: I,
) -> Result<
    StorageNodeClient<
        tonic::service::interceptor::InterceptedService<tonic::transport::Channel, I>,
    >,
    ConnectionError,
> {
    let channel = channel(origin).await?;
    Ok(StorageNodeClient::with_interceptor(channel, interceptor)
        .max_decoding_message_size(MAX_DECODING_MESSAGE_SIZE))
}

pub async fn stream_recording_async(
    tx: re_smart_channel::Sender<LogMsg>,
    endpoint: re_uri::RecordingEndpoint,
    on_cmd: Box<dyn Fn(Command) + Send + Sync>,
    on_msg: Option<Box<dyn Fn() + Send + Sync>>,
) -> Result<(), StreamError> {
    re_log::debug!("Connecting to {}…", endpoint.origin);
    let mut client = client(endpoint.origin).await?;

    re_log::debug!("Fetching catalog data for {}…", endpoint.recording_id);

    let catalog_chunk_stream = client
        .query_catalog(QueryCatalogRequest {
            column_projection: None, // fetch all columns
            filter: Some(CatalogFilter {
                recording_ids: vec![RecordingId {
                    id: endpoint.recording_id.clone(),
                }],
            }),
        })
        .await?
        .into_inner();

    let catalog_chunks = catalog_chunk_stream
        .map(|resp| {
            resp.and_then(|r| {
                r.decode()
                    .map_err(|err| tonic::Status::internal(err.to_string()))
            })
        })
        .collect::<Result<Vec<_>, tonic::Status>>()
        .await?;

    if catalog_chunks.len() != 1 || catalog_chunks[0].num_rows() != 1 {
        return Err(StreamError::ChunkError(re_chunk::ChunkError::Malformed {
            reason: format!(
                "expected exactly one recording with id {}, got {}",
                endpoint.recording_id,
                catalog_chunks.len()
            ),
        }));
    }

    let store_info =
        store_info_from_catalog_chunk(&catalog_chunks[0].clone(), &endpoint.recording_id)?;
    let store_id = store_info.store_id.clone();

    re_log::debug!("Fetching {}…", endpoint.recording_id);

<<<<<<< HEAD
    let mut chunk_stream = if let Some(time_range) = &endpoint.time_range {
        let chunk_id_stream = client
            .get_chunk_ids(GetChunkIdsRequest {
                recording_id: Some(RecordingId {
                    id: endpoint.recording_id.clone(),
                }),
                time_index: Some(IndexColumnSelector {
                    timeline: Some(time_range.timeline.into()),
                }),
                time_range: Some(
                    re_log_types::ResolvedTimeRange::new(
                        // min.floor()..min.ceil() should cover the entire requested range
                        time_range.range.min.floor(),
                        time_range.range.max.ceil(),
                    )
                    .into(),
                ),
=======
    let mut resp = client
        .fetch_recording(FetchRecordingRequest {
            entry: Some(CatalogEntry {
                name: "default".to_owned(), /* TODO(zehiko) 9116 */
            }),
            recording_id: Some(RecordingId {
                id: endpoint.recording_id.clone(),
            }),
        })
        .await
        .map_err(TonicStatusError)?
        .into_inner()
        .map(|resp| {
            resp.and_then(|r| {
                r.decode()
                    .map_err(|err| tonic::Status::internal(err.to_string()))
>>>>>>> ae4d29c8
            })
            .await?
            .into_inner();
        let chunk_ids = chunk_id_stream
            .collect::<Result<Vec<_>, tonic::Status>>()
            .await?
            .into_iter()
            .flat_map(|r| r.chunk_ids)
            .collect::<Vec<_>>();

        client
            .get_chunks(GetChunksRequest {
                recording_id: Some(RecordingId {
                    id: endpoint.recording_id.clone(),
                }),
                chunk_ids,
            })
            .await?
            .into_inner()
    } else {
        client
            .fetch_recording(FetchRecordingRequest {
                recording_id: Some(RecordingId {
                    id: endpoint.recording_id.clone(),
                }),
            })
            .await?
            .into_inner()
    }
    .map(|resp| {
        resp.and_then(|r| {
            r.decode()
                .map_err(|err| tonic::Status::internal(err.to_string()))
        })
    });

    drop(client);

    // We need a whole StoreInfo here.
    if tx
        .send(LogMsg::SetStoreInfo(SetStoreInfo {
            row_id: *re_chunk::RowId::new(),
            info: store_info,
        }))
        .is_err()
    {
        re_log::debug!("Receiver disconnected");
        return Ok(());
    }

    if let Some(time_range) = endpoint.time_range {
        on_cmd(Command::SetLoopSelection {
            recording_id: StoreId::from_string(StoreKind::Recording, endpoint.recording_id),
            timeline: time_range.timeline,
            time_range: time_range.range,
        });
    }

    while let Some(result) = chunk_stream.next().await {
        let batch = result?;
        let chunk = Chunk::from_record_batch(&batch)?;

        if tx
            .send(LogMsg::ArrowMsg(store_id.clone(), chunk.to_arrow_msg()?))
            .is_err()
        {
            re_log::debug!("Receiver disconnected");
            return Ok(());
        }

        if let Some(on_msg) = &on_msg {
            on_msg();
        }
    }

    Ok(())
}

pub fn store_info_from_catalog_chunk(
    record_batch: &ArrowRecordBatch,
    recording_id: &str,
) -> Result<StoreInfo, StreamError> {
    let store_id = StoreId::from_string(StoreKind::Recording, recording_id.to_owned());

    let data = record_batch
        .column_by_name(CATALOG_APP_ID_FIELD_NAME)
        .ok_or(StreamError::ChunkError(re_chunk::ChunkError::Malformed {
            reason: format!("no {CATALOG_APP_ID_FIELD_NAME} field found"),
        }))?;
    let app_id = data
        .downcast_array_ref::<arrow::array::StringArray>()
        .ok_or(StreamError::ChunkError(re_chunk::ChunkError::Malformed {
            reason: format!(
                "{CATALOG_APP_ID_FIELD_NAME} must be a utf8 array: {:?}",
                record_batch.schema_ref()
            ),
        }))?
        .value(0);

    let data = record_batch
        .column_by_name(CATALOG_START_TIME_FIELD_NAME)
        .ok_or(StreamError::ChunkError(re_chunk::ChunkError::Malformed {
            reason: format!("no {CATALOG_START_TIME_FIELD_NAME} field found"),
        }))?;
    let start_time = data
        .downcast_array_ref::<arrow::array::TimestampNanosecondArray>()
        .ok_or(StreamError::ChunkError(re_chunk::ChunkError::Malformed {
            reason: format!(
                "{CATALOG_START_TIME_FIELD_NAME} must be a Timestamp array: {:?}",
                record_batch.schema_ref()
            ),
        }))?
        .value(0);

    Ok(StoreInfo {
        application_id: ApplicationId::from(app_id),
        store_id: store_id.clone(),
        cloned_from: None,
        is_official_example: false,
        started: Time::from_ns_since_epoch(start_time),
        store_source: StoreSource::Unknown,
        store_version: None,
    })
}<|MERGE_RESOLUTION|>--- conflicted
+++ resolved
@@ -206,10 +206,12 @@
 
     re_log::debug!("Fetching {}…", endpoint.recording_id);
 
-<<<<<<< HEAD
     let mut chunk_stream = if let Some(time_range) = &endpoint.time_range {
         let chunk_id_stream = client
             .get_chunk_ids(GetChunkIdsRequest {
+                entry: Some(CatalogEntry {
+                    name: "default".to_owned(), /* TODO(zehiko) 9116 */
+                }),
                 recording_id: Some(RecordingId {
                     id: endpoint.recording_id.clone(),
                 }),
@@ -224,24 +226,6 @@
                     )
                     .into(),
                 ),
-=======
-    let mut resp = client
-        .fetch_recording(FetchRecordingRequest {
-            entry: Some(CatalogEntry {
-                name: "default".to_owned(), /* TODO(zehiko) 9116 */
-            }),
-            recording_id: Some(RecordingId {
-                id: endpoint.recording_id.clone(),
-            }),
-        })
-        .await
-        .map_err(TonicStatusError)?
-        .into_inner()
-        .map(|resp| {
-            resp.and_then(|r| {
-                r.decode()
-                    .map_err(|err| tonic::Status::internal(err.to_string()))
->>>>>>> ae4d29c8
             })
             .await?
             .into_inner();
@@ -254,6 +238,9 @@
 
         client
             .get_chunks(GetChunksRequest {
+                entry: Some(CatalogEntry {
+                    name: "default".to_owned(), /* TODO(zehiko) 9116 */
+                }),
                 recording_id: Some(RecordingId {
                     id: endpoint.recording_id.clone(),
                 }),
@@ -264,6 +251,9 @@
     } else {
         client
             .fetch_recording(FetchRecordingRequest {
+                entry: Some(CatalogEntry {
+                    name: "default".to_owned(), /* TODO(zehiko) 9116 */
+                }),
                 recording_id: Some(RecordingId {
                     id: endpoint.recording_id.clone(),
                 }),

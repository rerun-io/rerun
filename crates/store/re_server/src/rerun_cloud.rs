--- conflicted
+++ resolved
@@ -19,24 +19,12 @@
 use re_protos::{
     cloud::v1alpha1::{
         DeleteEntryResponse, EntryDetails, EntryKind, FetchTaskOutputRequest,
-<<<<<<< HEAD
-        FetchTaskOutputResponse, GetChunksResponse, GetDatasetManifestSchemaRequest,
-        GetDatasetManifestSchemaResponse, GetDatasetSchemaResponse,
-        GetPartitionTableSchemaResponse, QueryDatasetResponse, QueryTasksOnCompletionRequest,
-        QueryTasksRequest, QueryTasksResponse, RegisterTableRequest, RegisterTableResponse,
-        RegisterWithDatasetResponse, ScanDatasetManifestRequest, ScanPartitionTableResponse,
-        ScanTableResponse,
-        ext::{
-            self, CreateDatasetEntryResponse, GetChunksRequest, ReadDatasetEntryResponse,
-            ReadTableEntryResponse,
-        },
-=======
-        FetchTaskOutputResponse, GetDatasetSchemaResponse, GetPartitionTableSchemaResponse,
-        QueryDatasetResponse, QueryTasksOnCompletionRequest, QueryTasksRequest, QueryTasksResponse,
-        RegisterTableRequest, RegisterTableResponse, RegisterWithDatasetResponse,
+        FetchTaskOutputResponse, GetDatasetManifestSchemaRequest, GetDatasetManifestSchemaResponse,
+        GetDatasetSchemaResponse, GetPartitionTableSchemaResponse, QueryDatasetResponse,
+        QueryTasksOnCompletionRequest, QueryTasksRequest, QueryTasksResponse, RegisterTableRequest,
+        RegisterTableResponse, RegisterWithDatasetResponse, ScanDatasetManifestRequest,
         ScanPartitionTableResponse, ScanTableResponse,
         ext::{self, CreateDatasetEntryResponse, ReadDatasetEntryResponse, ReadTableEntryResponse},
->>>>>>> 6b569663
         rerun_cloud_service_server::RerunCloudService,
     },
     common::v1alpha1::ext::{IfDuplicateBehavior, PartitionId},

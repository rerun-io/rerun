use std::collections::{BTreeMap, BTreeSet};
use std::sync::Arc;

use ahash::HashMap;
use arrow::array::BinaryArray;
use arrow::record_batch::RecordBatch;
use datafusion::logical_expr::dml::InsertOp;
use datafusion::prelude::SessionContext;
use nohash_hasher::IntSet;
use tokio_stream::StreamExt as _;
use tonic::{Code, Request, Response, Status};

use re_arrow_util::RecordBatchExt as _;
use re_chunk_store::{Chunk, ChunkStore, ChunkStoreHandle};
use re_log_encoding::ToTransport as _;
use re_log_types::{EntityPath, EntryId, StoreId, StoreKind};
use re_protos::{
    cloud::v1alpha1::{
        DeleteEntryResponse, EntryDetails, EntryKind, FetchChunksRequest,
        GetDatasetManifestSchemaRequest, GetDatasetManifestSchemaResponse,
        GetDatasetSchemaResponse, GetPartitionTableSchemaResponse, QueryDatasetResponse,
        QueryTasksOnCompletionRequest, QueryTasksOnCompletionResponse, QueryTasksRequest,
        QueryTasksResponse, RegisterTableRequest, RegisterTableResponse,
        RegisterWithDatasetResponse, ScanDatasetManifestRequest, ScanDatasetManifestResponse,
        ScanPartitionTableResponse, ScanTableResponse,
        ext::{
            self, CreateDatasetEntryRequest, CreateDatasetEntryResponse, CreateTableEntryRequest,
<<<<<<< HEAD
            CreateTableEntryResponse, DataSource, DatasetDetails, EntryDetailsUpdate, LanceTable,
            ProviderDetails as _, ReadDatasetEntryResponse, ReadTableEntryResponse,
            TableInsertMode, UpdateDatasetEntryRequest, UpdateDatasetEntryResponse,
            UpdateEntryRequest, UpdateEntryResponse,
=======
            CreateTableEntryResponse, DataSource, DatasetDetails, ProviderDetails,
            ReadDatasetEntryResponse, ReadTableEntryResponse, TableInsertMode,
            UpdateDatasetEntryRequest, UpdateDatasetEntryResponse,
>>>>>>> fe4afeb8
        },
        rerun_cloud_service_server::RerunCloudService,
    },
    common::v1alpha1::{
        TaskId,
        ext::{IfDuplicateBehavior, PartitionId},
    },
    headers::RerunHeadersExtractorExt as _,
};

use crate::entrypoint::NamedPath;
use crate::store::{ChunkKey, Dataset, InMemoryStore, Table};

#[derive(Debug, Default)]
pub struct RerunCloudHandlerSettings {}

#[derive(Default)]
pub struct RerunCloudHandlerBuilder {
    settings: RerunCloudHandlerSettings,

    store: InMemoryStore,
}

impl RerunCloudHandlerBuilder {
    pub fn new() -> Self {
        Self::default()
    }

    pub fn with_directory_as_dataset(
        mut self,
        directory: &NamedPath,
        on_duplicate: IfDuplicateBehavior,
    ) -> Result<Self, crate::store::Error> {
        self.store
            .load_directory_as_dataset(directory, on_duplicate)?;

        Ok(self)
    }

    #[cfg(feature = "lance")]
    pub async fn with_directory_as_table(
        mut self,
        path: &NamedPath,
        on_duplicate: IfDuplicateBehavior,
    ) -> Result<Self, crate::store::Error> {
        self.store
            .load_directory_as_table(path, on_duplicate)
            .await?;

        Ok(self)
    }

    pub fn build(self) -> RerunCloudHandler {
        RerunCloudHandler::new(self.settings, self.store)
    }
}

// ---

const DUMMY_TASK_ID: &str = "task_00000000DEADBEEF";

pub struct RerunCloudHandler {
    #[expect(dead_code)]
    settings: RerunCloudHandlerSettings,

    store: tokio::sync::RwLock<InMemoryStore>,
}

impl RerunCloudHandler {
    pub fn new(settings: RerunCloudHandlerSettings, store: InMemoryStore) -> Self {
        Self {
            settings,
            store: tokio::sync::RwLock::new(store),
        }
    }

    /// Returns all the chunk stores of the specified dataset and partitions ids. If `partition_ids`
    /// is empty, return stores of all partitions.
    ///
    /// Returns (partition id, layer name, store) tuples.
    async fn get_chunk_stores(
        &self,
        dataset_id: EntryId,
        partition_ids: &[PartitionId],
    ) -> Result<Vec<(PartitionId, String, ChunkStoreHandle)>, tonic::Status> {
        let store = self.store.read().await;
        let dataset = store.dataset(dataset_id)?;

        Ok(dataset
            .partitions_from_ids(partition_ids)?
            .flat_map(|(partition_id, partition)| {
                partition.iter_layers().map(|(layer_name, layer)| {
                    (
                        partition_id.clone(),
                        layer_name.to_owned(),
                        layer.store_handle().clone(),
                    )
                })
            })
            .collect())
    }

    fn resolve_data_sources(data_sources: &[DataSource]) -> Result<Vec<DataSource>, tonic::Status> {
        let mut resolved = Vec::<DataSource>::with_capacity(data_sources.len());
        for source in data_sources {
            if source.is_prefix {
                let path = source.storage_url.to_file_path().map_err(|_err| {
                    tonic::Status::invalid_argument(format!(
                        "getting file path from {:?}",
                        source.storage_url
                    ))
                })?;
                let meta = std::fs::metadata(&path).map_err(|err| match err.kind() {
                    std::io::ErrorKind::NotFound => {
                        tonic::Status::invalid_argument(format!("Directory not found: {:?}", &path))
                    }
                    _ => tonic::Status::invalid_argument(format!(
                        "Failed to read directory metadata {path:?}: {err:#}"
                    )),
                })?;
                if !meta.is_dir() {
                    return Err(tonic::Status::invalid_argument(format!(
                        "Expected directory, got file: {path:?}"
                    )));
                }

                // Recursively walk the directory and grab all '.rrd' files
                let mut dirs_to_visit = vec![path];
                let mut files = Vec::new();

                while let Some(current_dir) = dirs_to_visit.pop() {
                    let entries = std::fs::read_dir(&current_dir).map_err(|err| {
                        tonic::Status::internal(format!(
                            "Failed to read directory {current_dir:?}: {err:#}"
                        ))
                    })?;

                    for entry in entries {
                        let entry = entry.map_err(|err| {
                            tonic::Status::internal(format!(
                                "Failed to read directory entry: {err:#}"
                            ))
                        })?;
                        let entry_path = entry.path();

                        if entry_path.is_dir() {
                            dirs_to_visit.push(entry_path);
                        } else if let Some(extension) = entry_path.extension()
                            && extension == "rrd"
                        {
                            files.push(entry_path);
                        }
                    }
                }

                for file_path in files {
                    let mut file_url = source.storage_url.clone();
                    file_url.set_path(&file_path.to_string_lossy());
                    resolved.push(DataSource {
                        storage_url: file_url,
                        is_prefix: false,
                        ..source.clone()
                    });
                }
            } else {
                resolved.push(source.clone());
            }
        }

        Ok(resolved)
    }
}

impl std::fmt::Debug for RerunCloudHandler {
    fn fmt(&self, f: &mut std::fmt::Formatter<'_>) -> std::fmt::Result {
        f.debug_struct("RerunCloudHandler").finish()
    }
}

macro_rules! decl_stream {
    ($stream:ident<manifest:$resp:ident>) => {
        pub type $stream = std::pin::Pin<
            Box<
                dyn futures::Stream<Item = Result<re_protos::cloud::v1alpha1::$resp, tonic::Status>>
                    + Send,
            >,
        >;
    };

    ($stream:ident<rerun_cloud:$resp:ident>) => {
        pub type $stream = std::pin::Pin<
            Box<
                dyn futures::Stream<Item = Result<re_protos::cloud::v1alpha1::$resp, tonic::Status>>
                    + Send,
            >,
        >;
    };

    ($stream:ident<tasks:$resp:ident>) => {
        pub type $stream = std::pin::Pin<
            Box<
                dyn futures::Stream<Item = Result<re_protos::cloud::v1alpha1::$resp, tonic::Status>>
                    + Send,
            >,
        >;
    };
}

decl_stream!(FetchChunksResponseStream<manifest:FetchChunksResponse>);
decl_stream!(QueryDatasetResponseStream<manifest:QueryDatasetResponse>);
decl_stream!(ScanPartitionTableResponseStream<manifest:ScanPartitionTableResponse>);
decl_stream!(ScanDatasetManifestResponseStream<manifest:ScanDatasetManifestResponse>);
decl_stream!(SearchDatasetResponseStream<manifest:SearchDatasetResponse>);
decl_stream!(ScanTableResponseStream<rerun_cloud:ScanTableResponse>);
decl_stream!(QueryTasksOnCompletionResponseStream<tasks:QueryTasksOnCompletionResponse>);

impl RerunCloudHandler {
    async fn find_datasets(
        &self,
        entry_id: Option<EntryId>,
        name: Option<String>,
        store_kind: Option<StoreKind>,
    ) -> Result<Vec<EntryDetails>, Status> {
        let store = self.store.read().await;

        let dataset = match (entry_id, name) {
            (None, None) => None,

            (Some(entry_id), None) => Some(store.dataset(entry_id)?),

            (None, Some(name)) => Some(store.dataset_by_name(&name)?),

            (Some(entry_id), Some(name)) => {
                let dataset = store.dataset_by_name(&name)?;
                if dataset.id() != entry_id {
                    return Err(tonic::Status::not_found(format!(
                        "Dataset with ID {entry_id} not found"
                    )));
                }
                Some(dataset)
            }
        };

        let dataset_iter = if let Some(dataset) = dataset {
            itertools::Either::Left(std::iter::once(dataset))
        } else {
            itertools::Either::Right(store.iter_datasets())
        };

        Ok(dataset_iter
            .filter(|dataset| {
                store_kind.is_none_or(|store_kind| dataset.store_kind() == store_kind)
            })
            .map(Dataset::as_entry_details)
            .map(Into::into)
            .collect())
    }

    async fn find_tables(
        &self,
        entry_id: Option<EntryId>,
        name: Option<String>,
    ) -> Result<Vec<EntryDetails>, Status> {
        let store = self.store.read().await;

        let table = match (entry_id, name) {
            (None, None) => None,

            (Some(entry_id), None) => {
                let Some(table) = store.table(entry_id) else {
                    return Err(tonic::Status::not_found(format!(
                        "Table with ID {entry_id} not found"
                    )));
                };
                Some(table)
            }

            (None, Some(name)) => {
                let Some(table) = store.table_by_name(&name) else {
                    return Err(tonic::Status::not_found(format!(
                        "Table with name {name} not found"
                    )));
                };
                Some(table)
            }

            (Some(entry_id), Some(name)) => {
                let Some(table) = store.table_by_name(&name) else {
                    return Err(tonic::Status::not_found(format!(
                        "Table with name {name} not found"
                    )));
                };
                if table.id() != entry_id {
                    return Err(tonic::Status::not_found(format!(
                        "Table with ID {entry_id} not found"
                    )));
                }
                Some(table)
            }
        };

        let table_iter = if let Some(table) = table {
            itertools::Either::Left(std::iter::once(table))
        } else {
            itertools::Either::Right(store.iter_tables())
        };

        Ok(table_iter
            .map(Table::as_entry_details)
            .map(Into::into)
            .collect())
    }
}

#[tonic::async_trait]
impl RerunCloudService for RerunCloudHandler {
    async fn version(
        &self,
        request: tonic::Request<re_protos::cloud::v1alpha1::VersionRequest>,
    ) -> std::result::Result<
        tonic::Response<re_protos::cloud::v1alpha1::VersionResponse>,
        tonic::Status,
    > {
        let re_protos::cloud::v1alpha1::VersionRequest {} = request.into_inner();

        // NOTE: Reminder that this is only fully filled iff CI=1.
        let build_info = re_build_info::build_info!();

        Ok(tonic::Response::new(
            re_protos::cloud::v1alpha1::VersionResponse {
                build_info: Some(build_info.into()),
            },
        ))
    }

    // --- Catalog ---

    async fn find_entries(
        &self,
        request: tonic::Request<re_protos::cloud::v1alpha1::FindEntriesRequest>,
    ) -> Result<tonic::Response<re_protos::cloud::v1alpha1::FindEntriesResponse>, tonic::Status>
    {
        let filter = request.into_inner().filter;
        let entry_id = filter
            .as_ref()
            .and_then(|filter| filter.id)
            .map(TryInto::try_into)
            .transpose()?;
        let name = filter.as_ref().and_then(|filter| filter.name.clone());
        let kind = filter
            .and_then(|filter| filter.entry_kind)
            .map(EntryKind::try_from)
            .transpose()
            .map_err(|err| {
                Status::invalid_argument(format!("find_entries: invalid entry kind {err}"))
            })?;

        let entries = match kind {
            Some(EntryKind::Dataset) => {
                self.find_datasets(entry_id, name, Some(StoreKind::Recording))
                    .await?
            }

            Some(EntryKind::BlueprintDataset) => {
                self.find_datasets(entry_id, name, Some(StoreKind::Blueprint))
                    .await?
            }

            Some(EntryKind::Table) => self.find_tables(entry_id, name).await?,

            Some(EntryKind::DatasetView | EntryKind::TableView) => {
                return Err(Status::unimplemented(
                    "find_entries: dataset and table views are not supported",
                ));
            }

            Some(EntryKind::Unspecified) => {
                return Err(Status::invalid_argument(
                    "find_entries: entry kind unspecified",
                ));
            }

            None => {
                let mut datasets = match self.find_datasets(entry_id, name.clone(), None).await {
                    Ok(datasets) => datasets,
                    Err(err) => {
                        if err.code() == Code::NotFound {
                            vec![]
                        } else {
                            return Err(err);
                        }
                    }
                };
                let tables = match self.find_tables(entry_id, name).await {
                    Ok(tables) => tables,
                    Err(err) => {
                        if err.code() == Code::NotFound {
                            vec![]
                        } else {
                            return Err(err);
                        }
                    }
                };
                datasets.extend(tables);
                datasets
            }
        };

        let response = re_protos::cloud::v1alpha1::FindEntriesResponse { entries };

        Ok(tonic::Response::new(response))
    }

    async fn create_dataset_entry(
        &self,
        request: tonic::Request<re_protos::cloud::v1alpha1::CreateDatasetEntryRequest>,
    ) -> Result<
        tonic::Response<re_protos::cloud::v1alpha1::CreateDatasetEntryResponse>,
        tonic::Status,
    > {
        let CreateDatasetEntryRequest {
            name: dataset_name,
            id: dataset_id,
        } = request.into_inner().try_into()?;

        let mut store = self.store.write().await;

        let dataset_id = dataset_id.unwrap_or_else(EntryId::new);
        let blueprint_dataset_id = EntryId::new();
        let blueprint_dataset_name = format!("__bp_{dataset_id}");

        store.create_dataset(
            &blueprint_dataset_name,
            Some(blueprint_dataset_id),
            StoreKind::Blueprint,
            None,
        )?;

        let dataset_details = DatasetDetails {
            blueprint_dataset: Some(blueprint_dataset_id),
            default_blueprint: None,
        };

        let dataset = store.create_dataset(
            &dataset_name,
            Some(dataset_id),
            StoreKind::Recording,
            Some(dataset_details),
        )?;

        let dataset_entry = dataset.as_dataset_entry();

        Ok(tonic::Response::new(
            CreateDatasetEntryResponse {
                dataset: dataset_entry,
            }
            .into(),
        ))
    }

    async fn read_dataset_entry(
        &self,
        request: tonic::Request<re_protos::cloud::v1alpha1::ReadDatasetEntryRequest>,
    ) -> Result<tonic::Response<re_protos::cloud::v1alpha1::ReadDatasetEntryResponse>, tonic::Status>
    {
        let store = self.store.read().await;
        let entry_id = get_entry_id_from_headers(&store, &request)?;
        let dataset = store.dataset(entry_id)?;

        Ok(tonic::Response::new(
            ReadDatasetEntryResponse {
                dataset_entry: dataset.as_dataset_entry(),
            }
            .into(),
        ))
    }

    async fn update_dataset_entry(
        &self,
        request: tonic::Request<re_protos::cloud::v1alpha1::UpdateDatasetEntryRequest>,
    ) -> Result<
        tonic::Response<re_protos::cloud::v1alpha1::UpdateDatasetEntryResponse>,
        tonic::Status,
    > {
        let request: UpdateDatasetEntryRequest = request.into_inner().try_into()?;

        let mut store = self.store.write().await;
        let dataset = store.dataset_mut(request.id)?;

        dataset.set_dataset_details(request.dataset_details);

        Ok(tonic::Response::new(
            UpdateDatasetEntryResponse {
                dataset_entry: dataset.as_dataset_entry(),
            }
            .into(),
        ))
    }

    async fn read_table_entry(
        &self,
        request: tonic::Request<re_protos::cloud::v1alpha1::ReadTableEntryRequest>,
    ) -> std::result::Result<
        tonic::Response<re_protos::cloud::v1alpha1::ReadTableEntryResponse>,
        tonic::Status,
    > {
        let store = self.store.read().await;

        let id = request
            .into_inner()
            .id
            .ok_or(Status::invalid_argument("No table entry ID provided"))?
            .try_into()?;

        let table = store.table(id).ok_or_else(|| {
            tonic::Status::not_found(format!("table with entry ID '{id}' not found"))
        })?;

        Ok(tonic::Response::new(
            ReadTableEntryResponse {
                table_entry: table.as_table_entry(),
            }
            .try_into()?,
        ))
    }

    async fn delete_entry(
        &self,
        request: tonic::Request<re_protos::cloud::v1alpha1::DeleteEntryRequest>,
    ) -> Result<tonic::Response<re_protos::cloud::v1alpha1::DeleteEntryResponse>, tonic::Status>
    {
        let entry_id = request.into_inner().try_into()?;

        self.store.write().await.delete_dataset(entry_id)?;

        Ok(tonic::Response::new(DeleteEntryResponse {}))
    }

    async fn update_entry(
        &self,
        request: tonic::Request<re_protos::cloud::v1alpha1::UpdateEntryRequest>,
    ) -> Result<tonic::Response<re_protos::cloud::v1alpha1::UpdateEntryResponse>, tonic::Status>
    {
        let UpdateEntryRequest {
            id: entry_id,
            entry_details_update: EntryDetailsUpdate { name },
        } = request.into_inner().try_into()?;

        let mut store = self.store.write().await;

        if let Some(name) = name {
            store.rename_entry(entry_id, name)?;
        }

        Ok(tonic::Response::new(
            UpdateEntryResponse {
                entry_details: store.entry_details(entry_id)?,
            }
            .into(),
        ))
    }

    // --- Manifest Registry ---

    async fn register_with_dataset(
        &self,
        request: tonic::Request<re_protos::cloud::v1alpha1::RegisterWithDatasetRequest>,
    ) -> Result<
        tonic::Response<re_protos::cloud::v1alpha1::RegisterWithDatasetResponse>,
        tonic::Status,
    > {
        let mut store = self.store.write().await;
        let dataset_id = get_entry_id_from_headers(&store, &request)?;
        let dataset = store.dataset_mut(dataset_id)?;

        let re_protos::cloud::v1alpha1::ext::RegisterWithDatasetRequest {
            data_sources,
            on_duplicate,
        } = request.into_inner().try_into()?;

        let mut partition_ids: Vec<String> = vec![];
        let mut partition_layers: Vec<String> = vec![];
        let mut partition_types: Vec<String> = vec![];
        let mut storage_urls: Vec<String> = vec![];
        let mut task_ids: Vec<String> = vec![];

        let data_sources = Self::resolve_data_sources(&data_sources)?;

        for source in data_sources {
            let ext::DataSource {
                storage_url,
                is_prefix,
                layer,
                kind,
            } = source;

            if is_prefix {
                return Err(tonic::Status::internal(
                    "register_with_dataset: prefix data sources should have been resolved already",
                ));
            }

            if kind != ext::DataSourceKind::Rrd {
                return Err(tonic::Status::unimplemented(
                    "register_with_dataset: only RRD data sources are implemented",
                ));
            }

            if let Ok(rrd_path) = storage_url.to_file_path() {
                let new_partition_ids = dataset.load_rrd(
                    &rrd_path,
                    Some(&layer),
                    on_duplicate,
                    dataset.store_kind(),
                )?;

                for partition_id in new_partition_ids {
                    partition_ids.push(partition_id.to_string());
                    partition_layers.push(layer.clone());
                    partition_types.push("rrd".to_owned());
                    // TODO(RR-2289): this should probably be a memory address
                    storage_urls.push(storage_url.to_string());
                    task_ids.push(DUMMY_TASK_ID.to_owned());
                }
            }
        }

        let record_batch = RegisterWithDatasetResponse::create_dataframe(
            partition_ids,
            partition_layers,
            partition_types,
            storage_urls,
            task_ids,
        )
        .map_err(|err| tonic::Status::internal(format!("Failed to create dataframe: {err:#}")))?;
        Ok(tonic::Response::new(
            re_protos::cloud::v1alpha1::RegisterWithDatasetResponse {
                data: Some(record_batch.into()),
            },
        ))
    }

    // TODO(RR-2017): This endpoint is in need of a deep redesign. For now it defaults to
    // overwriting the "base" layer.
    async fn write_chunks(
        &self,
        request: tonic::Request<tonic::Streaming<re_protos::cloud::v1alpha1::WriteChunksRequest>>,
    ) -> Result<tonic::Response<re_protos::cloud::v1alpha1::WriteChunksResponse>, tonic::Status>
    {
        let entry_id = get_entry_id_from_headers(&*self.store.read().await, &request)?;

        let mut request = request.into_inner();

        let mut chunk_stores = HashMap::default();

        while let Some(chunk_msg) = request.next().await {
            let chunk_msg = chunk_msg?;

            let chunk_batch: RecordBatch = chunk_msg
                .chunk
                .ok_or_else(|| tonic::Status::invalid_argument("no chunk in WriteChunksRequest"))?
                .try_into()
                .map_err(|err| {
                    tonic::Status::internal(format!("Could not decode chunk: {err:#}"))
                })?;

            let partition_id: PartitionId = chunk_batch
                .schema()
                .metadata()
                .get("rerun:partition_id")
                .ok_or_else(|| {
                    tonic::Status::invalid_argument(
                        "Received chunk without 'rerun.partition_id' metadata",
                    )
                })?
                .clone()
                .into();

            let chunk = Arc::new(Chunk::from_record_batch(&chunk_batch).map_err(|err| {
                tonic::Status::internal(format!("error decoding chunk from record batch: {err:#}"))
            })?);

            chunk_stores
                .entry(partition_id.clone())
                .or_insert_with(|| {
                    ChunkStore::new(
                        StoreId::new(StoreKind::Recording, entry_id.to_string(), partition_id.id),
                        InMemoryStore::chunk_store_config(),
                    )
                })
                .insert_chunk(&chunk)
                .map_err(|err| {
                    tonic::Status::internal(format!("error adding chunk to store: {err:#}"))
                })?;
        }

        let mut store = self.store.write().await;
        let dataset = store.dataset_mut(entry_id)?;

        #[expect(clippy::iter_over_hash_type)]
        for (entity_path, chunk_store) in chunk_stores {
            dataset.add_layer(
                entity_path,
                DataSource::DEFAULT_LAYER.to_owned(),
                ChunkStoreHandle::new(chunk_store),
                IfDuplicateBehavior::Error,
            )?;
        }

        Ok(tonic::Response::new(
            re_protos::cloud::v1alpha1::WriteChunksResponse {},
        ))
    }

    async fn write_table(
        &self,
        request: tonic::Request<tonic::Streaming<re_protos::cloud::v1alpha1::WriteTableRequest>>,
    ) -> Result<tonic::Response<re_protos::cloud::v1alpha1::WriteTableResponse>, tonic::Status>
    {
        // Limit the scope of the lock here to prevent deadlocks
        // when reading and writing to the same table
        let entry_id = {
            let store = self.store.read().await;
            get_entry_id_from_headers(&store, &request)?
        };

        let mut request = request.into_inner();

        while let Some(write_msg) = request.next().await {
            let write_msg = write_msg?;

            let rb = write_msg
                .dataframe_part
                .ok_or_else(|| {
                    tonic::Status::invalid_argument("no data frame in WriteTableRequest")
                })?
                .try_into()
                .map_err(|err| {
                    tonic::Status::internal(format!("Could not decode chunk: {err:#}"))
                })?;

            let mut store = self.store.write().await;
            let Some(table) = store.table_mut(entry_id) else {
                return Err(tonic::Status::not_found("table not found"));
            };
            let insert_op = match TableInsertMode::try_from(write_msg.insert_mode)
                .map_err(|err| Status::invalid_argument(err.to_string()))?
            {
                TableInsertMode::Append => InsertOp::Append,
                TableInsertMode::Overwrite => InsertOp::Overwrite,
            };

            table.write_table(rb, insert_op).await.map_err(|err| {
                tonic::Status::internal(format!("error writing to table: {err:#}"))
            })?;
        }

        Ok(tonic::Response::new(
            re_protos::cloud::v1alpha1::WriteTableResponse {},
        ))
    }

    /* Query schemas */

    async fn get_partition_table_schema(
        &self,
        request: tonic::Request<re_protos::cloud::v1alpha1::GetPartitionTableSchemaRequest>,
    ) -> std::result::Result<
        tonic::Response<re_protos::cloud::v1alpha1::GetPartitionTableSchemaResponse>,
        tonic::Status,
    > {
        let store = self.store.read().await;

        let entry_id = get_entry_id_from_headers(&store, &request)?;
        let dataset = store.dataset(entry_id)?;
        let record_batch = dataset.partition_table().map_err(|err| {
            tonic::Status::internal(format!("Unable to read partition table: {err:#}"))
        })?;

        Ok(tonic::Response::new(GetPartitionTableSchemaResponse {
            schema: Some(
                record_batch
                    .schema_ref()
                    .as_ref()
                    .try_into()
                    .map_err(|err| {
                        tonic::Status::internal(format!(
                            "unable to serialize Arrow schema: {err:#}"
                        ))
                    })?,
            ),
        }))
    }

    type ScanPartitionTableStream = ScanPartitionTableResponseStream;

    async fn scan_partition_table(
        &self,
        request: tonic::Request<re_protos::cloud::v1alpha1::ScanPartitionTableRequest>,
    ) -> Result<tonic::Response<Self::ScanPartitionTableStream>, tonic::Status> {
        let store = self.store.read().await;
        let entry_id = get_entry_id_from_headers(&store, &request)?;

        let request = request.into_inner();

        let dataset = store.dataset(entry_id)?;
        let mut record_batch = dataset.partition_table().map_err(|err| {
            tonic::Status::internal(format!("Unable to read partition table: {err:#}"))
        })?;

        // project columns
        if !request.columns.is_empty() {
            record_batch = record_batch
                .project_columns(request.columns.iter().map(|s| s.as_str()))
                .map_err(|err| {
                    tonic::Status::invalid_argument(format!("Unable to project columns: {err:#}"))
                })?;
        }

        let stream = futures::stream::once(async move {
            Ok(ScanPartitionTableResponse {
                data: Some(record_batch.into()),
            })
        });

        Ok(tonic::Response::new(
            Box::pin(stream) as Self::ScanPartitionTableStream
        ))
    }

    async fn get_dataset_manifest_schema(
        &self,
        request: Request<GetDatasetManifestSchemaRequest>,
    ) -> Result<Response<GetDatasetManifestSchemaResponse>, Status> {
        let store = self.store.read().await;

        let entry_id = get_entry_id_from_headers(&store, &request)?;
        let dataset = store.dataset(entry_id)?;
        let record_batch = dataset.dataset_manifest()?;

        Ok(tonic::Response::new(GetDatasetManifestSchemaResponse {
            schema: Some(
                record_batch
                    .schema_ref()
                    .as_ref()
                    .try_into()
                    .map_err(|err| {
                        tonic::Status::internal(format!(
                            "unable to serialize Arrow schema: {err:#}"
                        ))
                    })?,
            ),
        }))
    }

    type ScanDatasetManifestStream = ScanDatasetManifestResponseStream;

    async fn scan_dataset_manifest(
        &self,
        request: Request<ScanDatasetManifestRequest>,
    ) -> Result<Response<Self::ScanDatasetManifestStream>, Status> {
        let store = self.store.read().await;
        let entry_id = get_entry_id_from_headers(&store, &request)?;

        let request = request.into_inner();

        let dataset = store.dataset(entry_id)?;
        let mut record_batch = dataset.dataset_manifest()?;

        // project columns
        if !request.columns.is_empty() {
            record_batch = record_batch
                .project_columns(request.columns.iter().map(|s| s.as_str()))
                .map_err(|err| {
                    tonic::Status::invalid_argument(format!("Unable to project columns: {err:#}"))
                })?;
        }

        let stream = futures::stream::once(async move {
            Ok(ScanDatasetManifestResponse {
                data: Some(record_batch.into()),
            })
        });

        Ok(tonic::Response::new(
            Box::pin(stream) as Self::ScanDatasetManifestStream
        ))
    }

    async fn get_dataset_schema(
        &self,
        request: tonic::Request<re_protos::cloud::v1alpha1::GetDatasetSchemaRequest>,
    ) -> std::result::Result<
        tonic::Response<re_protos::cloud::v1alpha1::GetDatasetSchemaResponse>,
        tonic::Status,
    > {
        let store = self.store.read().await;
        let entry_id = get_entry_id_from_headers(&store, &request)?;

        let dataset = store.dataset(entry_id)?;
        let schema = dataset.schema().map_err(|err| {
            tonic::Status::internal(format!("Unable to read dataset schema: {err:#}"))
        })?;

        Ok(tonic::Response::new(GetDatasetSchemaResponse {
            schema: Some((&schema).try_into().map_err(|err| {
                tonic::Status::internal(format!("Unable to serialize Arrow schema: {err:#}"))
            })?),
        }))
    }

    /* Indexing */

    async fn create_index(
        &self,
        _request: tonic::Request<re_protos::cloud::v1alpha1::CreateIndexRequest>,
    ) -> std::result::Result<
        tonic::Response<re_protos::cloud::v1alpha1::CreateIndexResponse>,
        tonic::Status,
    > {
        Err(tonic::Status::unimplemented("create_index not implemented"))
    }

    async fn list_indexes(
        &self,
        _request: tonic::Request<re_protos::cloud::v1alpha1::ListIndexesRequest>,
    ) -> std::result::Result<
        tonic::Response<re_protos::cloud::v1alpha1::ListIndexesResponse>,
        tonic::Status,
    > {
        Err(tonic::Status::unimplemented("list_indexes not implemented"))
    }

    async fn delete_indexes(
        &self,
        _request: tonic::Request<re_protos::cloud::v1alpha1::DeleteIndexesRequest>,
    ) -> std::result::Result<
        tonic::Response<re_protos::cloud::v1alpha1::DeleteIndexesResponse>,
        tonic::Status,
    > {
        Err(tonic::Status::unimplemented(
            "delete_indexes not implemented",
        ))
    }

    /* Queries */

    type SearchDatasetStream = SearchDatasetResponseStream;

    async fn search_dataset(
        &self,
        _request: tonic::Request<re_protos::cloud::v1alpha1::SearchDatasetRequest>,
    ) -> std::result::Result<tonic::Response<Self::SearchDatasetStream>, tonic::Status> {
        Err(tonic::Status::unimplemented(
            "search_dataset not implemented",
        ))
    }

    type QueryDatasetStream = QueryDatasetResponseStream;

    async fn query_dataset(
        &self,
        request: tonic::Request<re_protos::cloud::v1alpha1::QueryDatasetRequest>,
    ) -> std::result::Result<tonic::Response<Self::QueryDatasetStream>, tonic::Status> {
        if !request.get_ref().chunk_ids.is_empty() {
            return Err(tonic::Status::unimplemented(
                "query_dataset: querying specific chunk ids is not implemented",
            ));
        }

        let entry_id = get_entry_id_from_headers(&*self.store.read().await, &request)?;

        let re_protos::cloud::v1alpha1::QueryDatasetRequest {
            partition_ids,
            entity_paths,
            select_all_entity_paths,

            //TODO(RR-2613): we must do a much better job at handling these
            chunk_ids: _,
            fuzzy_descriptors: _,
            exclude_static_data: _,
            exclude_temporal_data: _,
            scan_parameters: _,
            query: _,
        } = request.into_inner();

        let entity_paths: IntSet<EntityPath> = entity_paths
            .into_iter()
            .map(EntityPath::try_from)
            .collect::<Result<IntSet<EntityPath>, _>>()?;
        if select_all_entity_paths && !entity_paths.is_empty() {
            return Err(tonic::Status::invalid_argument(
                "cannot specify entity paths if `select_all_entity_paths` is true",
            ));
        }

        let partition_ids = partition_ids
            .into_iter()
            .map(PartitionId::try_from)
            .collect::<Result<Vec<_>, _>>()?;

        let chunk_stores = self.get_chunk_stores(entry_id, &partition_ids).await?;

        if chunk_stores.is_empty() {
            let stream = futures::stream::iter([{
                let batch = QueryDatasetResponse::create_empty_dataframe();
                let data = Some(batch.into());
                Ok(QueryDatasetResponse { data })
            }]);

            return Ok(tonic::Response::new(
                Box::pin(stream) as Self::QueryDatasetStream
            ));
        }

        let stream = futures::stream::iter(chunk_stores.into_iter().map(
            move |(partition_id, layer_name, store_handle)| {
                let num_chunks = store_handle.read().num_chunks();

                let mut chunk_ids = Vec::with_capacity(num_chunks);
                let mut chunk_partition_ids = Vec::with_capacity(num_chunks);
                let mut chunk_keys = Vec::with_capacity(num_chunks);
                let mut chunk_entity_path = Vec::with_capacity(num_chunks);
                let mut chunk_is_static = Vec::with_capacity(num_chunks);

                let mut timelines = BTreeMap::new();

                for chunk in store_handle.read().iter_chunks() {
                    if !entity_paths.is_empty() && !entity_paths.contains(chunk.entity_path()) {
                        continue;
                    }

                    let mut missing_timelines: BTreeSet<_> = timelines.keys().copied().collect();
                    for (timeline_name, timeline_col) in chunk.timelines() {
                        let range = timeline_col.time_range();
                        let time_min = range.min();
                        let time_max = range.max();

                        let timeline_name = timeline_name.as_str();
                        missing_timelines.remove(timeline_name);
                        let timeline_data_type = timeline_col.times_array().data_type().to_owned();

                        let timeline_data = timelines.entry(timeline_name).or_insert((
                            timeline_data_type,
                            vec![None; chunk_partition_ids.len()],
                            vec![None; chunk_partition_ids.len()],
                        ));

                        timeline_data.1.push(Some(time_min.as_i64()));
                        timeline_data.2.push(Some(time_max.as_i64()));
                    }
                    for timeline_name in missing_timelines {
                        let timeline_data = timelines
                            .get_mut(timeline_name)
                            .expect("timeline_names already checked"); // Already checked

                        timeline_data.1.push(None);
                        timeline_data.2.push(None);
                    }

                    chunk_partition_ids.push(partition_id.id.clone());
                    chunk_ids.push(chunk.id());
                    chunk_entity_path.push(chunk.entity_path().to_string());
                    chunk_is_static.push(chunk.is_static());
                    chunk_keys.push(
                        ChunkKey {
                            chunk_id: chunk.id(),
                            partition_id: partition_id.clone(),
                            layer_name: layer_name.clone(),
                            dataset_id: entry_id,
                        }
                        .encode()?,
                    );
                }

                let chunk_layer_names = vec![layer_name.clone(); chunk_ids.len()];
                let chunk_key_refs = chunk_keys.iter().map(|v| v.as_slice()).collect();
                let batch = QueryDatasetResponse::create_dataframe(
                    chunk_ids,
                    chunk_partition_ids,
                    chunk_layer_names,
                    chunk_key_refs,
                    chunk_entity_path,
                    chunk_is_static,
                )
                .map_err(|err| {
                    tonic::Status::internal(format!("Failed to create dataframe: {err:#}"))
                })?;

                let data = Some(batch.into());

                Ok(QueryDatasetResponse { data })
            },
        ));

        Ok(tonic::Response::new(
            Box::pin(stream) as Self::QueryDatasetStream
        ))
    }

    type FetchChunksStream = FetchChunksResponseStream;

    async fn fetch_chunks(
        &self,
        request: tonic::Request<re_protos::cloud::v1alpha1::FetchChunksRequest>,
    ) -> std::result::Result<tonic::Response<Self::FetchChunksStream>, tonic::Status> {
        // worth noting that FetchChunks is not per-dataset request, it simply contains chunk infos
        let request = request.into_inner();

        let mut chunk_keys = vec![];
        for chunk_info_data in request.chunk_infos {
            let chunk_info_batch: RecordBatch = chunk_info_data.try_into().map_err(|err| {
                tonic::Status::internal(format!("Failed to decode chunk_info: {err:#}"))
            })?;

            let schema = chunk_info_batch.schema();

            let chunk_key_col_idx = schema
                .column_with_name(FetchChunksRequest::FIELD_CHUNK_KEY)
                .ok_or_else(|| {
                    tonic::Status::invalid_argument(format!(
                        "Missing {} column",
                        FetchChunksRequest::FIELD_CHUNK_KEY
                    ))
                })?
                .0;

            let chunk_keys_arr = chunk_info_batch
                .column(chunk_key_col_idx)
                .as_any()
                .downcast_ref::<BinaryArray>()
                .ok_or_else(|| {
                    tonic::Status::invalid_argument(format!(
                        "{} must be binary array",
                        FetchChunksRequest::FIELD_CHUNK_KEY
                    ))
                })?;

            for chunk_key in chunk_keys_arr {
                let chunk_key = chunk_key.ok_or_else(|| {
                    tonic::Status::invalid_argument(format!(
                        "{} must not be null",
                        FetchChunksRequest::FIELD_CHUNK_KEY
                    ))
                })?;

                let chunk_key = ChunkKey::decode(chunk_key)?;
                chunk_keys.push(chunk_key);
            }
        }

        let chunks = self
            .store
            .read()
            .await
            .chunks_from_chunk_keys(&chunk_keys)?;

        let compression = re_log_encoding::Compression::Off;

        let encoded_chunks = chunks
            .into_iter()
            .map(|(store_id, chunk)| {
                let arrow_msg = re_log_types::ArrowMsg {
                    chunk_id: *chunk.id(),
                    batch: chunk.to_record_batch().map_err(|err| {
                        tonic::Status::internal(format!(
                            "failed to convert chunk to record batch: {err:#}"
                        ))
                    })?,
                    on_release: None,
                };

                arrow_msg
                    .to_transport((store_id, compression))
                    .map_err(|err| tonic::Status::internal(format!("encoding failed: {err:#}")))
            })
            .collect::<Result<Vec<_>, _>>()?;

        let response = re_protos::cloud::v1alpha1::FetchChunksResponse {
            chunks: encoded_chunks,
        };

        let stream = futures::stream::once(async move { Ok(response) });

        Ok(tonic::Response::new(
            Box::pin(stream) as Self::FetchChunksStream
        ))
    }

    // --- Table APIs ---

    async fn register_table(
        &self,
        request: tonic::Request<RegisterTableRequest>,
    ) -> Result<tonic::Response<RegisterTableResponse>, tonic::Status> {
        #[cfg_attr(not(feature = "lance"), expect(unused_mut))]
        let mut store = self.store.write().await;
        let request = request.into_inner();
        let Some(provider_details) = request.provider_details else {
            return Err(tonic::Status::invalid_argument("Missing provider details"));
        };
        #[cfg_attr(not(feature = "lance"), expect(unused_variables))]
        let lance_table = match ProviderDetails::try_from(&provider_details) {
            Ok(ProviderDetails::LanceTable(lance_table)) => lance_table.table_url,
            Ok(ProviderDetails::SystemTable(_)) => Err(Status::invalid_argument(
                "System tables cannot be registered",
            ))?,
            Err(err) => return Err(err.into()),
        }
        .to_file_path()
        .map_err(|()| tonic::Status::invalid_argument("Invalid lance table path"))?;

        #[cfg(feature = "lance")]
        let entry_id = {
            let named_path = NamedPath {
                name: Some(request.name.clone()),
                path: lance_table,
            };

            store
                .load_directory_as_table(&named_path, IfDuplicateBehavior::Error)
                .await?
        };

        #[cfg(not(feature = "lance"))]
        let entry_id = EntryId::new();

        let table_entry = store
            .table(entry_id)
            .ok_or(Status::internal("table missing that was just registered"))?
            .as_table_entry();

        let response = RegisterTableResponse {
            table_entry: Some(table_entry.try_into()?),
        };

        Ok(response.into())
    }

    async fn get_table_schema(
        &self,
        request: tonic::Request<re_protos::cloud::v1alpha1::GetTableSchemaRequest>,
    ) -> Result<tonic::Response<re_protos::cloud::v1alpha1::GetTableSchemaResponse>, Status> {
        let store = self.store.read().await;
        let Some(entry_id) = request.into_inner().table_id else {
            return Err(Status::not_found("Table ID not specified in request"));
        };
        let entry_id = entry_id.try_into()?;

        let table = store
            .table(entry_id)
            .ok_or_else(|| Status::not_found(format!("Entry with ID {entry_id} not found")))?;

        let schema = table.schema();

        Ok(tonic::Response::new(
            re_protos::cloud::v1alpha1::GetTableSchemaResponse {
                schema: Some(schema.as_ref().try_into().map_err(|err| {
                    Status::internal(format!("Unable to serialize Arrow schema: {err:#}"))
                })?),
            },
        ))
    }

    type ScanTableStream = ScanTableResponseStream;

    async fn scan_table(
        &self,
        request: tonic::Request<re_protos::cloud::v1alpha1::ScanTableRequest>,
    ) -> Result<tonic::Response<Self::ScanTableStream>, Status> {
        let store = self.store.read().await;
        let Some(entry_id) = request.into_inner().table_id else {
            return Err(Status::not_found("Table ID not specified in request"));
        };
        let entry_id = entry_id.try_into()?;

        let table = store
            .table(entry_id)
            .ok_or_else(|| Status::not_found(format!("Entry with ID {entry_id} not found")))?;

        let ctx = SessionContext::default();
        let plan = table
            .provider()
            .scan(&ctx.state(), None, &[], None)
            .await
            .map_err(|err| Status::internal(format!("failed to scan table: {err:#}")))?;

        let stream = plan
            .execute(0, ctx.task_ctx())
            .map_err(|err| tonic::Status::from_error(Box::new(err)))?;

        let resp_stream = stream.map(|batch| {
            let batch = batch.map_err(|err| tonic::Status::from_error(Box::new(err)))?;
            Ok(ScanTableResponse {
                dataframe_part: Some(batch.into()),
            })
        });

        Ok(tonic::Response::new(
            Box::pin(resp_stream) as Self::ScanTableStream
        ))
    }

    // --- Tasks service ---

    async fn query_tasks(
        &self,
        request: tonic::Request<QueryTasksRequest>,
    ) -> Result<tonic::Response<QueryTasksResponse>, tonic::Status> {
        let tasks_id = request.into_inner().ids;

        let dummy_task_id = TaskId {
            id: DUMMY_TASK_ID.to_owned(),
        };

        for task_id in &tasks_id {
            if task_id != &dummy_task_id {
                return Err(tonic::Status::not_found(format!(
                    "task {} not found",
                    task_id.id
                )));
            }
        }

        let rb = QueryTasksResponse::create_dataframe(
            vec![DUMMY_TASK_ID.to_owned()],
            vec![None],
            vec![None],
            vec!["success".to_owned()],
            vec![None],
            vec![None],
            vec![None],
            vec![None],
            vec![1],
            vec![None],
            vec![None],
        )
        .expect("constant content that should always succeed");

        // All tasks finish immediately in the OSS server
        Ok(tonic::Response::new(QueryTasksResponse {
            data: Some(rb.into()),
        }))
    }

    type QueryTasksOnCompletionStream = QueryTasksOnCompletionResponseStream;

    async fn query_tasks_on_completion(
        &self,
        request: tonic::Request<QueryTasksOnCompletionRequest>,
    ) -> Result<tonic::Response<Self::QueryTasksOnCompletionStream>, tonic::Status> {
        let task_ids = request.into_inner().ids;

        // All tasks finish immediately in the OSS server, so we can delegate to `query_tasks
        let response_data = self
            .query_tasks(tonic::Request::new(QueryTasksRequest { ids: task_ids }))
            .await?
            .into_inner()
            .data;

        Ok(tonic::Response::new(
            Box::pin(futures::stream::once(async move {
                Ok(QueryTasksOnCompletionResponse {
                    data: response_data,
                })
            })) as Self::QueryTasksOnCompletionStream,
        ))
    }

    async fn do_maintenance(
        &self,
        _request: tonic::Request<re_protos::cloud::v1alpha1::DoMaintenanceRequest>,
    ) -> Result<tonic::Response<re_protos::cloud::v1alpha1::DoMaintenanceResponse>, tonic::Status>
    {
        Err(tonic::Status::unimplemented(
            "do_maintenance not implemented",
        ))
    }

    async fn do_global_maintenance(
        &self,
        _request: tonic::Request<re_protos::cloud::v1alpha1::DoGlobalMaintenanceRequest>,
    ) -> Result<
        tonic::Response<re_protos::cloud::v1alpha1::DoGlobalMaintenanceResponse>,
        tonic::Status,
    > {
        Err(tonic::Status::unimplemented(
            "do_global_maintenance not implemented",
        ))
    }

    async fn create_table_entry(
        &self,
        request: Request<re_protos::cloud::v1alpha1::CreateTableEntryRequest>,
    ) -> Result<Response<re_protos::cloud::v1alpha1::CreateTableEntryResponse>, Status> {
        let mut store = self.store.write().await;

        let request: CreateTableEntryRequest = request.into_inner().try_into()?;
        let table_name = &request.name;

        let schema = Arc::new(request.schema);

        let table = match &request.provider_details {
            ProviderDetails::LanceTable(table) => {
                store
                    .create_table_entry(table_name, &table.table_url, schema)
                    .await?
            }
            ProviderDetails::SystemTable(_) => {
                return Err(tonic::Status::invalid_argument(
                    "Creating system tables is not supported",
                ));
            }
        };

        Ok(Response::new(
            CreateTableEntryResponse { table }.try_into()?,
        ))
    }
}

/// Retrieves the entry ID based on HTTP headers.
fn get_entry_id_from_headers<T>(
    store: &InMemoryStore,
    req: &tonic::Request<T>,
) -> Result<EntryId, tonic::Status> {
    if let Some(entry_id) = req.entry_id()? {
        Ok(entry_id)
    } else if let Some(dataset_name) = req.entry_name()? {
        Ok(store.dataset_by_name(&dataset_name)?.id())
    } else {
        const HEADERS: &[&str] = &[
            re_protos::headers::RERUN_HTTP_HEADER_ENTRY_ID,
            re_protos::headers::RERUN_HTTP_HEADER_ENTRY_NAME,
        ];
        Err(tonic::Status::invalid_argument(format!(
            "missing mandatory {HEADERS:?} HTTP headers"
        )))
    }
}<|MERGE_RESOLUTION|>--- conflicted
+++ resolved
@@ -25,16 +25,10 @@
         ScanPartitionTableResponse, ScanTableResponse,
         ext::{
             self, CreateDatasetEntryRequest, CreateDatasetEntryResponse, CreateTableEntryRequest,
-<<<<<<< HEAD
-            CreateTableEntryResponse, DataSource, DatasetDetails, EntryDetailsUpdate, LanceTable,
-            ProviderDetails as _, ReadDatasetEntryResponse, ReadTableEntryResponse,
-            TableInsertMode, UpdateDatasetEntryRequest, UpdateDatasetEntryResponse,
-            UpdateEntryRequest, UpdateEntryResponse,
-=======
-            CreateTableEntryResponse, DataSource, DatasetDetails, ProviderDetails,
-            ReadDatasetEntryResponse, ReadTableEntryResponse, TableInsertMode,
-            UpdateDatasetEntryRequest, UpdateDatasetEntryResponse,
->>>>>>> fe4afeb8
+            CreateTableEntryResponse, DataSource, DatasetDetails, EntryDetailsUpdate,
+            ProviderDetails, ReadDatasetEntryResponse, ReadTableEntryResponse, TableInsertMode,
+            UpdateDatasetEntryRequest, UpdateDatasetEntryResponse, UpdateEntryRequest,
+            UpdateEntryResponse,
         },
         rerun_cloud_service_server::RerunCloudService,
     },

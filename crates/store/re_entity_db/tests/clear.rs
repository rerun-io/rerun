// https://github.com/rust-lang/rust-clippy/issues/10011
#![cfg(test)]

use std::sync::Arc;

use re_chunk::{Chunk, RowId};
use re_chunk_store::LatestAtQuery;
use re_entity_db::EntityDb;
use re_log_types::{
    EntityPath, StoreId, TimeInt, TimePoint, Timeline,
    example_components::{MyColor, MyIndex, MyPoint, MyPoints},
};
use re_types_core::{
<<<<<<< HEAD
    AsComponents as _, Component, ComponentBatch as _, ComponentDescriptor, archetypes::Clear,
    components::ClearIsRecursive,
=======
    ComponentBatch as _, ComponentDescriptor, archetypes::Clear, components::ClearIsRecursive,
>>>>>>> a008fe3c
};

// ---

fn query_latest_component<C: re_types_core::Component>(
    db: &EntityDb,
    entity_path: &EntityPath,
    query: &LatestAtQuery,
    component_descr: &ComponentDescriptor,
) -> Option<(TimeInt, RowId, C)> {
    re_tracing::profile_function!();

    let results = db
        .storage_engine()
        .cache()
<<<<<<< HEAD
        // This test uses explicitly untagged components for the most part.
=======
>>>>>>> a008fe3c
        .latest_at(query, entity_path, [component_descr]);

    let (data_time, row_id) = results.index();
    let data = results.component_mono::<C>(component_descr)?;

    Some((data_time, row_id, data))
}

fn query_latest_component_clear(
    db: &EntityDb,
    entity_path: &EntityPath,
    query: &LatestAtQuery,
) -> Option<(TimeInt, RowId, ClearIsRecursive)> {
    re_tracing::profile_function!();

    let results = db.storage_engine().cache().latest_at(
        query,
        entity_path,
        [&Clear::descriptor_is_recursive()],
    );

    let (data_time, row_id) = results.index();
    let data = results.component_mono::<ClearIsRecursive>(&Clear::descriptor_is_recursive())?;

    Some((data_time, row_id, data))
}

/// Complete test suite for the clear & pending clear paths.
#[test]
fn clears() -> anyhow::Result<()> {
    re_log::setup_logging();

    let mut db = EntityDb::new(StoreId::random(re_log_types::StoreKind::Recording));

    let timeline_frame = Timeline::new_sequence("frame");

    let entity_path_parent: EntityPath = "parent".into();
    let entity_path_child1: EntityPath = "parent/child1".into();
    let entity_path_child2: EntityPath = "parent/deep/deep/down/child2".into();
    let entity_path_grandchild: EntityPath = "parent/child1/grandchild".into();

    // * Insert a 2D point & color for 'parent' at frame #10.
    // * Query 'parent' at frame #11 and make sure we find everything back.
    {
        let row_id = RowId::new();
        let timepoint = TimePoint::from_iter([(timeline_frame, 10)]);
        let point = MyPoint::new(1.0, 2.0);
        let color = MyColor::from(0xFF0000FF);
        let chunk = Chunk::builder(entity_path_parent.clone())
<<<<<<< HEAD
            .with_component_batches(
                row_id,
                timepoint,
                [
                    (MyPoints::descriptor_points(), &[point] as _),
                    (MyPoints::descriptor_colors(), &[color] as _),
                ],
=======
            .with_archetype(
                row_id,
                timepoint,
                &MyPoints::new([point]).with_colors([color]),
>>>>>>> a008fe3c
            )
            .build()?;

        db.add_chunk(&Arc::new(chunk))?;

        {
            let query = LatestAtQuery::new(*timeline_frame.name(), 11);
            let (_, _, got_point) = query_latest_component::<MyPoint>(
                &db,
                &entity_path_parent,
                &query,
                &MyPoints::descriptor_points(),
            )
            .unwrap();
            let (_, _, got_color) = query_latest_component::<MyColor>(
                &db,
                &entity_path_parent,
                &query,
                &MyPoints::descriptor_colors(),
            )
            .unwrap();

            similar_asserts::assert_eq!(point, got_point);
            similar_asserts::assert_eq!(color, got_color);
        }
    }

    // * Insert a 2D point for 'child1' at frame #10.
    // * Query 'child1' at frame #11 and make sure we find everything back.
    {
        let row_id = RowId::new();
        let timepoint = TimePoint::from_iter([(timeline_frame, 10)]);
        let point = MyPoint::new(42.0, 43.0);
        let chunk = Chunk::builder(entity_path_child1.clone())
<<<<<<< HEAD
            .with_component_batches(
                row_id,
                timepoint,
                [(MyPoints::descriptor_points(), &[point] as _)],
            )
=======
            .with_archetype(row_id, timepoint, &MyPoints::new([point]))
>>>>>>> a008fe3c
            .build()?;

        db.add_chunk(&Arc::new(chunk))?;

        {
            let query = LatestAtQuery::new(*timeline_frame.name(), 11);
            let (_, _, got_point) = query_latest_component::<MyPoint>(
                &db,
                &entity_path_child1,
                &query,
                &MyPoints::descriptor_points(),
            )
            .unwrap();

            similar_asserts::assert_eq!(point, got_point);
        }
    }

    // * Insert a color for 'child2' at frame #10.
    // * Query 'child2' at frame #11 and make sure we find everything back.
    {
        let row_id = RowId::new();
        let timepoint = TimePoint::from_iter([(timeline_frame, 10)]);
        let color = MyColor::from(0x00AA00DD);
        let chunk = Chunk::builder(entity_path_child2.clone())
<<<<<<< HEAD
            .with_component_batches(
                row_id,
                timepoint,
                [(MyPoints::descriptor_colors(), &[color] as _)],
=======
            .with_archetype(
                row_id,
                timepoint,
                &MyPoints::update_fields().with_colors([color]),
>>>>>>> a008fe3c
            )
            .build()?;

        db.add_chunk(&Arc::new(chunk))?;

        {
            let query = LatestAtQuery::new(*timeline_frame.name(), 11);
            let (_, _, got_color) = query_latest_component::<MyColor>(
                &db,
                &entity_path_child2,
                &query,
                &MyPoints::descriptor_colors(),
            )
            .unwrap();

            similar_asserts::assert_eq!(color, got_color);
        }
    }

    // * Clear (flat) 'parent' at frame #10.
    // * Query 'parent' at frame #11 and make sure we find nothing.
    // * Query 'child1' at frame #11 and make sure we find everything back.
    // * Query 'child2' at frame #11 and make sure we find everything back.
    {
        let row_id = RowId::new();
        let timepoint = TimePoint::from_iter([(timeline_frame, 10)]);
        let clear = Clear::flat();
        let chunk = Chunk::builder(entity_path_parent.clone())
            .with_archetype(row_id, timepoint, &clear)
            .build()?;

        db.add_chunk(&Arc::new(chunk))?;

        {
            let query = LatestAtQuery::new(*timeline_frame.name(), 11);

            // parent
            assert!(
                query_latest_component::<MyPoint>(
                    &db,
                    &entity_path_parent,
                    &query,
                    &MyPoints::descriptor_points()
                )
                .is_none()
            );
            assert!(
                query_latest_component::<MyColor>(
                    &db,
                    &entity_path_parent,
                    &query,
                    &MyPoints::descriptor_colors()
                )
                .is_none()
            );
            // the `Clear` component itself doesn't get cleared!
            let (_, _, got_clear) =
                query_latest_component_clear(&db, &entity_path_parent, &query).unwrap();
            similar_asserts::assert_eq!(
                clear.is_recursive.map(|batch| batch.array),
                got_clear.serialized().map(|batch| batch.array)
            );

            // child1
            assert!(
                query_latest_component::<MyPoint>(
                    &db,
                    &entity_path_child1,
                    &query,
                    &MyPoints::descriptor_points()
                )
                .is_some()
            );

            // child2
            assert!(
                query_latest_component::<MyColor>(
                    &db,
                    &entity_path_child2,
                    &query,
                    &MyPoints::descriptor_colors()
                )
                .is_some()
            );
        }
    }

    // * Clear (recursive) 'parent' at frame #10.
    // * Query 'parent' at frame #11 and make sure we find nothing.
    // * Query 'child1' at frame #11 and make sure we find nothing.
    // * Query 'child2' at frame #11 and make sure we find nothing.
    {
        let row_id = RowId::new();
        let timepoint = TimePoint::from_iter([(timeline_frame, 10)]);
        let clear = Clear::recursive();
        let chunk = Chunk::builder(entity_path_parent.clone())
            .with_archetype(row_id, timepoint, &clear)
            .build()?;

        db.add_chunk(&Arc::new(chunk))?;

        {
            let query = LatestAtQuery::new(*timeline_frame.name(), 11);

            // parent
            assert!(
                query_latest_component::<MyPoint>(
                    &db,
                    &entity_path_parent,
                    &query,
                    &MyPoints::descriptor_points()
                )
                .is_none()
            );
            assert!(
                query_latest_component::<MyColor>(
                    &db,
                    &entity_path_parent,
                    &query,
                    &MyPoints::descriptor_colors()
                )
                .is_none()
            );
            // the `Clear` component itself doesn't get cleared!
            let (_, _, got_clear) =
                query_latest_component_clear(&db, &entity_path_parent, &query).unwrap();
            similar_asserts::assert_eq!(
                clear.is_recursive.map(|batch| batch.array),
                got_clear.serialized().map(|batch| batch.array)
            );

            // child1
            assert!(
                query_latest_component::<MyPoint>(
                    &db,
                    &entity_path_child1,
                    &query,
                    &MyPoints::descriptor_points()
                )
                .is_none()
            );

            // child2
            assert!(
                query_latest_component::<MyColor>(
                    &db,
                    &entity_path_child2,
                    &query,
                    &MyPoints::descriptor_colors()
                )
                .is_none()
            );
        }
    }

    // * Insert an instance key for 'parent' at frame #9.
    // * Query 'parent' at frame #9 and make sure we find it back.
    // * Query 'parent' at frame #11 and make sure we do _not_ find it.
    {
        let row_id = RowId::new();
        let timepoint = TimePoint::from_iter([(timeline_frame, 9)]);
        let instance = MyIndex(0);
        let chunk = Chunk::builder(entity_path_parent.clone())
            .with_component_batches(
                row_id,
                timepoint,
                [(<re_log_types::example_components::MyIndex as re_types_core::Component>::descriptor(), &[instance] as _)],
            )
            .build()?;

        db.add_chunk(&Arc::new(chunk))?;

        {
            let query = LatestAtQuery::new(*timeline_frame.name(), 9);
            let (_, _, got_instance) = query_latest_component::<MyIndex>(
                &db,
                &entity_path_parent,
                &query,
                &instance.descriptor(),
            )
            .unwrap();
            similar_asserts::assert_eq!(instance, got_instance);
        }

        {
            let query = LatestAtQuery::new(*timeline_frame.name(), 11);
            assert!(
                query_latest_component::<MyIndex>(
                    &db,
                    &entity_path_parent,
                    &query,
                    &instance.descriptor()
                )
                .is_none()
            );
        }
    }

    // * Insert a 2D point for 'child1' at frame #9.
    // * Insert a color for 'child1' at frame #9.
    // * Query 'child1' at frame #9 and make sure we find everything back.
    // * Query 'child1' at frame #11 and make sure we do _not_ find anything.
    {
        let row_id = RowId::new();
        let timepoint = TimePoint::from_iter([(timeline_frame, 9)]);
        let point = MyPoint::new(42.0, 43.0);
        let color = MyColor::from(0xBBBBBBBB);
        let chunk = Chunk::builder(entity_path_child1.clone())
<<<<<<< HEAD
            .with_component_batches(
                row_id,
                timepoint,
                [
                    (MyPoints::descriptor_points(), &[point] as _),
                    (MyPoints::descriptor_colors(), &[color] as _),
                ],
=======
            .with_archetype(
                row_id,
                timepoint,
                &MyPoints::new([point]).with_colors([color]),
>>>>>>> a008fe3c
            )
            .build()?;

        db.add_chunk(&Arc::new(chunk))?;

        {
            let query = LatestAtQuery::new(*timeline_frame.name(), 9);
            let (_, _, got_point) = query_latest_component::<MyPoint>(
                &db,
                &entity_path_child1,
                &query,
                &MyPoints::descriptor_points(),
            )
            .unwrap();
            let (_, _, got_color) = query_latest_component::<MyColor>(
                &db,
                &entity_path_child1,
                &query,
                &MyPoints::descriptor_colors(),
            )
            .unwrap();

            similar_asserts::assert_eq!(point, got_point);
            similar_asserts::assert_eq!(color, got_color);
        }

        {
            let query = LatestAtQuery::new(*timeline_frame.name(), 11);
            assert!(
                query_latest_component::<MyPoint>(
                    &db,
                    &entity_path_child1,
                    &query,
                    &MyPoints::descriptor_points()
                )
                .is_none()
            );
            assert!(
                query_latest_component::<MyColor>(
                    &db,
                    &entity_path_child1,
                    &query,
                    &MyPoints::descriptor_colors()
                )
                .is_none()
            );
        }
    }

    // * Insert a color for 'child2' at frame #9.
    // * Insert a 2D point for 'child2' at frame #9.
    // * Query 'child2' at frame #9 and make sure we find everything back.
    // * Query 'child2' at frame #11 and make sure we do _not_ find anything.
    {
        let row_id = RowId::new();
        let timepoint = TimePoint::from_iter([(timeline_frame, 9)]);
        let color = MyColor::from(0x00AA00DD);
        let point = MyPoint::new(66.0, 666.0);
        let chunk = Chunk::builder(entity_path_child2.clone())
<<<<<<< HEAD
            .with_component_batches(
                row_id,
                timepoint,
                [
                    (MyPoints::descriptor_colors(), &[color] as _),
                    (MyPoints::descriptor_points(), &[point] as _),
                ],
=======
            .with_archetype(
                row_id,
                timepoint,
                &MyPoints::new([point]).with_colors([color]),
>>>>>>> a008fe3c
            )
            .build()?;

        db.add_chunk(&Arc::new(chunk))?;

        {
            let query = LatestAtQuery::new(*timeline_frame.name(), 9);
            let (_, _, got_point) = query_latest_component::<MyPoint>(
                &db,
                &entity_path_child2,
                &query,
                &MyPoints::descriptor_points(),
            )
            .unwrap();
            let (_, _, got_color) = query_latest_component::<MyColor>(
                &db,
                &entity_path_child2,
                &query,
                &MyPoints::descriptor_colors(),
            )
            .unwrap();

            similar_asserts::assert_eq!(color, got_color);
            similar_asserts::assert_eq!(point, got_point);
        }

        {
            let query = LatestAtQuery::new(*timeline_frame.name(), 11);
            assert!(
                query_latest_component::<MyPoint>(
                    &db,
                    &entity_path_child2,
                    &query,
                    &MyPoints::descriptor_points()
                )
                .is_none()
            );
            assert!(
                query_latest_component::<MyColor>(
                    &db,
                    &entity_path_child2,
                    &query,
                    &MyPoints::descriptor_colors()
                )
                .is_none()
            );
        }
    }

    // * Insert a color for 'grandchild' (new!) at frame #9.
    // * Query 'grandchild' at frame #9 and make sure we find everything back.
    // * Query 'grandchild' at frame #11 and make sure we do _not_ find anything.
    {
        let row_id = RowId::new();
        let timepoint = TimePoint::from_iter([(timeline_frame, 9)]);
        let color = MyColor::from(0x00AA00DD);
        let chunk = Chunk::builder(entity_path_grandchild.clone())
<<<<<<< HEAD
            .with_component_batches(
                row_id,
                timepoint,
                [(MyPoints::descriptor_colors(), &[color] as _)],
=======
            .with_archetype(
                row_id,
                timepoint,
                &MyPoints::update_fields().with_colors([color]),
>>>>>>> a008fe3c
            )
            .build()?;

        db.add_chunk(&Arc::new(chunk))?;

        {
            let query = LatestAtQuery::new(*timeline_frame.name(), 9);
            let (_, _, got_color) = query_latest_component::<MyColor>(
                &db,
                &entity_path_grandchild,
                &query,
                &MyPoints::descriptor_colors(),
            )
            .unwrap();

            similar_asserts::assert_eq!(color, got_color);
        }

        {
            let query = LatestAtQuery::new(*timeline_frame.name(), 11);
            assert!(
                query_latest_component::<MyColor>(
                    &db,
                    &entity_path_grandchild,
                    &query,
                    &MyPoints::descriptor_colors()
                )
                .is_none()
            );
        }
    }

    Ok(())
}

#[test]
fn clears_respect_index_order() -> anyhow::Result<()> {
    re_log::setup_logging();

    let mut db = EntityDb::new(StoreId::random(re_log_types::StoreKind::Recording));

    let timeline_frame = Timeline::new_sequence("frame");

    let entity_path: EntityPath = "parent".into();

    let row_id1 = RowId::new();
    let row_id2 = row_id1.next();
    let row_id3 = row_id2.next();

    let timepoint = TimePoint::from_iter([(timeline_frame, 10)]);

    let point = MyPoint::new(1.0, 2.0);
    let chunk = Chunk::builder(entity_path.clone())
<<<<<<< HEAD
        .with_component_batches(
            row_id2,
            timepoint.clone(),
            [(MyPoints::descriptor_points(), &[point] as _)],
        )
=======
        .with_archetype(row_id2, timepoint.clone(), &MyPoints::new([point]))
>>>>>>> a008fe3c
        .build()?;

    db.add_chunk(&Arc::new(chunk))?;

    {
        let query = LatestAtQuery::new(*timeline_frame.name(), 11);
        let (_, _, got_point) = query_latest_component::<MyPoint>(
            &db,
            &entity_path,
            &query,
            &MyPoints::descriptor_points(),
        )
        .unwrap();
        similar_asserts::assert_eq!(point, got_point);
    }

    let clear = Clear::recursive();
    let chunk = Chunk::builder(entity_path.clone())
        .with_archetype(
            row_id1, // older row id!
            timepoint.clone(),
            &clear,
        )
        .build()?;

    db.add_chunk(&Arc::new(chunk))?;

    {
        let query = LatestAtQuery::new(*timeline_frame.name(), 11);

        let (_, _, got_point) = query_latest_component::<MyPoint>(
            &db,
            &entity_path,
            &query,
            &MyPoints::descriptor_points(),
        )
        .unwrap();
        similar_asserts::assert_eq!(point, got_point);

        // the `Clear` component itself doesn't get cleared!
        let (_, _, got_clear) = query_latest_component_clear(&db, &entity_path, &query).unwrap();
        similar_asserts::assert_eq!(
            clear.is_recursive.map(|batch| batch.array),
            got_clear.serialized().map(|batch| batch.array)
        );
    }

    let clear = Clear::recursive();
    let chunk = Chunk::builder(entity_path.clone())
        .with_archetype(
            row_id3, // newer row id!
            timepoint.clone(),
            &clear,
        )
        .build()?;

    db.add_chunk(&Arc::new(chunk))?;

    {
        let query = LatestAtQuery::new(*timeline_frame.name(), 11);

        assert!(
            query_latest_component::<MyPoint>(
                &db,
                &entity_path,
                &query,
                &MyPoints::descriptor_points()
            )
            .is_none()
        );

        // the `Clear` component itself doesn't get cleared!
        let (_, _, got_clear) = query_latest_component_clear(&db, &entity_path, &query).unwrap();
        similar_asserts::assert_eq!(
            clear.is_recursive.map(|batch| batch.array),
            got_clear.serialized().map(|batch| batch.array)
        );
    }

    Ok(())
}<|MERGE_RESOLUTION|>--- conflicted
+++ resolved
@@ -11,12 +11,7 @@
     example_components::{MyColor, MyIndex, MyPoint, MyPoints},
 };
 use re_types_core::{
-<<<<<<< HEAD
-    AsComponents as _, Component, ComponentBatch as _, ComponentDescriptor, archetypes::Clear,
-    components::ClearIsRecursive,
-=======
     ComponentBatch as _, ComponentDescriptor, archetypes::Clear, components::ClearIsRecursive,
->>>>>>> a008fe3c
 };
 
 // ---
@@ -32,10 +27,6 @@
     let results = db
         .storage_engine()
         .cache()
-<<<<<<< HEAD
-        // This test uses explicitly untagged components for the most part.
-=======
->>>>>>> a008fe3c
         .latest_at(query, entity_path, [component_descr]);
 
     let (data_time, row_id) = results.index();
@@ -85,20 +76,10 @@
         let point = MyPoint::new(1.0, 2.0);
         let color = MyColor::from(0xFF0000FF);
         let chunk = Chunk::builder(entity_path_parent.clone())
-<<<<<<< HEAD
-            .with_component_batches(
-                row_id,
-                timepoint,
-                [
-                    (MyPoints::descriptor_points(), &[point] as _),
-                    (MyPoints::descriptor_colors(), &[color] as _),
-                ],
-=======
             .with_archetype(
                 row_id,
                 timepoint,
                 &MyPoints::new([point]).with_colors([color]),
->>>>>>> a008fe3c
             )
             .build()?;
 
@@ -133,15 +114,7 @@
         let timepoint = TimePoint::from_iter([(timeline_frame, 10)]);
         let point = MyPoint::new(42.0, 43.0);
         let chunk = Chunk::builder(entity_path_child1.clone())
-<<<<<<< HEAD
-            .with_component_batches(
-                row_id,
-                timepoint,
-                [(MyPoints::descriptor_points(), &[point] as _)],
-            )
-=======
             .with_archetype(row_id, timepoint, &MyPoints::new([point]))
->>>>>>> a008fe3c
             .build()?;
 
         db.add_chunk(&Arc::new(chunk))?;
@@ -167,17 +140,10 @@
         let timepoint = TimePoint::from_iter([(timeline_frame, 10)]);
         let color = MyColor::from(0x00AA00DD);
         let chunk = Chunk::builder(entity_path_child2.clone())
-<<<<<<< HEAD
-            .with_component_batches(
-                row_id,
-                timepoint,
-                [(MyPoints::descriptor_colors(), &[color] as _)],
-=======
             .with_archetype(
                 row_id,
                 timepoint,
                 &MyPoints::update_fields().with_colors([color]),
->>>>>>> a008fe3c
             )
             .build()?;
 
@@ -386,20 +352,10 @@
         let point = MyPoint::new(42.0, 43.0);
         let color = MyColor::from(0xBBBBBBBB);
         let chunk = Chunk::builder(entity_path_child1.clone())
-<<<<<<< HEAD
-            .with_component_batches(
-                row_id,
-                timepoint,
-                [
-                    (MyPoints::descriptor_points(), &[point] as _),
-                    (MyPoints::descriptor_colors(), &[color] as _),
-                ],
-=======
             .with_archetype(
                 row_id,
                 timepoint,
                 &MyPoints::new([point]).with_colors([color]),
->>>>>>> a008fe3c
             )
             .build()?;
 
@@ -459,20 +415,10 @@
         let color = MyColor::from(0x00AA00DD);
         let point = MyPoint::new(66.0, 666.0);
         let chunk = Chunk::builder(entity_path_child2.clone())
-<<<<<<< HEAD
-            .with_component_batches(
-                row_id,
-                timepoint,
-                [
-                    (MyPoints::descriptor_colors(), &[color] as _),
-                    (MyPoints::descriptor_points(), &[point] as _),
-                ],
-=======
             .with_archetype(
                 row_id,
                 timepoint,
                 &MyPoints::new([point]).with_colors([color]),
->>>>>>> a008fe3c
             )
             .build()?;
 
@@ -530,17 +476,10 @@
         let timepoint = TimePoint::from_iter([(timeline_frame, 9)]);
         let color = MyColor::from(0x00AA00DD);
         let chunk = Chunk::builder(entity_path_grandchild.clone())
-<<<<<<< HEAD
-            .with_component_batches(
-                row_id,
-                timepoint,
-                [(MyPoints::descriptor_colors(), &[color] as _)],
-=======
             .with_archetype(
                 row_id,
                 timepoint,
                 &MyPoints::update_fields().with_colors([color]),
->>>>>>> a008fe3c
             )
             .build()?;
 
@@ -594,15 +533,7 @@
 
     let point = MyPoint::new(1.0, 2.0);
     let chunk = Chunk::builder(entity_path.clone())
-<<<<<<< HEAD
-        .with_component_batches(
-            row_id2,
-            timepoint.clone(),
-            [(MyPoints::descriptor_points(), &[point] as _)],
-        )
-=======
         .with_archetype(row_id2, timepoint.clone(), &MyPoints::new([point]))
->>>>>>> a008fe3c
         .build()?;
 
     db.add_chunk(&Arc::new(chunk))?;

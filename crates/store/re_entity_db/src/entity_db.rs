use std::fmt::{Debug, Formatter};
use std::sync::Arc;

use nohash_hasher::IntMap;
use re_chunk::{
    Chunk, ChunkBuilder, ChunkId, ChunkResult, ComponentIdentifier, LatestAtQuery, RowId, TimeInt,
    TimePoint, Timeline, TimelineName,
};
use re_chunk_store::{
    ChunkStore, ChunkStoreChunkStats, ChunkStoreConfig, ChunkStoreDiffKind, ChunkStoreEvent,
    ChunkStoreHandle, ChunkStoreSubscriber as _, GarbageCollectionOptions, GarbageCollectionTarget,
};
use re_log_channel::LogSource;
use re_log_encoding::RrdManifest;
use re_log_types::{
    AbsoluteTimeRange, AbsoluteTimeRangeF, ApplicationId, EntityPath, EntityPathHash, LogMsg,
    RecordingId, SetStoreInfo, StoreId, StoreInfo, StoreKind, TimeType,
};
use re_query::{
    QueryCache, QueryCacheHandle, StorageEngine, StorageEngineArcReadGuard, StorageEngineReadGuard,
};

use crate::ingestion_statistics::IngestionStatistics;
use crate::rrd_manifest_index::RrdManifestIndex;
use crate::{Error, TimeHistogramPerTimeline};

// ----------------------------------------------------------------------------

/// See [`GarbageCollectionOptions::time_budget`].
pub const DEFAULT_GC_TIME_BUDGET: std::time::Duration = std::time::Duration::from_micros(3500); // empirical

// ----------------------------------------------------------------------------¨

/// What class of [`EntityDb`] is this?
///
/// The class is used to semantically group recordings in the UI (e.g. in the recording panel) and
/// to determine how to source the default blueprint. For example, `DatasetSegment` dbs might have
/// their default blueprint sourced remotely.
#[derive(Debug, PartialEq, Eq)]
pub enum EntityDbClass<'a> {
    /// This is a regular local recording (e.g. loaded from a `.rrd` file or logged to the viewer).
    LocalRecording,

    /// This is an official rerun example recording.
    ExampleRecording,

    /// This is a recording loaded from a remote dataset segment.
    DatasetSegment(&'a re_uri::DatasetSegmentUri),

    /// This is a blueprint.
    Blueprint,
}

impl EntityDbClass<'_> {
    pub fn is_example(&self) -> bool {
        matches!(self, EntityDbClass::ExampleRecording)
    }
}

// ---

/// An in-memory database built from a stream of [`LogMsg`]es.
///
/// NOTE: all mutation is to be done via public functions!
#[derive(Clone)] // Useful for tests
pub struct EntityDb {
    /// Store id associated with this [`EntityDb`]. Must be identical to the `storage_engine`'s
    /// store id.
    store_id: StoreId,

    /// Set by whomever created this [`EntityDb`].
    ///
    /// Clones of an [`EntityDb`] gets a `None` source.
    pub data_source: Option<re_log_channel::LogSource>,

    rrd_manifest_index: RrdManifestIndex,

    /// Comes in a special message, [`LogMsg::SetStoreInfo`].
    set_store_info: Option<SetStoreInfo>,

    /// Keeps track of the last time data was inserted into this store (viewer wall-clock).
    last_modified_at: web_time::Instant,

    /// The highest `RowId` in the store,
    /// which corresponds to the last edit time.
    /// Ignores deletions.
    latest_row_id: Option<RowId>,

    /// In many places we just store the hashes, so we need a way to translate back.
    entity_path_from_hash: IntMap<EntityPathHash, EntityPath>,

    /// A time histogram of all entities, for every timeline.
    time_histogram_per_timeline: crate::TimeHistogramPerTimeline,

    /// The [`StorageEngine`] that backs this [`EntityDb`].
    ///
    /// This object and all its internal fields are **never** allowed to be publicly exposed,
    /// whether that is directly or through methods, _even if that's just shared references_.
    ///
    /// The only way to get access to the [`StorageEngine`] from the outside is to use
    /// [`EntityDb::storage_engine`], which returns a read-only guard.
    /// The design statically guarantees the absence of deadlocks and race conditions that normally
    /// results from letting store and cache handles arbitrarily loose all across the codebase.
    storage_engine: StorageEngine,

    stats: IngestionStatistics,
}

impl Debug for EntityDb {
    fn fmt(&self, f: &mut Formatter<'_>) -> std::fmt::Result {
        f.debug_struct("EntityDb")
            .field("store_id", &self.store_id)
            .field("data_source", &self.data_source)
            .field("set_store_info", &self.set_store_info)
            .finish()
    }
}

impl EntityDb {
    pub fn new(store_id: StoreId) -> Self {
        Self::with_store_config(store_id, ChunkStoreConfig::from_env().unwrap_or_default())
    }

    pub fn with_store_config(store_id: StoreId, store_config: ChunkStoreConfig) -> Self {
        let store = ChunkStoreHandle::new(ChunkStore::new(store_id.clone(), store_config));
        let cache = QueryCacheHandle::new(QueryCache::new(store.clone()));

        // Safety: these handles are never going to be leaked outside of the `EntityDb`.
        #[expect(unsafe_code)]
        let storage_engine = unsafe { StorageEngine::new(store, cache) };

        Self {
            store_id,
            data_source: None,
            rrd_manifest_index: Default::default(),
            set_store_info: None,
            last_modified_at: web_time::Instant::now(),
            latest_row_id: None,
            entity_path_from_hash: Default::default(),
<<<<<<< HEAD
            times_per_timeline: Default::default(),
=======
            tree: crate::EntityTree::root(),
>>>>>>> 7addce9a
            time_histogram_per_timeline: Default::default(),
            storage_engine,
            stats: IngestionStatistics::default(),
        }
    }

    #[inline]
    pub fn tree(&self) -> &crate::EntityTree {
        &self.rrd_manifest_index.entity_tree
    }

    /// Formats the entity tree into a human-readable text representation with component schema information.
    pub fn format_with_components(&self) -> String {
        let mut text = String::new();

        let storage_engine = self.storage_engine();
        let store = storage_engine.store();

        self.rrd_manifest_index
            .entity_tree
            .visit_children_recursively(|entity_path| {
                if entity_path.is_root() {
                    return;
                }
                let depth = entity_path.len() - 1;
                let indent = "  ".repeat(depth);
                text.push_str(&format!("{indent}{entity_path}\n"));
                let Some(components) = store.all_components_for_entity_sorted(entity_path) else {
                    return;
                };
                for component in components {
                    let component_indent = "  ".repeat(depth + 1);
                    if let Some(component_descr) =
                        store.entity_component_descriptor(entity_path, component)
                        && let Some(component_type) = &component_descr.component_type
                    {
                        if let Some(datatype) = store.lookup_datatype(component_type) {
                            text.push_str(&format!(
                                "{}{}: {}\n",
                                component_indent,
                                component_type.short_name(),
                                re_arrow_util::format_data_type(&datatype)
                            ));
                        } else {
                            text.push_str(&format!(
                                "{}{}\n",
                                component_indent,
                                component_type.short_name()
                            ));
                        }
                    } else {
                        // Fallback to component identifier
                        text.push_str(&format!("{component_indent}{component}\n"));
                    }
                }
            });
        text
    }

    /// Returns a read-only guard to the backing [`StorageEngine`].
    #[inline]
    pub fn storage_engine(&self) -> StorageEngineReadGuard<'_> {
        self.storage_engine.read()
    }

    /// Returns a reference to the backing [`StorageEngine`].
    ///
    /// This can be used to obtain a clone of the [`StorageEngine`].
    ///
    /// # Safety
    ///
    /// Trying to lock the [`StorageEngine`] (whether read or write) while the computation of a viewer's
    /// frame is already in progress will lead to data inconsistencies, livelocks and deadlocks.
    /// The viewer runs a synchronous work-stealing scheduler (`rayon`) as well as an asynchronous
    /// one (`tokio`): when and where locks are taken is entirely non-deterministic (even unwanted reentrancy
    /// is a possibility).
    ///
    /// Don't use this unless you know what you're doing. Use [`Self::storage_engine`] instead.
    #[expect(unsafe_code)]
    pub unsafe fn storage_engine_raw(&self) -> &StorageEngine {
        &self.storage_engine
    }

    /// Returns a read-only guard to the backing [`StorageEngine`].
    ///
    /// That guard can be cloned at will and has a static lifetime.
    ///
    /// It is not possible to insert any more data in this [`EntityDb`] until the returned guard,
    /// and any clones, have been dropped.
    #[inline]
    pub fn storage_engine_arc(&self) -> StorageEngineArcReadGuard {
        self.storage_engine.read_arc()
    }

    #[inline]
    pub fn rrd_manifest_index(&self) -> &RrdManifestIndex {
        &self.rrd_manifest_index
    }

    #[inline]
    pub fn store_info_msg(&self) -> Option<&SetStoreInfo> {
        self.set_store_info.as_ref()
    }

    #[inline]
    pub fn store_info(&self) -> Option<&StoreInfo> {
        self.store_info_msg().map(|msg| &msg.info)
    }

    #[inline]
    pub fn application_id(&self) -> &ApplicationId {
        self.store_id().application_id()
    }

    #[inline]
    pub fn recording_id(&self) -> &RecordingId {
        self.store_id().recording_id()
    }

    #[inline]
    pub fn store_kind(&self) -> StoreKind {
        self.store_id().kind()
    }

    #[inline]
    pub fn store_id(&self) -> &StoreId {
        &self.store_id
    }

    /// Returns the [`EntityDbClass`] of this entity db.
    pub fn store_class(&self) -> EntityDbClass<'_> {
        match self.store_kind() {
            StoreKind::Blueprint => EntityDbClass::Blueprint,

            StoreKind::Recording => match &self.data_source {
                Some(LogSource::RrdHttpStream { url, .. })
                    if url.starts_with("https://app.rerun.io") =>
                {
                    EntityDbClass::ExampleRecording
                }

                Some(LogSource::RedapGrpcStream { uri, .. }) => EntityDbClass::DatasetSegment(uri),

                _ => EntityDbClass::LocalRecording,
            },
        }
    }

    /// Read one of the built-in `RecordingInfo` properties.
    pub fn recording_info_property<C: re_types_core::Component>(
        &self,
        component: ComponentIdentifier,
    ) -> Option<C> {
        debug_assert!(
            component.starts_with("RecordingInfo:"),
            "This function should only be used for built-in RecordingInfo components, which are the only recording properties at {}",
            EntityPath::properties()
        );

        self.latest_at_component::<C>(
            &EntityPath::properties(),
            &LatestAtQuery::latest(TimelineName::log_tick()),
            component,
        )
        .map(|(_, value)| value)
    }

    /// Use can use this both for setting the built-in `RecordingInfo` components,
    /// and for setting custom properties on the recording.
    pub fn set_recording_property<Component: re_types_core::Component>(
        &mut self,
        entity_path: EntityPath,
        component_descr: re_types_core::ComponentDescriptor,
        value: &Component,
    ) -> Result<(), Error> {
        debug_assert_eq!(component_descr.component_type, Some(Component::name()));
        debug_assert!(entity_path.starts_with(&EntityPath::properties()));
        debug_assert!(
            (entity_path == EntityPath::properties())
                == (component_descr.archetype == Some("rerun.archetypes.RecordingInfo".into())),
            "RecordingInfo should be logged at {}. Custom properties should be under a child entity",
            EntityPath::properties()
        );

        let chunk = ChunkBuilder::new(ChunkId::new(), entity_path)
            .with_component(RowId::new(), TimePoint::STATIC, component_descr, value)
            .map_err(|err| Error::Chunk(err.into()))?
            .build()?;

        self.add_chunk(&Arc::new(chunk))?;

        Ok(())
    }

    pub fn timeline_type(&self, timeline_name: &TimelineName) -> TimeType {
        self.storage_engine()
            .store()
            .time_column_type(timeline_name)
            .unwrap_or_else(|| {
                if timeline_name == &TimelineName::log_time() {
                    Timeline::log_time().typ()
                } else if timeline_name == &TimelineName::log_tick() {
                    Timeline::log_tick().typ()
                } else {
                    re_log::warn_once!("Timeline {timeline_name:?} not found");
                    TimeType::Sequence
                }
            })
    }

    /// Queries for the given components using latest-at semantics.
    ///
    /// See [`re_query::LatestAtResults`] for more information about how to handle the results.
    ///
    /// This is a cached API -- data will be lazily cached upon access.
    #[inline]
    pub fn latest_at(
        &self,
        query: &re_chunk_store::LatestAtQuery,
        entity_path: &EntityPath,
        components: impl IntoIterator<Item = ComponentIdentifier>,
    ) -> re_query::LatestAtResults {
        self.storage_engine
            .read()
            .cache()
            .latest_at(query, entity_path, components)
    }

    /// Get the latest index and value for a given dense [`re_types_core::Component`].
    ///
    /// This assumes that the row we get from the store contains at most one instance for this
    /// component; it will log a warning otherwise.
    ///
    /// This should only be used for "mono-components" such as `Transform` and `Tensor`.
    ///
    /// This is a best-effort helper, it will merely log errors on failure.
    #[inline]
    pub fn latest_at_component<C: re_types_core::Component>(
        &self,
        entity_path: &EntityPath,
        query: &re_chunk_store::LatestAtQuery,
        component: ComponentIdentifier,
    ) -> Option<((TimeInt, RowId), C)> {
        let results = self
            .storage_engine
            .read()
            .cache()
            .latest_at(query, entity_path, [component]);
        results
            .component_mono(component)
            .map(|value| (results.index(), value))
    }

    /// Get the latest index and value for a given dense [`re_types_core::Component`].
    ///
    /// This assumes that the row we get from the store contains at most one instance for this
    /// component; it will log a warning otherwise.
    ///
    /// This should only be used for "mono-components" such as `Transform` and `Tensor`.
    ///
    /// This is a best-effort helper, and will quietly swallow any errors.
    #[inline]
    pub fn latest_at_component_quiet<C: re_types_core::Component>(
        &self,
        entity_path: &EntityPath,
        query: &re_chunk_store::LatestAtQuery,
        component: ComponentIdentifier,
    ) -> Option<((TimeInt, RowId), C)> {
        let results = self
            .storage_engine
            .read()
            .cache()
            .latest_at(query, entity_path, [component]);

        results
            .component_mono_quiet(component)
            .map(|value| (results.index(), value))
    }

    #[inline]
    pub fn latest_at_component_at_closest_ancestor<C: re_types_core::Component>(
        &self,
        entity_path: &EntityPath,
        query: &re_chunk_store::LatestAtQuery,
        component: ComponentIdentifier,
    ) -> Option<(EntityPath, (TimeInt, RowId), C)> {
        re_tracing::profile_function!();

        let mut cur_entity_path = Some(entity_path.clone());
        while let Some(entity_path) = cur_entity_path {
            if let Some((index, value)) = self.latest_at_component(&entity_path, query, component) {
                return Some((entity_path, index, value));
            }
            cur_entity_path = entity_path.parent();
        }

        None
    }

    /// If this entity db is the result of a clone, which store was it cloned from?
    ///
    /// A cloned store always gets a new unique ID.
    ///
    /// We currently only use entity db cloning for blueprints:
    /// when we activate a _default_ blueprint that was received on the wire (e.g. from a recording),
    /// we clone it and make the clone the _active_ blueprint.
    /// This means all active blueprints are clones.
    #[inline]
    pub fn cloned_from(&self) -> Option<&StoreId> {
        let info = self.store_info()?;
        info.cloned_from.as_ref()
    }

    pub fn timelines(&self) -> std::collections::BTreeMap<TimelineName, Timeline> {
        self.storage_engine().store().timelines()
    }

<<<<<<< HEAD
    pub fn times_per_timeline(&self) -> &TimesPerTimeline {
        if self.rrd_manifest_index.has_manifest() {
            &self.rrd_manifest_index.times_per_timeline
        } else {
            &self.times_per_timeline
        }
=======
    /// When do we have data on each timeline?
    pub fn timeline_histograms(&self) -> &TimeHistogramPerTimeline {
        &self.time_histogram_per_timeline
>>>>>>> 7addce9a
    }

    /// Returns the time range of data on the given timeline, ignoring any static times.
    pub fn time_range_for(&self, timeline: &TimelineName) -> Option<AbsoluteTimeRange> {
        self.storage_engine().store().time_range(timeline)
    }

    /// Histogram of all events on the timeeline, of all entities.
    pub fn time_histogram(&self, timeline: &TimelineName) -> Option<&crate::TimeHistogram> {
        self.time_histogram_per_timeline.get(timeline)
    }

    #[inline]
    pub fn num_rows(&self) -> u64 {
        self.storage_engine.read().store().stats().total().num_rows
    }

    /// Return the current `ChunkStoreGeneration`. This can be used to determine whether the
    /// database has been modified since the last time it was queried.
    #[inline]
    pub fn generation(&self) -> re_chunk_store::ChunkStoreGeneration {
        self.storage_engine.read().store().generation()
    }

    #[inline]
    pub fn last_modified_at(&self) -> web_time::Instant {
        self.last_modified_at
    }

    /// The highest `RowId` in the store,
    /// which corresponds to the last edit time.
    /// Ignores deletions.
    #[inline]
    pub fn latest_row_id(&self) -> Option<RowId> {
        self.latest_row_id
    }

    #[inline]
    pub fn is_empty(&self) -> bool {
        self.set_store_info.is_none() && self.num_rows() == 0
    }

    /// A sorted list of all the entity paths in this database.
    pub fn entity_paths(&self) -> Vec<&EntityPath> {
        use itertools::Itertools as _;
        self.entity_path_from_hash.values().sorted().collect()
    }

    #[inline]
    pub fn ingestion_stats(&self) -> &IngestionStatistics {
        &self.stats
    }

    #[inline]
    pub fn entity_path_from_hash(&self, entity_path_hash: &EntityPathHash) -> Option<&EntityPath> {
        self.entity_path_from_hash.get(entity_path_hash)
    }

    /// Returns `true` also for entities higher up in the hierarchy.
    #[inline]
    pub fn is_known_entity(&self, entity_path: &EntityPath) -> bool {
        self.rrd_manifest_index
            .entity_tree
            .subtree(entity_path)
            .is_some()
    }

    /// If you log `world/points`, then that is a logged entity, but `world` is not,
    /// unless you log something to `world` too.
    #[inline]
    pub fn is_logged_entity(&self, entity_path: &EntityPath) -> bool {
        self.entity_path_from_hash.contains_key(&entity_path.hash())
    }

    pub fn add_rrd_manifest_message(&mut self, rrd_manifest: RrdManifest) {
        re_tracing::profile_function!();
        re_log::debug!("Received RrdManifest for {:?}", self.store_id());

        if let Err(err) = self
            .time_histogram_per_timeline
            .on_rrd_manifest(&rrd_manifest)
        {
            re_log::error!("Failed to ingest RRD Manifest: {err}");
        }

        if let Err(err) = self.rrd_manifest_index.append(rrd_manifest) {
            re_log::error!("Failed to load RRD Manifest: {err}");
        }
    }

    pub fn add(&mut self, msg: &LogMsg) -> Result<Vec<ChunkStoreEvent>, Error> {
        re_tracing::profile_function!();

        debug_assert_eq!(msg.store_id(), self.store_id());

        let store_events = match &msg {
            LogMsg::SetStoreInfo(msg) => {
                self.set_store_info(msg.clone());
                vec![]
            }

            LogMsg::ArrowMsg(_, arrow_msg) => {
                self.last_modified_at = web_time::Instant::now();

                let chunk_batch = re_sorbet::ChunkBatch::try_from(&arrow_msg.batch)
                    .map_err(re_chunk::ChunkError::from)?;
                let mut chunk = re_chunk::Chunk::from_chunk_batch(&chunk_batch)?;
                chunk.sort_if_unsorted();
                self.add_chunk_with_timestamp_metadata(
                    &Arc::new(chunk),
                    &chunk_batch.sorbet_schema().timestamps,
                )?
            }

            LogMsg::BlueprintActivationCommand(_) => {
                // Not for us to handle
                vec![]
            }
        };

        Ok(store_events)
    }

    /// Used mostly for tests
    pub fn add_chunk(&mut self, chunk: &Arc<Chunk>) -> Result<Vec<ChunkStoreEvent>, Error> {
        self.add_chunk_with_timestamp_metadata(chunk, &Default::default())
    }

    fn add_chunk_with_timestamp_metadata(
        &mut self,
        chunk: &Arc<Chunk>,
        chunk_timestamps: &re_sorbet::TimestampMetadata,
    ) -> Result<Vec<ChunkStoreEvent>, Error> {
        let store_events = self.storage_engine.write().store().insert_chunk(chunk)?;

        self.entity_path_from_hash
            .entry(chunk.entity_path().hash())
            .or_insert_with(|| chunk.entity_path().clone());

        if self.latest_row_id < chunk.row_id_range().map(|(_, row_id_max)| row_id_max) {
            self.latest_row_id = chunk.row_id_range().map(|(_, row_id_max)| row_id_max);
        }

        self.rrd_manifest_index.mark_as_loaded(chunk.id());

        self.on_store_events(&store_events);

        // We inform the stats last, since it measures e2e latency.
        // We only care about latency metrics during ingestion (adding a chunk)
        // which is why we only call it here, and not inside of `on_store_events`
        // (we need the `chunk_timestamps`).
        self.stats.on_events(chunk_timestamps, &store_events);

        Ok(store_events)
    }

    /// We call this on any changes, before returning the store events to the outsider caller.
    fn on_store_events(&mut self, store_events: &[ChunkStoreEvent]) {
        re_tracing::profile_function!();

        let mut engine = self.storage_engine.write();

        engine.cache().on_events(store_events);

        let engine = engine.downgrade();

        self.rrd_manifest_index.on_events(store_events);

        // Update our internal views by notifying them of resulting [`ChunkStoreEvent`]s.
<<<<<<< HEAD
        self.times_per_timeline.on_events(store_events);
        self.time_histogram_per_timeline
            .on_events(&self.rrd_manifest_index, store_events);
        self.rrd_manifest_index
            .entity_tree
            .on_store_additions(store_events);
=======
        self.time_histogram_per_timeline.on_events(store_events);
        self.tree.on_store_additions(store_events);
>>>>>>> 7addce9a

        // It is possible for writes to trigger deletions: specifically in the case of
        // overwritten static data leading to dangling chunks.
        let entity_paths_with_deletions = store_events
            .iter()
            .filter(|event| event.kind == ChunkStoreDiffKind::Deletion)
            .map(|event| event.chunk.entity_path().clone())
            .collect();

        {
            re_tracing::profile_scope!("on_store_deletions");
            self.rrd_manifest_index.entity_tree.on_store_deletions(
                &engine,
                &entity_paths_with_deletions,
                store_events,
            );
        }
    }

    pub fn set_store_info(&mut self, store_info: SetStoreInfo) {
        self.set_store_info = Some(store_info);
    }

    /// Free up some RAM by forgetting the older parts of all timelines.
    pub fn purge_fraction_of_ram(
        &mut self,
        fraction_to_purge: f32,
        time_cursor: Option<(Timeline, TimeInt)>, // TODO: clement, use this!
    ) -> Vec<ChunkStoreEvent> {
        re_tracing::profile_function!();

        assert!((0.0..=1.0).contains(&fraction_to_purge));

        let store_events = self.gc(&GarbageCollectionOptions {
            target: GarbageCollectionTarget::DropAtLeastFraction(fraction_to_purge as _),
            protect_latest: 1,
            time_budget: DEFAULT_GC_TIME_BUDGET,

            // TODO(emilk): we could protect the data that is currently being viewed
            // (e.g. when paused in the live camera example).
            // To be perfect it would need margins (because of latest-at), i.e. we would need to know
            // exactly how far back the latest-at is of each component at the current time…
            // …but maybe it doesn't have to be perfect.
            protected_time_ranges: Default::default(),
        });

        if store_events.is_empty() {
            // If we weren't able to collect any data, then we need to GC the cache itself in order
            // to regain some space.
            // See <https://github.com/rerun-io/rerun/issues/7369#issuecomment-2335164098> for the
            // complete rationale.
            self.storage_engine
                .write()
                .cache()
                .purge_fraction_of_ram(fraction_to_purge);
        } else {
            self.on_store_events(&store_events);
        }

        store_events
    }

    pub fn gc(&mut self, gc_options: &GarbageCollectionOptions) -> Vec<ChunkStoreEvent> {
        re_tracing::profile_function!();

        let (store_events, stats_diff) = self.storage_engine.write().store().gc(gc_options);

        re_log::trace!(
            num_row_ids_dropped = store_events.len(),
            size_bytes_dropped = re_format::format_bytes(stats_diff.total().total_size_bytes as _),
            "purged datastore"
        );

        self.on_store_events(&store_events);

        store_events
    }

    /// Drop all events in the given time range from the given timeline.
    ///
    /// Used to implement undo (erase the last event from the blueprint db).
    pub fn drop_time_range(
        &mut self,
        timeline: &TimelineName,
        drop_range: AbsoluteTimeRange,
    ) -> Vec<ChunkStoreEvent> {
        re_tracing::profile_function!();

        let store_events = self
            .storage_engine
            .write()
            .store()
            .drop_time_range(timeline, drop_range);

        self.on_store_events(&store_events);

        store_events
    }

    /// Unconditionally drops all the data for a given [`EntityPath`] .
    ///
    /// This is _not_ recursive. Children of this entity will not be affected.
    ///
    /// To drop the entire subtree below an entity, see: [`Self::drop_entity_path_recursive`].
    pub fn drop_entity_path(&mut self, entity_path: &EntityPath) {
        re_tracing::profile_function!();

        let store_events = self
            .storage_engine
            .write()
            .store()
            .drop_entity_path(entity_path);

        self.on_store_events(&store_events);
    }

    /// Unconditionally drops all the data for a given [`EntityPath`] and all its children.
    pub fn drop_entity_path_recursive(&mut self, entity_path: &EntityPath) {
        re_tracing::profile_function!();

        let mut to_drop = vec![entity_path.clone()];

        if let Some(tree) = self.tree().subtree(entity_path) {
            tree.visit_children_recursively(|path| {
                to_drop.push(path.clone());
            });
        }

        for entity_path in to_drop {
            self.drop_entity_path(&entity_path);
        }
    }

    /// Export the contents of the current database to a sequence of messages.
    ///
    /// If `time_selection` is specified, then only data for that specific timeline over that
    /// specific time range will be accounted for.
    pub fn to_messages(
        &self,
        time_selection: Option<(TimelineName, AbsoluteTimeRangeF)>,
    ) -> impl Iterator<Item = ChunkResult<LogMsg>> + '_ {
        re_tracing::profile_function!();

        let engine = self.storage_engine.read();

        let set_store_info_msg = self
            .store_info_msg()
            .map(|msg| Ok(LogMsg::SetStoreInfo(msg.clone())));

        let data_messages = {
            let time_filter = time_selection.map(|(timeline, range)| {
                (
                    timeline,
                    AbsoluteTimeRange::new(range.min.floor(), range.max.ceil()),
                )
            });

            let mut chunks: Vec<Arc<Chunk>> = engine
                .store()
                .iter_chunks()
                .filter(move |chunk| {
                    let Some((timeline, time_range)) = time_filter else {
                        return true;
                    };

                    // TODO(cmc): chunk.slice_time_selection(time_selection)
                    chunk.timelines().get(&timeline).is_some_and(|time_column| {
                        time_range.contains(time_column.time_range().min())
                            || time_range.contains(time_column.time_range().max())
                    })
                })
                .cloned() // refcount
                .collect();

            // Try to roughly preserve the order of the chunks
            // from how they were originally logged.
            // See https://github.com/rerun-io/rerun/issues/7175 for why.
            chunks.sort_by_key(|chunk| chunk.row_id_range().map(|(min, _)| min));

            chunks.into_iter().map(|chunk| {
                chunk
                    .to_arrow_msg()
                    .map(|msg| LogMsg::ArrowMsg(self.store_id().clone(), msg))
            })
        };

        // If this is a blueprint, make sure to include the `BlueprintActivationCommand` message.
        // We generally use `to_messages` to export a blueprint via "save". In that
        // case, we want to make the blueprint active and default when it's reloaded.
        // TODO(jleibs): Coupling this with the stored file instead of injecting seems
        // architecturally weird. Would be great if we didn't need this in `.rbl` files
        // at all.
        let blueprint_ready = if self.store_kind() == StoreKind::Blueprint {
            let activate_cmd =
                re_log_types::BlueprintActivationCommand::make_active(self.store_id().clone());

            itertools::Either::Left(std::iter::once(Ok(activate_cmd.into())))
        } else {
            itertools::Either::Right(std::iter::empty())
        };

        set_store_info_msg
            .into_iter()
            .chain(data_messages)
            .chain(blueprint_ready)
    }

    /// Make a clone of this [`EntityDb`], assigning it a new [`StoreId`].
    pub fn clone_with_new_id(&self, new_id: StoreId) -> Result<Self, Error> {
        re_tracing::profile_function!();

        let mut new_db = Self::new(new_id.clone());

        new_db.last_modified_at = self.last_modified_at;
        new_db.latest_row_id = self.latest_row_id;

        // We do NOT clone the `data_source`, because the reason we clone an entity db
        // is so that we can modify it, and then it would be wrong to say its from the same source.
        // Specifically: if we load a blueprint from an `.rdd`, then modify it heavily and save it,
        // it would be wrong to claim that this was the blueprint from that `.rrd`,
        // and it would confuse the user.
        // TODO(emilk): maybe we should use a special `Cloned` data source,
        // wrapping either the original source, the original StoreId, or both.

        if let Some(store_info) = self.store_info() {
            let mut new_info = store_info.clone();
            new_info.store_id = new_id;
            new_info.cloned_from = Some(self.store_id().clone());

            new_db.set_store_info(SetStoreInfo {
                row_id: *RowId::new(),
                info: new_info,
            });
        }

        let engine = self.storage_engine.read();
        for chunk in engine.store().iter_chunks() {
            new_db.add_chunk(&Arc::clone(chunk))?;
        }

        Ok(new_db)
    }
}

/// ## Stats
impl EntityDb {
    /// Returns the stats for the static store of the entity and all its children, recursively.
    ///
    /// This excludes temporal data.
    pub fn subtree_stats_static(
        &self,
        engine: &StorageEngineReadGuard<'_>,
        entity_path: &EntityPath,
    ) -> ChunkStoreChunkStats {
        re_tracing::profile_function!();

        let Some(subtree) = self.rrd_manifest_index.entity_tree.subtree(entity_path) else {
            return Default::default();
        };

        let mut stats = ChunkStoreChunkStats::default();
        subtree.visit_children_recursively(|path| {
            stats += engine.store().entity_stats_static(path);
        });

        stats
    }

    /// Returns the stats for the entity and all its children on the given timeline, recursively.
    ///
    /// This excludes static data.
    pub fn subtree_stats_on_timeline(
        &self,
        engine: &StorageEngineReadGuard<'_>,
        entity_path: &EntityPath,
        timeline: &TimelineName,
    ) -> ChunkStoreChunkStats {
        re_tracing::profile_function!();

        let Some(subtree) = self.rrd_manifest_index.entity_tree.subtree(entity_path) else {
            return Default::default();
        };

        let mut stats = ChunkStoreChunkStats::default();
        subtree.visit_children_recursively(|path| {
            stats += engine.store().entity_stats_on_timeline(path, timeline);
        });

        stats
    }

    /// Returns true if an entity or any of its children have any data on the given timeline.
    ///
    /// This includes static data.
    pub fn subtree_has_data_on_timeline(
        &self,
        engine: &StorageEngineReadGuard<'_>,
        timeline: &TimelineName,
        entity_path: &EntityPath,
    ) -> bool {
        re_tracing::profile_function!();

        let Some(subtree) = self.rrd_manifest_index.entity_tree.subtree(entity_path) else {
            return false;
        };

        subtree
            .find_first_child_recursive(|path| {
                self.rrd_manifest_index
                    .entity_has_data_on_timeline(path, timeline)
                    || engine.store().entity_has_data_on_timeline(timeline, path)
            })
            .is_some()
    }

    /// Returns true if an entity or any of its children have any temporal data on the given timeline.
    ///
    /// This ignores static data.
    pub fn subtree_has_temporal_data_on_timeline(
        &self,
        engine: &StorageEngineReadGuard<'_>,
        timeline: &TimelineName,
        entity_path: &EntityPath,
    ) -> bool {
        re_tracing::profile_function!();

        let Some(subtree) = self.rrd_manifest_index.entity_tree.subtree(entity_path) else {
            return false;
        };

        subtree
            .find_first_child_recursive(|path| {
                self.rrd_manifest_index
                    .entity_has_temporal_data_on_timeline(path, timeline)
                    || engine
                        .store()
                        .entity_has_temporal_data_on_timeline(timeline, path)
            })
            .is_some()
    }

    /// Returns true if an entity has any temporal data on the given timeline.
    ///
    /// This ignores static data.
    pub fn entity_has_temporal_data_on_timeline(
        &self,
        engine: &StorageEngineReadGuard<'_>,
        timeline: &TimelineName,
        entity_path: &EntityPath,
    ) -> bool {
        re_tracing::profile_function!();

        self.rrd_manifest_index
            .entity_has_temporal_data_on_timeline(entity_path, timeline)
            || engine
                .store()
                .entity_has_temporal_data_on_timeline(timeline, entity_path)
    }
}

impl re_byte_size::SizeBytes for EntityDb {
    #[inline]
    fn heap_size_bytes(&self) -> u64 {
        // TODO(emilk): size of entire EntityDb, including secondary indices etc
        self.storage_engine
            .read()
            .store()
            .stats()
            .total()
            .total_size_bytes
    }
}

#[cfg(test)]
mod tests {
    use std::sync::Arc;

    use re_chunk::{Chunk, RowId};
    use re_log_types::example_components::{MyPoint, MyPoints};
    use re_log_types::{StoreId, TimePoint, Timeline};

    use super::*;

    #[test]
    fn format_with_components() -> anyhow::Result<()> {
        re_log::setup_logging();

        let mut db = EntityDb::new(StoreId::random(
            re_log_types::StoreKind::Recording,
            "test_app",
        ));

        let timeline_frame = Timeline::new_sequence("frame");

        // Add some test data
        {
            let row_id = RowId::new();
            let timepoint = TimePoint::from_iter([(timeline_frame, 10)]);
            let point = MyPoint::new(1.0, 2.0);
            let chunk = Chunk::builder("parent/child1/grandchild")
                .with_component_batches(
                    row_id,
                    timepoint,
                    [(MyPoints::descriptor_points(), &[point] as _)],
                )
                .build()?;

            db.add_chunk(&Arc::new(chunk))?;
        }

        assert_eq!(
            db.format_with_components(),
            "/parent\n  /parent/child1\n    /parent/child1/grandchild\n      example.MyPoint: Struct[2]\n"
        );

        Ok(())
    }
}<|MERGE_RESOLUTION|>--- conflicted
+++ resolved
@@ -137,11 +137,6 @@
             last_modified_at: web_time::Instant::now(),
             latest_row_id: None,
             entity_path_from_hash: Default::default(),
-<<<<<<< HEAD
-            times_per_timeline: Default::default(),
-=======
-            tree: crate::EntityTree::root(),
->>>>>>> 7addce9a
             time_histogram_per_timeline: Default::default(),
             storage_engine,
             stats: IngestionStatistics::default(),
@@ -459,18 +454,9 @@
         self.storage_engine().store().timelines()
     }
 
-<<<<<<< HEAD
-    pub fn times_per_timeline(&self) -> &TimesPerTimeline {
-        if self.rrd_manifest_index.has_manifest() {
-            &self.rrd_manifest_index.times_per_timeline
-        } else {
-            &self.times_per_timeline
-        }
-=======
     /// When do we have data on each timeline?
     pub fn timeline_histograms(&self) -> &TimeHistogramPerTimeline {
         &self.time_histogram_per_timeline
->>>>>>> 7addce9a
     }
 
     /// Returns the time range of data on the given timeline, ignoring any static times.
@@ -640,17 +626,11 @@
         self.rrd_manifest_index.on_events(store_events);
 
         // Update our internal views by notifying them of resulting [`ChunkStoreEvent`]s.
-<<<<<<< HEAD
-        self.times_per_timeline.on_events(store_events);
         self.time_histogram_per_timeline
             .on_events(&self.rrd_manifest_index, store_events);
         self.rrd_manifest_index
             .entity_tree
             .on_store_additions(store_events);
-=======
-        self.time_histogram_per_timeline.on_events(store_events);
-        self.tree.on_store_additions(store_events);
->>>>>>> 7addce9a
 
         // It is possible for writes to trigger deletions: specifically in the case of
         // overwritten static data leading to dangling chunks.

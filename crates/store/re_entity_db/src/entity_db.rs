--- conflicted
+++ resolved
@@ -372,11 +372,6 @@
             self.time_histogram_per_timeline.on_events(&store_events);
             self.query_caches.on_events(&store_events);
             self.tree.on_store_additions(&store_events);
-<<<<<<< HEAD
-            // Tree deletions depend on data store, so data store must have been notified of deletions already.
-            self.tree.on_store_deletions(&self.data_store);
-=======
->>>>>>> ddf60c46
 
             // We inform the stats last, since it measures e2e latency.
             self.stats.on_events(&store_events);

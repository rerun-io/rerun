//! This is how we store and index logging data.
//!
//! ## Feature flags
#![doc = document_features::document_features!()]
//!

<<<<<<< HEAD
// TODO: how do we deal with the entity DB GC? this needs to be LRU too or we're gonna have a bad time.
// -> actually, i didnt even make the store GC a LRU yet.

mod chunk_index;
=======
>>>>>>> 889c67cf
pub mod entity_db;
pub mod entity_tree;
mod ingestion_statistics;
mod instance_path;
mod rrd_manifest_index;
mod store_bundle;
mod time_histogram_per_timeline;
mod times_per_timeline;
mod versioned_instance_path;

#[doc(no_inline)]
pub use re_log_types::{EntityPath, EntityPathPart, TimeInt, Timeline};

pub use self::entity_db::{DEFAULT_GC_TIME_BUDGET, EntityDb};
pub use self::entity_tree::EntityTree;
pub use self::ingestion_statistics::{IngestionStatistics, LatencySnapshot, LatencyStats};
pub use self::instance_path::{InstancePath, InstancePathHash};
pub use self::rrd_manifest_index::RrdManifestIndex;
pub use self::store_bundle::{StoreBundle, StoreLoadError};
pub use self::time_histogram_per_timeline::{TimeHistogram, TimeHistogramPerTimeline};
pub use self::times_per_timeline::{TimeCounts, TimelineStats, TimesPerTimeline};
pub use self::versioned_instance_path::{VersionedInstancePath, VersionedInstancePathHash};

pub mod external {
    pub use {re_chunk_store, re_query};
}

// ----------------------------------------------------------------------------

/// The errors that can occur when misusing the chunk store.
///
/// Most of these indicate a problem with either the logging SDK,
/// or how the logging SDK is being used (PEBKAC).
#[derive(thiserror::Error, Debug)]
pub enum Error {
    #[error(transparent)]
    Write(#[from] re_chunk_store::ChunkStoreError),

    #[error(transparent)]
    Chunk(#[from] re_chunk::ChunkError),
}

pub type Result<T> = std::result::Result<T, Error>;

// ----------------------------------------------------------------------------

/// A query in time.
#[derive(Clone, Debug)]
pub enum TimeQuery<Time> {
    /// Get the latest version of the data available at this time.
    LatestAt(Time),

    /// Get all the data within this time interval, plus the latest
    /// one before the start of the interval.
    ///
    /// Motivation: all data is considered alive until the next logging
    /// to the same component path.
    Range(std::ops::RangeInclusive<Time>),
}

impl TimeQuery<i64> {
    pub const EVERYTHING: Self = Self::Range(i64::MIN..=i64::MAX);
}<|MERGE_RESOLUTION|>--- conflicted
+++ resolved
@@ -4,13 +4,9 @@
 #![doc = document_features::document_features!()]
 //!
 
-<<<<<<< HEAD
 // TODO: how do we deal with the entity DB GC? this needs to be LRU too or we're gonna have a bad time.
 // -> actually, i didnt even make the store GC a LRU yet.
 
-mod chunk_index;
-=======
->>>>>>> 889c67cf
 pub mod entity_db;
 pub mod entity_tree;
 mod ingestion_statistics;

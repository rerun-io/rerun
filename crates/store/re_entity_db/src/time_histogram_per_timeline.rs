use std::collections::BTreeMap;
use std::ops::Bound;

use emath::lerp;
use re_chunk::{TimeInt, Timeline, TimelineName};
use re_chunk_store::{ChunkStoreDiffKind, ChunkStoreEvent};
use re_log_encoding::RrdManifestTemporalMapEntry;
use re_log_types::{AbsoluteTimeRange, AbsoluteTimeRangeF, TimeReal};

use crate::RrdManifestIndex;

// ---

/// Number of messages per time.
#[derive(Clone)]
pub struct TimeHistogram {
    timeline: Timeline,
    hist: re_int_histogram::Int64Histogram,
}

impl std::ops::Deref for TimeHistogram {
    type Target = re_int_histogram::Int64Histogram;

    #[inline]
    fn deref(&self) -> &Self::Target {
        &self.hist
    }
}

impl TimeHistogram {
    pub fn new(timeline: Timeline) -> Self {
        Self {
            timeline,
            hist: Default::default(),
        }
    }

    pub fn timeline(&self) -> Timeline {
        self.timeline
    }

    pub fn num_events(&self) -> u64 {
        self.hist.total_count()
    }

    pub fn insert(&mut self, time: TimeInt, count: u64) {
        self.hist.increment(time.as_i64(), count as _);
    }

    pub fn increment(&mut self, time: i64, n: u32) {
        self.hist.increment(time, n);
    }

    pub fn decrement(&mut self, time: i64, n: u32) {
        self.hist.decrement(time, n);
    }

    pub fn min_opt(&self) -> Option<TimeInt> {
        self.min_key().map(TimeInt::new_temporal)
    }

    pub fn min(&self) -> TimeInt {
        self.min_opt().unwrap_or(TimeInt::MIN)
    }

    pub fn max_opt(&self) -> Option<TimeInt> {
        self.max_key().map(TimeInt::new_temporal)
    }

    pub fn max(&self) -> TimeInt {
        self.max_opt().unwrap_or(TimeInt::MIN)
    }

    pub fn full_range(&self) -> AbsoluteTimeRange {
        AbsoluteTimeRange::new(self.min(), self.max())
    }

    pub fn step_fwd_time(&self, time: TimeReal) -> TimeInt {
        self.next_key_after(time.floor().as_i64())
            .map(TimeInt::new_temporal)
            .unwrap_or_else(|| self.min())
    }

    pub fn step_back_time(&self, time: TimeReal) -> TimeInt {
        self.prev_key_before(time.ceil().as_i64())
            .map(TimeInt::new_temporal)
            .unwrap_or_else(|| self.max())
    }

    pub fn step_fwd_time_looped(
        &self,
        time: TimeReal,
        loop_range: &AbsoluteTimeRangeF,
    ) -> TimeReal {
        if time < loop_range.min || loop_range.max <= time {
            loop_range.min
        } else if let Some(next) = self
            .range(
                (
                    Bound::Excluded(time.floor().as_i64()),
                    Bound::Included(loop_range.max.floor().as_i64()),
                ),
                1,
            )
            .next()
            .map(|(r, _)| r.min)
        {
            TimeReal::from(next)
        } else {
            self.step_fwd_time(time).into()
        }
    }

    pub fn step_back_time_looped(
        &self,
        time: TimeReal,
        loop_range: &AbsoluteTimeRangeF,
    ) -> TimeReal {
        re_tracing::profile_function!();

        if time <= loop_range.min || loop_range.max < time {
            loop_range.max
        } else {
            // Collect all keys in the range and take the last one.
            // Yes, this could be slow :/
            let mut prev_key = None;
            for (range, _) in self.range(
                (
                    Bound::Included(loop_range.min.ceil().as_i64()),
                    Bound::Excluded(time.ceil().as_i64()),
                ),
                1,
            ) {
                prev_key = Some(range.max);
            }
            if let Some(prev) = prev_key {
                TimeReal::from(TimeInt::new_temporal(prev))
            } else {
                self.step_back_time(time).into()
            }
        }
    }
}

/// Number of messages per time per timeline.
///
/// Does NOT include static data.
#[derive(Default, Clone)]
pub struct TimeHistogramPerTimeline {
    /// When do we have data? Ignores static data.
    times: BTreeMap<TimelineName, TimeHistogram>,

    /// Extra bookkeeping used to seed any timelines that include static msgs.
    has_static: bool,
}

impl TimeHistogramPerTimeline {
    #[inline]
    pub fn is_empty(&self) -> bool {
        self.times.is_empty() && !self.has_static
    }

    #[inline]
    pub fn timelines(&self) -> impl ExactSizeIterator<Item = Timeline> {
        self.times.values().map(|h| h.timeline())
    }

    pub fn histograms(&self) -> impl ExactSizeIterator<Item = &TimeHistogram> {
        self.times.values()
    }

    #[inline]
    pub fn get(&self, timeline: &TimelineName) -> Option<&TimeHistogram> {
        self.times.get(timeline)
    }

    #[inline]
    pub fn has_timeline(&self, timeline: &TimelineName) -> bool {
        self.times.contains_key(timeline)
    }

    #[inline]
    pub fn iter(&self) -> impl ExactSizeIterator<Item = (&TimelineName, &TimeHistogram)> {
        self.times.iter()
    }

    /// Total number of temporal messages over all timelines.
    pub fn num_temporal_messages(&self) -> u64 {
        self.times.values().map(|hist| hist.total_count()).sum()
    }

    fn add_temporal(&mut self, timeline: &Timeline, times: &[i64], n: u32) {
        re_tracing::profile_function!();

        let histogram = self
            .times
            .entry(*timeline.name())
            .or_insert_with(|| TimeHistogram::new(*timeline));
        for &time in times {
            histogram.increment(time, n);
        }
    }

    fn remove_temporal(&mut self, timeline: &Timeline, times: &[i64], n: u32) {
        re_tracing::profile_function!();

        if let Some(histogram) = self.times.get_mut(timeline.name()) {
            for &time in times {
                histogram.decrement(time, n);
            }
            if histogram.is_empty() {
                self.times.remove(timeline.name());
            }
        }
    }

    /// If we know the manifest ahead of time, we can pre-populate
    /// the histogram with a rough estimate of the final form.
    pub fn on_rrd_manifest(
        &mut self,
        rrd_manifest: &re_log_encoding::RrdManifest,
    ) -> re_log_encoding::CodecResult<()> {
        re_tracing::profile_function!();

        let native_temporal_map = rrd_manifest.get_temporal_data_as_a_map()?;

        for timelines in native_temporal_map.values() {
            for (timeline, comps) in timelines {
                let histogram = self
                    .times
                    .entry(*timeline.name())
                    .or_insert_with(|| TimeHistogram::new(*timeline));
                for chunks in comps.values() {
                    for entry in chunks.values() {
                        let RrdManifestTemporalMapEntry {
                            time_range,
                            num_rows,
                        } = *entry;

<<<<<<< HEAD
                        apply_fake(Application::Add, histogram, time_range, num_rows);
=======
                        apply_estimate(Application::Add, histogram, time_range, num_rows);
>>>>>>> 2729a478
                    }
                }
            }
        }

        Ok(())
    }

    pub fn on_events(&mut self, rrd_manifest_index: &RrdManifestIndex, events: &[ChunkStoreEvent]) {
        re_tracing::profile_function!();

        for event in events {
            let original_chunk_id = if let Some(chunk_id) = event.diff.split_source {
                chunk_id
            } else {
                event.chunk.id()
            };

            if event.chunk.is_static() {
                match event.kind {
                    ChunkStoreDiffKind::Addition => {
                        self.has_static = true;
                    }
                    ChunkStoreDiffKind::Deletion => {
                        // we don't care
                    }
                }
            } else {
                for time_column in event.chunk.timelines().values() {
                    let times = time_column.times_raw();
                    let timeline = time_column.timeline();
                    match event.kind {
                        ChunkStoreDiffKind::Addition => {
                            if let Some(info) =
                                rrd_manifest_index.remote_chunk_info(&original_chunk_id)
                                && let Some(info) = &info.temporal
                            {
<<<<<<< HEAD
                                // We added fake value for this before. Now that we have the whole chunk we need to subtract those fake values again.
=======
                                // We added estimated value for this before, based on the rrd manifest.
                                // Now that we have the whole chunk we need to subtract those fake values again,
                                // before we add in the actual contents of the chunk:
>>>>>>> 2729a478
                                let histogram = self
                                    .times
                                    .entry(*timeline.name())
                                    .or_insert_with(|| TimeHistogram::new(*timeline));
<<<<<<< HEAD
                                apply_fake(
=======
                                apply_estimate(
>>>>>>> 2729a478
                                    Application::Remove,
                                    histogram,
                                    info.time_range,
                                    info.num_rows,
                                );
                            }

                            self.add_temporal(
                                time_column.timeline(),
                                times,
                                event.num_components() as _,
                            );
                        }
                        ChunkStoreDiffKind::Deletion => {
                            self.remove_temporal(
                                time_column.timeline(),
                                times,
                                event.num_components() as _,
                            );

<<<<<<< HEAD
                            // We GCed the full chunk, so add back the fake:

=======
>>>>>>> 2729a478
                            if let Some(info) =
                                rrd_manifest_index.remote_chunk_info(&original_chunk_id)
                                && let Some(info) = &info.temporal
                            {
<<<<<<< HEAD
                                // We added fake value for this before. Now that we have the whole chunk we need to subtract those fake values again.
=======
                                // We GCed the full chunk, so add back the estimate:
>>>>>>> 2729a478
                                let histogram = self
                                    .times
                                    .entry(*timeline.name())
                                    .or_insert_with(|| TimeHistogram::new(*timeline));
<<<<<<< HEAD
                                apply_fake(
=======
                                apply_estimate(
>>>>>>> 2729a478
                                    Application::Add,
                                    histogram,
                                    info.time_range,
                                    info.num_rows,
                                );
                            }
                        }
                    }
                }
            }
        }
    }
}

#[derive(Clone, Copy, Debug)]
enum Application {
    Add,
    Remove,
}

impl Application {
    fn apply(self, histogram: &mut TimeHistogram, position: i64, inc: u32) {
        match self {
            Self::Add => {
                histogram.increment(position, inc);
            }
            Self::Remove => {
                histogram.decrement(position, inc);
            }
        }
    }
}

<<<<<<< HEAD
fn apply_fake(
=======
fn apply_estimate(
>>>>>>> 2729a478
    application: Application,
    histogram: &mut TimeHistogram,
    time_range: re_log_types::AbsoluteTimeRange,
    num_rows: u64,
) {
    if num_rows == 0 {
        return;
    }

    // Assume even spread of chunk (for now):
    let num_pieces = u64::min(num_rows, 10);

    if num_pieces == 1 || time_range.min == time_range.max {
        let position = time_range.center();
        application.apply(histogram, position.as_i64(), num_rows as u32);
    } else {
        let inc = (num_rows / num_pieces) as _;
        for i in 0..num_pieces {
            let position = lerp(
                time_range.min.as_f64()..=time_range.max.as_f64(),
                i as f64 / (num_pieces as f64 - 1.0),
            )
            .round() as i64;

            match application {
                Application::Add => {
                    histogram.increment(position, inc);
                }
                Application::Remove => {
                    histogram.decrement(position, inc);
                }
            }
        }
    }
}<|MERGE_RESOLUTION|>--- conflicted
+++ resolved
@@ -237,11 +237,7 @@
                             num_rows,
                         } = *entry;
 
-<<<<<<< HEAD
-                        apply_fake(Application::Add, histogram, time_range, num_rows);
-=======
                         apply_estimate(Application::Add, histogram, time_range, num_rows);
->>>>>>> 2729a478
                     }
                 }
             }
@@ -279,22 +275,14 @@
                                 rrd_manifest_index.remote_chunk_info(&original_chunk_id)
                                 && let Some(info) = &info.temporal
                             {
-<<<<<<< HEAD
-                                // We added fake value for this before. Now that we have the whole chunk we need to subtract those fake values again.
-=======
                                 // We added estimated value for this before, based on the rrd manifest.
                                 // Now that we have the whole chunk we need to subtract those fake values again,
                                 // before we add in the actual contents of the chunk:
->>>>>>> 2729a478
                                 let histogram = self
                                     .times
                                     .entry(*timeline.name())
                                     .or_insert_with(|| TimeHistogram::new(*timeline));
-<<<<<<< HEAD
-                                apply_fake(
-=======
                                 apply_estimate(
->>>>>>> 2729a478
                                     Application::Remove,
                                     histogram,
                                     info.time_range,
@@ -315,29 +303,16 @@
                                 event.num_components() as _,
                             );
 
-<<<<<<< HEAD
-                            // We GCed the full chunk, so add back the fake:
-
-=======
->>>>>>> 2729a478
                             if let Some(info) =
                                 rrd_manifest_index.remote_chunk_info(&original_chunk_id)
                                 && let Some(info) = &info.temporal
                             {
-<<<<<<< HEAD
-                                // We added fake value for this before. Now that we have the whole chunk we need to subtract those fake values again.
-=======
                                 // We GCed the full chunk, so add back the estimate:
->>>>>>> 2729a478
                                 let histogram = self
                                     .times
                                     .entry(*timeline.name())
                                     .or_insert_with(|| TimeHistogram::new(*timeline));
-<<<<<<< HEAD
-                                apply_fake(
-=======
                                 apply_estimate(
->>>>>>> 2729a478
                                     Application::Add,
                                     histogram,
                                     info.time_range,
@@ -371,11 +346,7 @@
     }
 }
 
-<<<<<<< HEAD
-fn apply_fake(
-=======
 fn apply_estimate(
->>>>>>> 2729a478
     application: Application,
     histogram: &mut TimeHistogram,
     time_range: re_log_types::AbsoluteTimeRange,

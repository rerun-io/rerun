--- conflicted
+++ resolved
@@ -189,7 +189,6 @@
         self.times.values().map(|hist| hist.total_count()).sum()
     }
 
-<<<<<<< HEAD
     /// If we know the manifest ahead of time, we can pre-populate
     /// the histogram with a rough estimate of the final form.
     pub fn on_rrd_manifest(
@@ -216,29 +215,6 @@
                         apply_fake(Application::Add, histogram, time_range, num_rows);
                     }
                 }
-=======
-    fn add_temporal(&mut self, timeline: &Timeline, times: &[i64], n: u32) {
-        re_tracing::profile_function!();
-
-        let histogram = self
-            .times
-            .entry(*timeline.name())
-            .or_insert_with(|| TimeHistogram::new(*timeline));
-        for &time in times {
-            histogram.increment(time, n);
-        }
-    }
-
-    fn remove_temporal(&mut self, timeline: &Timeline, times: &[i64], n: u32) {
-        re_tracing::profile_function!();
-
-        if let Some(histogram) = self.times.get_mut(timeline.name()) {
-            for &time in times {
-                histogram.decrement(time, n);
-            }
-            if histogram.is_empty() {
-                self.times.remove(timeline.name());
->>>>>>> 8600fe47
             }
         }
 
@@ -261,11 +237,7 @@
                         self.has_static = true;
                     }
                     ChunkStoreDiffKind::Deletion => {
-<<<<<<< HEAD
                         // we don't care
-=======
-                        // We never GC static stuff, but even if we did: remember we used to have them plz
->>>>>>> 8600fe47
                     }
                 }
             } else {
@@ -344,11 +316,11 @@
     fn remove_temporal(&mut self, timeline: &Timeline, times: &[i64], n: u32) {
         re_tracing::profile_function!();
 
-        if let Some(histo) = self.times.get_mut(timeline.name()) {
+        if let Some(histogram) = self.times.get_mut(timeline.name()) {
             for &time in times {
-                histo.decrement(time, n);
-            }
-            if histo.is_empty() {
+                histogram.decrement(time, n);
+            }
+            if histogram.is_empty() {
                 self.times.remove(timeline.name());
             }
         }

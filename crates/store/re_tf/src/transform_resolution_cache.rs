use std::borrow::Cow;
use std::collections::{BTreeMap, BTreeSet, hash_map::Entry};
use std::ops::Range;

use ahash::HashMap;
use glam::DAffine3;
use itertools::Itertools as _;
use nohash_hasher::{IntMap, IntSet};
use parking_lot::{Mutex, MutexGuard};
use vec1::smallvec_v1::SmallVec1;

use crate::entity_to_frame_tracking::EntityToFrameOverTime;
use crate::frame_id_registry::FrameIdRegistry;
use crate::{
    TransformFrameIdHash,
    transform_aspect::TransformAspect,
    transform_queries::{
        query_and_resolve_instance_poses_at_entity, query_and_resolve_pinhole_projection_at_entity,
        query_and_resolve_tree_transform_at_entity,
    },
};

use re_chunk_store::{Chunk, LatestAtQuery};
use re_entity_db::EntityDb;
use re_log_types::external::re_types_core::ArrowString;
use re_log_types::{EntityPath, TimeInt, TimelineName};
use re_types::components::TransformFrameId;
use re_types::{
    ArchetypeName,
    archetypes::{self},
    components::{self},
};

/// Resolves all transform relationship defining components to affine transforms for fast lookup.
///
/// It only handles resulting transforms individually to each frame connection, not how these transforms propagate in the tree.
/// For transform tree propagation see [`crate::TransformForest`].
///
/// There are different kinds of transforms handled here:
/// * [`archetypes::Transform3D`]
///   Tree transforms that should propagate in the tree (via [`crate::TransformForest`]).
/// * [`archetypes::InstancePoses3D`]
///   Instance poses that should be applied to the tree transforms (via [`crate::TransformForest`]) but not propagate.
/// * [`components::PinholeProjection`] and [`components::ViewCoordinates`]
///   Pinhole projections & associated view coordinates used for visualizing cameras in 3D and embedding 2D in 3D
pub struct TransformResolutionCache {
    /// The frame id registry is co-located in the resolution cache for convenience:
    /// the resolution cache is often the lowest level of transform access and
    /// thus allowing us to access debug information across the stack.
    frame_id_registry: FrameIdRegistry,

    per_timeline: HashMap<TimelineName, CachedTransformsForTimeline>,
    static_timeline: CachedTransformsForTimeline,
}

impl Default for TransformResolutionCache {
    #[inline]
    fn default() -> Self {
        Self {
            frame_id_registry: Default::default(),
            per_timeline: Default::default(),
            // `CachedTransformsForTimeline` intentionally doesn't implement Default to not accidentally create it without considering static transforms.
            static_timeline: CachedTransformsForTimeline {
                per_entity_affected_child_frames: Default::default(),
                per_child_frame_transforms: Default::default(),
                recursive_clears: Default::default(), // Unused for static timeline.
            },
        }
    }
}

/// A transform from a child frame to a parent frame.
#[derive(Clone, Debug, PartialEq)]
pub struct ParentFromChildTransform {
    /// The frame we're transforming into.
    pub parent: TransformFrameIdHash,

    /// The transform from the child frame to the parent frame.
    pub transform: DAffine3,
}

/// Maps entity paths to [`EntityToFrameOverTime`] datastructures.
///
/// See [`EntityToFrameOverTime`] for details.
#[derive(Default, Clone)]
struct PerEntityAffectedChildFrames(IntMap<EntityPath, EntityToFrameOverTime>);

impl PerEntityAffectedChildFrames {
    fn get_or_create_for(&mut self, entity_path: &EntityPath) -> &mut EntityToFrameOverTime {
        self.0
            .entry(entity_path.clone())
            .or_insert_with(|| EntityToFrameOverTime::new(entity_path))
    }
}

impl std::ops::Deref for PerEntityAffectedChildFrames {
    type Target = IntMap<EntityPath, EntityToFrameOverTime>;

    #[inline]
    fn deref(&self) -> &Self::Target {
        &self.0
    }
}

impl std::ops::DerefMut for PerEntityAffectedChildFrames {
    #[inline]
    fn deref_mut(&mut self) -> &mut Self::Target {
        &mut self.0
    }
}

/// Cached transforms for a single timeline.
///
/// Includes any static transforms that may apply globally.
/// Therefore, this can't be trivially constructed.
pub struct CachedTransformsForTimeline {
    /// Maps entity paths to [`EntityToFrameOverTime`] datastructures.
    ///
    /// This allows us to keep track of which incoming (or removed) transform events on entities, apply to which
    /// parent-from-child-transform at which time.
    per_entity_affected_child_frames: PerEntityAffectedChildFrames,

    /// Transforms information for each child frame to a parent frame over time.
    // Note that these are potentially a lot of mutexes, but `parking_lot`-Mutex are incredibly lightweight on all platforms, so not a memory concern.
    per_child_frame_transforms: IntMap<TransformFrameIdHash, Mutex<TransformsForChildFrame>>,

    // We need to keep track of all recursive clears that ever happened and when.
    // Otherwise, new incoming entities may not correctly change their transform at the time of clear.
    recursive_clears: IntMap<EntityPath, BTreeSet<TimeInt>>,
}

impl CachedTransformsForTimeline {
    fn new(timeline: &TimelineName, static_transforms: &Self) -> Self {
        Self {
            per_entity_affected_child_frames: static_transforms
                .per_entity_affected_child_frames
                .clone(),
            per_child_frame_transforms: static_transforms
                .per_child_frame_transforms
                .iter()
                .map(|(transform_frame, static_transforms)| {
                    (
                        *transform_frame,
                        Mutex::new(TransformsForChildFrame::new_for_new_empty_timeline(
                            *timeline,
                            &static_transforms.lock(),
                        )),
                    )
                })
                .collect(),
            recursive_clears: IntMap::default(),
        }
    }

    fn add_recursive_clears(
        &mut self,
        recursively_cleared_entity_path: &EntityPath,
        mut times: BTreeSet<TimeInt>,
    ) {
        re_tracing::profile_function!();

        // Add clears to all existing entities that it affects.
        for (cleared_path, affected_child_frame_per_start_time) in
            &mut self.per_entity_affected_child_frames.iter_mut()
        {
            if !cleared_path.starts_with(recursively_cleared_entity_path) {
                continue;
            }

            for time in &times {
                // Which child frames are affected by this clear?
                let Some((_, child_frames)) = affected_child_frame_per_start_time
                    .range_starts
                    .range(..=time)
                    .next_back()
                else {
                    debug_assert!(
                        false,
                        "For any given time, there should always be a time in affected_child_frame_per_start_time that is <= time."
                    );
                    continue;
                };

                // Insert clears into the per-child datastructures.
                for frame in child_frames {
                    if let Some(frame_transforms) = self.per_child_frame_transforms.get_mut(frame) {
<<<<<<< HEAD
                        frame_transforms.get_mut().add_clear(*time, cleared_path);
=======
                        frame_transforms.events.insert_clear(*time, cleared_path);
>>>>>>> 5575ec35
                    } else {
                        debug_panic_missing_child_frame_transforms_for_update_on_entity(
                            cleared_path,
                            *frame,
                        );
                    }
                }
            }
        }

        // Store for future reference.
        self.recursive_clears
            .entry(recursively_cleared_entity_path.clone())
            .or_default()
            .append(&mut times);
    }

    fn remove_recursive_clears(
        &mut self,
        recursively_cleared_entity_path: &EntityPath,
        times: &BTreeSet<TimeInt>,
    ) {
        if let Entry::Occupied(mut clear_entry) = self
            .recursive_clears
            .entry(recursively_cleared_entity_path.clone())
        {
            *clear_entry.get_mut() = clear_entry.get().difference(times).copied().collect();

            if clear_entry.get().is_empty() {
                clear_entry.remove();
            }
        }

        // Removing clears from `self.per_child_frame_transforms` is not critical since leftover cache entries won't change outcomes.
    }

    /// Returns all transforms for a given child frame.
    #[inline]
    pub fn frame_transforms(
        &self,
        source_frame: TransformFrameIdHash,
    ) -> Option<MutexGuard<'_, TransformsForChildFrame>> {
        self.per_child_frame_transforms
            .get(&source_frame)
            .map(|v| v.lock())
    }

    /// All child frames for which we have connections to a parent.
    pub fn all_child_frames(&self) -> impl Iterator<Item = TransformFrameIdHash> {
        self.per_child_frame_transforms.keys().copied()
    }
}

/// Maps from archetype to resolved pose transform.
///
/// If there's a concrete archetype in here, the mapped values are the full resolved pose transform.
///
/// `TransformResolutionCache` doesn't do tree propagation, however (!!!) there's a mini-tree in here that we already fully apply:
/// `InstancePose3D` is applied on top of concrete archetype poses.
#[derive(Clone, Debug, PartialEq, Default)]
pub struct PoseTransformArchetypeMap {
    /// Iff there's a concrete archetype in here, the mapped values are the full resolved pose transform.
    // TODO(andreas): use some kind of small map? Vec of tuples might already be more appropriate?
    pub instance_from_archetype_poses_per_archetype:
        IntMap<ArchetypeName, SmallVec1<[DAffine3; 1]>>,

    /// Resolved transforms for the instance poses archetype if any.
    pub instance_from_poses: Vec<DAffine3>,
}

impl PoseTransformArchetypeMap {
    #[cfg(test)]
    #[inline]
    fn get(&self, archetype: ArchetypeName) -> &[DAffine3] {
        self.instance_from_archetype_poses_per_archetype
            .get(&archetype)
            .map_or(&self.instance_from_poses, |v| v.as_slice())
    }
}

#[derive(Clone, Debug, PartialEq)]
struct TransformEntry<T> {
    /// The entity path that produced information about this transform at this time.
    ///
    /// Note that it is user-data error if there are several entities producing data for the same child frame at the same time.
    /// (the entity that holds information about a child->parent transform can, however, change over time!)
    // TODO(andreas): Due to above restriction we can actually store a single static & dynamic entity for every source frame, meaning we no longer need this struct.
    entity_path: EntityPath,

    /// The cached transform value.
    value: CachedTransformValue<T>,
}

impl<T> TransformEntry<T> {
    fn new(entity_path: EntityPath) -> Self {
        Self {
            entity_path,
            value: CachedTransformValue::Invalidated,
        }
    }

    fn new_cleared(entity_path: EntityPath) -> Self {
        Self {
            entity_path,
            value: CachedTransformValue::Cleared,
        }
    }
}

#[derive(Clone, Debug, PartialEq)]
enum CachedTransformValue<T> {
    /// Cache is invalidated, we don't know what state we're in.
    Invalidated,

    /// There's a transform at this time.
    Resident(T),

    /// The value has been cleared out at this time.
    Cleared,
}

type FrameTransformTimeMap = BTreeMap<TimeInt, TransformEntry<ParentFromChildTransform>>;

type PoseTransformTimeMap = BTreeMap<TimeInt, TransformEntry<PoseTransformArchetypeMap>>;

type PinholeProjectionMap = BTreeMap<TimeInt, TransformEntry<ResolvedPinholeProjection>>;

#[derive(Clone, Debug, PartialEq)]
struct TransformsForChildFrameEvents {
    /// There can be only a single parent at any point in time, but it may change over time.
    /// Whenever it changes, the previous parent frame is no longer reachable.
    frame_transforms: FrameTransformTimeMap,

    pose_transforms: Option<Box<PoseTransformTimeMap>>,
    pinhole_projections: Option<Box<PinholeProjectionMap>>,
}

impl TransformsForChildFrameEvents {
    fn new_empty() -> Self {
        Self {
            frame_transforms: BTreeMap::new(),
            pose_transforms: None,
            pinhole_projections: None,
        }
    }

    /// Inserts a cleared transform for the given times.
    fn insert_clear(&mut self, time: TimeInt, entity_path: &EntityPath) {
        self.frame_transforms
            .insert(time, TransformEntry::new_cleared(entity_path.clone()));
        self.pose_transforms
            .get_or_insert(Default::default())
            .insert(time, TransformEntry::new_cleared(entity_path.clone()));
        self.pinhole_projections
            .get_or_insert(Default::default())
            .insert(time, TransformEntry::new_cleared(entity_path.clone()));
    }

    /// Removes any events at a given time (if any).
    fn remove_at(&mut self, time: TimeInt) {
        let Self {
            frame_transforms,
            pose_transforms,
            pinhole_projections,
        } = self;

        frame_transforms.remove(&time);
        if let Some(pose_transforms) = pose_transforms.as_mut() {
            pose_transforms.remove(&time);
        }
        if let Some(pinhole_projections) = &mut pinhole_projections.as_mut() {
            pinhole_projections.remove(&time);
        }
    }

    /// Removes all events in a given range and writes them to `destination`.
    fn remove_in_range(&mut self, range: Range<TimeInt>, destination: &mut Self) {
        let Self {
            frame_transforms,
            pose_transforms,
            pinhole_projections,
        } = self;

        let Self {
            frame_transforms: dst_frame_transforms,
            pose_transforms: dst_pose_transforms,
            pinhole_projections: dst_pinhole_projections,
        } = destination;

        frame_transforms.retain(|time, transform| {
            if !range.contains(time) {
                return true;
            }
            dst_frame_transforms.insert(*time, transform.clone());
            false
        });

        if let Some(pose_transforms) = pose_transforms {
            let dst_pose_transforms = dst_pose_transforms.get_or_insert_default();

            pose_transforms.retain(|time, transform| {
                if !range.contains(time) {
                    return true;
                }
                dst_pose_transforms.insert(*time, transform.clone());
                false
            });
        }

        if let Some(pinhole_projections) = pinhole_projections {
            let dst_pinhole_projections = dst_pinhole_projections.get_or_insert_default();

            pinhole_projections.retain(|time, transform| {
                if !range.contains(time) {
                    return true;
                }
                dst_pinhole_projections.insert(*time, transform.clone());
                false
            });
        }
    }

    fn insert_all_of(&mut self, other: &Self) {
        let Self {
            frame_transforms,
            pose_transforms,
            pinhole_projections,
        } = self;

        let Self {
            frame_transforms: src_frame_transforms,
            pose_transforms: src_pose_transforms,
            pinhole_projections: src_pinhole_projections,
        } = other;

        frame_transforms.extend(
            src_frame_transforms
                .iter()
                .map(|(time, transform)| (*time, transform.clone())),
        );
        if let Some(src_pose_transforms) = src_pose_transforms {
            pose_transforms.get_or_insert_default().extend(
                src_pose_transforms
                    .iter()
                    .map(|(time, transform)| (*time, transform.clone())),
            );
        }
        if let Some(src_pinhole_projections) = src_pinhole_projections {
            pinhole_projections.get_or_insert_default().extend(
                src_pinhole_projections
                    .iter()
                    .map(|(time, transform)| (*time, transform.clone())),
            );
        }
    }
}

/// Cached transforms from a single child frame to a (potentially changing) parent frame over time.
///
/// Incorporates any static transforms that may apply to this entity.
///
/// Time points are conservative: it can happen that we generate new events (==cache slots) despite no change
/// occurring for this child frame.
/// However, we mustn't ever note down timepoints at which the given child frame is not "active" on its entity.
/// Doing so would mean that queries using `re_query` yield information about a _different_ child frame
/// which we then can't add to the cache entries of the current frame.
#[derive(Clone, Debug, PartialEq)]
pub struct TransformsForChildFrame {
    // Is None if this is about static time.
    #[cfg(debug_assertions)]
    timeline: Option<TimelineName>,

    child_frame: TransformFrameIdHash,

    events: TransformsForChildFrameEvents,
}

impl TransformsForChildFrame {
    /// Invalidates all transforms for the given aspects starting at the given time `min_time` (inclusive) and adds new invalidated times.
    ///
    /// [`TransformAspect::Clear`] causes all types of transforms to be invalidated and being added to.
    pub fn insert_invalidated_transform_events<I: Iterator<Item = TimeInt>>(
        &mut self,
        aspects: TransformAspect,
        min_time: TimeInt,
        get_new_invalidated_times: impl Fn() -> I,
        entity_path: &EntityPath,
    ) {
        let TransformsForChildFrameEvents {
            frame_transforms,
            pose_transforms,
            pinhole_projections,
        } = &mut self.events;

        // This invalidates any time _after_ the first event in this chunk.
        // (e.g. if a rotation is added prior to translations later on,
        // then the resulting transforms at those translations change as well for latest-at queries)

        // Min time is conservative - technically we want to check this for each component individually,
        // but using the same for all is fine as it rarely matters.
        // (it may produce some false positive transform updates)

        // TODO(andreas): this is clearly _too_ conservative for long recordings.
        // We'd like to know all points in time when a transform is fully "shadowed", so we don't have to invalidate as aggressively.

        if aspects.intersects(TransformAspect::Frame | TransformAspect::Clear) {
            // Invalidate existing transforms after min_time (rationale see above).
            for (_, transform) in frame_transforms.range_mut(min_time..) {
                *transform = TransformEntry::new(transform.entity_path.clone());
            }

            // Add new invalidated transforms.
            frame_transforms.extend(
                get_new_invalidated_times()
                    .map(|time| (time, TransformEntry::new(entity_path.clone()))),
            );
        }

        if aspects.intersects(TransformAspect::Pose | TransformAspect::Clear) {
            let pose_transforms = pose_transforms.get_or_insert_with(Box::default);

            // Invalidate existing transforms after min_time (rationale see above).
            for (_, transform) in pose_transforms.range_mut(min_time..) {
                *transform = TransformEntry::new(transform.entity_path.clone());
            }

            // Add new invalidated transforms.
            pose_transforms.extend(
                get_new_invalidated_times()
                    .map(|time| (time, TransformEntry::new(entity_path.clone()))),
            );
        }

        if aspects.intersects(TransformAspect::PinholeOrViewCoordinates | TransformAspect::Clear) {
            let pinhole_projections = pinhole_projections.get_or_insert_with(Box::default);

            // Invalidate existing transforms after min_time (rationale see above).
            for (_, transform) in pinhole_projections.range_mut(min_time..) {
                *transform = TransformEntry::new(transform.entity_path.clone());
            }

            // Add new invalidated transforms.
            pinhole_projections.extend(
                get_new_invalidated_times()
                    .map(|time| (time, TransformEntry::new(entity_path.clone()))),
            );
        }
    }
}

#[derive(Clone, Debug, PartialEq)]
pub struct ResolvedPinholeProjection {
    /// The parent frame of the pinhole projection.
    pub parent: TransformFrameIdHash,

    pub image_from_camera: components::PinholeProjection,

    pub resolution: Option<components::Resolution>,

    /// View coordinates at this pinhole camera.
    ///
    /// This is needed to orient 2D in 3D and 3D in 2D the right way around
    /// (answering questions like which axis is distance to viewer increasing).
    /// If no view coordinates were logged, this is set to [`archetypes::Pinhole::DEFAULT_CAMERA_XYZ`].
    pub view_coordinates: components::ViewCoordinates,
}

impl TransformsForChildFrame {
    fn new(
        child_frame: TransformFrameIdHash,
        _timeline: TimelineName,
        static_timeline: &CachedTransformsForTimeline,
<<<<<<< HEAD
    ) -> Mutex<Self> {
        let mut frame_transforms = BTreeMap::new();
        let mut pose_transforms = None;
        let mut pinhole_projections = None;
=======
    ) -> Self {
        let mut events = TransformsForChildFrameEvents::new_empty();
>>>>>>> 5575ec35

        if let Some(static_transforms) =
            static_timeline.per_child_frame_transforms.get(&child_frame)
        {
<<<<<<< HEAD
            let static_transforms = static_transforms.lock();
            frame_transforms = static_transforms.frame_transforms.clone();
            pose_transforms = static_transforms.pose_transforms.clone();
            pinhole_projections = static_transforms.pinhole_projections.clone();
=======
            events = static_transforms.events.clone();
>>>>>>> 5575ec35
        }

        Mutex::new(Self {
            #[cfg(debug_assertions)]
            timeline: Some(_timeline),
<<<<<<< HEAD
            pose_transforms,
            frame_transforms,
            pinhole_projections,
        })
=======
            child_frame,
            events,
        }
>>>>>>> 5575ec35
    }

    fn new_for_new_empty_timeline(_timeline: TimelineName, static_timeline_entry: &Self) -> Self {
        Self {
            #[cfg(debug_assertions)]
            timeline: Some(_timeline),
            ..static_timeline_entry.clone()
        }
    }

    fn new_empty(child_frame: TransformFrameIdHash) -> Self {
        Self {
            #[cfg(debug_assertions)]
            timeline: None,
            child_frame,
            events: TransformsForChildFrameEvents::new_empty(),
        }
    }

    #[inline]
    pub fn latest_at_transform(
        &mut self,
        entity_db: &EntityDb,
        query: &LatestAtQuery,
    ) -> Option<ParentFromChildTransform> {
        #[cfg(debug_assertions)] // `self.timeline` is only present with `debug_assertions` enabled.
        debug_assert!(Some(query.timeline()) == self.timeline || self.timeline.is_none());

        let (time_of_last_update_to_this_frame, frame_transform) = self
            .events
            .frame_transforms
            .range_mut(..query.at().inc())
            .next_back()?;

        match &frame_transform.value {
            CachedTransformValue::Resident(transform) => Some(transform.clone()),
            CachedTransformValue::Cleared => None,
            CachedTransformValue::Invalidated => {
                let transforms = query_and_resolve_tree_transform_at_entity(
                    &frame_transform.entity_path,
                    entity_db,
                    // Do NOT use the original query time since that may give us information about a different child frame!
                    &LatestAtQuery::new(query.timeline(), *time_of_last_update_to_this_frame),
                );

                // First, we update the cache value.
                frame_transform.value = match &transforms {
                    Ok(transform) => {
                        if let Some(found) = transform.iter().find_map(|(child, transform)| {
                            (child == &self.child_frame).then_some(transform)
                        }) {
                            CachedTransformValue::Resident(found.clone())
                        } else {
                            assert!(
                                !cfg!(debug_assertions),
                                "[DEBUG ASSERT] not finding a child here means our book keeping failed"
                            );
                            CachedTransformValue::Cleared
                        }
                    }
                    Err(err) => {
                        re_log::error_once!("Failed to query transformations: {err}");
                        CachedTransformValue::Cleared
                    }
                };

                // Then, we retrieve the value from the cache again and return it.
                match &frame_transform.value {
                    CachedTransformValue::Resident(transform) => Some(transform.clone()),
                    CachedTransformValue::Cleared | CachedTransformValue::Invalidated => None,
                }
            }
        }
    }

    #[inline]
    pub fn latest_at_instance_poses(
        &mut self,
        entity_db: &EntityDb,
        query: &LatestAtQuery,
    ) -> Option<&PoseTransformArchetypeMap> {
        #[cfg(debug_assertions)] // `self.timeline` is only present with `debug_assertions` enabled.
        debug_assert!(Some(query.timeline()) == self.timeline || self.timeline.is_none());

        let pose_transform = self
            .events
            .pose_transforms
            .as_mut()?
            .range_mut(..query.at().inc())
            .next_back()?
            .1;

        // Separate check to work around borrow checker issue.
        if pose_transform.value == CachedTransformValue::Invalidated {
            pose_transform.value =
                CachedTransformValue::Resident(query_and_resolve_instance_poses_at_entity(
                    &pose_transform.entity_path,
                    entity_db,
                    query,
                ));
        }

        match &pose_transform.value {
            CachedTransformValue::Resident(transform) => Some(transform),
            CachedTransformValue::Cleared => None,
            CachedTransformValue::Invalidated => unreachable!("Just made transform cache-resident"),
        }
    }

    #[inline]
    pub fn latest_at_pinhole(
        &mut self,
        entity_db: &EntityDb,
        query: &LatestAtQuery,
    ) -> Option<&ResolvedPinholeProjection> {
        #[cfg(debug_assertions)] // `self.timeline` is only present with `debug_assertions` enabled.
        debug_assert!(Some(query.timeline()) == self.timeline || self.timeline.is_none());

        let pinhole_projection = self
            .events
            .pinhole_projections
            .as_mut()?
            .range_mut(..query.at().inc())
            .next_back()?
            .1;

        // Separate check to work around borrow checker issue.
        if pinhole_projection.value == CachedTransformValue::Invalidated {
            let transform = query_and_resolve_pinhole_projection_at_entity(
                &pinhole_projection.entity_path,
                entity_db,
                query,
            );

            pinhole_projection.value = match &transform {
                Some(transform) => CachedTransformValue::Resident(transform.clone()),
                None => CachedTransformValue::Cleared,
            };
        }

        match &pinhole_projection.value {
            CachedTransformValue::Resident(transform) => Some(transform),
            CachedTransformValue::Cleared => None,
            CachedTransformValue::Invalidated => unreachable!("Just made transform cache-resident"),
        }
    }
}

impl TransformResolutionCache {
    /// Looks up a frame ID by its hash.
    ///
    /// Returns `None` if the frame id hash was never encountered.
    #[inline]
    pub fn lookup_frame_id(
        &self,
        frame_id_hash: TransformFrameIdHash,
    ) -> Option<&TransformFrameId> {
        self.frame_id_registry.lookup_frame_id(frame_id_hash)
    }

    /// Accesses the transform component tracking data for a given timeline.
    #[inline]
    pub fn transforms_for_timeline(&self, timeline: TimelineName) -> &CachedTransformsForTimeline {
        self.per_timeline
            .get(&timeline)
            .unwrap_or(&self.static_timeline)
    }

    /// Makes sure the internal transform index is up to date and outdated cache entries are discarded.
    ///
    /// This needs to be called once per frame prior to any transform propagation.
    /// (which is done by [`crate::TransformForest`])
    ///
    /// This will internally…
    /// * keep track of which child frames are influenced by which entity
    /// * invalidate cache entries if needed (may happen conservatively - potentially invalidating more than needed)
    /// * create empty entries for where transforms may change over time (may happen conservatively - creating more entries than needed)
    /// * remove cached entries if chunks were GC'ed
    ///
    /// See also [`Self::add_chunks`].
    pub fn process_store_events<'a>(
        &mut self,
        events: impl Iterator<Item = &'a re_chunk_store::ChunkStoreEvent>,
    ) {
        re_tracing::profile_function!();

        // TODO(andreas): We eagerly index for all timelines even if they're never used.
        // Instead, we should do so lazily when results for a timeline are queried.

        for event in events {
            if event.kind == re_chunk_store::ChunkStoreDiffKind::Addition {
                // Since entity paths lead to implicit frames, we have to prime our lookup table with them even if this chunk doesn't have transform data.
                self.frame_id_registry
                    .register_all_frames_in_chunk(&event.chunk);
            }

            let aspects = TransformAspect::transform_aspects_of(&event.chunk);
            if aspects.is_empty() {
                continue;
            }

            if event.kind == re_chunk_store::ChunkStoreDiffKind::Deletion {
                self.remove_chunk(&event.chunk, aspects);
            } else if event.diff.chunk.is_static() {
                self.add_static_chunk(&event.chunk, aspects);
            } else {
                self.add_temporal_chunk(&event.chunk, aspects);
            }
        }
    }

    /// Adds chunks to the transform cache.
    ///
    /// This will internally…
    /// * keep track of which child frames are influenced by which entity
    /// * invalidate cache entries if needed (may happen conservatively - potentially invalidating more than needed)
    /// * create empty entries for where transforms may change over time (may happen conservatively - creating more entries than needed)
    ///
    /// See also [`Self::process_store_events`].
    pub fn add_chunks<'a>(&mut self, chunks: impl Iterator<Item = &'a std::sync::Arc<Chunk>>) {
        re_tracing::profile_function!();

        // TODO(andreas): We eagerly index for all timelines even if they're never used.
        // Instead, we should do so lazily when results for a timeline are queried.

        for chunk in chunks {
            // Since entity paths lead to implicit frames, we have to prime our lookup table with them even if this chunk doesn't have transform data.
            self.frame_id_registry.register_all_frames_in_chunk(chunk);

            let aspects = TransformAspect::transform_aspects_of(chunk);
            if aspects.is_empty() {
                continue;
            }

            if chunk.is_static() {
                self.add_static_chunk(chunk, aspects);
            } else {
                self.add_temporal_chunk(chunk, aspects);
            }
        }
    }

    fn add_temporal_chunk(&mut self, chunk: &Chunk, aspects: TransformAspect) {
        re_tracing::profile_function!();

        debug_assert!(!chunk.is_static());

        let entity_path = chunk.entity_path();

        for (timeline, time_column) in chunk.timelines() {
            let per_timeline = self.per_timeline.entry(*timeline).or_insert_with(|| {
                CachedTransformsForTimeline::new(timeline, &self.static_timeline)
            });

            // Keeps track which of the child frames are new for this entity.
            let mut child_frames_affected_by_this_entity_for_first_time = IntSet::default();

            let affected_frames = per_timeline
                .per_entity_affected_child_frames
                .entry(entity_path.clone())
                .or_insert_with(|| {
                    child_frames_affected_by_this_entity_for_first_time
                        .insert(TransformFrameIdHash::from_entity_path(entity_path));
                    EntityToFrameOverTime::new(entity_path)
                });

            // First, update the list of when which child is "active" for this entity in case this chunk mentions any child frames.
            for (start_time, child_frames) in iter_child_frames_in_chunk(chunk, *timeline) {
                let frames = active_frame_array_from_strings(entity_path, &child_frames);
                child_frames_affected_by_this_entity_for_first_time.extend(
                    frames
                        .iter()
                        .filter(|frame| !affected_frames.all_frames.contains(frame)),
                );

                let (changed_range, previous_frames) =
                    affected_frames.insert_range_start(start_time, frames.clone());

                // Since (by convention) only this entity can affect `previous_frames`, we have to drop all their events in the `changed_range`
                // if `previous_frames` is not equal to `child_frames`.
                //
                // Note that the time range insertion we just did was still necessary regardless since more (different) child frames may be added in between.
                if previous_frames != frames {
                    let mut moved_events = TransformsForChildFrameEvents::new_empty();
                    for previous_child_frame in &previous_frames {
                        let Some(frame_transforms) = per_timeline
                            .per_child_frame_transforms
                            .get_mut(previous_child_frame)
                        else {
                            // No events on this child frame, so nothing to remove!
                            continue;
                        };
                        // Since (by convention) only this entity can affect `previous_frames`, we have to move all their events in the `changed_range` to the new range.
                        frame_transforms
<<<<<<< HEAD
                            .get_mut()
                            .remove_events_in_range(changed_range.clone(), &mut moved_events);
=======
                            .events
                            .remove_in_range(changed_range.clone(), &mut moved_events);
>>>>>>> 5575ec35
                    }
                    // …and add them to the new child frames!
                    for new_child_frame in frames {
                        per_timeline
                            .per_child_frame_transforms
                            .entry(new_child_frame)
                            .or_insert_with(|| {
                                TransformsForChildFrame::new(
                                    new_child_frame,
                                    *timeline,
                                    &self.static_timeline,
                                )
                            })
<<<<<<< HEAD
                            .get_mut()
                            .insert_all_events_of(&moved_events);
=======
                            .events
                            .insert_all_of(&moved_events);
>>>>>>> 5575ec35
                    }
                }
            }

            // Now that our map of active child frames is up to date, we can insert "event points" (invalidated cache entries)
            // into the respective per-child-frame data structures.
            for (time_range, child_frames) in affected_frames.iter_ranges(time_column.time_range())
            {
                // We now look only at the times in the time column that are relevant for this child-frame.
                // Note that there may be more times than actual relevant updates, but crucially, all queries
                // to the current entity path yield information about the frames in `child_frames`.
                let times_with_potential_update = if time_column.time_range().min
                    >= time_range.start
                    // Careful, we're comparing a std `Range` with `AbsoluteTimeRange`!
                    // `max` is inclusive, `end` is exclusive.
                    // The reason we have to use `Range` here over `AbsoluteTimeRange` is that `time_range` may contain `TimeRange::STATIC`.
                    && time_column.time_range().max < time_range.end
                {
                    Cow::Borrowed(time_column.times_raw())
                } else {
                    Cow::Owned(
                        time_column
                            .times()
                            // TODO(andreas): For sorted time columns we could speed this up a bit.
                            .filter_map(|time| time_range.contains(&time).then_some(time.as_i64()))
                            .collect_vec(),
                    )
                };

                // Note down that all these child frames were updated at the given times.
                for child_frame in child_frames {
                    // Invalidate all frames for this child frame.
                    let frame_transforms = per_timeline
                        .per_child_frame_transforms
                        .entry(*child_frame)
                        .or_insert_with(|| {
                            TransformsForChildFrame::new(
                                *child_frame,
                                *timeline,
                                &self.static_timeline,
                            )
                        })
                        .get_mut();

                    frame_transforms.insert_invalidated_transform_events(
                        aspects,
                        time_range.start,
                        || {
                            times_with_potential_update
                                .iter()
                                .map(|t| TimeInt::new_temporal(*t))
                        },
                        entity_path,
                    );

                    // If we've never seen this entity update these child frames,
                    // we have to make sure that we take recursive clears into account.
                    if child_frames_affected_by_this_entity_for_first_time.contains(child_frame) {
                        let mut ancestor = entity_path.clone();
                        loop {
                            if let Some(cleared_times) =
                                per_timeline.recursive_clears.get(&ancestor)
                            {
                                for cleared_time in cleared_times {
                                    if time_range.contains(cleared_time) {
                                        frame_transforms
                                            .events
                                            .insert_clear(*cleared_time, entity_path);
                                    }
                                }
                            }

                            match ancestor.parent() {
                                Some(parent) => ancestor = parent,
                                None => break,
                            }
                        }
                    }
                }
            }

            // Keep track of recursive clears.
            if aspects.contains(TransformAspect::Clear) {
                re_tracing::profile_scope!("check for recursive clears");

                let component = archetypes::Clear::descriptor_is_recursive().component;

                let recursively_cleared_times = chunk
                    .iter_component_indices(*timeline, component)
                    .zip(chunk.iter_slices::<bool>(component))
                    .filter_map(|((time, _row_id), bool_slice)| {
                        bool_slice
                            .values()
                            .first()
                            .and_then(|is_recursive| (*is_recursive != 0).then_some(time))
                    })
                    .collect::<BTreeSet<_>>();

                if !recursively_cleared_times.is_empty() {
                    per_timeline.add_recursive_clears(entity_path, recursively_cleared_times);
                }
            }
        }
    }

    fn add_static_chunk(&mut self, chunk: &Chunk, aspects: TransformAspect) {
        re_tracing::profile_function!();

        debug_assert!(chunk.is_static());

        let entity_path = chunk.entity_path();
        let fallback_child_frames = [TransformFrameIdHash::from_entity_path(entity_path)];

        let affected_child_frames = self
            .static_timeline
            .per_entity_affected_child_frames
            .get_or_create_for(entity_path);

        // Note down that for these child frames we may have new static transforms.
        let child_frames = child_frames_in_static_chunk(chunk);
        let child_frames =
            active_frame_array_from_strings(entity_path, &child_frames.unwrap_or_default());
        {
            let (changed_range, previous_frames) =
                affected_child_frames.insert_range_start(TimeInt::STATIC, child_frames.clone());
            debug_assert_eq!(changed_range, TimeInt::STATIC..TimeInt::STATIC);

            if previous_frames != child_frames
                && previous_frames.as_slice() != fallback_child_frames.as_slice()
            {
                for per_timeline_transforms in &mut self.per_timeline.values_mut() {
                    // Propagate the new static child frames to `per_entity_affected_child_frames` on all timelines.
                    per_timeline_transforms
                        .per_entity_affected_child_frames
                        .get_or_create_for(entity_path)
                        .insert_range_start(TimeInt::STATIC, child_frames.clone());

                    // Invalidate the static status on the previous child frames.
                    for previous_child_frame in &previous_frames {
                        if let Some(frame_transform) = per_timeline_transforms
                            .per_child_frame_transforms
                            .get_mut(previous_child_frame)
                        {
<<<<<<< HEAD
                            frame_transform.get_mut().remove_event_at(TimeInt::STATIC);
=======
                            frame_transform.events.remove_at(TimeInt::STATIC);
>>>>>>> 5575ec35
                        }
                    }
                }
            }
        }
        debug_assert_eq!(
            affected_child_frames.range_starts.len(),
            1,
            "There should be only information about the static child frame"
        );

        // Adding a static transform invalidates affected child frames on ALL timelines, since the resulting transforms at all times may be different now.
        // TODO(andreas): This is too conservative for long recordings - we should know when a static transform is fully "shadowed", so we don't have to invalidate as aggressively.
        // Furthermore, since we want to incorporate the static transforms into all timelines, we have to add this event to all timelines.
        for child_frame in child_frames {
            // Note down the events/invalidations on the static timeline itself.
            self.static_timeline
                .per_child_frame_transforms
                .entry(child_frame)
<<<<<<< HEAD
                .or_insert_with(|| Mutex::new(TransformsForChildFrame::new_empty()))
                .get_mut()
=======
                .or_insert_with(|| TransformsForChildFrame::new_empty(child_frame))
>>>>>>> 5575ec35
                .insert_invalidated_transform_events(
                    aspects,
                    TimeInt::STATIC,
                    || std::iter::once(TimeInt::STATIC),
                    entity_path,
                );

            for (timeline, per_timeline_transforms) in &mut self.per_timeline {
                let entity_transforms = per_timeline_transforms
                    .per_child_frame_transforms
                    .entry(child_frame)
                    .or_insert_with(|| {
                        // Need to add an entry now if there wasn't one before.
                        // Also note that the static transforms we use to construct this might touch on aspects that aren't invalidated, so it's still important to pass that in.
                        TransformsForChildFrame::new(child_frame, *timeline, &self.static_timeline)
                    })
                    .get_mut();

                entity_transforms.insert_invalidated_transform_events(
                    aspects,
                    TimeInt::STATIC,
                    || std::iter::once(TimeInt::STATIC),
                    entity_path,
                );
            }
        }

        // Don't care about clears here, they don't have any effect for keeping track of changes when logged static.
    }

    fn remove_chunk(&mut self, chunk: &Chunk, aspects: TransformAspect) {
        re_tracing::profile_function!();

        let entity_path = chunk.entity_path();

        // Note that we ignore static timelines for removal.
        for (timeline, time_column) in chunk.timelines() {
            let Some(per_timeline) = self.per_timeline.get_mut(timeline) else {
                continue;
            };

            // Remove any affected recursive clears.
            if aspects.contains(TransformAspect::Clear) {
                re_tracing::profile_scope!("check for recursive clears");

                let component = archetypes::Clear::descriptor_is_recursive().component;

                let recursively_cleared_times = chunk
                    .iter_component_indices(*timeline, component)
                    .zip(chunk.iter_slices::<bool>(component))
                    .filter_map(|((time, _row_id), bool_slice)| {
                        bool_slice
                            .values()
                            .first()
                            .and_then(|is_recursive| (*is_recursive != 0).then_some(time))
                    })
                    .collect::<BTreeSet<_>>();

                if !recursively_cleared_times.is_empty() {
                    per_timeline.remove_recursive_clears(entity_path, &recursively_cleared_times);
                }
            }

            // Remove existing data.
            if let Some(affected_frames) = per_timeline
                .per_entity_affected_child_frames
                .get_mut(entity_path)
            {
                for (time_range, child_frames) in
                    affected_frames.iter_ranges(time_column.time_range())
                {
                    for child_frame in child_frames {
                        let Some(transforms) =
                            per_timeline.per_child_frame_transforms.get_mut(child_frame)
                        else {
                            debug_panic_missing_child_frame_transforms_for_update_on_entity(
                                entity_path,
                                *child_frame,
                            );
                            continue;
                        };
                        let transforms = transforms.get_mut();

                        // Remove from our record of where this entity updates things.
                        for time in time_column.times() {
                            // Only if this entity actually had an update for a given child frame at a time, do we have to remove transforms from that child frame.
                            if !time_range.contains(&time) {
                                continue;
                            }

                            if aspects.contains(TransformAspect::Frame) {
                                transforms.events.frame_transforms.remove(&time);
                            }
                            if aspects.contains(TransformAspect::Pose)
                                && let Some(pose_transforms) =
                                    &mut transforms.events.pose_transforms
                            {
                                pose_transforms.remove(&time);
                            }
                            if aspects.contains(TransformAspect::PinholeOrViewCoordinates)
                                && let Some(pinhole_projections) =
                                    &mut transforms.events.pinhole_projections
                            {
                                pinhole_projections.remove(&time);
                            }
                        }

                        // Remove child frame entry if it's empty.
                        if transforms.events.frame_transforms.is_empty()
                            && transforms
                                .events
                                .pose_transforms
                                .as_ref()
                                .is_none_or(|pose_transforms| pose_transforms.is_empty())
                            && transforms
                                .events
                                .pinhole_projections
                                .as_ref()
                                .is_none_or(|pinhole_projections| pinhole_projections.is_empty())
                        {
                            per_timeline.per_child_frame_transforms.remove(child_frame);
                        }
                    }
                }

                // TODO(andreas): Remove empty child frame update mentions.
            }

            // Remove the entire timeline if it's empty.
            if per_timeline.per_child_frame_transforms.is_empty() {
                self.per_timeline.remove(timeline);
            }
        }
    }
}

fn debug_panic_missing_child_frame_transforms_for_update_on_entity(
    entity_path: &EntityPath,
    child_frame: TransformFrameIdHash,
) {
    assert!(
        !cfg!(debug_assertions),
        "DEBUG ASSERTION: Internally inconsistent state: entity {entity_path:?} had updates for child frame {child_frame:?} but no transforms for that child frame were found. Please report this as a bug."
    );
}

/// Iterates over all child frames that are in a chunk.
pub fn iter_child_frames_in_chunk(
    chunk: &Chunk,
    timeline: TimelineName,
) -> impl Iterator<Item = (TimeInt, Vec<ArrowString>)> {
    // TODO(RR-2627, RR-2680): Custom child frame is not supported yet for Pinhole & Poses, we instead use whatever is on `Transform3D`.
    let child_frame_component = archetypes::Transform3D::descriptor_child_frame().component;

    itertools::izip!(
        chunk
            .iter_component_indices(timeline, child_frame_component)
            .map(|(t, _)| t),
        chunk.iter_slices::<String>(child_frame_component),
    )
}

/// Iterates over all child frames that are in a chunk.
pub fn child_frames_in_static_chunk(chunk: &Chunk) -> Option<Vec<ArrowString>> {
    debug_assert!(chunk.is_static());

    // TODO(RR-2627, RR-2680): Custom child frame is not supported yet for Pinhole & Poses, we instead use whatever is on `Transform3D`.
    let child_frame_component = archetypes::Transform3D::descriptor_child_frame().component;

    chunk.iter_slices::<String>(child_frame_component).next()
}

/// Given a slice of arrow strings representing frames, retrieve the list of frame hashes.
/// If there are no child frames, this returns the implicit child frame since this one is active if nothing else was specified.
fn active_frame_array_from_strings(
    entity_path: &EntityPath,
    frame_names: &[ArrowString],
) -> SmallVec1<[TransformFrameIdHash; 1]> {
    SmallVec1::try_from_smallvec(
        frame_names
            .iter()
            .map(|s| TransformFrameIdHash::from_str(s.as_str()))
            .collect(),
    )
    .unwrap_or_else(|_| {
        // Insert the implicit frame if the list was empty.
        SmallVec1::from_array_const([TransformFrameIdHash::from_entity_path(entity_path)])
    })
}

#[cfg(test)]
mod tests {
    use std::sync::{Arc, OnceLock};

    use super::*;
    use crate::convert;
    use re_chunk_store::{
        Chunk, ChunkStore, ChunkStoreEvent, ChunkStoreSubscriberHandle, GarbageCollectionOptions,
        PerStoreChunkSubscriber, RowId,
    };
    use re_log_types::{StoreId, TimePoint, Timeline};
    use re_types::{Archetype as _, ChunkId, archetypes, datatypes};

    #[derive(Debug, Clone, Copy)]
    enum StaticTestFlavor {
        /// First log a static chunk and then a regular chunk.
        StaticThenRegular { update_inbetween: bool },

        /// First log a regular chunk and then a static chunk.
        RegularThenStatic { update_inbetween: bool },

        /// Test case where we first log a static chunk and regular chunk and then later swap out the static chunk.
        /// This tests that we're able to invalidate the cache on static changes after the fact.
        PriorStaticThenRegularThenStatic { update_inbetween: bool },
    }

    const ALL_STATIC_TEST_FLAVOURS: [StaticTestFlavor; 6] = [
        StaticTestFlavor::StaticThenRegular {
            update_inbetween: true,
        },
        StaticTestFlavor::RegularThenStatic {
            update_inbetween: true,
        },
        StaticTestFlavor::PriorStaticThenRegularThenStatic {
            update_inbetween: true,
        },
        StaticTestFlavor::StaticThenRegular {
            update_inbetween: false,
        },
        StaticTestFlavor::RegularThenStatic {
            update_inbetween: false,
        },
        StaticTestFlavor::PriorStaticThenRegularThenStatic {
            update_inbetween: false,
        },
    ];

    #[derive(Default)]
    pub struct TestStoreSubscriber {
        unprocessed_events: Vec<ChunkStoreEvent>,
    }

    impl TestStoreSubscriber {
        /// Accesses the global store subscriber.
        ///
        /// Lazily registers the subscriber if it hasn't been registered yet.
        pub fn subscription_handle() -> ChunkStoreSubscriberHandle {
            static SUBSCRIPTION: OnceLock<ChunkStoreSubscriberHandle> = OnceLock::new();
            *SUBSCRIPTION.get_or_init(ChunkStore::register_per_store_subscriber::<Self>)
        }

        /// Retrieves all transform events that have not been processed yet since the last call to this function.
        pub fn take_transform_events(store_id: &StoreId) -> Vec<ChunkStoreEvent> {
            ChunkStore::with_per_store_subscriber_mut(
                Self::subscription_handle(),
                store_id,
                |subscriber: &mut Self| std::mem::take(&mut subscriber.unprocessed_events),
            )
            .unwrap_or_default()
        }
    }

    impl PerStoreChunkSubscriber for TestStoreSubscriber {
        fn name() -> String {
            "TestStoreSubscriber".to_owned()
        }

        fn on_events<'a>(&mut self, events: impl Iterator<Item = &'a ChunkStoreEvent>) {
            self.unprocessed_events.extend(events.cloned());
        }
    }

    fn apply_store_subscriber_events(cache: &mut TransformResolutionCache, entity_db: &EntityDb) {
        let events = TestStoreSubscriber::take_transform_events(entity_db.store_id());
        cache.process_store_events(events.iter());
    }

    fn static_test_setup_store(
        cache: &mut TransformResolutionCache,
        prior_static_chunk: Chunk,
        final_static_chunk: Chunk,
        regular_chunk: Chunk,
        flavor: StaticTestFlavor,
    ) -> Result<EntityDb, Box<dyn std::error::Error>> {
        // Print the flavor to its shown on test failure.
        println!("{flavor:?}");

        let mut entity_db = new_entity_db_with_subscriber_registered();

        match flavor {
            StaticTestFlavor::StaticThenRegular { update_inbetween } => {
                entity_db.add_chunk(&Arc::new(final_static_chunk))?;
                if update_inbetween {
                    apply_store_subscriber_events(cache, &entity_db);
                }
                entity_db.add_chunk(&Arc::new(regular_chunk))?;
            }

            StaticTestFlavor::RegularThenStatic { update_inbetween } => {
                entity_db.add_chunk(&Arc::new(regular_chunk))?;
                if update_inbetween {
                    apply_store_subscriber_events(cache, &entity_db);
                }
                entity_db.add_chunk(&Arc::new(final_static_chunk))?;
            }

            StaticTestFlavor::PriorStaticThenRegularThenStatic { update_inbetween } => {
                entity_db.add_chunk(&Arc::new(prior_static_chunk))?;
                entity_db.add_chunk(&Arc::new(regular_chunk))?;
                if update_inbetween {
                    apply_store_subscriber_events(cache, &entity_db);
                }
                entity_db.add_chunk(&Arc::new(final_static_chunk))?;
            }
        }

        Ok(entity_db)
    }

    fn new_entity_db_with_subscriber_registered() -> EntityDb {
        let entity_db = EntityDb::new(StoreId::random(
            re_log_types::StoreKind::Recording,
            "test_app",
        ));
        let _ = TestStoreSubscriber::subscription_handle();
        entity_db
    }

    #[test]
    fn test_transforms_per_timeline_access() -> Result<(), Box<dyn std::error::Error>> {
        let mut entity_db = new_entity_db_with_subscriber_registered();
        let mut cache = TransformResolutionCache::default();

        // Log a few tree transforms at different times.
        let timeline = Timeline::new_sequence("t");
        let chunk0 = Chunk::builder(EntityPath::from("with_transform"))
            .with_archetype_auto_row(
                [(timeline, 1)],
                &archetypes::Transform3D::from_translation([1.0, 2.0, 3.0]),
            )
            .build()?;
        let chunk1 = Chunk::builder(EntityPath::from("without_transform"))
            .with_archetype_auto_row(
                [(timeline, 1)],
                // Anything that doesn't have components the transform cache is interested in.
                &archetypes::Points3D::new([[1.0, 2.0, 3.0]]),
            )
            .build()?;
        entity_db.add_chunk(&Arc::new(chunk0))?;
        entity_db.add_chunk(&Arc::new(chunk1))?;

        apply_store_subscriber_events(&mut cache, &entity_db);
        let transforms_per_timeline = cache.transforms_for_timeline(*timeline.name());
        assert!(
            transforms_per_timeline
                .frame_transforms(TransformFrameIdHash::from_entity_path(&EntityPath::from(
                    "without_transform"
                )))
                .is_none()
        );
        assert!(
            transforms_per_timeline
                .frame_transforms(TransformFrameIdHash::from_entity_path(&EntityPath::from(
                    "rando"
                )))
                .is_none()
        );
        let transforms = transforms_per_timeline
            .frame_transforms(TransformFrameIdHash::from_entity_path(&EntityPath::from(
                "with_transform",
            )))
            .unwrap();
        #[cfg(debug_assertions)]
        assert_eq!(transforms.timeline, Some(*timeline.name()));
        assert_eq!(transforms.events.frame_transforms.len(), 1);
        assert_eq!(transforms.events.pose_transforms, None);
        assert_eq!(transforms.events.pinhole_projections, None);

        Ok(())
    }

    #[test]
    fn test_static_tree_transforms() -> Result<(), Box<dyn std::error::Error>> {
        for flavor in &ALL_STATIC_TEST_FLAVOURS {
            // Log a few tree transforms at different times.
            let timeline = Timeline::new_sequence("t");
            let prior_static_chunk = Chunk::builder(EntityPath::from("my_entity"))
                .with_archetype_auto_row(
                    TimePoint::default(),
                    // Make sure only translation is logged (no null arrays for everything else).
                    &archetypes::Transform3D::update_fields()
                        .with_translation([123.0, 234.0, 345.0]),
                )
                .build()?;
            let final_static_chunk = Chunk::builder(EntityPath::from("my_entity"))
                .with_archetype_auto_row(
                    TimePoint::default(),
                    // Make sure only translation is logged (no null arrays for everything else).
                    &archetypes::Transform3D::update_fields().with_translation([1.0, 2.0, 3.0]),
                )
                .build()?;
            let regular_chunk = Chunk::builder(EntityPath::from("my_entity"))
                .with_archetype_auto_row(
                    [(timeline, 1)],
                    &archetypes::Transform3D::update_fields().with_scale([123.0, 234.0, 345.0]),
                )
                .build()?;

            let mut cache = TransformResolutionCache::default();
            let entity_db = static_test_setup_store(
                &mut cache,
                prior_static_chunk,
                final_static_chunk,
                regular_chunk,
                *flavor,
            )?;

            // Check that the transform cache has the expected transforms.
            apply_store_subscriber_events(&mut cache, &entity_db);

            let transforms_per_timeline = cache.transforms_for_timeline(*timeline.name());
            let mut transforms = transforms_per_timeline
                .frame_transforms(TransformFrameIdHash::from_entity_path(&EntityPath::from(
                    "my_entity",
                )))
                .unwrap();

            assert_eq!(
                transforms.latest_at_transform(
                    &entity_db,
                    &LatestAtQuery::new(*timeline.name(), TimeInt::MIN)
                ),
                Some(ParentFromChildTransform {
                    parent: TransformFrameIdHash::entity_path_hierarchy_root(),
                    transform: DAffine3::from_translation(glam::dvec3(1.0, 2.0, 3.0)),
                })
            );
            assert_eq!(
                transforms.latest_at_transform(
                    &entity_db,
                    &LatestAtQuery::new(*timeline.name(), TimeInt::MIN)
                ),
                transforms
                    .latest_at_transform(&entity_db, &LatestAtQuery::new(*timeline.name(), 0)),
            );
            assert_eq!(
                transforms
                    .latest_at_transform(&entity_db, &LatestAtQuery::new(*timeline.name(), 1)),
                Some(ParentFromChildTransform {
                    parent: TransformFrameIdHash::entity_path_hierarchy_root(),
                    transform: DAffine3::from_scale_rotation_translation(
                        glam::dvec3(123.0, 234.0, 345.0),
                        glam::DQuat::IDENTITY,
                        glam::dvec3(1.0, 2.0, 3.0),
                    ),
                })
            );

            // Timelines that the cache has never seen should still have the static transform.
            let transforms_per_timeline = cache.transforms_for_timeline(TimelineName::new("other"));
            let mut transforms = transforms_per_timeline
                .frame_transforms(TransformFrameIdHash::from_entity_path(&EntityPath::from(
                    "my_entity",
                )))
                .unwrap();
            assert_eq!(
                transforms.latest_at_transform(
                    &entity_db,
                    &LatestAtQuery::new(TimelineName::new("other"), 123)
                ),
                Some(ParentFromChildTransform {
                    parent: TransformFrameIdHash::entity_path_hierarchy_root(),
                    transform: DAffine3::from_translation(glam::dvec3(1.0, 2.0, 3.0)),
                })
            );
        }

        Ok(())
    }

    #[test]
    fn test_static_pose_transforms() -> Result<(), Box<dyn std::error::Error>> {
        for flavor in &ALL_STATIC_TEST_FLAVOURS {
            // Log a few tree transforms at different times.
            let timeline = Timeline::new_sequence("t");
            let prior_static_chunk = Chunk::builder(EntityPath::from("my_entity"))
                .with_archetype_auto_row(
                    TimePoint::default(),
                    &archetypes::InstancePoses3D::new().with_translations([[321.0, 234.0, 345.0]]),
                )
                .build()?;
            let final_static_chunk = Chunk::builder(EntityPath::from("my_entity"))
                .with_archetype_auto_row(
                    TimePoint::default(),
                    &archetypes::InstancePoses3D::new()
                        .with_translations([[1.0, 2.0, 3.0], [4.0, 5.0, 6.0]]),
                )
                .build()?;
            let regular_chunk = Chunk::builder(EntityPath::from("my_entity"))
                .with_archetype_auto_row(
                    [(timeline, 1)],
                    // Add a splatted scale.
                    &archetypes::InstancePoses3D::new().with_scales([[10.0, 20.0, 30.0]]),
                )
                .build()?;

            let mut cache = TransformResolutionCache::default();
            let entity_db = static_test_setup_store(
                &mut cache,
                prior_static_chunk,
                final_static_chunk,
                regular_chunk,
                *flavor,
            )?;

            // Check that the transform cache has the expected transforms.
            apply_store_subscriber_events(&mut cache, &entity_db);

            let transforms_per_timeline = cache.transforms_for_timeline(*timeline.name());
            let mut transforms = transforms_per_timeline
                .frame_transforms(TransformFrameIdHash::from_entity_path(&EntityPath::from(
                    "my_entity",
                )))
                .unwrap();

            assert_eq!(
                transforms.latest_at_instance_poses(
                    &entity_db,
                    &LatestAtQuery::new(*timeline.name(), TimeInt::MIN)
                ),
                Some(&PoseTransformArchetypeMap {
                    instance_from_archetype_poses_per_archetype: IntMap::default(),
                    instance_from_poses: vec![
                        DAffine3::from_translation(glam::dvec3(1.0, 2.0, 3.0)),
                        DAffine3::from_translation(glam::dvec3(4.0, 5.0, 6.0)),
                    ],
                })
            );
            assert_eq!(
                transforms
                    .latest_at_instance_poses(
                        &entity_db,
                        &LatestAtQuery::new(*timeline.name(), TimeInt::MIN)
                    )
                    .cloned(),
                transforms
                    .latest_at_instance_poses(&entity_db, &LatestAtQuery::new(*timeline.name(), 0))
                    .cloned(),
            );
            assert_eq!(
                transforms
                    .latest_at_instance_poses(&entity_db, &LatestAtQuery::new(*timeline.name(), 1))
                    .map(|poses| &poses.instance_from_poses),
                Some(&vec![
                    DAffine3::from_scale_rotation_translation(
                        glam::dvec3(10.0, 20.0, 30.0),
                        glam::DQuat::IDENTITY,
                        glam::dvec3(1.0, 2.0, 3.0),
                    ),
                    DAffine3::from_scale_rotation_translation(
                        glam::dvec3(10.0, 20.0, 30.0),
                        glam::DQuat::IDENTITY,
                        glam::dvec3(4.0, 5.0, 6.0),
                    ),
                ])
            );

            // Timelines that the cache has never seen should still have the static poses.
            let transforms_per_timeline = cache.transforms_for_timeline(TimelineName::new("other"));
            let mut transforms = transforms_per_timeline
                .frame_transforms(TransformFrameIdHash::from_entity_path(&EntityPath::from(
                    "my_entity",
                )))
                .unwrap();
            assert_eq!(
                transforms
                    .latest_at_instance_poses(
                        &entity_db,
                        &LatestAtQuery::new(TimelineName::new("other"), 123)
                    )
                    .map(|poses| &poses.instance_from_poses),
                Some(&vec![
                    DAffine3::from_translation(glam::dvec3(1.0, 2.0, 3.0)),
                    DAffine3::from_translation(glam::dvec3(4.0, 5.0, 6.0)),
                ])
            );
        }

        Ok(())
    }

    #[test]
    fn test_static_pinhole_projection() -> Result<(), Box<dyn std::error::Error>> {
        for flavor in &ALL_STATIC_TEST_FLAVOURS {
            let image_from_camera_prior =
                components::PinholeProjection::from_focal_length_and_principal_point(
                    [123.0, 123.0],
                    [123.0, 123.0],
                );
            let image_from_camera_final =
                components::PinholeProjection::from_focal_length_and_principal_point(
                    [1.0, 2.0],
                    [1.0, 2.0],
                );

            // Static pinhole, non-static view coordinates.
            let timeline = Timeline::new_sequence("t");
            let prior_static_chunk = Chunk::builder(EntityPath::from("my_entity"))
                .with_archetype_auto_row(
                    TimePoint::default(),
                    &archetypes::Pinhole::new(image_from_camera_prior).with_resolution([1.0, 1.0]),
                )
                .build()?;
            let final_static_chunk = Chunk::builder(EntityPath::from("my_entity"))
                .with_archetype_auto_row(
                    TimePoint::default(),
                    &archetypes::Pinhole::new(image_from_camera_final).with_resolution([2.0, 2.0]),
                )
                .build()?;
            let regular_chunk = Chunk::builder(EntityPath::from("my_entity"))
                .with_archetype_auto_row([(timeline, 1)], &archetypes::ViewCoordinates::BLU())
                .build()?;

            let mut cache = TransformResolutionCache::default();
            let entity_db = static_test_setup_store(
                &mut cache,
                prior_static_chunk,
                final_static_chunk,
                regular_chunk,
                *flavor,
            )?;

            // Check that the transform cache has the expected transforms.
            apply_store_subscriber_events(&mut cache, &entity_db);

            let transforms_per_timeline = cache.transforms_for_timeline(*timeline.name());
            let mut transforms = transforms_per_timeline
                .frame_transforms(TransformFrameIdHash::from_entity_path(&EntityPath::from(
                    "my_entity",
                )))
                .unwrap();

            assert_eq!(
                transforms.latest_at_pinhole(
                    &entity_db,
                    &LatestAtQuery::new(*timeline.name(), TimeInt::MIN)
                ),
                Some(&ResolvedPinholeProjection {
                    parent: TransformFrameIdHash::entity_path_hierarchy_root(),
                    image_from_camera: image_from_camera_final,
                    resolution: Some([2.0, 2.0].into()),
                    view_coordinates: archetypes::Pinhole::DEFAULT_CAMERA_XYZ,
                })
            );
            assert_eq!(
                transforms
                    .latest_at_pinhole(
                        &entity_db,
                        &LatestAtQuery::new(*timeline.name(), TimeInt::MIN)
                    )
                    .cloned(),
                transforms
                    .latest_at_pinhole(&entity_db, &LatestAtQuery::new(*timeline.name(), 0))
                    .cloned(),
            );
            assert_eq!(
                transforms.latest_at_pinhole(&entity_db, &LatestAtQuery::new(*timeline.name(), 1)),
                Some(&ResolvedPinholeProjection {
                    parent: TransformFrameIdHash::entity_path_hierarchy_root(),
                    image_from_camera: image_from_camera_final,
                    resolution: Some([2.0, 2.0].into()),
                    view_coordinates: components::ViewCoordinates::BLU,
                })
            );

            // Timelines that the cache has never seen should still have the static pinhole.
            let transforms_per_timeline = cache.transforms_for_timeline(TimelineName::new("other"));
            let mut transforms = transforms_per_timeline
                .frame_transforms(TransformFrameIdHash::from_entity_path(&EntityPath::from(
                    "my_entity",
                )))
                .unwrap();
            assert_eq!(
                transforms.latest_at_pinhole(
                    &entity_db,
                    &LatestAtQuery::new(TimelineName::new("other"), 123)
                ),
                Some(&ResolvedPinholeProjection {
                    parent: TransformFrameIdHash::entity_path_hierarchy_root(),
                    image_from_camera: image_from_camera_final,
                    resolution: Some([2.0, 2.0].into()),
                    view_coordinates: archetypes::Pinhole::DEFAULT_CAMERA_XYZ,
                })
            );
        }

        Ok(())
    }

    #[test]
    fn test_static_view_coordinates_projection() -> Result<(), Box<dyn std::error::Error>> {
        for flavor in &ALL_STATIC_TEST_FLAVOURS {
            let image_from_camera =
                components::PinholeProjection::from_focal_length_and_principal_point(
                    [1.0, 2.0],
                    [1.0, 2.0],
                );

            // Static view coordinates, non-static pinhole.
            let timeline = Timeline::new_sequence("t");
            let prior_static_chunk = Chunk::builder(EntityPath::from("my_entity"))
                .with_archetype_auto_row(TimePoint::default(), &archetypes::ViewCoordinates::BRU())
                .build()?;
            let final_static_chunk = Chunk::builder(EntityPath::from("my_entity"))
                .with_archetype_auto_row(TimePoint::default(), &archetypes::ViewCoordinates::BLU())
                .build()?;
            let regular_chunk = Chunk::builder(EntityPath::from("my_entity"))
                .with_archetype_auto_row(
                    [(timeline, 1)],
                    &archetypes::Pinhole::new(image_from_camera),
                )
                .build()?;

            let mut cache = TransformResolutionCache::default();
            let entity_db = static_test_setup_store(
                &mut cache,
                prior_static_chunk,
                final_static_chunk,
                regular_chunk,
                *flavor,
            )?;

            // Check that the transform cache has the expected transforms.
            apply_store_subscriber_events(&mut cache, &entity_db);
            let transforms_per_timeline = cache.transforms_for_timeline(*timeline.name());
            let mut transforms = transforms_per_timeline
                .frame_transforms(TransformFrameIdHash::from_entity_path(&EntityPath::from(
                    "my_entity",
                )))
                .unwrap();

            // There's view coordinates, but that doesn't show up.
            assert_eq!(
                transforms.latest_at_pinhole(
                    &entity_db,
                    &LatestAtQuery::new(*timeline.name(), TimeInt::MIN)
                ),
                None
            );
            assert_eq!(
                transforms
                    .latest_at_pinhole(
                        &entity_db,
                        &LatestAtQuery::new(*timeline.name(), TimeInt::MIN)
                    )
                    .cloned(),
                transforms
                    .latest_at_pinhole(&entity_db, &LatestAtQuery::new(*timeline.name(), 0))
                    .cloned(),
            );
            // Once we get a pinhole camera, the view coordinates should be there.
            assert_eq!(
                transforms.latest_at_pinhole(&entity_db, &LatestAtQuery::new(*timeline.name(), 1)),
                Some(&ResolvedPinholeProjection {
                    parent: TransformFrameIdHash::entity_path_hierarchy_root(),
                    image_from_camera,
                    resolution: None,
                    view_coordinates: components::ViewCoordinates::BLU,
                })
            );
        }

        Ok(())
    }

    #[test]
    fn test_tree_transforms() -> Result<(), Box<dyn std::error::Error>> {
        let mut entity_db = new_entity_db_with_subscriber_registered();
        let mut cache = TransformResolutionCache::default();

        // Log a few tree transforms at different times.
        let timeline = Timeline::new_sequence("t");
        let chunk = Chunk::builder(EntityPath::from("my_entity"))
            .with_archetype_auto_row(
                [(timeline, 1)],
                &archetypes::Transform3D::from_translation([1.0, 2.0, 3.0]),
            )
            .with_archetype_auto_row(
                [(timeline, 3)],
                &archetypes::Transform3D::update_fields().with_scale([1.0, 2.0, 3.0]),
            )
            .with_archetype_auto_row(
                [(timeline, 4)],
                &archetypes::Transform3D::from_rotation(glam::Quat::from_rotation_x(1.0)),
            )
            .with_archetype_auto_row([(timeline, 5)], &archetypes::Transform3D::clear_fields())
            .build()?;
        entity_db.add_chunk(&Arc::new(chunk))?;

        // Check that the transform cache has the expected transforms.
        apply_store_subscriber_events(&mut cache, &entity_db);
        let timeline_name = *timeline.name();
        let transforms_per_timeline = cache.transforms_for_timeline(timeline_name);
        let mut transforms = transforms_per_timeline
            .frame_transforms(TransformFrameIdHash::from_entity_path(&EntityPath::from(
                "my_entity",
            )))
            .unwrap();

        assert_eq!(
            transforms.latest_at_transform(&entity_db, &LatestAtQuery::new(timeline_name, 0)),
            None
        );
        assert_eq!(
            transforms.latest_at_transform(&entity_db, &LatestAtQuery::new(timeline_name, 1)),
            Some(ParentFromChildTransform {
                parent: TransformFrameIdHash::entity_path_hierarchy_root(),
                transform: DAffine3::from_translation(glam::dvec3(1.0, 2.0, 3.0)),
            })
        );
        assert_eq!(
            transforms.latest_at_transform(&entity_db, &LatestAtQuery::new(timeline_name, 2)),
            Some(ParentFromChildTransform {
                parent: TransformFrameIdHash::entity_path_hierarchy_root(),
                transform: DAffine3::from_translation(glam::dvec3(1.0, 2.0, 3.0)),
            })
        );
        assert_eq!(
            transforms.latest_at_transform(&entity_db, &LatestAtQuery::new(timeline_name, 3)),
            Some(ParentFromChildTransform {
                parent: TransformFrameIdHash::entity_path_hierarchy_root(),
                transform: DAffine3::from_scale_rotation_translation(
                    glam::dvec3(1.0, 2.0, 3.0),
                    glam::DQuat::IDENTITY,
                    glam::dvec3(1.0, 2.0, 3.0),
                ),
            })
        );
        assert_eq!(
            transforms.latest_at_transform(&entity_db, &LatestAtQuery::new(timeline_name, 4)),
            Some(ParentFromChildTransform {
                parent: TransformFrameIdHash::entity_path_hierarchy_root(),
                // Note: We must use the same conversion path as the actual implementation:
                // glam::Quat (f32) -> Quaternion (f32) -> glam::DQuat (f64)
                // This involves casting f32 components to f64 and renormalizing, which produces
                // slightly different values than directly computing in f64.
                transform: DAffine3::from_quat(
                    convert::quaternion_to_dquat(re_types::datatypes::Quaternion::from(
                        glam::Quat::from_rotation_x(1.0)
                    ))
                    .unwrap()
                ),
            })
        );
        assert_eq!(
            transforms.latest_at_transform(&entity_db, &LatestAtQuery::new(timeline_name, 5)),
            Some(ParentFromChildTransform {
                parent: TransformFrameIdHash::entity_path_hierarchy_root(),
                transform: DAffine3::IDENTITY, // Empty transform is treated as connected with identity.
            })
        );
        assert_eq!(
            transforms.latest_at_transform(&entity_db, &LatestAtQuery::new(timeline_name, 123)),
            Some(ParentFromChildTransform {
                parent: TransformFrameIdHash::entity_path_hierarchy_root(),
                transform: DAffine3::IDENTITY, // Empty transform is treated as connected with identity.
            })
        );

        Ok(())
    }

    #[test]
    fn test_pose_transforms_instance_poses_only() -> Result<(), Box<dyn std::error::Error>> {
        let mut entity_db = new_entity_db_with_subscriber_registered();
        let mut cache = TransformResolutionCache::default();

        // Log a few tree transforms at different times.
        let timeline = Timeline::new_sequence("t");
        let chunk = Chunk::builder(EntityPath::from("my_entity"))
            .with_archetype_auto_row(
                [(timeline, 1)],
                &archetypes::InstancePoses3D::new().with_translations([
                    [1.0, 2.0, 3.0],
                    [4.0, 5.0, 6.0],
                    [7.0, 8.0, 9.0],
                ]),
            )
            .with_archetype_auto_row(
                [(timeline, 3)],
                // Less instances, and a splatted scale.
                &archetypes::InstancePoses3D::new()
                    .with_translations([[1.0, 2.0, 3.0], [4.0, 5.0, 6.0]])
                    .with_scales([[2.0, 3.0, 4.0]]),
            )
            .with_archetype_auto_row(
                [(timeline, 4)],
                &archetypes::InstancePoses3D::clear_fields(),
            )
            .build()?;
        entity_db.add_chunk(&Arc::new(chunk))?;

        // Check that the transform cache has the expected transforms.
        apply_store_subscriber_events(&mut cache, &entity_db);
        let timeline = *timeline.name();
        let transforms_per_timeline = cache.transforms_for_timeline(timeline);
        let mut transforms = transforms_per_timeline
            .frame_transforms(TransformFrameIdHash::from_entity_path(&EntityPath::from(
                "my_entity",
            )))
            .unwrap();

        assert_eq!(
            transforms.latest_at_instance_poses(&entity_db, &LatestAtQuery::new(timeline, 0)),
            None,
        );
        assert_eq!(
            transforms
                .latest_at_instance_poses(&entity_db, &LatestAtQuery::new(timeline, 1))
                .map(|poses| &poses.instance_from_poses),
            Some(&vec![
                DAffine3::from_translation(glam::dvec3(1.0, 2.0, 3.0)),
                DAffine3::from_translation(glam::dvec3(4.0, 5.0, 6.0)),
                DAffine3::from_translation(glam::dvec3(7.0, 8.0, 9.0)),
            ])
        );
        assert_eq!(
            transforms
                .latest_at_instance_poses(&entity_db, &LatestAtQuery::new(timeline, 2))
                .map(|poses| &poses.instance_from_poses),
            Some(&vec![
                DAffine3::from_translation(glam::dvec3(1.0, 2.0, 3.0)),
                DAffine3::from_translation(glam::dvec3(4.0, 5.0, 6.0)),
                DAffine3::from_translation(glam::dvec3(7.0, 8.0, 9.0)),
            ])
        );
        assert_eq!(
            transforms
                .latest_at_instance_poses(&entity_db, &LatestAtQuery::new(timeline, 3))
                .map(|poses| &poses.instance_from_poses),
            Some(&vec![
                DAffine3::from_scale_rotation_translation(
                    glam::dvec3(2.0, 3.0, 4.0),
                    glam::DQuat::IDENTITY,
                    glam::dvec3(1.0, 2.0, 3.0),
                ),
                DAffine3::from_scale_rotation_translation(
                    glam::dvec3(2.0, 3.0, 4.0),
                    glam::DQuat::IDENTITY,
                    glam::dvec3(4.0, 5.0, 6.0),
                ),
            ])
        );

        assert_eq!(
            transforms.latest_at_instance_poses(&entity_db, &LatestAtQuery::new(timeline, 4)),
            Some(&PoseTransformArchetypeMap::default())
        );
        assert_eq!(
            transforms.latest_at_instance_poses(&entity_db, &LatestAtQuery::new(timeline, 123)),
            Some(&PoseTransformArchetypeMap::default())
        );

        Ok(())
    }

    #[test]
    fn test_mixing_instance_poses() -> Result<(), Box<dyn std::error::Error>> {
        let mut entity_db = new_entity_db_with_subscriber_registered();
        let mut cache = TransformResolutionCache::default();

        // Log a few tree transforms at different times.
        let timeline = Timeline::new_sequence("t");
        let chunk = Chunk::builder(EntityPath::from("my_entity"))
            .with_archetype_auto_row(
                [(timeline, 1)],
                &archetypes::InstancePoses3D::new().with_translations([
                    [1.0, 2.0, 3.0],
                    [4.0, 5.0, 6.0],
                    [7.0, 8.0, 9.0],
                ]),
            )
            .with_archetype_auto_row(
                [(timeline, 2)],
                // Add some "base offset", but only for the first two items.
                &archetypes::Boxes3D::update_fields()
                    .with_centers([[10.0, 0.0, 0.0], [0.0, 100.0, 0.0]]),
            )
            .with_archetype_auto_row(
                [(timeline, 3)],
                // Rotate the box by 90 degrees around the Y axis.
                &archetypes::Boxes3D::update_fields().with_rotation_axis_angles([
                    datatypes::RotationAxisAngle::new(
                        glam::vec3(0.0, 1.0, 0.0),
                        90.0_f32.to_radians(),
                    ),
                ]),
            )
            .build()?;
        entity_db.add_chunk(&Arc::new(chunk))?;

        // Check that the transform cache has the expected transforms.
        apply_store_subscriber_events(&mut cache, &entity_db);
        let timeline = *timeline.name();
        let transforms_per_timeline = cache.transforms_for_timeline(timeline);
        let mut transforms = transforms_per_timeline
            .frame_transforms(TransformFrameIdHash::from_entity_path(&EntityPath::from(
                "my_entity",
            )))
            .unwrap();

        // Pose for instances poses and non-boxes are unchanged over time.
        for t in 1..=4 {
            let instance_poses = transforms
                .latest_at_instance_poses(&entity_db, &LatestAtQuery::new(timeline, t))
                .unwrap();

            for archetype in [
                archetypes::InstancePoses3D::name(),
                "made_up_archetype".into(),
            ] {
                assert_eq!(
                    instance_poses.get(archetype),
                    [
                        DAffine3::from_translation(glam::dvec3(1.0, 2.0, 3.0)),
                        DAffine3::from_translation(glam::dvec3(4.0, 5.0, 6.0)),
                        DAffine3::from_translation(glam::dvec3(7.0, 8.0, 9.0)),
                    ]
                );
            }
        }

        // Poses for boxes change over time.
        // T1
        assert_eq!(
            transforms.latest_at_instance_poses(&entity_db, &LatestAtQuery::new(timeline, 1)),
            // All from `InstancePoses3D`
            Some(&PoseTransformArchetypeMap {
                instance_from_archetype_poses_per_archetype: IntMap::default(),
                instance_from_poses: vec![
                    DAffine3::from_translation(glam::dvec3(1.0, 2.0, 3.0)),
                    DAffine3::from_translation(glam::dvec3(4.0, 5.0, 6.0)),
                    DAffine3::from_translation(glam::dvec3(7.0, 8.0, 9.0)),
                ]
            })
        );

        // T2
        assert_eq!(
            transforms.latest_at_instance_poses(&entity_db, &LatestAtQuery::new(timeline, 2)),
            Some(&PoseTransformArchetypeMap {
                // All from `InstancePoses3D` combined with box centers.
                instance_from_archetype_poses_per_archetype: IntMap::from_iter([(
                    archetypes::Boxes3D::name(),
                    SmallVec1::try_from_slice(&[
                        DAffine3::from_translation(glam::dvec3(11.0, 2.0, 3.0)),
                        DAffine3::from_translation(glam::dvec3(4.0, 105.0, 6.0)),
                        DAffine3::from_translation(glam::dvec3(7.0, 108.0, 9.0)), // Affected by the last box center which is still splatted.
                    ])?
                )]),
                instance_from_poses: vec![
                    DAffine3::from_translation(glam::dvec3(1.0, 2.0, 3.0)),
                    DAffine3::from_translation(glam::dvec3(4.0, 5.0, 6.0)),
                    DAffine3::from_translation(glam::dvec3(7.0, 8.0, 9.0)),
                ]
            })
        );

        // T3.
        let query_result = transforms
            .latest_at_instance_poses(&entity_db, &LatestAtQuery::new(timeline, 3))
            .unwrap()
            .instance_from_archetype_poses_per_archetype
            .get(&archetypes::Boxes3D::name())
            .expect("Boxes3D archetype should be present");

        // More readable sanity check on translations which aren't affected by the rotation.
        assert_eq!(query_result[0].translation, glam::dvec3(11.0, 2.0, 3.0));
        // Since rotation isn't 100% accurate, we need to check for equality with a small tolerance.
        let eps = 0.000001;
        // Rotation on the first box affects all instances since it's splatted.
        let rotation = DAffine3::from_axis_angle(glam::dvec3(0.0, 1.0, 0.0), 90.0_f64.to_radians());
        let expected = DAffine3::from_translation(glam::dvec3(1.0, 2.0, 3.0)) * // Pose
            DAffine3::from_translation(glam::dvec3(10.0, 0.0, 0.0)) * rotation; // Box
        assert!(
            query_result[0].abs_diff_eq(expected, eps),
            "Expected: {:?}\nGot: {:?}",
            expected,
            query_result[0]
        );
        let expected = DAffine3::from_translation(glam::dvec3(4.0, 5.0, 6.0)) * // Pose
            (DAffine3::from_translation(glam::dvec3(0.0, 100.0, 0.0)) * rotation); // Box
        assert!(
            query_result[1].abs_diff_eq(expected, eps),
            "Expected: {:?}\nGot: {:?}",
            expected,
            query_result[1]
        );
        let expected = DAffine3::from_translation(glam::dvec3(7.0, 8.0, 9.0)) * // Pose
            (DAffine3::from_translation(glam::dvec3(0.0, 100.0, 0.0)) * rotation); // Box
        assert!(
            query_result[2].abs_diff_eq(expected, eps),
            "Expected: {:?}\nGot: {:?}",
            expected,
            query_result[2]
        );

        Ok(())
    }

    #[test]
    fn test_pinhole_projections() -> Result<(), Box<dyn std::error::Error>> {
        let mut entity_db = new_entity_db_with_subscriber_registered();
        let mut cache = TransformResolutionCache::default();

        let image_from_camera =
            components::PinholeProjection::from_focal_length_and_principal_point(
                [1.0, 2.0],
                [1.0, 2.0],
            );

        // Log a few tree transforms at different times.
        let timeline = Timeline::new_sequence("t");
        let chunk = Chunk::builder(EntityPath::from("my_entity"))
            .with_archetype_auto_row(
                [(timeline, 1)],
                &archetypes::Pinhole::new(image_from_camera),
            )
            .with_archetype_auto_row([(timeline, 3)], &archetypes::ViewCoordinates::BLU())
            // Clear out the pinhole projection (this should yield nothing then for the remaining view coordinates.)
            .with_archetype_auto_row([(timeline, 4)], &archetypes::Pinhole::clear_fields())
            .build()?;
        entity_db.add_chunk(&Arc::new(chunk))?;

        // Check that the transform cache has the expected transforms.
        apply_store_subscriber_events(&mut cache, &entity_db);
        let timeline = *timeline.name();
        let transforms_per_timeline = cache.transforms_for_timeline(timeline);
        let mut transforms = transforms_per_timeline
            .frame_transforms(TransformFrameIdHash::from_entity_path(&EntityPath::from(
                "my_entity",
            )))
            .unwrap();

        assert_eq!(
            transforms.latest_at_pinhole(&entity_db, &LatestAtQuery::new(timeline, 0)),
            None
        );
        assert_eq!(
            transforms.latest_at_pinhole(&entity_db, &LatestAtQuery::new(timeline, 1)),
            Some(&ResolvedPinholeProjection {
                parent: TransformFrameIdHash::entity_path_hierarchy_root(),
                image_from_camera,
                resolution: None,
                view_coordinates: archetypes::Pinhole::DEFAULT_CAMERA_XYZ,
            })
        );
        assert_eq!(
            transforms.latest_at_pinhole(&entity_db, &LatestAtQuery::new(timeline, 2)),
            Some(&ResolvedPinholeProjection {
                parent: TransformFrameIdHash::entity_path_hierarchy_root(),
                image_from_camera,
                resolution: None,
                view_coordinates: archetypes::Pinhole::DEFAULT_CAMERA_XYZ,
            })
        );
        assert_eq!(
            transforms.latest_at_pinhole(&entity_db, &LatestAtQuery::new(timeline, 3)),
            Some(&ResolvedPinholeProjection {
                parent: TransformFrameIdHash::entity_path_hierarchy_root(),
                image_from_camera,
                resolution: None,
                view_coordinates: components::ViewCoordinates::BLU,
            })
        );
        assert_eq!(
            transforms.latest_at_pinhole(&entity_db, &LatestAtQuery::new(timeline, 4)),
            None // View coordinates alone doesn't give us a pinhole projection from the transform cache.
        );
        assert_eq!(
            transforms.latest_at_pinhole(&entity_db, &LatestAtQuery::new(timeline, 123)),
            None
        );

        Ok(())
    }

    #[test]
    fn test_out_of_order_updates() -> Result<(), Box<dyn std::error::Error>> {
        let mut entity_db = new_entity_db_with_subscriber_registered();
        let mut cache = TransformResolutionCache::default();

        // Log a few tree transforms at different times.
        let timeline = Timeline::new_sequence("t");
        let chunk = Chunk::builder(EntityPath::from("my_entity"))
            .with_archetype_auto_row(
                [(timeline, 1)],
                &archetypes::Transform3D::from_translation([1.0, 2.0, 3.0]),
            )
            .with_archetype_auto_row(
                [(timeline, 3)],
                // Note that this doesn't clear anything that could be inserted at time 2.
                &archetypes::Transform3D::update_fields().with_translation([2.0, 3.0, 4.0]),
            )
            .build()?;
        entity_db.add_chunk(&Arc::new(chunk))?;

        // Check that the transform cache has the expected transforms.
        apply_store_subscriber_events(&mut cache, &entity_db);
        let timeline = *timeline.name();

        {
            let transforms_per_timeline = cache.transforms_for_timeline(timeline);
            let mut transforms = transforms_per_timeline
                .frame_transforms(TransformFrameIdHash::from_entity_path(&EntityPath::from(
                    "my_entity",
                )))
                .unwrap();

            // Check that the transform cache has the expected transforms.
            assert_eq!(
                transforms.latest_at_transform(&entity_db, &LatestAtQuery::new(timeline, 1)),
                Some(ParentFromChildTransform {
                    parent: TransformFrameIdHash::entity_path_hierarchy_root(),
                    transform: DAffine3::from_translation(glam::dvec3(1.0, 2.0, 3.0)),
                })
            );
            assert_eq!(
                transforms.latest_at_transform(&entity_db, &LatestAtQuery::new(timeline, 3)),
                Some(ParentFromChildTransform {
                    parent: TransformFrameIdHash::entity_path_hierarchy_root(),
                    transform: DAffine3::from_translation(glam::dvec3(2.0, 3.0, 4.0)),
                })
            );
        }

        // Add a transform between the two that invalidates the one at time stamp 3.
        let timeline = Timeline::new_sequence("t");
        let chunk = Chunk::builder(EntityPath::from("my_entity"))
            .with_archetype_auto_row(
                [(timeline, 2)],
                &archetypes::Transform3D::update_fields().with_scale([-1.0, -2.0, -3.0]),
            )
            .build()?;
        entity_db.add_chunk(&Arc::new(chunk))?;

        // Check that the transform cache has the expected changed transforms.
        apply_store_subscriber_events(&mut cache, &entity_db);
        let timeline = *timeline.name();
        let transforms_per_timeline = cache.transforms_for_timeline(timeline);
        let mut transforms = transforms_per_timeline
            .frame_transforms(TransformFrameIdHash::from_entity_path(&EntityPath::from(
                "my_entity",
            )))
            .unwrap();

        // Check that the transform cache has the expected transforms.
        assert_eq!(
            transforms.latest_at_transform(&entity_db, &LatestAtQuery::new(timeline, 1)),
            Some(ParentFromChildTransform {
                parent: TransformFrameIdHash::entity_path_hierarchy_root(),
                transform: DAffine3::from_translation(glam::dvec3(1.0, 2.0, 3.0)),
            })
        );
        assert_eq!(
            transforms.latest_at_transform(&entity_db, &LatestAtQuery::new(timeline, 2)),
            Some(ParentFromChildTransform {
                parent: TransformFrameIdHash::entity_path_hierarchy_root(),
                transform: DAffine3::from_scale_rotation_translation(
                    glam::dvec3(-1.0, -2.0, -3.0),
                    glam::DQuat::IDENTITY,
                    glam::dvec3(1.0, 2.0, 3.0),
                ),
            })
        );
        assert_eq!(
            transforms.latest_at_transform(&entity_db, &LatestAtQuery::new(timeline, 3)),
            Some(ParentFromChildTransform {
                parent: TransformFrameIdHash::entity_path_hierarchy_root(),
                transform: DAffine3::from_scale_rotation_translation(
                    glam::dvec3(-1.0, -2.0, -3.0),
                    glam::DQuat::IDENTITY,
                    glam::dvec3(2.0, 3.0, 4.0),
                ),
            })
        );

        Ok(())
    }

    #[test]
    fn test_clear_non_recursive() -> Result<(), Box<dyn std::error::Error>> {
        for clear_in_separate_chunk in [false, true] {
            println!("clear_in_separate_chunk: {clear_in_separate_chunk}");

            let mut entity_db = new_entity_db_with_subscriber_registered();
            let mut cache = TransformResolutionCache::default();

            let timeline = Timeline::new_sequence("t");
            let timeline_name = *timeline.name();

            let path = EntityPath::from("ent");
            let mut chunk = Chunk::builder(path.clone())
                .with_archetype_auto_row(
                    [(timeline, 1)],
                    &archetypes::Transform3D::from_translation([1.0, 2.0, 3.0]),
                )
                .with_archetype_auto_row(
                    [(timeline, 3)],
                    &archetypes::Transform3D::from_translation([3.0, 4.0, 5.0]),
                );
            if !clear_in_separate_chunk {
                chunk = chunk.with_archetype(
                    RowId::new(),
                    [(timeline, 2)],
                    &archetypes::Clear::new(false),
                );
            }
            entity_db.add_chunk(&Arc::new(chunk.build()?))?;

            if clear_in_separate_chunk {
                // If we're putting the clear in a separate chunk, we can try warming the cache and see whether we get the right transforms.
                {
                    apply_store_subscriber_events(&mut cache, &entity_db);
                    let transforms_per_timeline = cache.transforms_for_timeline(timeline_name);
                    let mut transforms = transforms_per_timeline
                        .frame_transforms(TransformFrameIdHash::from_entity_path(&path))
                        .unwrap();
                    assert_eq!(
                        transforms
                            .latest_at_transform(&entity_db, &LatestAtQuery::new(timeline_name, 1)),
                        Some(ParentFromChildTransform {
                            parent: TransformFrameIdHash::entity_path_hierarchy_root(),
                            transform: DAffine3::from_translation(glam::dvec3(1.0, 2.0, 3.0)),
                        })
                    );
                    assert_eq!(
                        transforms
                            .latest_at_transform(&entity_db, &LatestAtQuery::new(timeline_name, 3)),
                        Some(ParentFromChildTransform {
                            parent: TransformFrameIdHash::entity_path_hierarchy_root(),
                            transform: DAffine3::from_translation(glam::dvec3(3.0, 4.0, 5.0)),
                        })
                    );
                }

                // Now add a separate chunk with a clear.
                let chunk = Chunk::builder(path.clone())
                    .with_archetype(
                        RowId::new(),
                        [(timeline, 2)],
                        &archetypes::Clear::new(false),
                    )
                    .build()?;
                entity_db.add_chunk(&Arc::new(chunk))?;
            }

            // Check transforms AFTER we apply the clear.
            {
                apply_store_subscriber_events(&mut cache, &entity_db);
                let transforms_per_timeline = cache.transforms_for_timeline(timeline_name);
                let mut transforms = transforms_per_timeline
                    .frame_transforms(TransformFrameIdHash::from_entity_path(&path))
                    .unwrap();

                assert_eq!(
                    transforms
                        .latest_at_transform(&entity_db, &LatestAtQuery::new(timeline_name, 1)),
                    Some(ParentFromChildTransform {
                        parent: TransformFrameIdHash::entity_path_hierarchy_root(),
                        transform: DAffine3::from_translation(glam::dvec3(1.0, 2.0, 3.0)),
                    })
                );
                assert_eq!(
                    transforms
                        .latest_at_transform(&entity_db, &LatestAtQuery::new(timeline_name, 2)),
                    None
                );
                assert_eq!(
                    transforms
                        .latest_at_transform(&entity_db, &LatestAtQuery::new(timeline_name, 3)),
                    Some(ParentFromChildTransform {
                        parent: TransformFrameIdHash::entity_path_hierarchy_root(),
                        transform: DAffine3::from_translation(glam::dvec3(3.0, 4.0, 5.0)),
                    })
                );
            }
        }

        Ok(())
    }

    #[test]
    fn test_clear_recursive() -> Result<(), Box<dyn std::error::Error>> {
        for (clear_in_separate_chunk, update_after_each_chunk) in
            [(false, false), (false, true), (true, false), (true, true)]
        {
            println!(
                "clear_in_separate_chunk: {clear_in_separate_chunk}, apply_after_each_chunk: {update_after_each_chunk}",
            );

            let mut entity_db = new_entity_db_with_subscriber_registered();
            let mut cache = TransformResolutionCache::default();

            let timeline = Timeline::new_sequence("t");

            let mut parent_chunk = Chunk::builder(EntityPath::from("parent"))
                .with_archetype_auto_row(
                    [(timeline, 1)],
                    &archetypes::Transform3D::from_translation([1.0, 2.0, 3.0]),
                );
            if !clear_in_separate_chunk {
                parent_chunk = parent_chunk.with_archetype(
                    RowId::new(),
                    [(timeline, 2)],
                    &archetypes::Clear::new(true),
                );
            }
            entity_db.add_chunk(&Arc::new(parent_chunk.build()?))?;
            if update_after_each_chunk {
                apply_store_subscriber_events(&mut cache, &entity_db);
            }

            let child_chunk = Chunk::builder(EntityPath::from("parent/child"))
                .with_archetype_auto_row(
                    [(timeline, 1)],
                    &archetypes::Transform3D::from_translation([1.0, 2.0, 3.0]),
                );
            entity_db.add_chunk(&Arc::new(child_chunk.build()?))?;
            if update_after_each_chunk {
                apply_store_subscriber_events(&mut cache, &entity_db);
            }

            if clear_in_separate_chunk {
                let chunk = Chunk::builder(EntityPath::from("parent"))
                    .with_archetype(RowId::new(), [(timeline, 2)], &archetypes::Clear::new(true))
                    .build()?;
                entity_db.add_chunk(&Arc::new(chunk))?;
                if update_after_each_chunk {
                    apply_store_subscriber_events(&mut cache, &entity_db);
                }
            }

            let timeline = *timeline.name();
            apply_store_subscriber_events(&mut cache, &entity_db);
            let transforms_per_timeline = cache.transforms_for_timeline(timeline);

            for path in [EntityPath::from("parent"), EntityPath::from("parent/child")] {
                let mut transform = transforms_per_timeline
                    .frame_transforms(TransformFrameIdHash::from_entity_path(&path))
                    .unwrap();

                println!("checking for correct transforms for path: {path:?}");

                assert_eq!(
                    transform.latest_at_transform(&entity_db, &LatestAtQuery::new(timeline, 1)),
                    Some(ParentFromChildTransform {
                        parent: TransformFrameIdHash::from_entity_path(&path.parent().unwrap()),
                        transform: DAffine3::from_translation(glam::dvec3(1.0, 2.0, 3.0)),
                    })
                );
                assert_eq!(
                    transform.latest_at_transform(&entity_db, &LatestAtQuery::new(timeline, 2)),
                    None
                );
            }
        }

        Ok(())
    }

    #[derive(Debug, Clone, Copy)]
    enum ChildParentFrameChangesOverTimeTestMode {
        SingleChunk,
        MultipleChunksInOrder,
        MultipleChunksReverseOrder,
    }

    fn test_single_child_and_parent_over_time(
        mode: ChildParentFrameChangesOverTimeTestMode,
    ) -> Result<(), Box<dyn std::error::Error>> {
        let mut entity_db = new_entity_db_with_subscriber_registered();
        let mut cache = TransformResolutionCache::default();

        let timeline = Timeline::new_sequence("t");
        let timeline_name = *timeline.name();

        let chunk = Chunk::builder(EntityPath::from("my_entity"))
            .with_archetype_auto_row(
                [(timeline, 1)],
                &archetypes::Transform3D::update_fields().with_translation([1.0, 0.0, 0.0]),
            )
            .with_archetype_auto_row(
                [(timeline, 2)],
                &archetypes::Transform3D::update_fields()
                    .with_translation([2.0, 0.0, 0.0])
                    .with_child_frame("frame0"),
            )
            .with_archetype_auto_row(
                [(timeline, 3)],
                &archetypes::Transform3D::update_fields()
                    .with_translation([3.0, 0.0, 0.0])
                    .with_parent_frame("frame1"),
            )
            .with_archetype_auto_row(
                [(timeline, 4)],
                &archetypes::Transform3D::update_fields()
                    .with_translation([4.0, 0.0, 0.0])
                    .with_child_frame("frame2")
                    .with_parent_frame("frame3"),
            )
            .build()?;

        match mode {
            ChildParentFrameChangesOverTimeTestMode::SingleChunk => {
                entity_db.add_chunk(&Arc::new(chunk))?;
                apply_store_subscriber_events(&mut cache, &entity_db);
            }
            ChildParentFrameChangesOverTimeTestMode::MultipleChunksInOrder => {
                for row_idx in 0..chunk.num_rows() {
                    entity_db.add_chunk(&Arc::new(
                        chunk.row_sliced(row_idx, 1).with_id(ChunkId::new()),
                    ))?;
                    apply_store_subscriber_events(&mut cache, &entity_db);
                }
            }
            ChildParentFrameChangesOverTimeTestMode::MultipleChunksReverseOrder => {
                for row_idx in (0..chunk.num_rows()).rev() {
                    entity_db.add_chunk(&Arc::new(
                        chunk.row_sliced(row_idx, 1).with_id(ChunkId::new()),
                    ))?;
                    apply_store_subscriber_events(&mut cache, &entity_db);
                }
            }
        }

        let timeline_transforms = cache.transforms_for_timeline(*timeline.name());

        // State of the implicit frame over time.
        let mut transforms_implicit_frame = timeline_transforms
            .frame_transforms(TransformFrameIdHash::from_entity_path(&EntityPath::from(
                "my_entity",
            )))
            .unwrap();
        // Nothing we add over time affects the implicit frame whose relationship is set at frame 1
        for t in [1, 2, 3, 4, 5] {
            assert_eq!(
                transforms_implicit_frame
                    .latest_at_transform(&entity_db, &LatestAtQuery::new(timeline_name, t)),
                Some(ParentFromChildTransform {
                    parent: TransformFrameIdHash::entity_path_hierarchy_root(),
                    transform: DAffine3::from_translation(glam::dvec3(1.0, 0.0, 0.0)),
                }),
                "querying at t=={t}"
            );
        }

        // State of frame0 over time.
        let mut transforms_frame0 = timeline_transforms
            .frame_transforms(TransformFrameIdHash::from_str("frame0"))
            .unwrap();
        assert_eq!(
            transforms_frame0
                .latest_at_transform(&entity_db, &LatestAtQuery::new(timeline_name, 1)),
            None
        );
        assert_eq!(
            transforms_frame0
                .latest_at_transform(&entity_db, &LatestAtQuery::new(timeline_name, 2)),
            Some(ParentFromChildTransform {
                parent: TransformFrameIdHash::entity_path_hierarchy_root(),
                transform: DAffine3::from_translation(glam::dvec3(2.0, 0.0, 0.0)),
            })
        );
        assert_eq!(
            transforms_frame0
                .latest_at_transform(&entity_db, &LatestAtQuery::new(timeline_name, 3)),
            Some(ParentFromChildTransform {
                parent: TransformFrameIdHash::from_str("frame1"),
                transform: DAffine3::from_translation(glam::dvec3(3.0, 0.0, 0.0)),
            })
        );
        assert_eq!(
            transforms_frame0
                .latest_at_transform(&entity_db, &LatestAtQuery::new(timeline_name, 4)),
            Some(ParentFromChildTransform {
                parent: TransformFrameIdHash::from_str("frame1"),
                transform: DAffine3::from_translation(glam::dvec3(3.0, 0.0, 0.0)),
            })
        );

        // frame1 is never a child, only a parent.
        assert!(
            timeline_transforms
                .frame_transforms(TransformFrameIdHash::from_str("custom_frame1"))
                .is_none(),
        );

        // State of frame2 over time.
        let mut transforms_frame2 = timeline_transforms
            .frame_transforms(TransformFrameIdHash::from_str("frame2"))
            .unwrap();
        for t in [1, 2, 3] {
            assert_eq!(
                transforms_frame2
                    .latest_at_transform(&entity_db, &LatestAtQuery::new(timeline_name, t)),
                None
            );
        }
        for t in [4, 5] {
            assert_eq!(
                transforms_frame2
                    .latest_at_transform(&entity_db, &LatestAtQuery::new(timeline_name, t)),
                Some(ParentFromChildTransform {
                    parent: TransformFrameIdHash::from_str("frame3"),
                    transform: DAffine3::from_translation(glam::dvec3(4.0, 0.0, 0.0)),
                }),
                "querying at t=={t}"
            );
        }

        // frame3 is never a child, only a parent.
        assert!(
            timeline_transforms
                .frame_transforms(TransformFrameIdHash::from_str("custom_frame3"))
                .is_none()
        );

        Ok(())
    }

    #[test]
    fn test_single_child_and_parent_over_time_single_chunk()
    -> Result<(), Box<dyn std::error::Error>> {
        test_single_child_and_parent_over_time(ChildParentFrameChangesOverTimeTestMode::SingleChunk)
    }

    #[test]
    fn test_single_child_and_parent_over_time_multiple_chunks_in_order()
    -> Result<(), Box<dyn std::error::Error>> {
        test_single_child_and_parent_over_time(
            ChildParentFrameChangesOverTimeTestMode::MultipleChunksInOrder,
        )
    }

    #[test]
    fn test_single_child_and_parent_over_time_multiple_chunks_reverse_order()
    -> Result<(), Box<dyn std::error::Error>> {
        test_single_child_and_parent_over_time(
            ChildParentFrameChangesOverTimeTestMode::MultipleChunksReverseOrder,
        )
    }

    #[test]
    fn test_static_child_frames() -> Result<(), Box<dyn std::error::Error>> {
        let mut entity_db = new_entity_db_with_subscriber_registered();
        let mut cache = TransformResolutionCache::default();

        let timeline = Timeline::new_sequence("t");
        let timeline_name = *timeline.name();

        let temporal_entity_path = EntityPath::from("my_entity");
        let static_entity_path = EntityPath::from("my_static_entity");

        entity_db.add_chunk(&Arc::new(
            Chunk::builder(static_entity_path.clone())
                .with_archetype_auto_row(
                    TimePoint::STATIC,
                    &archetypes::Transform3D::update_fields()
                        .with_translation([1.0, 0.0, 0.0])
                        .with_child_frame("frame0"),
                )
                .build()?,
        ))?;
        entity_db.add_chunk(&Arc::new(
            Chunk::builder(temporal_entity_path)
                .with_archetype_auto_row(
                    [(timeline, 1)],
                    &archetypes::Transform3D::update_fields()
                        .with_translation([2.0, 0.0, 0.0])
                        .with_child_frame("frame1"),
                )
                .build()?,
        ))?;
        apply_store_subscriber_events(&mut cache, &entity_db);

        {
            let timeline_transforms = cache.transforms_for_timeline(*timeline.name());

            // Check frame0 only ever sees the static transform.
            let mut transforms_frame0 = timeline_transforms
                .frame_transforms(TransformFrameIdHash::from_str("frame0"))
                .unwrap();
            assert_eq!(
                transforms_frame0
                    .latest_at_transform(&entity_db, &LatestAtQuery::new(timeline_name, 0)),
                Some(ParentFromChildTransform {
                    parent: TransformFrameIdHash::entity_path_hierarchy_root(),
                    transform: DAffine3::from_translation(glam::dvec3(1.0, 0.0, 0.0)),
                })
            );
            assert_eq!(
                transforms_frame0
                    .latest_at_transform(&entity_db, &LatestAtQuery::new(timeline_name, 1)),
                Some(ParentFromChildTransform {
                    parent: TransformFrameIdHash::entity_path_hierarchy_root(),
                    transform: DAffine3::from_translation(glam::dvec3(1.0, 0.0, 0.0)),
                })
            );

            // Check frame1 only ever sees the temporal transform.
            let mut transforms_frame1 = timeline_transforms
                .frame_transforms(TransformFrameIdHash::from_str("frame1"))
                .unwrap();
            assert_eq!(
                transforms_frame1
                    .latest_at_transform(&entity_db, &LatestAtQuery::new(timeline_name, 0)),
                None
            );
            assert_eq!(
                transforms_frame1
                    .latest_at_transform(&entity_db, &LatestAtQuery::new(timeline_name, 1)),
                Some(ParentFromChildTransform {
                    parent: TransformFrameIdHash::entity_path_hierarchy_root(),
                    transform: DAffine3::from_translation(glam::dvec3(2.0, 0.0, 0.0)),
                })
            );
        }

        // Now we change the static chunk to also talk about frame1 (but don't change anything else on it)
        entity_db.add_chunk(&Arc::new(
            Chunk::builder(static_entity_path)
                .with_archetype_auto_row(
                    TimePoint::STATIC,
                    &archetypes::Transform3D::update_fields().with_child_frame("frame1"),
                )
                .build()?,
        ))?;
        apply_store_subscriber_events(&mut cache, &entity_db);

        {
            let timeline_transforms = cache.transforms_for_timeline(*timeline.name());

            // Check frame0 is now empty all the way.
            let mut transforms_frame0 = timeline_transforms
                .frame_transforms(TransformFrameIdHash::from_str("frame0"))
                .unwrap();
            assert_eq!(
                transforms_frame0
                    .latest_at_transform(&entity_db, &LatestAtQuery::new(timeline_name, 0)),
                None
            );
            assert_eq!(
                transforms_frame0
                    .latest_at_transform(&entity_db, &LatestAtQuery::new(timeline_name, 1)),
                None
            );

            // Check frame1 has now both the static and the temporal transform visible.
            let mut transforms_frame1 = timeline_transforms
                .frame_transforms(TransformFrameIdHash::from_str("frame1"))
                .unwrap();
            assert_eq!(
                transforms_frame1
                    .latest_at_transform(&entity_db, &LatestAtQuery::new(timeline_name, 0)),
                Some(ParentFromChildTransform {
                    parent: TransformFrameIdHash::entity_path_hierarchy_root(),
                    transform: DAffine3::from_translation(glam::dvec3(1.0, 0.0, 0.0)),
                })
            );
            assert_eq!(
                transforms_frame1
                    .latest_at_transform(&entity_db, &LatestAtQuery::new(timeline_name, 1)),
                Some(ParentFromChildTransform {
                    parent: TransformFrameIdHash::entity_path_hierarchy_root(),
                    transform: DAffine3::from_translation(glam::dvec3(2.0, 0.0, 0.0)),
                })
            );
        }

        Ok(())
    }

    // TODO(andreas): We're missing tests for more corner cases involving child frames and (recursive) clears.

    #[test]
    fn test_gc() -> Result<(), Box<dyn std::error::Error>> {
        let mut entity_db = new_entity_db_with_subscriber_registered();
        let mut cache = TransformResolutionCache::default();

        let timeline = Timeline::new_sequence("t");
        let chunk = Chunk::builder(EntityPath::from("my_entity0"))
            .with_archetype_auto_row(
                [(timeline, 1)],
                &archetypes::Transform3D::from_translation([1.0, 2.0, 3.0]),
            )
            .build()?;
        entity_db.add_chunk(&Arc::new(chunk))?;

        // Apply some updates to the transform before GC pass.
        apply_store_subscriber_events(&mut cache, &entity_db);

        let chunk = Chunk::builder(EntityPath::from("my_entity1"))
            .with_archetype_auto_row(
                [(timeline, 2)],
                &archetypes::Transform3D::from_translation([4.0, 5.0, 6.0]),
            )
            .build()?;
        entity_db.add_chunk(&Arc::new(chunk))?;

        // Don't apply updates for this chunk.

        entity_db.gc(&GarbageCollectionOptions::gc_everything());
        apply_store_subscriber_events(&mut cache, &entity_db);

        // TODO(andreas): Ensure child ranges get GC'ed as well.
        // assert_eq!(
        //     cache
        //         .transforms_for_timeline(*timeline.name())
        //         .per_entity_affected_child_frames
        //         .clone(),
        //     cache.static_timeline.per_entity_affected_child_frames
        // );
        assert_eq!(
            cache
                .transforms_for_timeline(*timeline.name())
                .per_child_frame_transforms
                .iter()
                .map(|(k, v)| (*k, v.lock().clone()))
                .collect_vec(),
            cache
                .static_timeline
                .per_child_frame_transforms
                .iter()
                .map(|(k, v)| (*k, v.lock().clone()))
                .collect_vec()
        );

        Ok(())
    }

    // Tests GCing a recursive clear.
    #[test]
    fn test_gc_recursive_clear() -> Result<(), Box<dyn std::error::Error>> {
        let mut entity_db = new_entity_db_with_subscriber_registered();
        let mut cache = TransformResolutionCache::default();

        let timeline = Timeline::new_sequence("t");
        let chunk = Chunk::builder(EntityPath::from("my_recursive_clear"))
            .with_archetype(RowId::new(), [(timeline, 1)], &archetypes::Clear::new(true))
            .build()?;
        entity_db.add_chunk(&Arc::new(chunk))?;

        // Apply some updates to the transform before GC pass.
        apply_store_subscriber_events(&mut cache, &entity_db);

        assert!(
            cache
                .transforms_for_timeline(*timeline.name())
                .recursive_clears
                .contains_key(&EntityPath::from("my_recursive_clear")),
        );

        entity_db.gc(&GarbageCollectionOptions::gc_everything());
        apply_store_subscriber_events(&mut cache, &entity_db);

        assert!(
            cache
                .transforms_for_timeline(*timeline.name())
                .recursive_clears
                .is_empty(),
        );

        Ok(())
    }
}<|MERGE_RESOLUTION|>--- conflicted
+++ resolved
@@ -184,11 +184,10 @@
                 // Insert clears into the per-child datastructures.
                 for frame in child_frames {
                     if let Some(frame_transforms) = self.per_child_frame_transforms.get_mut(frame) {
-<<<<<<< HEAD
-                        frame_transforms.get_mut().add_clear(*time, cleared_path);
-=======
-                        frame_transforms.events.insert_clear(*time, cleared_path);
->>>>>>> 5575ec35
+                        frame_transforms
+                            .get_mut()
+                            .events
+                            .insert_clear(*time, cleared_path);
                     } else {
                         debug_panic_missing_child_frame_transforms_for_update_on_entity(
                             cleared_path,
@@ -560,43 +559,23 @@
     fn new(
         child_frame: TransformFrameIdHash,
         _timeline: TimelineName,
-        static_timeline: &CachedTransformsForTimeline,
-<<<<<<< HEAD
+        static_timeline: &mut CachedTransformsForTimeline,
     ) -> Mutex<Self> {
-        let mut frame_transforms = BTreeMap::new();
-        let mut pose_transforms = None;
-        let mut pinhole_projections = None;
-=======
-    ) -> Self {
         let mut events = TransformsForChildFrameEvents::new_empty();
->>>>>>> 5575ec35
-
-        if let Some(static_transforms) =
-            static_timeline.per_child_frame_transforms.get(&child_frame)
+
+        if let Some(static_transforms) = static_timeline
+            .per_child_frame_transforms
+            .get_mut(&child_frame)
         {
-<<<<<<< HEAD
-            let static_transforms = static_transforms.lock();
-            frame_transforms = static_transforms.frame_transforms.clone();
-            pose_transforms = static_transforms.pose_transforms.clone();
-            pinhole_projections = static_transforms.pinhole_projections.clone();
-=======
-            events = static_transforms.events.clone();
->>>>>>> 5575ec35
+            events = static_transforms.get_mut().events.clone();
         }
 
         Mutex::new(Self {
             #[cfg(debug_assertions)]
             timeline: Some(_timeline),
-<<<<<<< HEAD
-            pose_transforms,
-            frame_transforms,
-            pinhole_projections,
-        })
-=======
             child_frame,
             events,
-        }
->>>>>>> 5575ec35
+        })
     }
 
     fn new_for_new_empty_timeline(_timeline: TimelineName, static_timeline_entry: &Self) -> Self {
@@ -891,13 +870,9 @@
                         };
                         // Since (by convention) only this entity can affect `previous_frames`, we have to move all their events in the `changed_range` to the new range.
                         frame_transforms
-<<<<<<< HEAD
                             .get_mut()
-                            .remove_events_in_range(changed_range.clone(), &mut moved_events);
-=======
                             .events
                             .remove_in_range(changed_range.clone(), &mut moved_events);
->>>>>>> 5575ec35
                     }
                     // …and add them to the new child frames!
                     for new_child_frame in frames {
@@ -908,16 +883,12 @@
                                 TransformsForChildFrame::new(
                                     new_child_frame,
                                     *timeline,
-                                    &self.static_timeline,
+                                    &mut self.static_timeline,
                                 )
                             })
-<<<<<<< HEAD
                             .get_mut()
-                            .insert_all_events_of(&moved_events);
-=======
                             .events
                             .insert_all_of(&moved_events);
->>>>>>> 5575ec35
                     }
                 }
             }
@@ -957,7 +928,7 @@
                             TransformsForChildFrame::new(
                                 *child_frame,
                                 *timeline,
-                                &self.static_timeline,
+                                &mut self.static_timeline,
                             )
                         })
                         .get_mut();
@@ -1061,11 +1032,7 @@
                             .per_child_frame_transforms
                             .get_mut(previous_child_frame)
                         {
-<<<<<<< HEAD
-                            frame_transform.get_mut().remove_event_at(TimeInt::STATIC);
-=======
-                            frame_transform.events.remove_at(TimeInt::STATIC);
->>>>>>> 5575ec35
+                            frame_transform.get_mut().events.remove_at(TimeInt::STATIC);
                         }
                     }
                 }
@@ -1085,12 +1052,8 @@
             self.static_timeline
                 .per_child_frame_transforms
                 .entry(child_frame)
-<<<<<<< HEAD
-                .or_insert_with(|| Mutex::new(TransformsForChildFrame::new_empty()))
+                .or_insert_with(|| Mutex::new(TransformsForChildFrame::new_empty(child_frame)))
                 .get_mut()
-=======
-                .or_insert_with(|| TransformsForChildFrame::new_empty(child_frame))
->>>>>>> 5575ec35
                 .insert_invalidated_transform_events(
                     aspects,
                     TimeInt::STATIC,
@@ -1105,7 +1068,11 @@
                     .or_insert_with(|| {
                         // Need to add an entry now if there wasn't one before.
                         // Also note that the static transforms we use to construct this might touch on aspects that aren't invalidated, so it's still important to pass that in.
-                        TransformsForChildFrame::new(child_frame, *timeline, &self.static_timeline)
+                        TransformsForChildFrame::new(
+                            child_frame,
+                            *timeline,
+                            &mut self.static_timeline,
+                        )
                     })
                     .get_mut();
 

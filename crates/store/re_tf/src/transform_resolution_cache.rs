--- conflicted
+++ resolved
@@ -330,11 +330,13 @@
             per_child_frame_transforms,
             non_recursive_clears,
             recursive_clears,
+            per_entity_poses,
         } = self;
 
         per_child_frame_transforms.heap_size_bytes()
             + non_recursive_clears.heap_size_bytes()
             + recursive_clears.heap_size_bytes()
+            + per_entity_poses.heap_size_bytes()
     }
 }
 
@@ -427,13 +429,10 @@
     fn heap_size_bytes(&self) -> u64 {
         let Self {
             frame_transforms,
-            pose_transforms,
             pinhole_projections,
         } = self;
 
-        frame_transforms.heap_size_bytes()
-            + pose_transforms.heap_size_bytes()
-            + pinhole_projections.heap_size_bytes()
+        frame_transforms.heap_size_bytes() + pinhole_projections.heap_size_bytes()
     }
 }
 
@@ -484,7 +483,7 @@
     }
 }
 
-impl SizeBytes for TransformsForChildFrame {
+impl SizeBytes for TreeTransformsForChildFrame {
     fn heap_size_bytes(&self) -> u64 {
         let Self {
             associated_entity_path,
@@ -534,9 +533,6 @@
     pub view_coordinates: components::ViewCoordinates,
 }
 
-<<<<<<< HEAD
-impl TreeTransformsForChildFrame {
-=======
 impl SizeBytes for ResolvedPinholeProjection {
     fn heap_size_bytes(&self) -> u64 {
         let Self {
@@ -553,8 +549,7 @@
     }
 }
 
-impl TransformsForChildFrame {
->>>>>>> 64beb858
+impl TreeTransformsForChildFrame {
     fn new(
         associated_entity_path: EntityPath,
         child_frame: TransformFrameIdHash,
@@ -740,6 +735,17 @@
             entity_path: self.entity_path.clone(),
             poses_per_time: Mutex::new(self.poses_per_time.lock().clone()),
         }
+    }
+}
+
+impl SizeBytes for PoseTransformForEntity {
+    fn heap_size_bytes(&self) -> u64 {
+        let Self {
+            entity_path,
+            poses_per_time,
+        } = self;
+
+        entity_path.heap_size_bytes() + poses_per_time.lock().heap_size_bytes()
     }
 }
 

--- conflicted
+++ resolved
@@ -2282,25 +2282,15 @@
             );
         }
 
-<<<<<<< HEAD
         // Now we change the static chunk to also talk about a new frame2.
         // (Note we're not allowed to also mention frame1 since it is already used by our non-temporal entity)
-        // Before, there was translation there but due to atomic latest-at we won't see that.
-=======
-        // Now we change the static chunk to also talk about frame1.
         // Before, there was a translation there but due to atomic latest-at we won't see that.
->>>>>>> 3b4d612e
         entity_db.add_chunk(&Arc::new(
             Chunk::builder(static_entity_path)
                 .with_archetype_auto_row(
                     TimePoint::STATIC,
-<<<<<<< HEAD
-                    &archetypes::Transform3D::update_fields()
+                    &archetypes::Transform3D::new()
                         .with_child_frame("frame2")
-=======
-                    &archetypes::Transform3D::new()
-                        .with_child_frame("frame1")
->>>>>>> 3b4d612e
                         .with_scale(2.0),
                 )
                 .build()?,

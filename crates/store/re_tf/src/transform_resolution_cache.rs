--- conflicted
+++ resolved
@@ -1323,15 +1323,11 @@
         StoreId, StoreInfo, TimePoint, Timeline,
         example_components::{MyPoint, MyPoints},
     };
-<<<<<<< HEAD
-    use re_types::{
+    use re_sdk_types::{
         ChunkId,
         archetypes::{self, InstancePoses3D, Pinhole, Transform3D},
         components::PinholeProjection,
     };
-=======
-    use re_sdk_types::{ChunkId, archetypes};
->>>>>>> e6a513cb
 
     use super::*;
     use crate::convert;
@@ -1905,15 +1901,9 @@
                 // glam::Quat (f32) -> Quaternion (f32) -> glam::DQuat (f64)
                 // This involves casting f32 components to f64 and renormalizing, which produces
                 // slightly different values than directly computing in f64.
-<<<<<<< HEAD
                 Some(DAffine3::from_quat(
-                    convert::quaternion_to_dquat(re_types::datatypes::Quaternion::from(
+                    convert::quaternion_to_dquat(re_sdk_types::datatypes::Quaternion::from(
                         glam::Quat::from_rotation_x(1.0),
-=======
-                transform: DAffine3::from_quat(
-                    convert::quaternion_to_dquat(re_sdk_types::datatypes::Quaternion::from(
-                        glam::Quat::from_rotation_x(1.0)
->>>>>>> e6a513cb
                     ))
                     .unwrap(),
                 )),

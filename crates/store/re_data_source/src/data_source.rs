use crate::FileContents;
use re_log_types::LogMsg;
use re_smart_channel::{Receiver, SmartChannelSource, SmartMessageSource};

#[cfg(not(target_arch = "wasm32"))]
use anyhow::Context as _;
use re_grpc_client::redap;

/// Somewhere we can get Rerun data from.
#[derive(Clone, Debug)]
pub enum DataSource {
    /// A remote RRD file, served over http.
    ///
    /// If `follow` is `true`, the viewer will open the stream in `Following` mode rather than `Playing` mode.
    ///
    /// Could be either an `.rrd` recording or a `.rbl` blueprint.
    RrdHttpUrl { url: String, follow: bool },

    /// A path to a local file.
    #[cfg(not(target_arch = "wasm32"))]
    FilePath(re_log_types::FileSource, std::path::PathBuf),

    /// The contents of a file.
    ///
    /// This is what you get when loading a file on Web, or when using drag-n-drop.
    FileContents(re_log_types::FileSource, FileContents),

    // RRD data streaming in from standard input.
    #[cfg(not(target_arch = "wasm32"))]
    Stdin,

    /// A recording on a Rerun dataplatform server, over `rerun://` gRPC interface.
    RedapRecordingEndpoint(re_uri::RecordingEndpoint),

    /// A catalog on a Rerun dataplatform server, over `rerun://` gRPC interface.
    RedapCatalogEndpoint(re_uri::CatalogEndpoint),

    /// A stream of messages over gRPC, relayed from the SDK.
    MessageProxy { url: String },
}

// TODO(#9058): Temporary hack, see issue for how to fix this.
pub enum StreamSource {
    LogMessages(Receiver<LogMsg>),
    CatalogData { endpoint: re_uri::CatalogEndpoint },
}

impl DataSource {
    /// Tried to classify a URI into a [`DataSource`].
    ///
    /// Tries to figure out if it looks like a local path,
    /// a web-socket address, or a http url.
<<<<<<< HEAD
    #[cfg(not(target_arch = "wasm32"))]
    pub fn from_uri(file_source: re_log_types::FileSource, mut uri: String) -> Self {
        use itertools::Itertools as _;
        use re_uri::RedapUri;
=======
    #[cfg_attr(target_arch = "wasm32", expect(clippy::needless_pass_by_value))]
    pub fn from_uri(_file_source: re_log_types::FileSource, mut uri: String) -> Self {
        #[cfg(not(target_arch = "wasm32"))]
        {
            use itertools::Itertools as _;
>>>>>>> 9265340e

            fn looks_like_windows_abs_path(path: &str) -> bool {
                let path = path.as_bytes();
                // "C:/" etc
                path.get(1).copied() == Some(b':') && path.get(2).copied() == Some(b'/')
            }

            fn looks_like_a_file_path(uri: &str) -> bool {
                // How do we distinguish a file path from a web url? "example.zip" could be either.

                if uri.starts_with('/') {
                    return true; // Unix absolute path
                }
                if looks_like_windows_abs_path(uri) {
                    return true;
                }

                // We use a simple heuristic here: if there are multiple dots, it is likely an url,
                // like "example.com/foo.zip".
                // If there is only one dot, we treat it as an extension and look it up in a list of common
                // file extensions:

                let parts = uri.split('.').collect_vec();
                if parts.len() <= 1 {
                    true // No dots. Weird. Let's assume it is a file path.
                } else if parts.len() == 2 {
                    // Extension or `.com` etc?
                    re_data_loader::is_supported_file_extension(parts[1])
                } else {
                    false // Too many dots; assume an url
                }
            }

            // Reading from standard input in non-TTY environments (e.g. GitHub Actions, but I'm sure we can
            // come up with more convoluted than that…) can lead to many unexpected,
            // platform-specific problems that aren't even necessarily consistent across runs.
            //
            // In order to avoid having to swallow errors based on unreliable heuristics (or inversely:
            // throwing errors when we shouldn't), we just make reading from standard input explicit.
            if uri == "-" {
                return Self::Stdin;
            }

            let path = std::path::Path::new(&uri).to_path_buf();

<<<<<<< HEAD
        match re_uri::RedapUri::try_from(uri.as_str()) {
            Ok(re_uri::RedapUri::Recording(endpoint)) => {
                return Self::RedapRecordingEndpoint(endpoint);
            }
            Ok(re_uri::RedapUri::Catalog(endpoint)) => {
                return Self::RedapCatalogEndpoint(endpoint);
            }
            Ok(RedapUri::Proxy(proxy)) => {
                return Self::MessageProxy {
                    url: proxy.as_url(),
                }
            }
            Err(_) => {} // Not a Rerun URI,
        };

        let path = std::path::Path::new(&uri).to_path_buf();
=======
            if uri.starts_with("file://") || path.exists() {
                return Self::FilePath(_file_source, path);
            }

            if looks_like_a_file_path(&uri) {
                return Self::FilePath(_file_source, path);
            }
        }
>>>>>>> 9265340e

        if redap::Scheme::try_from(uri.as_ref()).is_ok() {
            Self::RerunGrpcUrl { url: uri }
        } else if (uri.starts_with("http://") || uri.starts_with("https://"))
            && (uri.ends_with(".rrd") || uri.ends_with(".rbl"))
        {
            Self::RrdHttpUrl {
                url: uri,
                follow: false,
            }
        } else if uri.starts_with("http://") || uri.starts_with("https://") {
            Self::MessageProxy { url: uri }
        } else if uri.ends_with(".rrd") || uri.ends_with(".rbl") {
            Self::RrdHttpUrl {
                url: uri,
                follow: false,
            }
        } else {
            // If this is sometyhing like `foo.com` we can't know what it is until we connect to it.
            // We could/should connect and see what it is, but for now we just take a wild guess instead:
            re_log::debug!("Assuming gRPC endpoint");
            if !uri.contains("://") {
                // TODO(jan): this should be `https` if it's not localhost, anything hosted over public network
                //            should be going through https, anyway.
                uri = format!("http://{uri}");
            }
            Self::MessageProxy { url: uri }
        }
    }

    pub fn file_name(&self) -> Option<String> {
        match self {
            Self::RrdHttpUrl { url, .. } => url.split('/').last().map(|r| r.to_owned()),
            #[cfg(not(target_arch = "wasm32"))]
            Self::FilePath(_, path) => path.file_name().map(|s| s.to_string_lossy().to_string()),
            Self::FileContents(_, file_contents) => Some(file_contents.name.clone()),
            #[cfg(not(target_arch = "wasm32"))]
            Self::Stdin => None,
            Self::RedapCatalogEndpoint { .. } | Self::RedapRecordingEndpoint { .. } => None, // TODO(jleibs): This needs to come from the server.
            Self::MessageProxy { .. } => None,
        }
    }

    pub fn is_blueprint(&self) -> Option<bool> {
        self.file_name().map(|name| name.ends_with(".rbl"))
    }

    /// Stream the data from the given data source.
    ///
    /// Will do minimal checks (e.g. that the file exists), for synchronous errors,
    /// but the loading is done in a background task.
    ///
    /// `on_msg` can be used to wake up the UI thread on Wasm.
    pub fn stream(
        self,
        on_msg: Option<Box<dyn Fn() + Send + Sync>>,
    ) -> anyhow::Result<StreamSource> {
        re_tracing::profile_function!();

        match self {
            Self::RrdHttpUrl { url, follow } => Ok(StreamSource::LogMessages(
                re_log_encoding::stream_rrd_from_http::stream_rrd_from_http_to_channel(
                    url, follow, on_msg,
                ),
            )),

            #[cfg(not(target_arch = "wasm32"))]
            Self::FilePath(file_source, path) => {
                let (tx, rx) = re_smart_channel::smart_channel(
                    SmartMessageSource::File(path.clone()),
                    SmartChannelSource::File(path.clone()),
                );

                // This `StoreId` will be communicated to all `DataLoader`s, which may or may not
                // decide to use it depending on whether they want to share a common recording
                // or not.
                let shared_store_id =
                    re_log_types::StoreId::random(re_log_types::StoreKind::Recording);
                let settings = re_data_loader::DataLoaderSettings {
                    opened_application_id: file_source.recommended_application_id().cloned(),
                    opened_store_id: file_source.recommended_recording_id().cloned(),
                    force_store_info: file_source.force_store_info(),
                    ..re_data_loader::DataLoaderSettings::recommended(shared_store_id)
                };
                re_data_loader::load_from_path(&settings, file_source, &path, &tx)
                    .with_context(|| format!("{path:?}"))?;

                if let Some(on_msg) = on_msg {
                    on_msg();
                }

                Ok(StreamSource::LogMessages(rx))
            }

            // When loading a file on Web, or when using drag-n-drop.
            Self::FileContents(file_source, file_contents) => {
                let name = file_contents.name.clone();
                let (tx, rx) = re_smart_channel::smart_channel(
                    SmartMessageSource::File(name.clone().into()),
                    SmartChannelSource::File(name.clone().into()),
                );

                // This `StoreId` will be communicated to all `DataLoader`s, which may or may not
                // decide to use it depending on whether they want to share a common recording
                // or not.
                let shared_store_id =
                    re_log_types::StoreId::random(re_log_types::StoreKind::Recording);
                let settings = re_data_loader::DataLoaderSettings {
                    opened_application_id: file_source.recommended_application_id().cloned(),
                    opened_store_id: file_source.recommended_recording_id().cloned(),
                    force_store_info: file_source.force_store_info(),
                    ..re_data_loader::DataLoaderSettings::recommended(shared_store_id)
                };
                re_data_loader::load_from_file_contents(
                    &settings,
                    file_source,
                    &std::path::PathBuf::from(file_contents.name),
                    std::borrow::Cow::Borrowed(&file_contents.bytes),
                    &tx,
                )?;

                if let Some(on_msg) = on_msg {
                    on_msg();
                }

                Ok(StreamSource::LogMessages(rx))
            }

            #[cfg(not(target_arch = "wasm32"))]
            Self::Stdin => {
                let (tx, rx) = re_smart_channel::smart_channel(
                    SmartMessageSource::Stdin,
                    SmartChannelSource::Stdin,
                );

                crate::load_stdin::load_stdin(tx).with_context(|| "stdin".to_owned())?;

                if let Some(on_msg) = on_msg {
                    on_msg();
                }

                Ok(StreamSource::LogMessages(rx))
            }

            Self::RedapRecordingEndpoint(endpoint) => {
                re_log::debug!(
                    "Loading recording `{}` from `{}`…",
                    endpoint.recording_id,
                    endpoint.origin
                );

                let url = endpoint.origin.as_url();

                let (tx, rx) = re_smart_channel::smart_channel(
                    re_smart_channel::SmartMessageSource::RerunGrpcStream { url: url.clone() },
                    re_smart_channel::SmartChannelSource::RerunGrpcStream { url: url.clone() },
                );
                spawn_future(async move {
                    if let Err(err) =
                        re_grpc_client::redap::stream_recording_async(tx, endpoint, on_msg).await
                    {
                        re_log::warn!(
                            "Error while streaming {url}: {}",
                            re_error::format_ref(&err)
                        );
                    }
                });
                Ok(StreamSource::LogMessages(rx))
            }

            Self::RedapCatalogEndpoint(endpoint) => Ok(StreamSource::CatalogData { endpoint }),

            Self::MessageProxy { url } => re_grpc_client::message_proxy::stream(&url, on_msg)
                .map_err(|err| err.into())
                .map(StreamSource::LogMessages),
        }
    }
}

#[cfg(not(target_arch = "wasm32"))]
#[test]
fn test_data_source_from_uri() {
    use re_log_types::FileSource;

    let mut failed = false;

    let file = [
        "file://foo",
        "foo.rrd",
        "foo.png",
        "/foo/bar/baz",
        "D:/file",
    ];
    let http = [
        "example.zip/foo.rrd",
        "www.foo.zip/foo.rrd",
        "www.foo.zip/blueprint.rbl",
    ];
    let grpc = [
        "http://foo.zip",
        "https://foo.zip",
        "http://127.0.0.1:9876",
        "https://redap.rerun.io",
    ];

    let file_source = FileSource::DragAndDrop {
        recommended_application_id: None,
        recommended_recording_id: None,
        force_store_info: false,
    };

    for uri in file {
        if !matches!(
            DataSource::from_uri(file_source.clone(), uri.to_owned()),
            DataSource::FilePath { .. }
        ) {
            eprintln!("Expected {uri:?} to be categorized as FilePath");
            failed = true;
        }
    }

    for uri in http {
        if !matches!(
            DataSource::from_uri(file_source.clone(), uri.to_owned()),
            DataSource::RrdHttpUrl { .. }
        ) {
            eprintln!("Expected {uri:?} to be categorized as RrdHttpUrl");
            failed = true;
        }
    }

    for uri in grpc {
        if !matches!(
            DataSource::from_uri(file_source.clone(), uri.to_owned()),
            DataSource::MessageProxy { .. }
        ) {
            eprintln!("Expected {uri:?} to be categorized as MessageProxy");
            failed = true;
        }
    }

    assert!(!failed, "one or more test cases failed");
}

// TODO(ab, andreas): This should be replaced by the use of `AsyncRuntimeHandle`. However, this
// requires:
// - `AsyncRuntimeHandle` to be moved lower in the crate hierarchy to be available here (unsure
//   where).
// - Make sure that all callers of `DataSource::stream` have access to an `AsyncRuntimeHandle`
//   (maybe it should be in `GlobalContext`?).
#[cfg(target_arch = "wasm32")]
fn spawn_future<F>(future: F)
where
    F: std::future::Future<Output = ()> + 'static,
{
    wasm_bindgen_futures::spawn_local(future);
}

#[cfg(not(target_arch = "wasm32"))]
fn spawn_future<F>(future: F)
where
    F: std::future::Future<Output = ()> + 'static + Send,
{
    tokio::spawn(future);
}<|MERGE_RESOLUTION|>--- conflicted
+++ resolved
@@ -50,18 +50,12 @@
     ///
     /// Tries to figure out if it looks like a local path,
     /// a web-socket address, or a http url.
-<<<<<<< HEAD
-    #[cfg(not(target_arch = "wasm32"))]
-    pub fn from_uri(file_source: re_log_types::FileSource, mut uri: String) -> Self {
-        use itertools::Itertools as _;
-        use re_uri::RedapUri;
-=======
     #[cfg_attr(target_arch = "wasm32", expect(clippy::needless_pass_by_value))]
     pub fn from_uri(_file_source: re_log_types::FileSource, mut uri: String) -> Self {
         #[cfg(not(target_arch = "wasm32"))]
         {
             use itertools::Itertools as _;
->>>>>>> 9265340e
+            use re_uri::RedapUri;
 
             fn looks_like_windows_abs_path(path: &str) -> bool {
                 let path = path.as_bytes();
@@ -95,45 +89,24 @@
                 }
             }
 
-            // Reading from standard input in non-TTY environments (e.g. GitHub Actions, but I'm sure we can
-            // come up with more convoluted than that…) can lead to many unexpected,
-            // platform-specific problems that aren't even necessarily consistent across runs.
-            //
-            // In order to avoid having to swallow errors based on unreliable heuristics (or inversely:
-            // throwing errors when we shouldn't), we just make reading from standard input explicit.
-            if uri == "-" {
-                return Self::Stdin;
-            }
-
-            let path = std::path::Path::new(&uri).to_path_buf();
-
-<<<<<<< HEAD
-        match re_uri::RedapUri::try_from(uri.as_str()) {
-            Ok(re_uri::RedapUri::Recording(endpoint)) => {
-                return Self::RedapRecordingEndpoint(endpoint);
-            }
-            Ok(re_uri::RedapUri::Catalog(endpoint)) => {
-                return Self::RedapCatalogEndpoint(endpoint);
-            }
-            Ok(RedapUri::Proxy(proxy)) => {
-                return Self::MessageProxy {
-                    url: proxy.as_url(),
-                }
-            }
-            Err(_) => {} // Not a Rerun URI,
-        };
+        // Reading from standard input in non-TTY environments (e.g. GitHub Actions, but I'm sure we can
+        // come up with more convoluted than that…) can lead to many unexpected,
+        // platform-specific problems that aren't even necessarily consistent across runs.
+        //
+        // In order to avoid having to swallow errors based on unreliable heuristics (or inversely:
+        // throwing errors when we shouldn't), we just make reading from standard input explicit.
+        if uri == "-" {
+            return Self::Stdin;
+        }
 
         let path = std::path::Path::new(&uri).to_path_buf();
-=======
-            if uri.starts_with("file://") || path.exists() {
-                return Self::FilePath(_file_source, path);
-            }
-
-            if looks_like_a_file_path(&uri) {
-                return Self::FilePath(_file_source, path);
-            }
-        }
->>>>>>> 9265340e
+
+        if uri.starts_with("rerun://")
+            || uri.starts_with("rerun+http://")
+            || uri.starts_with("rerun+https://")
+        {
+            return Self::RerunGrpcUrl { url: uri };
+        }
 
         if redap::Scheme::try_from(uri.as_ref()).is_ok() {
             Self::RerunGrpcUrl { url: uri }

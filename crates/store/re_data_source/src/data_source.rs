use crate::FileContents;
use re_log::debug;
use re_log_types::LogMsg;
use re_smart_channel::{Receiver, SmartChannelSource, SmartMessageSource};

#[cfg(not(target_arch = "wasm32"))]
use anyhow::Context as _;

/// Somewhere we can get Rerun data from.
#[derive(Clone, Debug)]
pub enum DataSource {
    /// A remote RRD file, served over http.
    ///
    /// If `follow` is `true`, the viewer will open the stream in `Following` mode rather than `Playing` mode.
    ///
    /// Could be either an `.rrd` recording or a `.rbl` blueprint.
    RrdHttpUrl { url: String, follow: bool },

    /// A path to a local file.
    #[cfg(not(target_arch = "wasm32"))]
    FilePath(re_log_types::FileSource, std::path::PathBuf),

    /// The contents of a file.
    ///
    /// This is what you get when loading a file on Web, or when using drag-n-drop.
    FileContents(re_log_types::FileSource, FileContents),

    // RRD data streaming in from standard input.
    #[cfg(not(target_arch = "wasm32"))]
    Stdin,

    /// A recording on a Rerun dataplatform server, over `rerun://` gRPC interface.
    RedapRecordingEndpoint(re_uri::RecordingEndpoint),

    /// A catalog on a Rerun dataplatform server, over `rerun://` gRPC interface.
    RedapCatalogEndpoint(re_uri::CatalogEndpoint),

    /// A stream of messages over gRPC, relayed from the SDK.
    MessageProxy { url: String },
}

// TODO(#9058): Temporary hack, see issue for how to fix this.
pub enum StreamSource {
    LogMessages(Receiver<LogMsg>),
    CatalogData { endpoint: re_uri::CatalogEndpoint },
}

impl DataSource {
    /// Tried to classify a URI into a [`DataSource`].
    ///
    /// Tries to figure out if it looks like a local path,
    /// a web-socket address, or a http url.
    #[cfg_attr(target_arch = "wasm32", expect(clippy::needless_pass_by_value))]
    pub fn from_uri(_file_source: re_log_types::FileSource, mut uri: String) -> Self {
        #[cfg(not(target_arch = "wasm32"))]
        {
            use itertools::Itertools as _;

            fn looks_like_windows_abs_path(path: &str) -> bool {
                let path = path.as_bytes();
                // "C:/" etc
                path.get(1).copied() == Some(b':') && path.get(2).copied() == Some(b'/')
            }

            fn looks_like_a_file_path(uri: &str) -> bool {
                // How do we distinguish a file path from a web url? "example.zip" could be either.

                if uri.starts_with('/') {
                    return true; // Unix absolute path
                }
                if looks_like_windows_abs_path(uri) {
                    return true;
                }

                // We use a simple heuristic here: if there are multiple dots, it is likely an url,
                // like "example.com/foo.zip".
                // If there is only one dot, we treat it as an extension and look it up in a list of common
                // file extensions:

                let parts = uri.split('.').collect_vec();
                if parts.len() == 2 {
                    // Extension or `.com` etc?
                    re_data_loader::is_supported_file_extension(parts[1])
                } else {
                    false // Too many dots; assume an url
                }
            }

            // Reading from standard input in non-TTY environments (e.g. GitHub Actions, but I'm sure we can
            // come up with more convoluted than that…) can lead to many unexpected,
            // platform-specific problems that aren't even necessarily consistent across runs.
            //
            // In order to avoid having to swallow errors based on unreliable heuristics (or inversely:
            // throwing errors when we shouldn't), we just make reading from standard input explicit.
            if uri == "-" {
                return Self::Stdin;
            }

            let path = std::path::Path::new(&uri).to_path_buf();

            if uri.starts_with("file://") || path.exists() {
                return Self::FilePath(_file_source, path);
            }

            if looks_like_a_file_path(&uri) {
                return Self::FilePath(_file_source, path);
            }
        }

        match re_uri::RedapUri::try_from(uri.as_str()) {
            Ok(re_uri::RedapUri::Recording(endpoint)) => {
                debug!("Recognized recording endpoint: {:?}", endpoint);
                return Self::RedapRecordingEndpoint(endpoint);
            }
            Ok(re_uri::RedapUri::Catalog(endpoint)) => {
                debug!("Recognized catalog endpoint: {:?}", endpoint);
                return Self::RedapCatalogEndpoint(endpoint);
            }
            Ok(re_uri::RedapUri::Proxy(proxy)) => {
                return Self::MessageProxy {
                    url: proxy.as_url(),
                }
            }
            Err(_) => {} // Not a Rerun URI,
        };

        if (uri.starts_with("http://") || uri.starts_with("https://"))
            && (uri.ends_with(".rrd") || uri.ends_with(".rbl"))
        {
            Self::RrdHttpUrl {
                url: uri,
                follow: false,
            }
        } else if uri.starts_with("http://") || uri.starts_with("https://") {
            Self::MessageProxy { url: uri }
        } else if uri.ends_with(".rrd") || uri.ends_with(".rbl") {
            Self::RrdHttpUrl {
                url: uri,
                follow: false,
            }
        } else {
            // If this is something like `foo.com` we can't know what it is until we connect to it.
            // We could/should connect and see what it is, but for now we just take a wild guess instead:
            re_log::debug!("Assuming gRPC endpoint");
            if !uri.contains("://") {
                // TODO(jan): this should be `https` if it's not localhost, anything hosted over public network
                //            should be going through https, anyway.
                uri = format!("http://{uri}");
            }
            Self::MessageProxy { url: uri }
        }
    }

    pub fn file_name(&self) -> Option<String> {
        match self {
            Self::RrdHttpUrl { url, .. } => url.split('/').last().map(|r| r.to_owned()),
            #[cfg(not(target_arch = "wasm32"))]
            Self::FilePath(_, path) => path.file_name().map(|s| s.to_string_lossy().to_string()),
            Self::FileContents(_, file_contents) => Some(file_contents.name.clone()),
            #[cfg(not(target_arch = "wasm32"))]
            Self::Stdin => None,
            Self::RedapCatalogEndpoint { .. } | Self::RedapRecordingEndpoint { .. } => None, // TODO(jleibs): This needs to come from the server.
            Self::MessageProxy { .. } => None,
        }
    }

    pub fn is_blueprint(&self) -> Option<bool> {
        self.file_name().map(|name| name.ends_with(".rbl"))
    }

    /// Stream the data from the given data source.
    ///
    /// Will do minimal checks (e.g. that the file exists), for synchronous errors,
    /// but the loading is done in a background task.
    ///
    /// `on_cmd` is used to respond to UI commands.
    ///
    /// `on_msg` can be used to wake up the UI thread on Wasm.
    pub fn stream(
        self,
        on_cmd: Box<dyn Fn(DataSourceCommand) + Send + Sync>,
        on_msg: Option<Box<dyn Fn() + Send + Sync>>,
    ) -> anyhow::Result<StreamSource> {
        re_tracing::profile_function!();

        match self {
            Self::RrdHttpUrl { url, follow } => Ok(StreamSource::LogMessages(
                re_log_encoding::stream_rrd_from_http::stream_rrd_from_http_to_channel(
                    url, follow, on_msg,
                ),
            )),

            #[cfg(not(target_arch = "wasm32"))]
            Self::FilePath(file_source, path) => {
                let (tx, rx) = re_smart_channel::smart_channel(
                    SmartMessageSource::File(path.clone()),
                    SmartChannelSource::File(path.clone()),
                );

                // This `StoreId` will be communicated to all `DataLoader`s, which may or may not
                // decide to use it depending on whether they want to share a common recording
                // or not.
                let shared_store_id =
                    re_log_types::StoreId::random(re_log_types::StoreKind::Recording);
                let settings = re_data_loader::DataLoaderSettings {
                    opened_application_id: file_source.recommended_application_id().cloned(),
                    opened_store_id: file_source.recommended_recording_id().cloned(),
                    force_store_info: file_source.force_store_info(),
                    ..re_data_loader::DataLoaderSettings::recommended(shared_store_id)
                };
                re_data_loader::load_from_path(&settings, file_source, &path, &tx)
                    .with_context(|| format!("{path:?}"))?;

                if let Some(on_msg) = on_msg {
                    on_msg();
                }

                Ok(StreamSource::LogMessages(rx))
            }

            // When loading a file on Web, or when using drag-n-drop.
            Self::FileContents(file_source, file_contents) => {
                let name = file_contents.name.clone();
                let (tx, rx) = re_smart_channel::smart_channel(
                    SmartMessageSource::File(name.clone().into()),
                    SmartChannelSource::File(name.clone().into()),
                );

                // This `StoreId` will be communicated to all `DataLoader`s, which may or may not
                // decide to use it depending on whether they want to share a common recording
                // or not.
                let shared_store_id =
                    re_log_types::StoreId::random(re_log_types::StoreKind::Recording);
                let settings = re_data_loader::DataLoaderSettings {
                    opened_application_id: file_source.recommended_application_id().cloned(),
                    opened_store_id: file_source.recommended_recording_id().cloned(),
                    force_store_info: file_source.force_store_info(),
                    ..re_data_loader::DataLoaderSettings::recommended(shared_store_id)
                };
                re_data_loader::load_from_file_contents(
                    &settings,
                    file_source,
                    &std::path::PathBuf::from(file_contents.name),
                    std::borrow::Cow::Borrowed(&file_contents.bytes),
                    &tx,
                )?;

                if let Some(on_msg) = on_msg {
                    on_msg();
                }

                Ok(StreamSource::LogMessages(rx))
            }

            #[cfg(not(target_arch = "wasm32"))]
            Self::Stdin => {
                let (tx, rx) = re_smart_channel::smart_channel(
                    SmartMessageSource::Stdin,
                    SmartChannelSource::Stdin,
                );

                crate::load_stdin::load_stdin(tx).with_context(|| "stdin".to_owned())?;

                if let Some(on_msg) = on_msg {
                    on_msg();
                }

                Ok(StreamSource::LogMessages(rx))
            }

<<<<<<< HEAD
            Self::RerunGrpcUrl { url } => {
                use re_grpc_client::redap::RedapAddress;

                re_log::debug!("Loading {url}…");

                let address = url.as_str().try_into()?;

                let on_cmd = Box::new(move |cmd: re_grpc_client::redap::Command| match cmd {
                    redap::Command::SetLoopSelection {
                        recording_id,
                        timeline,
                        time_range,
                    } => on_cmd(DataSourceCommand::SetLoopSelection {
                        recording_id,
                        timeline,
                        time_range,
                    }),
                });

                match address {
                    RedapAddress::Recording {
                        origin,
                        recording_id,
                        time_range,
                    } => {
                        let (tx, rx) = re_smart_channel::smart_channel(
                            re_smart_channel::SmartMessageSource::RerunGrpcStream {
                                url: url.clone(),
                            },
                            re_smart_channel::SmartChannelSource::RerunGrpcStream {
                                url: url.clone(),
                            },
                        );
                        spawn_future(async move {
                            if let Err(err) = re_grpc_client::redap::stream_recording_async(
                                tx,
                                origin,
                                recording_id,
                                time_range,
                                on_cmd,
                                on_msg,
                            )
                            .await
                            {
                                re_log::warn!(
                                    "Error while streaming {url}: {}",
                                    re_error::format_ref(&err)
                                );
                            }
                        });
                        Ok(StreamSource::LogMessages(rx))
=======
            Self::RedapRecordingEndpoint(endpoint) => {
                re_log::debug!(
                    "Loading recording `{}` from `{}`…",
                    endpoint.recording_id,
                    endpoint.origin
                );

                let url = endpoint.origin.as_url();

                let (tx, rx) = re_smart_channel::smart_channel(
                    re_smart_channel::SmartMessageSource::RerunGrpcStream { url: url.clone() },
                    re_smart_channel::SmartChannelSource::RerunGrpcStream { url: url.clone() },
                );
                spawn_future(async move {
                    if let Err(err) =
                        re_grpc_client::redap::stream_recording_async(tx, endpoint, on_msg).await
                    {
                        re_log::warn!(
                            "Error while streaming {url}: {}",
                            re_error::format_ref(&err)
                        );
>>>>>>> af978d21
                    }
                });
                Ok(StreamSource::LogMessages(rx))
            }

            Self::RedapCatalogEndpoint(endpoint) => Ok(StreamSource::CatalogData { endpoint }),

            Self::MessageProxy { url } => re_grpc_client::message_proxy::stream(&url, on_msg)
                .map_err(|err| err.into())
                .map(StreamSource::LogMessages),
        }
    }
}

<<<<<<< HEAD
pub enum DataSourceCommand {
    SetLoopSelection {
        recording_id: re_log_types::StoreId,
        timeline: re_log_types::Timeline,
        time_range: re_log_types::ResolvedTimeRange,
    },
=======
// TODO(ab, andreas): This should be replaced by the use of `AsyncRuntimeHandle`. However, this
// requires:
// - `AsyncRuntimeHandle` to be moved lower in the crate hierarchy to be available here (unsure
//   where).
// - Make sure that all callers of `DataSource::stream` have access to an `AsyncRuntimeHandle`
//   (maybe it should be in `GlobalContext`?).
#[cfg(target_arch = "wasm32")]
fn spawn_future<F>(future: F)
where
    F: std::future::Future<Output = ()> + 'static,
{
    wasm_bindgen_futures::spawn_local(future);
}

#[cfg(not(target_arch = "wasm32"))]
fn spawn_future<F>(future: F)
where
    F: std::future::Future<Output = ()> + 'static + Send,
{
    tokio::spawn(future);
>>>>>>> af978d21
}

#[cfg(not(target_arch = "wasm32"))]
#[test]
fn test_data_source_from_uri() {
    use re_log_types::FileSource;

    let mut failed = false;

    let file = [
        "file://foo",
        "foo.rrd",
        "foo.png",
        "/foo/bar/baz",
        "D:/file",
    ];
    let http = [
        "example.zip/foo.rrd",
        "www.foo.zip/foo.rrd",
        "www.foo.zip/blueprint.rbl",
    ];
    let grpc = [
        "http://foo.zip",
        "https://foo.zip",
        "http://127.0.0.1:9876",
        "https://redap.rerun.io",
    ];

    let file_source = FileSource::DragAndDrop {
        recommended_application_id: None,
        recommended_recording_id: None,
        force_store_info: false,
    };

    for uri in file {
        if !matches!(
            DataSource::from_uri(file_source.clone(), uri.to_owned()),
            DataSource::FilePath { .. }
        ) {
            eprintln!("Expected {uri:?} to be categorized as FilePath");
            failed = true;
        }
    }

    for uri in http {
        if !matches!(
            DataSource::from_uri(file_source.clone(), uri.to_owned()),
            DataSource::RrdHttpUrl { .. }
        ) {
            eprintln!("Expected {uri:?} to be categorized as RrdHttpUrl");
            failed = true;
        }
    }

    for uri in grpc {
        if !matches!(
            DataSource::from_uri(file_source.clone(), uri.to_owned()),
            DataSource::MessageProxy { .. }
        ) {
            eprintln!("Expected {uri:?} to be categorized as MessageProxy");
            failed = true;
        }
    }

    assert!(!failed, "one or more test cases failed");
}<|MERGE_RESOLUTION|>--- conflicted
+++ resolved
@@ -268,16 +268,22 @@
                 Ok(StreamSource::LogMessages(rx))
             }
 
-<<<<<<< HEAD
-            Self::RerunGrpcUrl { url } => {
-                use re_grpc_client::redap::RedapAddress;
-
-                re_log::debug!("Loading {url}…");
-
-                let address = url.as_str().try_into()?;
+            Self::RedapRecordingEndpoint(endpoint) => {
+                re_log::debug!(
+                    "Loading recording `{}` from `{}`…",
+                    endpoint.recording_id,
+                    endpoint.origin
+                );
+
+                let url = endpoint.origin.as_url();
+
+                let (tx, rx) = re_smart_channel::smart_channel(
+                    re_smart_channel::SmartMessageSource::RerunGrpcStream { url: url.clone() },
+                    re_smart_channel::SmartChannelSource::RerunGrpcStream { url: url.clone() },
+                );
 
                 let on_cmd = Box::new(move |cmd: re_grpc_client::redap::Command| match cmd {
-                    redap::Command::SetLoopSelection {
+                    re_grpc_client::redap::Command::SetLoopSelection {
                         recording_id,
                         timeline,
                         time_range,
@@ -288,61 +294,15 @@
                     }),
                 });
 
-                match address {
-                    RedapAddress::Recording {
-                        origin,
-                        recording_id,
-                        time_range,
-                    } => {
-                        let (tx, rx) = re_smart_channel::smart_channel(
-                            re_smart_channel::SmartMessageSource::RerunGrpcStream {
-                                url: url.clone(),
-                            },
-                            re_smart_channel::SmartChannelSource::RerunGrpcStream {
-                                url: url.clone(),
-                            },
-                        );
-                        spawn_future(async move {
-                            if let Err(err) = re_grpc_client::redap::stream_recording_async(
-                                tx,
-                                origin,
-                                recording_id,
-                                time_range,
-                                on_cmd,
-                                on_msg,
-                            )
-                            .await
-                            {
-                                re_log::warn!(
-                                    "Error while streaming {url}: {}",
-                                    re_error::format_ref(&err)
-                                );
-                            }
-                        });
-                        Ok(StreamSource::LogMessages(rx))
-=======
-            Self::RedapRecordingEndpoint(endpoint) => {
-                re_log::debug!(
-                    "Loading recording `{}` from `{}`…",
-                    endpoint.recording_id,
-                    endpoint.origin
-                );
-
-                let url = endpoint.origin.as_url();
-
-                let (tx, rx) = re_smart_channel::smart_channel(
-                    re_smart_channel::SmartMessageSource::RerunGrpcStream { url: url.clone() },
-                    re_smart_channel::SmartChannelSource::RerunGrpcStream { url: url.clone() },
-                );
                 spawn_future(async move {
                     if let Err(err) =
-                        re_grpc_client::redap::stream_recording_async(tx, endpoint, on_msg).await
+                        re_grpc_client::redap::stream_recording_async(tx, endpoint, on_cmd, on_msg)
+                            .await
                     {
                         re_log::warn!(
                             "Error while streaming {url}: {}",
                             re_error::format_ref(&err)
                         );
->>>>>>> af978d21
                     }
                 });
                 Ok(StreamSource::LogMessages(rx))
@@ -357,14 +317,14 @@
     }
 }
 
-<<<<<<< HEAD
 pub enum DataSourceCommand {
     SetLoopSelection {
         recording_id: re_log_types::StoreId,
         timeline: re_log_types::Timeline,
-        time_range: re_log_types::ResolvedTimeRange,
+        time_range: re_log_types::ResolvedTimeRangeF,
     },
-=======
+}
+
 // TODO(ab, andreas): This should be replaced by the use of `AsyncRuntimeHandle`. However, this
 // requires:
 // - `AsyncRuntimeHandle` to be moved lower in the crate hierarchy to be available here (unsure
@@ -385,7 +345,6 @@
     F: std::future::Future<Output = ()> + 'static + Send,
 {
     tokio::spawn(future);
->>>>>>> af978d21
 }
 
 #[cfg(not(target_arch = "wasm32"))]

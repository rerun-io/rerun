//! This crate contains generated types for the remote store gRPC service API.
//! Generation is done using the `re_protos_builder` crate.
//!
//! We want clear separation between 'internal' types and gRPC types and don't want
//! to use gRPC types in the rerun viewer codebase. That's why we implement all the
//! necessary conversion code (in the form of `From` and `TryFrom` traits) in this crate.

mod protobuf_conversions;

pub mod external {
    pub use prost;
}

// This extra module is needed, because of how imports from different packages are resolved.
// For example, `rerun.remote_store.v1alpha1.EncoderVersion` is resolved to `super::super::remote_store::v1alpha1::EncoderVersion`.
// We need an extra module in the path to `common` to make that work.
// Additionally, the `common` module itself has to exist with a `v1alpha1` module inside of it,
// which is the reason for the `common`, `log_msg`, `remote_store`, etc. modules below.

// Note: Be careful with `#[path]` attributes: https://github.com/rust-lang/rust/issues/35016
mod v1alpha1 {
    // Note: `allow(clippy::all)` does NOT allow all lints
    #![allow(clippy::all, clippy::pedantic, clippy::nursery)]

    #[path = "./rerun.common.v1alpha1.rs"]
    pub mod rerun_common_v1alpha1;

    #[path = "./rerun.log_msg.v1alpha1.rs"]
    pub mod rerun_log_msg_v1alpha1;

    #[path = "./rerun.remote_store.v1alpha1.rs"]
    pub mod rerun_remote_store_v1alpha1;

    #[path = "./rerun.sdk_comms.v1alpha1.rs"]
    pub mod rerun_sdk_comms_v1alpha1;
}

pub mod common {
    pub mod v1alpha1 {
        pub use crate::v1alpha1::rerun_common_v1alpha1::*;
    }
}

pub mod log_msg {
    pub mod v1alpha1 {
        pub use crate::v1alpha1::rerun_log_msg_v1alpha1::*;
    }
}

/// Generated types for the remote store gRPC service API v1alpha1.
pub mod remote_store {

    pub mod v1alpha1 {
        pub use crate::v1alpha1::rerun_remote_store_v1alpha1::*;

        /// Recording catalog mandatory field names. All mandatory metadata fields are prefixed
        /// with "rerun_" to avoid conflicts with user-defined fields.
        pub const CATALOG_ID_FIELD_NAME: &str = "rerun_recording_id";
        pub const CATALOG_APP_ID_FIELD_NAME: &str = "rerun_application_id";
        pub const CATALOG_START_TIME_FIELD_NAME: &str = "rerun_start_time";
        pub const CATALOG_DESCRIPTION_FIELD_NAME: &str = "rerun_description";
        pub const CATALOG_RECORDING_TYPE_FIELD_NAME: &str = "rerun_recording_type";
        pub const CATALOG_STORAGE_URL_FIELD_NAME: &str = "rerun_storage_url";
        pub const CATALOG_REGISTRATION_TIME_FIELD_NAME: &str = "rerun_registration_time";
        pub const CATALOG_ROW_ID_FIELD_NAME: &str = "rerun_row_id";
    }
}

pub mod sdk_comms {
    pub mod v1alpha1 {
        pub use crate::v1alpha1::rerun_sdk_comms_v1alpha1::*;
    }
}

#[derive(Debug, thiserror::Error)]
pub enum TypeConversionError {
    #[error("missing required field: {package_name}.{type_name}.{field_name}")]
    MissingField {
        package_name: &'static str,
        type_name: &'static str,
        field_name: &'static str,
    },

    #[error("invalid value for field {package_name}.{type_name}.{field_name}: {reason}")]
    InvalidField {
        package_name: &'static str,
        type_name: &'static str,
        field_name: &'static str,
        reason: String,
    },

    #[error("failed to decode: {0}")]
    DecodeError(#[from] prost::DecodeError),

    #[error("failed to encode: {0}")]
    EncodeError(#[from] prost::EncodeError),

    #[error("{0}")]
    UnknownEnumValue(#[from] prost::UnknownEnumValue),
}

impl TypeConversionError {
    #[inline]
    pub fn missing_field<T: prost::Name>(field_name: &'static str) -> Self {
        Self::MissingField {
            package_name: T::PACKAGE,
            type_name: T::NAME,
            field_name,
        }
    }

    #[allow(clippy::needless_pass_by_value)] // false-positive
    #[inline]
    pub fn invalid_field<T: prost::Name>(field_name: &'static str, reason: &impl ToString) -> Self {
        Self::InvalidField {
            package_name: T::PACKAGE,
            type_name: T::NAME,
            field_name,
            reason: reason.to_string(),
        }
    }
}

#[macro_export]
macro_rules! missing_field {
    ($type:ty, $field:expr $(,)?) => {
        $crate::TypeConversionError::missing_field::<$type>($field)
    };
}

#[macro_export]
macro_rules! invalid_field {
    ($type:ty, $field:expr, $reason:expr $(,)?) => {
        $crate::TypeConversionError::invalid_field::<$type>($field, &$reason)
    };
}

mod sizes {
    use re_byte_size::SizeBytes;

    impl SizeBytes for crate::log_msg::v1alpha1::LogMsg {
        #[inline]
        fn heap_size_bytes(&self) -> u64 {
            let Self { msg } = self;

            match msg {
                Some(msg) => msg.heap_size_bytes(),
                None => 0,
            }
        }
    }

    impl SizeBytes for crate::log_msg::v1alpha1::log_msg::Msg {
        #[inline]
        fn heap_size_bytes(&self) -> u64 {
            match self {
                Self::SetStoreInfo(set_store_info) => set_store_info.heap_size_bytes(),
                Self::ArrowMsg(arrow_msg) => arrow_msg.heap_size_bytes(),
                Self::BlueprintActivationCommand(blueprint_activation_command) => {
                    blueprint_activation_command.heap_size_bytes()
                }
            }
        }
    }

    impl SizeBytes for crate::log_msg::v1alpha1::SetStoreInfo {
        #[inline]
        fn heap_size_bytes(&self) -> u64 {
            let Self { row_id, info } = self;

            row_id.heap_size_bytes() + info.heap_size_bytes()
        }
    }

    impl SizeBytes for crate::common::v1alpha1::Tuid {
        #[inline]
        fn heap_size_bytes(&self) -> u64 {
            let Self { inc, time_ns } = self;

            inc.heap_size_bytes() + time_ns.heap_size_bytes()
        }
    }

    impl SizeBytes for crate::log_msg::v1alpha1::StoreInfo {
        #[inline]
        fn heap_size_bytes(&self) -> u64 {
            let Self {
                application_id,
                store_id,
<<<<<<< HEAD
=======
                started,
>>>>>>> a99bf200
                store_source,
                store_version,
            } = self;

            application_id.heap_size_bytes()
                + store_id.heap_size_bytes()
<<<<<<< HEAD
=======
                + started.heap_size_bytes()
>>>>>>> a99bf200
                + store_source.heap_size_bytes()
                + store_version.heap_size_bytes()
        }
    }

    impl SizeBytes for crate::common::v1alpha1::ApplicationId {
        #[inline]
        fn heap_size_bytes(&self) -> u64 {
            let Self { id } = self;

            id.heap_size_bytes()
        }
    }

    impl SizeBytes for crate::common::v1alpha1::StoreId {
        #[inline]
        fn heap_size_bytes(&self) -> u64 {
            let Self { kind, id } = self;

            kind.heap_size_bytes() + id.heap_size_bytes()
        }
    }

    impl SizeBytes for crate::common::v1alpha1::Time {
        #[inline]
        fn heap_size_bytes(&self) -> u64 {
            let Self { nanos_since_epoch } = self;

            nanos_since_epoch.heap_size_bytes()
        }
    }

    impl SizeBytes for crate::log_msg::v1alpha1::StoreSource {
        #[inline]
        fn heap_size_bytes(&self) -> u64 {
            let Self { kind, extra } = self;

            kind.heap_size_bytes() + extra.heap_size_bytes()
        }
    }

    impl SizeBytes for crate::log_msg::v1alpha1::StoreSourceExtra {
        #[inline]
        fn heap_size_bytes(&self) -> u64 {
            let Self { payload } = self;

            payload.heap_size_bytes()
        }
    }

    impl SizeBytes for crate::log_msg::v1alpha1::StoreVersion {
        #[inline]
        fn heap_size_bytes(&self) -> u64 {
            let Self { crate_version_bits } = self;

            crate_version_bits.heap_size_bytes()
        }
    }

    impl SizeBytes for crate::log_msg::v1alpha1::ArrowMsg {
        #[inline]
        fn heap_size_bytes(&self) -> u64 {
            let Self {
                store_id,
                compression,
                uncompressed_size,
                encoding,
                payload,
            } = self;

            store_id.heap_size_bytes()
                + compression.heap_size_bytes()
                + uncompressed_size.heap_size_bytes()
                + encoding.heap_size_bytes()
                + payload.heap_size_bytes()
        }
    }

    impl SizeBytes for crate::log_msg::v1alpha1::BlueprintActivationCommand {
        #[inline]
        fn heap_size_bytes(&self) -> u64 {
            let Self {
                blueprint_id,
                make_active,
                make_default,
            } = self;

            blueprint_id.heap_size_bytes()
                + make_active.heap_size_bytes()
                + make_default.heap_size_bytes()
        }
    }
}<|MERGE_RESOLUTION|>--- conflicted
+++ resolved
@@ -187,20 +187,12 @@
             let Self {
                 application_id,
                 store_id,
-<<<<<<< HEAD
-=======
-                started,
->>>>>>> a99bf200
                 store_source,
                 store_version,
             } = self;
 
             application_id.heap_size_bytes()
                 + store_id.heap_size_bytes()
-<<<<<<< HEAD
-=======
-                + started.heap_size_bytes()
->>>>>>> a99bf200
                 + store_source.heap_size_bytes()
                 + store_version.heap_size_bytes()
         }

--- conflicted
+++ resolved
@@ -1,8 +1,3 @@
-<<<<<<< HEAD
-#![allow(clippy::allow_attributes, clippy::result_large_err)] // we're just returning tonic::Status
-
-=======
->>>>>>> 26b5c9d1
 /// The HTTP header key to pass an entry ID to the `RerunCloudService` APIs.
 pub const RERUN_HTTP_HEADER_ENTRY_ID: &str = "x-rerun-entry-id";
 

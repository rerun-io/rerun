--- conflicted
+++ resolved
@@ -1,12 +1,8 @@
 use std::sync::Arc;
 
 use arrow::array::{
-<<<<<<< HEAD
     BinaryArray, BooleanArray, FixedSizeBinaryArray, ListBuilder, RecordBatchOptions,
-    StringBuilder, UInt64Array,
-=======
-    FixedSizeBinaryArray, ListBuilder, RecordBatchOptions, StringBuilder, UInt8Array, UInt64Array,
->>>>>>> daa82ae8
+    StringBuilder, UInt8Array, UInt64Array,
 };
 use arrow::datatypes::FieldRef;
 use arrow::{

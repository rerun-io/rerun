use std::sync::Arc;

use arrow::array::RecordBatchOptions;
use arrow::{
    array::{Array, ArrayRef, RecordBatch, StringArray, TimestampNanosecondArray},
    datatypes::{DataType, Field, Schema, TimeUnit},
    error::ArrowError,
};
use re_arrow_util::ArrowArrayDowncastRef as _;
use re_chunk::TimelineName;
use re_log_types::{EntityPath, EntryId, TimeInt};
use re_sorbet::ComponentColumnDescriptor;

use crate::cloud::v1alpha1::{EntryKind, QueryTasksResponse};
use crate::cloud::v1alpha1::{
    GetDatasetSchemaResponse, RegisterWithDatasetResponse, ScanPartitionTableResponse,
    VectorDistanceMetric,
};
use crate::common::v1alpha1::ext::{DatasetHandle, IfDuplicateBehavior, PartitionId};
use crate::common::v1alpha1::{ComponentDescriptor, DataframePart, TaskId};
use crate::{TypeConversionError, missing_field};

// --- ScanPartitionTableRequest ---

pub struct ScanPartitionTableRequest {
<<<<<<< HEAD
    pub dataset_id: EntryId,
    pub columns: Vec<String>,
=======
    pub scan_parameters: Option<ScanParameters>,
>>>>>>> 6489f025
}

impl TryFrom<crate::cloud::v1alpha1::ScanPartitionTableRequest> for ScanPartitionTableRequest {
    type Error = TypeConversionError;

    fn try_from(
        value: crate::cloud::v1alpha1::ScanPartitionTableRequest,
    ) -> Result<Self, Self::Error> {
        Ok(Self {
<<<<<<< HEAD
            dataset_id: value
                .dataset_id
                .ok_or(missing_field!(
                    crate::cloud::v1alpha1::ScanPartitionTableRequest,
                    "dataset_id"
                ))?
                .try_into()?,
            columns: value.columns,
=======
            scan_parameters: value.scan_parameters.map(TryInto::try_into).transpose()?,
>>>>>>> 6489f025
        })
    }
}

impl From<ScanPartitionTableRequest> for crate::cloud::v1alpha1::ScanPartitionTableRequest {
    fn from(value: ScanPartitionTableRequest) -> Self {
        Self {
<<<<<<< HEAD
            dataset_id: Some(value.dataset_id.into()),
            columns: value.columns,
=======
            scan_parameters: value.scan_parameters.map(Into::into),
>>>>>>> 6489f025
        }
    }
}

// --- RegisterWithDatasetRequest ---

#[derive(Debug)]
pub struct RegisterWithDatasetRequest {
    pub data_sources: Vec<DataSource>,
    pub on_duplicate: IfDuplicateBehavior,
}

impl TryFrom<crate::cloud::v1alpha1::RegisterWithDatasetRequest> for RegisterWithDatasetRequest {
    type Error = TypeConversionError;

    fn try_from(
        value: crate::cloud::v1alpha1::RegisterWithDatasetRequest,
    ) -> Result<Self, Self::Error> {
        let crate::cloud::v1alpha1::RegisterWithDatasetRequest {
            data_sources,
            on_duplicate,
        } = value;

        Ok(Self {
            data_sources: data_sources
                .into_iter()
                .map(TryInto::try_into)
                .collect::<Result<Vec<_>, _>>()?,
            on_duplicate: on_duplicate.try_into()?,
        })
    }
}

impl From<RegisterWithDatasetRequest> for crate::cloud::v1alpha1::RegisterWithDatasetRequest {
    fn from(value: RegisterWithDatasetRequest) -> Self {
        Self {
            data_sources: value.data_sources.into_iter().map(Into::into).collect(),
            on_duplicate: crate::common::v1alpha1::IfDuplicateBehavior::from(value.on_duplicate)
                as i32,
        }
    }
}

// --- GetChunksRequest --

#[derive(Debug, Clone)]
pub struct GetChunksRequest {
    pub dataset_id: EntryId,
    pub partition_ids: Vec<crate::common::v1alpha1::ext::PartitionId>,
    pub chunk_ids: Vec<re_chunk::ChunkId>,
    pub entity_paths: Vec<EntityPath>,
    pub query: Option<Query>,
}

impl TryFrom<crate::cloud::v1alpha1::GetChunksRequest> for GetChunksRequest {
    type Error = tonic::Status;

    fn try_from(value: crate::cloud::v1alpha1::GetChunksRequest) -> Result<Self, Self::Error> {
        Ok(Self {
            dataset_id: value
                .dataset_id
                .ok_or_else(|| tonic::Status::invalid_argument("dataset_id is required"))?
                .try_into()?,

            partition_ids: value
                .partition_ids
                .into_iter()
                .map(TryInto::try_into)
                .collect::<Result<Vec<_>, _>>()?,

            chunk_ids: value
                .chunk_ids
                .into_iter()
                .map(|tuid| {
                    let id: re_tuid::Tuid = tuid.try_into()?;
                    Ok::<_, tonic::Status>(re_chunk::ChunkId::from_u128(id.as_u128()))
                })
                .collect::<Result<Vec<_>, _>>()?,

            entity_paths: value
                .entity_paths
                .into_iter()
                .map(|path| {
                    path.try_into().map_err(|err| {
                        tonic::Status::invalid_argument(format!("invalid entity path: {err}"))
                    })
                })
                .collect::<Result<Vec<_>, _>>()?,

            query: value.query.map(|q| q.try_into()).transpose()?,
        })
    }
}

#[derive(Debug, Clone)]
pub struct DoMaintenanceRequest {
    pub dataset_id: Option<crate::common::v1alpha1::EntryId>,
    pub build_scalar_indexes: bool,
    pub compact_fragments: bool,
    pub cleanup_before: Option<jiff::Timestamp>,
    pub unsafe_allow_recent_cleanup: bool,
}

impl From<DoMaintenanceRequest> for crate::cloud::v1alpha1::DoMaintenanceRequest {
    fn from(value: DoMaintenanceRequest) -> Self {
        Self {
            dataset_id: value.dataset_id,
            build_scalar_indexes: value.build_scalar_indexes,
            compact_fragments: value.compact_fragments,
            cleanup_before: value.cleanup_before.map(|ts| prost_types::Timestamp {
                seconds: ts.as_second(),
                nanos: ts.subsec_nanosecond(),
            }),
            unsafe_allow_recent_cleanup: value.unsafe_allow_recent_cleanup,
        }
    }
}

// --- Tasks ---

impl QueryTasksResponse {
    pub const TASK_ID: &str = "task_id";
    pub const KIND: &str = "kind";
    pub const DATA: &str = "data";
    pub const EXEC_STATUS: &str = "exec_status";
    pub const MSGS: &str = "msgs";
    pub const BLOB_LEN: &str = "blob_len";
    pub const LEASE_OWNER: &str = "lease_owner";
    pub const LEASE_EXPIRATION: &str = "lease_expiration";
    pub const ATTEMPTS: &str = "attempts";
    pub const CREATION_TIME: &str = "creation_time";
    pub const LAST_UPDATE_TIME: &str = "last_update_time";

    pub fn dataframe_part(&self) -> Result<&DataframePart, TypeConversionError> {
        Ok(self
            .data
            .as_ref()
            .ok_or_else(|| missing_field!(QueryTasksResponse, "data"))?)
    }

    pub fn schema() -> arrow::datatypes::Schema {
        Schema::new(vec![
            Field::new(Self::TASK_ID, DataType::Utf8, false),
            Field::new(Self::KIND, DataType::Utf8, true),
            Field::new(Self::DATA, DataType::Utf8, true),
            Field::new(Self::EXEC_STATUS, DataType::Utf8, false),
            Field::new(Self::MSGS, DataType::Utf8, true),
            Field::new(Self::BLOB_LEN, DataType::UInt64, true),
            Field::new(Self::LEASE_OWNER, DataType::Utf8, true),
            Field::new(
                Self::LEASE_EXPIRATION,
                DataType::Timestamp(TimeUnit::Nanosecond, None),
                true,
            ),
            Field::new(Self::ATTEMPTS, DataType::UInt8, false),
            Field::new(
                Self::CREATION_TIME,
                DataType::Timestamp(TimeUnit::Nanosecond, None),
                true,
            ),
            Field::new(
                Self::LAST_UPDATE_TIME,
                DataType::Timestamp(TimeUnit::Nanosecond, None),
                true,
            ),
        ])
    }
}

// --- Catalog ---

// --- EntryFilter ---

impl crate::cloud::v1alpha1::EntryFilter {
    pub fn new() -> Self {
        Self::default()
    }

    pub fn with_id(mut self, id: EntryId) -> Self {
        self.id = Some(id.into());
        self
    }

    pub fn with_name(mut self, name: impl Into<String>) -> Self {
        self.name = Some(name.into());
        self
    }

    pub fn with_entry_kind(mut self, kind: EntryKind) -> Self {
        self.entry_kind = Some(kind as i32);
        self
    }
}

// --- EntryDetails ---

#[derive(Debug, Clone)]
pub struct EntryDetails {
    pub id: re_log_types::EntryId,
    pub name: String,
    pub kind: crate::cloud::v1alpha1::EntryKind,
    pub created_at: jiff::Timestamp,
    pub updated_at: jiff::Timestamp,
}

impl TryFrom<crate::cloud::v1alpha1::EntryDetails> for EntryDetails {
    type Error = TypeConversionError;

    fn try_from(value: crate::cloud::v1alpha1::EntryDetails) -> Result<Self, Self::Error> {
        Ok(Self {
            id: value
                .id
                .ok_or(missing_field!(crate::cloud::v1alpha1::EntryDetails, "id"))?
                .try_into()?,
            name: value
                .name
                .ok_or(missing_field!(crate::cloud::v1alpha1::EntryDetails, "name"))?,
            kind: value.entry_kind.try_into()?,
            created_at: {
                let ts = value.created_at.ok_or(missing_field!(
                    crate::cloud::v1alpha1::EntryDetails,
                    "created_at"
                ))?;
                jiff::Timestamp::new(ts.seconds, ts.nanos)?
            },
            updated_at: {
                let ts = value.updated_at.ok_or(missing_field!(
                    crate::cloud::v1alpha1::EntryDetails,
                    "updated_at"
                ))?;
                jiff::Timestamp::new(ts.seconds, ts.nanos)?
            },
        })
    }
}

impl From<EntryDetails> for crate::cloud::v1alpha1::EntryDetails {
    fn from(value: EntryDetails) -> Self {
        Self {
            id: Some(value.id.into()),
            name: Some(value.name),
            entry_kind: value.kind as _,
            created_at: {
                let ts = value.created_at;
                Some(prost_types::Timestamp {
                    seconds: ts.as_second(),
                    nanos: ts.subsec_nanosecond(),
                })
            },
            updated_at: {
                let ts = value.updated_at;
                Some(prost_types::Timestamp {
                    seconds: ts.as_second(),
                    nanos: ts.subsec_nanosecond(),
                })
            },
        }
    }
}

// --- DatasetDetails ---

#[derive(Debug, Clone, Default)]
pub struct DatasetDetails {
    pub blueprint_dataset: Option<EntryId>,
    pub default_blueprint: Option<PartitionId>,
}

impl DatasetDetails {
    /// Returns the default blueprint for this dataset.
    ///
    /// Both `blueprint_dataset` and `default_blueprint` must be set.
    pub fn default_bluprint(&self) -> Option<(EntryId, PartitionId)> {
        let blueprint = self.blueprint_dataset.as_ref()?;
        self.default_blueprint
            .as_ref()
            .map(|default| (blueprint.clone(), default.clone()))
    }
}

impl TryFrom<crate::cloud::v1alpha1::DatasetDetails> for DatasetDetails {
    type Error = TypeConversionError;

    fn try_from(value: crate::cloud::v1alpha1::DatasetDetails) -> Result<Self, Self::Error> {
        Ok(Self {
            blueprint_dataset: value.blueprint_dataset.map(TryInto::try_into).transpose()?,
            default_blueprint: value.default_blueprint.map(TryInto::try_into).transpose()?,
        })
    }
}

impl From<DatasetDetails> for crate::cloud::v1alpha1::DatasetDetails {
    fn from(value: DatasetDetails) -> Self {
        Self {
            blueprint_dataset: value.blueprint_dataset.map(Into::into),
            default_blueprint: value.default_blueprint.map(Into::into),
        }
    }
}

// --- DatasetEntry ---

#[derive(Debug, Clone)]
pub struct DatasetEntry {
    pub details: EntryDetails,
    pub dataset_details: DatasetDetails,
    pub handle: DatasetHandle,
}

impl TryFrom<crate::cloud::v1alpha1::DatasetEntry> for DatasetEntry {
    type Error = TypeConversionError;

    fn try_from(value: crate::cloud::v1alpha1::DatasetEntry) -> Result<Self, Self::Error> {
        Ok(Self {
            details: value
                .details
                .ok_or(missing_field!(
                    crate::cloud::v1alpha1::DatasetEntry,
                    "details"
                ))?
                .try_into()?,
            dataset_details: value
                .dataset_details
                .ok_or(missing_field!(
                    crate::cloud::v1alpha1::DatasetDetails,
                    "dataset_details"
                ))?
                .try_into()?,
            handle: value
                .dataset_handle
                .ok_or(missing_field!(
                    crate::cloud::v1alpha1::DatasetEntry,
                    "handle"
                ))?
                .try_into()?,
        })
    }
}

impl From<DatasetEntry> for crate::cloud::v1alpha1::DatasetEntry {
    fn from(value: DatasetEntry) -> Self {
        Self {
            details: Some(value.details.into()),
            dataset_details: Some(value.dataset_details.into()),
            dataset_handle: Some(value.handle.into()),
        }
    }
}

// --- CreateDatasetEntryRequest ---

impl TryFrom<crate::cloud::v1alpha1::CreateDatasetEntryRequest> for String {
    type Error = TypeConversionError;

    fn try_from(
        value: crate::cloud::v1alpha1::CreateDatasetEntryRequest,
    ) -> Result<Self, Self::Error> {
        Ok(value.name.ok_or(missing_field!(
            crate::cloud::v1alpha1::CreateDatasetEntryRequest,
            "name"
        ))?)
    }
}

// --- CreateDatasetEntryResponse ---

#[derive(Debug, Clone)]
pub struct CreateDatasetEntryResponse {
    pub dataset: DatasetEntry,
}

impl From<CreateDatasetEntryResponse> for crate::cloud::v1alpha1::CreateDatasetEntryResponse {
    fn from(value: CreateDatasetEntryResponse) -> Self {
        Self {
            dataset: Some(value.dataset.into()),
        }
    }
}

impl TryFrom<crate::cloud::v1alpha1::CreateDatasetEntryResponse> for CreateDatasetEntryResponse {
    type Error = TypeConversionError;

    fn try_from(
        value: crate::cloud::v1alpha1::CreateDatasetEntryResponse,
    ) -> Result<Self, Self::Error> {
        Ok(Self {
            dataset: value
                .dataset
                .ok_or(missing_field!(
                    crate::cloud::v1alpha1::CreateDatasetEntryResponse,
                    "dataset"
                ))?
                .try_into()?,
        })
    }
}

// --- ReadDatasetEntryResponse ---

#[derive(Debug, Clone)]
pub struct ReadDatasetEntryResponse {
    pub dataset_entry: DatasetEntry,
}

impl From<ReadDatasetEntryResponse> for crate::cloud::v1alpha1::ReadDatasetEntryResponse {
    fn from(value: ReadDatasetEntryResponse) -> Self {
        Self {
            dataset: Some(value.dataset_entry.into()),
        }
    }
}

impl TryFrom<crate::cloud::v1alpha1::ReadDatasetEntryResponse> for ReadDatasetEntryResponse {
    type Error = TypeConversionError;

    fn try_from(
        value: crate::cloud::v1alpha1::ReadDatasetEntryResponse,
    ) -> Result<Self, Self::Error> {
        Ok(Self {
            dataset_entry: value
                .dataset
                .ok_or(missing_field!(
                    crate::cloud::v1alpha1::ReadDatasetEntryResponse,
                    "dataset"
                ))?
                .try_into()?,
        })
    }
}

// --- UpdateDatasetEntryRequest ---

#[derive(Debug, Clone)]
pub struct UpdateDatasetEntryRequest {
    pub id: EntryId,
    pub dataset_details: DatasetDetails,
}

impl TryFrom<crate::cloud::v1alpha1::UpdateDatasetEntryRequest> for UpdateDatasetEntryRequest {
    type Error = TypeConversionError;

    fn try_from(
        value: crate::cloud::v1alpha1::UpdateDatasetEntryRequest,
    ) -> Result<Self, Self::Error> {
        Ok(Self {
            id: value
                .id
                .ok_or(missing_field!(
                    crate::cloud::v1alpha1::UpdateDatasetEntryRequest,
                    "id"
                ))?
                .try_into()?,
            dataset_details: value
                .dataset_details
                .ok_or(missing_field!(
                    crate::cloud::v1alpha1::UpdateDatasetEntryRequest,
                    "dataset_details"
                ))?
                .try_into()?,
        })
    }
}

impl From<UpdateDatasetEntryRequest> for crate::cloud::v1alpha1::UpdateDatasetEntryRequest {
    fn from(value: UpdateDatasetEntryRequest) -> Self {
        Self {
            id: Some(value.id.into()),
            dataset_details: Some(value.dataset_details.into()),
        }
    }
}

// --- UpdateDatasetEntryResponse ---

#[derive(Debug, Clone)]
pub struct UpdateDatasetEntryResponse {
    pub dataset_entry: DatasetEntry,
}

impl From<UpdateDatasetEntryResponse> for crate::cloud::v1alpha1::UpdateDatasetEntryResponse {
    fn from(value: UpdateDatasetEntryResponse) -> Self {
        Self {
            dataset: Some(value.dataset_entry.into()),
        }
    }
}

impl TryFrom<crate::cloud::v1alpha1::UpdateDatasetEntryResponse> for UpdateDatasetEntryResponse {
    type Error = TypeConversionError;

    fn try_from(
        value: crate::cloud::v1alpha1::UpdateDatasetEntryResponse,
    ) -> Result<Self, Self::Error> {
        Ok(Self {
            dataset_entry: value
                .dataset
                .ok_or(missing_field!(
                    crate::cloud::v1alpha1::UpdateDatasetEntryResponse,
                    "dataset"
                ))?
                .try_into()?,
        })
    }
}

// --- DeleteEntryRequest ---

impl TryFrom<crate::cloud::v1alpha1::DeleteEntryRequest> for re_log_types::EntryId {
    type Error = TypeConversionError;

    fn try_from(value: crate::cloud::v1alpha1::DeleteEntryRequest) -> Result<Self, Self::Error> {
        Ok(value
            .id
            .ok_or(missing_field!(
                crate::cloud::v1alpha1::DeleteEntryRequest,
                "id"
            ))?
            .try_into()?)
    }
}

// --- EntryDetailsUpdate ---

#[derive(Debug, Clone, Default)]
pub struct EntryDetailsUpdate {
    pub name: Option<String>,
}

impl TryFrom<crate::cloud::v1alpha1::EntryDetailsUpdate> for EntryDetailsUpdate {
    type Error = TypeConversionError;

    fn try_from(value: crate::cloud::v1alpha1::EntryDetailsUpdate) -> Result<Self, Self::Error> {
        Ok(Self { name: value.name })
    }
}

impl From<EntryDetailsUpdate> for crate::cloud::v1alpha1::EntryDetailsUpdate {
    fn from(value: EntryDetailsUpdate) -> Self {
        Self { name: value.name }
    }
}

// --- UpdateEntryRequest ---

#[derive(Debug, Clone)]
pub struct UpdateEntryRequest {
    pub id: re_log_types::EntryId,
    pub entry_details_update: EntryDetailsUpdate,
}

impl TryFrom<crate::cloud::v1alpha1::UpdateEntryRequest> for UpdateEntryRequest {
    type Error = TypeConversionError;

    fn try_from(value: crate::cloud::v1alpha1::UpdateEntryRequest) -> Result<Self, Self::Error> {
        Ok(Self {
            id: value
                .id
                .ok_or(missing_field!(
                    crate::cloud::v1alpha1::UpdateEntryRequest,
                    "id"
                ))?
                .try_into()?,
            entry_details_update: value
                .entry_details_update
                .ok_or(missing_field!(
                    crate::cloud::v1alpha1::UpdateEntryRequest,
                    "entry_details_update"
                ))?
                .try_into()?,
        })
    }
}

impl From<UpdateEntryRequest> for crate::cloud::v1alpha1::UpdateEntryRequest {
    fn from(value: UpdateEntryRequest) -> Self {
        Self {
            id: Some(value.id.into()),
            entry_details_update: Some(value.entry_details_update.into()),
        }
    }
}

// --- UpdateEntryResponse ---

#[derive(Debug, Clone)]
pub struct UpdateEntryResponse {
    pub entry_details: EntryDetails,
}

impl TryFrom<crate::cloud::v1alpha1::UpdateEntryResponse> for UpdateEntryResponse {
    type Error = TypeConversionError;

    fn try_from(value: crate::cloud::v1alpha1::UpdateEntryResponse) -> Result<Self, Self::Error> {
        Ok(Self {
            entry_details: value
                .entry_details
                .ok_or(missing_field!(
                    crate::cloud::v1alpha1::UpdateEntryResponse,
                    "entry_details"
                ))?
                .try_into()?,
        })
    }
}

impl From<UpdateEntryResponse> for crate::cloud::v1alpha1::UpdateEntryResponse {
    fn from(value: UpdateEntryResponse) -> Self {
        Self {
            entry_details: Some(value.entry_details.into()),
        }
    }
}

// --- ReadTableEntryRequest ---

impl TryFrom<crate::cloud::v1alpha1::ReadTableEntryRequest> for re_log_types::EntryId {
    type Error = TypeConversionError;

    fn try_from(value: crate::cloud::v1alpha1::ReadTableEntryRequest) -> Result<Self, Self::Error> {
        Ok(value
            .id
            .ok_or(missing_field!(
                crate::cloud::v1alpha1::ReadTableEntryRequest,
                "id"
            ))?
            .try_into()?)
    }
}

// --- ReadTableEntryResponse ---

#[derive(Debug, Clone)]
pub struct ReadTableEntryResponse {
    pub table_entry: TableEntry,
}

impl From<ReadTableEntryResponse> for crate::cloud::v1alpha1::ReadTableEntryResponse {
    fn from(value: ReadTableEntryResponse) -> Self {
        Self {
            table: Some(value.table_entry.into()),
        }
    }
}

impl TryFrom<crate::cloud::v1alpha1::ReadTableEntryResponse> for ReadTableEntryResponse {
    type Error = TypeConversionError;

    fn try_from(
        value: crate::cloud::v1alpha1::ReadTableEntryResponse,
    ) -> Result<Self, Self::Error> {
        Ok(Self {
            table_entry: value
                .table
                .ok_or(missing_field!(
                    crate::cloud::v1alpha1::ReadTableEntryResponse,
                    "table_entry"
                ))?
                .try_into()?,
        })
    }
}

// --- RegisterTableRequest ---

#[derive(Debug, Clone)]
pub struct RegisterTableRequest {
    pub name: String,
    pub provider_details: prost_types::Any,
}

impl From<RegisterTableRequest> for crate::cloud::v1alpha1::RegisterTableRequest {
    fn from(value: RegisterTableRequest) -> Self {
        Self {
            name: value.name,
            provider_details: Some(value.provider_details),
        }
    }
}

impl TryFrom<crate::cloud::v1alpha1::RegisterTableRequest> for RegisterTableRequest {
    type Error = TypeConversionError;

    fn try_from(value: crate::cloud::v1alpha1::RegisterTableRequest) -> Result<Self, Self::Error> {
        Ok(Self {
            name: value.name,
            provider_details: value.provider_details.ok_or(missing_field!(
                crate::cloud::v1alpha1::RegisterTableRequest,
                "provider_details"
            ))?,
        })
    }
}

// --- RegisterTableResponse ---

#[derive(Debug, Clone)]
pub struct RegisterTableResponse {
    pub table_entry: TableEntry,
}

impl TryFrom<crate::cloud::v1alpha1::RegisterTableResponse> for RegisterTableResponse {
    type Error = TypeConversionError;

    fn try_from(value: crate::cloud::v1alpha1::RegisterTableResponse) -> Result<Self, Self::Error> {
        Ok(Self {
            table_entry: value
                .table_entry
                .ok_or(missing_field!(
                    crate::cloud::v1alpha1::RegisterTableResponse,
                    "table_entry"
                ))?
                .try_into()?,
        })
    }
}

// --- TableEntry ---

#[derive(Debug, Clone)]
pub struct TableEntry {
    pub details: EntryDetails,
    pub provider_details: prost_types::Any,
}

impl From<TableEntry> for crate::cloud::v1alpha1::TableEntry {
    fn from(value: TableEntry) -> Self {
        Self {
            details: Some(value.details.into()),
            provider_details: Some(value.provider_details),
        }
    }
}

impl TryFrom<crate::cloud::v1alpha1::TableEntry> for TableEntry {
    type Error = TypeConversionError;

    fn try_from(value: crate::cloud::v1alpha1::TableEntry) -> Result<Self, Self::Error> {
        Ok(Self {
            details: value
                .details
                .ok_or(missing_field!(
                    crate::cloud::v1alpha1::TableEntry,
                    "details"
                ))?
                .try_into()?,
            provider_details: value
                .provider_details
                .ok_or(missing_field!(crate::cloud::v1alpha1::TableEntry, "handle"))?,
        })
    }
}

// --- ProviderDetails ---

pub trait ProviderDetails {
    fn try_as_any(&self) -> Result<prost_types::Any, TypeConversionError>;

    fn try_from_any(any: &prost_types::Any) -> Result<Self, TypeConversionError>
    where
        Self: Sized;
}

// --- SystemTable ---

#[derive(Debug, Clone)]
pub struct SystemTable {
    pub kind: crate::cloud::v1alpha1::SystemTableKind,
}

impl TryFrom<crate::cloud::v1alpha1::SystemTable> for SystemTable {
    type Error = TypeConversionError;

    fn try_from(value: crate::cloud::v1alpha1::SystemTable) -> Result<Self, Self::Error> {
        Ok(Self {
            kind: value.kind.try_into()?,
        })
    }
}

impl From<SystemTable> for crate::cloud::v1alpha1::SystemTable {
    fn from(value: SystemTable) -> Self {
        Self {
            kind: value.kind as _,
        }
    }
}

impl ProviderDetails for SystemTable {
    fn try_as_any(&self) -> Result<prost_types::Any, TypeConversionError> {
        let as_proto: crate::cloud::v1alpha1::SystemTable = self.clone().into();
        Ok(prost_types::Any::from_msg(&as_proto)?)
    }

    fn try_from_any(any: &prost_types::Any) -> Result<Self, TypeConversionError> {
        let as_proto = any.to_msg::<crate::cloud::v1alpha1::SystemTable>()?;
        Ok(as_proto.try_into()?)
    }
}

// --- LanceTable ---

#[derive(Debug, Clone)]
pub struct LanceTable {
    pub table_url: url::Url,
}

impl TryFrom<crate::cloud::v1alpha1::LanceTable> for LanceTable {
    type Error = TypeConversionError;

    fn try_from(value: crate::cloud::v1alpha1::LanceTable) -> Result<Self, Self::Error> {
        Ok(Self {
            table_url: url::Url::parse(&value.table_url)?,
        })
    }
}

impl From<LanceTable> for crate::cloud::v1alpha1::LanceTable {
    fn from(value: LanceTable) -> Self {
        Self {
            table_url: value.table_url.to_string(),
        }
    }
}

impl ProviderDetails for LanceTable {
    fn try_as_any(&self) -> Result<prost_types::Any, TypeConversionError> {
        let as_proto: crate::cloud::v1alpha1::LanceTable = self.clone().into();
        Ok(prost_types::Any::from_msg(&as_proto)?)
    }

    fn try_from_any(any: &prost_types::Any) -> Result<Self, TypeConversionError> {
        let as_proto = any.to_msg::<crate::cloud::v1alpha1::LanceTable>()?;
        Ok(as_proto.try_into()?)
    }
}

// --- EntryKind ---

impl EntryKind {
    pub fn display_name(&self) -> &'static str {
        match self {
            EntryKind::Dataset => "Dataset",
            EntryKind::Table => "Table",
            EntryKind::Unspecified => "Unspecified",
            EntryKind::DatasetView => "Dataset View",
            EntryKind::TableView => "Table View",
            EntryKind::BlueprintDataset => "Blueprint Dataset",
        }
    }
}

impl std::fmt::Display for EntryKind {
    fn fmt(&self, f: &mut std::fmt::Formatter<'_>) -> std::fmt::Result {
        write!(f, "{}", self.display_name())
    }
}

// --- QueryDataset ---

#[derive(Debug, Default, Clone)]
pub struct Query {
    pub latest_at: Option<QueryLatestAt>,
    pub range: Option<QueryRange>,
    pub columns_always_include_everything: bool,
    pub columns_always_include_chunk_ids: bool,
    pub columns_always_include_byte_offsets: bool,
    pub columns_always_include_entity_paths: bool,
    pub columns_always_include_static_indexes: bool,
    pub columns_always_include_global_indexes: bool,
    pub columns_always_include_component_indexes: bool,
}

impl TryFrom<crate::cloud::v1alpha1::Query> for Query {
    type Error = tonic::Status;

    fn try_from(value: crate::cloud::v1alpha1::Query) -> Result<Self, Self::Error> {
        let latest_at = value
            .latest_at
            .map(|latest_at| {
                Ok::<QueryLatestAt, tonic::Status>(QueryLatestAt {
                    index: latest_at
                        .index
                        .and_then(|index| index.timeline.map(|timeline| timeline.name)),
                    at: latest_at
                        .at
                        .map(|at| TimeInt::new_temporal(at))
                        .unwrap_or_else(|| TimeInt::STATIC),
                })
            })
            .transpose()?;

        let range = value
            .range
            .map(|range| {
                Ok::<QueryRange, tonic::Status>(QueryRange {
                    index_range: range
                        .index_range
                        .ok_or_else(|| {
                            tonic::Status::invalid_argument(
                                "index_range is required for range query",
                            )
                        })?
                        .into(),
                    index: range
                        .index
                        .and_then(|index| index.timeline.map(|timeline| timeline.name))
                        .ok_or_else(|| {
                            tonic::Status::invalid_argument("index is required for range query")
                        })?,
                })
            })
            .transpose()?;

        Ok(Self {
            latest_at,
            range,
            columns_always_include_byte_offsets: value.columns_always_include_byte_offsets,
            columns_always_include_chunk_ids: value.columns_always_include_chunk_ids,
            columns_always_include_component_indexes: value
                .columns_always_include_component_indexes,
            columns_always_include_entity_paths: value.columns_always_include_entity_paths,
            columns_always_include_everything: value.columns_always_include_everything,
            columns_always_include_global_indexes: value.columns_always_include_global_indexes,
            columns_always_include_static_indexes: value.columns_always_include_static_indexes,
        })
    }
}

impl From<Query> for crate::cloud::v1alpha1::Query {
    fn from(value: Query) -> Self {
        crate::cloud::v1alpha1::Query {
            latest_at: value.latest_at.map(Into::into),
            range: value.range.map(|range| crate::cloud::v1alpha1::QueryRange {
                index: Some({
                    let timeline: TimelineName = range.index.into();
                    timeline.into()
                }),
                index_range: Some(range.index_range.into()),
            }),
            columns_always_include_byte_offsets: value.columns_always_include_byte_offsets,
            columns_always_include_chunk_ids: value.columns_always_include_chunk_ids,
            columns_always_include_component_indexes: value
                .columns_always_include_component_indexes,
            columns_always_include_entity_paths: value.columns_always_include_entity_paths,
            columns_always_include_everything: value.columns_always_include_everything,
            columns_always_include_global_indexes: value.columns_always_include_global_indexes,
            columns_always_include_static_indexes: value.columns_always_include_static_indexes,
        }
    }
}

#[derive(Debug, Clone)]
pub struct QueryLatestAt {
    /// Index name (timeline) to query.
    ///
    /// Use `None` for static only data.
    pub index: Option<String>,

    /// The timestamp to query at.
    ///
    /// Use `TimeInt::STATIC` to query for static only data.
    pub at: TimeInt,
}

impl QueryLatestAt {
    pub fn new_static() -> Self {
        Self {
            index: None,
            at: TimeInt::STATIC,
        }
    }

    pub fn is_static(&self) -> bool {
        self.index.is_none()
    }
}

impl From<QueryLatestAt> for crate::cloud::v1alpha1::QueryLatestAt {
    fn from(value: QueryLatestAt) -> Self {
        crate::cloud::v1alpha1::QueryLatestAt {
            index: value.index.map(|index| {
                let timeline: TimelineName = index.into();
                timeline.into()
            }),
            at: Some(value.at.as_i64()),
        }
    }
}

#[derive(Debug, Clone)]
pub struct QueryRange {
    pub index: String,
    pub index_range: re_log_types::AbsoluteTimeRange,
}

// --- GetDatasetSchemaResponse ---

#[derive(Debug, thiserror::Error)]
pub enum GetDatasetSchemaResponseError {
    #[error(transparent)]
    ArrowError(#[from] ArrowError),

    #[error(transparent)]
    TypeConversionError(#[from] TypeConversionError),
}

impl GetDatasetSchemaResponse {
    pub fn schema(self) -> Result<Schema, GetDatasetSchemaResponseError> {
        Ok(self
            .schema
            .ok_or_else(|| {
                TypeConversionError::missing_field::<GetDatasetSchemaResponse>("schema")
            })?
            .try_into()?)
    }
}

// --- RegisterWithDatasetResponse ---

impl RegisterWithDatasetResponse {
    pub const PARTITION_ID: &str = "rerun_partition_id";
    pub const PARTITION_LAYER: &str = "rerun_partition_layer";
    pub const PARTITION_TYPE: &str = "rerun_partition_type";
    pub const STORAGE_URL: &str = "rerun_storage_url";
    pub const TASK_ID: &str = "rerun_task_id";

    /// The Arrow schema of the dataframe in [`Self::data`].
    pub fn schema() -> Schema {
        Schema::new(vec![
            Field::new(Self::PARTITION_ID, DataType::Utf8, false),
            Field::new(Self::PARTITION_LAYER, DataType::Utf8, false),
            Field::new(Self::PARTITION_TYPE, DataType::Utf8, false),
            Field::new(Self::STORAGE_URL, DataType::Utf8, false),
            Field::new(Self::TASK_ID, DataType::Utf8, false),
        ])
    }

    /// Helper to simplify instantiation of the dataframe in [`Self::data`].
    pub fn create_dataframe(
        partition_ids: Vec<String>,
        partition_layers: Vec<String>,
        partition_types: Vec<String>,
        storage_urls: Vec<String>,
        task_ids: Vec<String>,
    ) -> arrow::error::Result<RecordBatch> {
        let row_count = partition_ids.len();
        let schema = Arc::new(Self::schema());
        let columns: Vec<ArrayRef> = vec![
            Arc::new(StringArray::from(partition_ids)),
            Arc::new(StringArray::from(partition_layers)),
            Arc::new(StringArray::from(partition_types)),
            Arc::new(StringArray::from(storage_urls)),
            Arc::new(StringArray::from(task_ids)),
        ];

        RecordBatch::try_new_with_options(
            schema,
            columns,
            &RecordBatchOptions::default().with_row_count(Some(row_count)),
        )
    }
}

//TODO(ab): this should be an actual grpc message, returned by `RegisterWithDataset` instead of a dataframe
#[derive(Debug)]
pub struct RegisterWithDatasetTaskDescriptor {
    pub partition_id: PartitionId,
    pub partition_type: DataSourceKind,
    pub storage_url: url::Url,
    pub task_id: TaskId,
}

// --- ScanPartitionTableResponse --

impl ScanPartitionTableResponse {
    pub const PARTITION_ID: &str = "rerun_partition_id";
    pub const PARTITION_TYPE: &str = "rerun_partition_type";
    pub const STORAGE_URL: &str = "rerun_storage_url";
    pub const REGISTRATION_TIME: &str = "rerun_registration_time";
    pub const PARTITION_MANIFEST_UPDATED_AT: &str = "rerun_partition_manifest_updated_at";
    pub const PARTITION_MANIFEST_URL: &str = "rerun_partition_manifest_url";

    pub fn schema() -> Schema {
        Schema::new(vec![
            Field::new(Self::PARTITION_ID, DataType::Utf8, false),
            Field::new(Self::PARTITION_TYPE, DataType::Utf8, false),
            Field::new(Self::STORAGE_URL, DataType::Utf8, false),
            Field::new(
                Self::REGISTRATION_TIME,
                DataType::Timestamp(TimeUnit::Nanosecond, None),
                false,
            ),
            Field::new(
                Self::PARTITION_MANIFEST_UPDATED_AT,
                DataType::Timestamp(TimeUnit::Nanosecond, None),
                true,
            ),
            Field::new(Self::PARTITION_MANIFEST_URL, DataType::Utf8, true),
        ])
    }

    /// Helper to simplify instantiation of the dataframe in [`Self::data`].
    pub fn create_dataframe(
        partition_ids: Vec<String>,
        partition_types: Vec<String>,
        storage_urls: Vec<String>,
        registration_times: Vec<i64>,
        partition_manifest_updated_ats: Vec<Option<i64>>,
        partition_manifest_urls: Vec<Option<String>>,
    ) -> arrow::error::Result<RecordBatch> {
        let row_count = partition_ids.len();
        let schema = Arc::new(Self::schema());
        let columns: Vec<ArrayRef> = vec![
            Arc::new(StringArray::from(partition_ids)),
            Arc::new(StringArray::from(partition_types)),
            Arc::new(StringArray::from(storage_urls)),
            Arc::new(TimestampNanosecondArray::from(registration_times)),
            Arc::new(TimestampNanosecondArray::from(
                partition_manifest_updated_ats,
            )),
            Arc::new(StringArray::from(partition_manifest_urls)),
        ];

        RecordBatch::try_new_with_options(
            schema,
            columns,
            &RecordBatchOptions::default().with_row_count(Some(row_count)),
        )
    }

    pub fn data(&self) -> Result<&DataframePart, TypeConversionError> {
        Ok(self.data.as_ref().ok_or_else(|| {
            missing_field!(crate::cloud::v1alpha1::ScanPartitionTableResponse, "data")
        })?)
    }
}

// --- DataSource --

// NOTE: Match the values of the Protobuf definition to keep life simple.
#[derive(Debug, Clone, Copy, PartialEq, Eq, Hash, serde::Serialize, serde::Deserialize)]
pub enum DataSourceKind {
    Rrd = 1,
}

impl TryFrom<crate::cloud::v1alpha1::DataSourceKind> for DataSourceKind {
    type Error = TypeConversionError;

    fn try_from(kind: crate::cloud::v1alpha1::DataSourceKind) -> Result<Self, Self::Error> {
        match kind {
            crate::cloud::v1alpha1::DataSourceKind::Rrd => Ok(Self::Rrd),

            crate::cloud::v1alpha1::DataSourceKind::Unspecified => {
                return Err(TypeConversionError::InvalidField {
                    package_name: "rerun.manifest_registry.v1alpha1",
                    type_name: "DataSourceKind",
                    field_name: "",
                    reason: "enum value unspecified".to_owned(),
                });
            }
        }
    }
}

impl TryFrom<i32> for DataSourceKind {
    type Error = TypeConversionError;

    fn try_from(kind: i32) -> Result<Self, Self::Error> {
        let kind = crate::cloud::v1alpha1::DataSourceKind::try_from(kind)?;
        kind.try_into()
    }
}

impl From<DataSourceKind> for crate::cloud::v1alpha1::DataSourceKind {
    fn from(value: DataSourceKind) -> Self {
        match value {
            DataSourceKind::Rrd => Self::Rrd,
        }
    }
}

impl DataSourceKind {
    pub fn to_arrow(self) -> ArrayRef {
        match self {
            Self::Rrd => {
                let rec_type = StringArray::from_iter_values(["rrd".to_owned()]);
                Arc::new(rec_type)
            }
        }
    }

    pub fn many_to_arrow(types: Vec<Self>) -> ArrayRef {
        let data = types
            .into_iter()
            .map(|typ| match typ {
                Self::Rrd => "rrd",
            })
            .collect::<Vec<_>>();
        Arc::new(StringArray::from(data))
    }

    pub fn from_arrow(array: &dyn Array) -> Result<Self, TypeConversionError> {
        let resource_type = array.try_downcast_array_ref::<StringArray>()?.value(0);

        match resource_type {
            "rrd" => Ok(Self::Rrd),
            _ => Err(TypeConversionError::ArrowError(
                ArrowError::InvalidArgumentError(format!("unknown resource type {resource_type}")),
            )),
        }
    }

    pub fn many_from_arrow(array: &dyn Array) -> Result<Vec<Self>, TypeConversionError> {
        let string_array = array.try_downcast_array_ref::<StringArray>()?;

        (0..string_array.len())
            .map(|i| {
                let resource_type = string_array.value(i);
                match resource_type {
                    "rrd" => Ok(Self::Rrd),
                    _ => Err(TypeConversionError::ArrowError(
                        ArrowError::InvalidArgumentError(format!(
                            "unknown resource type {resource_type}"
                        )),
                    )),
                }
            })
            .collect()
    }
}

#[test]
fn datasourcekind_roundtrip() {
    let kind = DataSourceKind::Rrd;
    let kind: crate::cloud::v1alpha1::DataSourceKind = kind.into();
    let kind = DataSourceKind::try_from(kind).unwrap();
    assert_eq!(DataSourceKind::Rrd, kind);
}

#[derive(Debug, Clone, serde::Serialize, serde::Deserialize)]
pub struct DataSource {
    pub storage_url: url::Url,
    pub layer: String,
    pub kind: DataSourceKind,
}

impl DataSource {
    pub const DEFAULT_LAYER: &str = "base";

    pub fn new_rrd(storage_url: impl AsRef<str>) -> Result<Self, url::ParseError> {
        Ok(Self {
            storage_url: storage_url.as_ref().parse()?,
            layer: Self::DEFAULT_LAYER.to_owned(),
            kind: DataSourceKind::Rrd,
        })
    }

    pub fn new_rrd_layer(
        layer: impl AsRef<str>,
        storage_url: impl AsRef<str>,
    ) -> Result<Self, url::ParseError> {
        Ok(Self {
            storage_url: storage_url.as_ref().parse()?,
            layer: layer.as_ref().into(),
            kind: DataSourceKind::Rrd,
        })
    }
}

impl From<DataSource> for crate::cloud::v1alpha1::DataSource {
    fn from(value: DataSource) -> Self {
        crate::cloud::v1alpha1::DataSource {
            storage_url: Some(value.storage_url.to_string()),
            layer: Some(value.layer),
            typ: value.kind as i32,
        }
    }
}

impl TryFrom<crate::cloud::v1alpha1::DataSource> for DataSource {
    type Error = TypeConversionError;

    fn try_from(data_source: crate::cloud::v1alpha1::DataSource) -> Result<Self, Self::Error> {
        let storage_url = data_source
            .storage_url
            .ok_or_else(|| missing_field!(crate::cloud::v1alpha1::DataSource, "storage_url"))?
            .parse()?;

        let layer = data_source
            .layer
            .unwrap_or_else(|| Self::DEFAULT_LAYER.to_owned());

        let kind = DataSourceKind::try_from(data_source.typ)?;

        Ok(Self {
            storage_url,
            layer,
            kind,
        })
    }
}

/// Depending on the type of index that is being created, different properties
/// can be specified. These are defined by `IndexProperties`.
#[derive(Debug, Clone)]
pub enum IndexProperties {
    Inverted {
        store_position: bool,
        base_tokenizer: String,
    },
    VectorIvfPq {
        num_partitions: usize,
        num_sub_vectors: usize,
        metric: VectorDistanceMetric,
    },
    Btree,
}

impl std::fmt::Display for IndexProperties {
    fn fmt(&self, f: &mut std::fmt::Formatter<'_>) -> std::fmt::Result {
        match self {
            Self::Inverted {
                store_position,
                base_tokenizer,
            } => write!(
                f,
                "Inverted {{ store_position: {store_position}, base_tokenizer: {base_tokenizer} }}"
            ),
            Self::VectorIvfPq {
                num_partitions,
                num_sub_vectors,
                metric,
            } => write!(
                f,
                "VectorIvfPq {{ num_partitions: {num_partitions}, num_sub_vectors: {num_sub_vectors}, metric: {metric:?} }}"
            ),
            Self::Btree => write!(f, "Btree"),
        }
    }
}

/// Convert `IndexProperties` into its equivalent storage model
impl From<IndexProperties> for crate::cloud::v1alpha1::IndexProperties {
    fn from(other: IndexProperties) -> Self {
        match other {
            IndexProperties::Btree => Self {
                props: Some(crate::cloud::v1alpha1::index_properties::Props::Btree(
                    crate::cloud::v1alpha1::BTreeIndex {},
                )),
            },
            IndexProperties::Inverted {
                store_position,
                base_tokenizer,
            } => Self {
                props: Some(crate::cloud::v1alpha1::index_properties::Props::Inverted(
                    crate::cloud::v1alpha1::InvertedIndex {
                        store_position: Some(store_position),
                        base_tokenizer: Some(base_tokenizer),
                    },
                )),
            },
            IndexProperties::VectorIvfPq {
                num_partitions,
                num_sub_vectors,
                metric,
            } => Self {
                props: Some(crate::cloud::v1alpha1::index_properties::Props::Vector(
                    crate::cloud::v1alpha1::VectorIvfPqIndex {
                        num_partitions: Some(num_partitions as u32),
                        num_sub_vectors: Some(num_sub_vectors as u32),
                        distance_metrics: metric.into(),
                    },
                )),
            },
        }
    }
}

// ---

impl From<ComponentColumnDescriptor> for crate::cloud::v1alpha1::IndexColumn {
    fn from(value: ComponentColumnDescriptor) -> Self {
        Self {
            entity_path: Some(value.entity_path.into()),

            component: Some(ComponentDescriptor {
                archetype: value.archetype.map(|n| n.full_name().to_owned()),
                component: Some(value.component.to_string()),
                component_type: value.component_type.map(|c| c.full_name().to_owned()),
            }),
        }
    }
}<|MERGE_RESOLUTION|>--- conflicted
+++ resolved
@@ -22,13 +22,9 @@
 
 // --- ScanPartitionTableRequest ---
 
+// TODO: this is useless now
 pub struct ScanPartitionTableRequest {
-<<<<<<< HEAD
-    pub dataset_id: EntryId,
     pub columns: Vec<String>,
-=======
-    pub scan_parameters: Option<ScanParameters>,
->>>>>>> 6489f025
 }
 
 impl TryFrom<crate::cloud::v1alpha1::ScanPartitionTableRequest> for ScanPartitionTableRequest {
@@ -38,18 +34,7 @@
         value: crate::cloud::v1alpha1::ScanPartitionTableRequest,
     ) -> Result<Self, Self::Error> {
         Ok(Self {
-<<<<<<< HEAD
-            dataset_id: value
-                .dataset_id
-                .ok_or(missing_field!(
-                    crate::cloud::v1alpha1::ScanPartitionTableRequest,
-                    "dataset_id"
-                ))?
-                .try_into()?,
             columns: value.columns,
-=======
-            scan_parameters: value.scan_parameters.map(TryInto::try_into).transpose()?,
->>>>>>> 6489f025
         })
     }
 }
@@ -57,12 +42,7 @@
 impl From<ScanPartitionTableRequest> for crate::cloud::v1alpha1::ScanPartitionTableRequest {
     fn from(value: ScanPartitionTableRequest) -> Self {
         Self {
-<<<<<<< HEAD
-            dataset_id: Some(value.dataset_id.into()),
             columns: value.columns,
-=======
-            scan_parameters: value.scan_parameters.map(Into::into),
->>>>>>> 6489f025
         }
     }
 }

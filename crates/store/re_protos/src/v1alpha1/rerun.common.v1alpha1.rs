--- conflicted
+++ resolved
@@ -464,10 +464,7 @@
         "/rerun.common.v1alpha1.Tuid".into()
     }
 }
-<<<<<<< HEAD
-=======
 /// Entry point for all ManifestRegistryService APIs
->>>>>>> 93f46f0b
 #[derive(Clone, PartialEq, ::prost::Message)]
 pub struct DatasetHandle {
     /// Unique entry identifier (for debug purposes)
@@ -487,8 +484,6 @@
         "/rerun.common.v1alpha1.DatasetHandle".into()
     }
 }
-<<<<<<< HEAD
-=======
 /// DataframePart is arrow IPC encoded RecordBatch
 #[derive(Clone, PartialEq, ::prost::Message)]
 pub struct DataframePart {
@@ -584,7 +579,6 @@
         "/rerun.common.v1alpha1.ScanParametersOrderClause".into()
     }
 }
->>>>>>> 93f46f0b
 /// supported encoder versions for encoding data
 /// See `RerunData` and `RerunChunkData` for its usage
 #[derive(Clone, Copy, Debug, PartialEq, Eq, Hash, PartialOrd, Ord, ::prost::Enumeration)]

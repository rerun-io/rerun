--- conflicted
+++ resolved
@@ -179,21 +179,6 @@
     LATEST_AT_GLOBAL = 1;
 }
 
-<<<<<<< HEAD
-// Error codes for application level errors
-enum ErrorCode {
-    // unused
-    _UNUSED = 0;
-
-    // object store access error
-    OBJECT_STORE_ERROR = 1;
-
-    // metadata database access error
-    METADATA_DB_ERROR = 2;
-}
-
-=======
->>>>>>> e67b84a1
 message ApplicationId {
     string id = 1;
 }

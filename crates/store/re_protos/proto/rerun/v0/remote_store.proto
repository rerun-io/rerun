--- conflicted
+++ resolved
@@ -78,14 +78,7 @@
     RecordingMetadata metadata = 2;
 }
 
-<<<<<<< HEAD
-message UpdateRecordingMetadataResponse {
-    RecordingId id = 1;
-    RecordingMetadata metadata = 2;
-}
-=======
 message UpdateRecordingMetadataResponse {}
->>>>>>> ed110b71
 
 // ---------------- Query -----------------
 

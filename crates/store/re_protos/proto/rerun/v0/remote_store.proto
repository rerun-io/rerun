--- conflicted
+++ resolved
@@ -10,15 +10,8 @@
     rpc FetchRecording(FetchRecordingRequest) returns (stream FetchRecordingResponse) {}
 
     // metadata API calls
-<<<<<<< HEAD
-    rpc ListRecordings(ListRecordingsRequest) returns (ListRecordingsResponse) {}
-    rpc GetRecordingMetadata(GetRecordingMetadataRequest) returns (GetRecordingMetadataResponse) {}
-    rpc UpdateRecordingMetadata(UpdateRecordingMetadataRequest)
-        returns (UpdateRecordingMetadataResponse) {}
-=======
     rpc QueryCatalog(QueryCatalogRequest) returns (stream QueryCatalogResponse) {}
     rpc UpdateCatalog(UpdateCatalogRequest) returns (UpdateCatalogResponse) {}
->>>>>>> 71072679
     rpc RegisterRecording(RegisterRecordingRequest) returns (RegisterRecordingResponse) {}
 }
 
@@ -38,12 +31,12 @@
 
 // Recording metadata is single row arrow record batch
 message RecordingMetadata {
-    rerun.common.v0.EncoderVersion encoder_version = 1;
+    EncoderVersion encoder_version = 1;
     bytes payload = 2;
 }
 
 message RegisterRecordingResponse {
-    rerun.common.v0.RecordingId id = 1;
+    RecordingId id = 1;
     // Note / TODO(zehiko): this implies we read the record (for example go through entire .rrd file
     // chunk by chunk) and extract the metadata. So we might want to 1/ not do this i.e.
     // only do it as part of explicit GetMetadata request or 2/ do it if Request has "include_metadata=true"
@@ -51,42 +44,6 @@
     RecordingMetadata metadata = 2;
 }
 
-<<<<<<< HEAD
-// Server can include details about the error as part of gRPC error (Status)
-message RegistrationError {
-    // error code
-    rerun.common.v0.ErrorCode code = 1;
-    // storage url of the recording that failed to register
-    string storage_url = 2;
-    // human readable details about the error
-    string message = 3;
-}
-
-// ---------------- GetRecordingMetadata  -----------------
-
-message GetRecordingMetadataRequest {
-    rerun.common.v0.RecordingId recording_id = 1;
-}
-
-message GetRecordingMetadataResponse {
-    rerun.common.v0.RecordingId id = 1;
-    RecordingMetadata metadata = 2;
-}
-
-message TimeMetadata {
-    rerun.common.v0.Timeline timeline = 1;
-    rerun.common.v0.TimeRange time_range = 2;
-}
-
-// ---------------- UpdateRecordingMetadata  -----------------
-
-message UpdateRecordingMetadataRequest {
-    rerun.common.v0.RecordingId recording_id = 1;
-    RecordingMetadata metadata = 2;
-}
-
-message UpdateRecordingMetadataResponse {}
-=======
 // ---------------- UpdateCatalog  -----------------
 
 message UpdateCatalogRequest {
@@ -95,29 +52,25 @@
 }
 
 message UpdateCatalogResponse {}
->>>>>>> 71072679
 
 // ---------------- Query -----------------
 
 message QueryRequest {
     // unique identifier of the recording
-    rerun.common.v0.RecordingId recording_id = 1;
+    RecordingId recording_id = 1;
     // query to execute
-    rerun.common.v0.Query query = 3;
+    Query query = 3;
 }
 
 message QueryResponse {
     // TODO(zehiko) we need to expand this to become something like 'encoder options'
     // as we will need to specify additional options like compression, including schema
     // in payload, etc.
-    rerun.common.v0.EncoderVersion encoder_version = 1;
+    EncoderVersion encoder_version = 1;
     // payload is raw bytes that the relevant codec can interpret
     bytes payload = 2;
 }
 
-<<<<<<< HEAD
-// ----------------- ListRecordings -----------------
-=======
 
 enum EncoderVersion {
     V0 = 0;
@@ -125,7 +78,6 @@
 
 
 // ----------------- QueryCatalog -----------------
->>>>>>> 71072679
 
 message QueryCatalogRequest {
     // Column projection - define which columns should be returned.
@@ -158,7 +110,7 @@
 // ----------------- FetchRecording -----------------
 
 message FetchRecordingRequest {
-    rerun.common.v0.RecordingId recording_id = 1;
+    RecordingId recording_id = 1;
 }
 
 // TODO(jleibs): Eventually this becomes either query-mediated in some way, but for now
@@ -167,7 +119,7 @@
     // TODO(zehiko) we need to expand this to become something like 'encoder options'
     // as we will need to specify additional options like compression, including schema
     // in payload, etc.
-    rerun.common.v0.EncoderVersion encoder_version = 1;
+    EncoderVersion encoder_version = 1;
     // payload is raw bytes that the relevant codec can interpret
     bytes payload = 2;
 }

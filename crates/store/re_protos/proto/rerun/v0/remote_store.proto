syntax = "proto3";

package rerun.remote_store.v0;

import "rerun/v0/common.proto";

service StorageNode {
    // data API calls
    rpc Query(QueryRequest) returns (stream DataframePart) {}
    rpc FetchRecording(FetchRecordingRequest) returns (stream RerunChunk) {}

    // metadata API calls
    rpc QueryCatalog(QueryCatalogRequest) returns (stream DataframePart) {}
    rpc UpdateCatalog(UpdateCatalogRequest) returns (UpdateCatalogResponse) {}
    // TODO(zehiko) support registering more than one recording at a time
    rpc RegisterRecording(RegisterRecordingRequest) returns (DataframePart) {}
}


// ---------------- Common response message ------------------

// DataframePart is arrow IPC encoded RecordBatch
message DataframePart {
    // encoder version used to encode the data
    EncoderVersion encoder_version = 1;

    // Data payload is Arrow IPC encoded RecordBatch
    bytes payload = 1000;
}

// ---------------- RegisterRecording ------------------

message RegisterRecordingRequest {
    // human readable description of the recording
    string description = 1;
    // recording storage url (e.g. s3://bucket/file or file:///path/to/file)
    string storage_url = 2;
    // type of recording
    RecordingType typ = 3;
    // (optional) any additional metadata that should be associated with the recording
    // You can associate any arbtrirary number of columns with a specific recording
<<<<<<< HEAD
    RecordingMetadata metadata = 4;
}

// Recording metadata is single row arrow record batch
message RecordingMetadata {
    EncoderVersion encoder_version = 1;
    bytes payload = 2;
}

message RegisterRecordingResponse {
    rerun.common.v0.RecordingId id = 1;
    // Note / TODO(zehiko): this implies we read the record (for example go through entire .rrd file
    // chunk by chunk) and extract the metadata. So we might want to 1/ not do this i.e.
    // only do it as part of explicit GetMetadata request or 2/ do it if Request has "include_metadata=true"
    // or 3/ do it always
    RecordingMetadata metadata = 2;
=======
    DataframePart metadata = 4;
>>>>>>> b3db65a6
}

// ---------------- UpdateCatalog  -----------------

message UpdateCatalogRequest {
<<<<<<< HEAD
    rerun.common.v0.RecordingId recording_id = 1;
    RecordingMetadata metadata = 2;
=======
    RecordingId recording_id = 1;
    DataframePart metadata = 2;
>>>>>>> b3db65a6
}

message UpdateCatalogResponse {}

// ---------------- Query -----------------

message QueryRequest {
    // unique identifier of the recording
    rerun.common.v0.RecordingId recording_id = 1;
    // query to execute
    rerun.common.v0.Query query = 3;
}

<<<<<<< HEAD
message QueryResponse {
    // TODO(zehiko) we need to expand this to become something like 'encoder options'
    // as we will need to specify additional options like compression, including schema
    // in payload, etc.
    EncoderVersion encoder_version = 1;
    // payload is raw bytes that the relevant codec can interpret
    bytes payload = 2;
}

enum EncoderVersion {
    V0 = 0;
}
=======
>>>>>>> b3db65a6

// ----------------- QueryCatalog -----------------

message QueryCatalogRequest {
    // Column projection - define which columns should be returned.
    // Providing it is optional, if not provided, all columns should be returned
    ColumnProjection column_projection = 1;
    // Filter specific recordings that match the criteria (selection)
    CatalogFilter filter = 2;
}

message ColumnProjection {
    repeated string columns = 1;
}

message CatalogFilter {
    // Filtering is very simple right now, we can only select
    // recordings by their ids.
    repeated rerun.common.v0.RecordingId recording_ids = 1;
}

message QueryCatalogResponse {
    EncoderVersion encoder_version = 1;
    // raw bytes are TransportChunks (i.e. RecordBatches) encoded with the relevant codec
    bytes payload = 2;
}

enum RecordingType {
    RRD = 0;
}

// ----------------- FetchRecording -----------------

message FetchRecordingRequest {
    rerun.common.v0.RecordingId recording_id = 1;
}

// TODO(jleibs): Eventually this becomes either query-mediated in some way, but for now
// it's useful to be able to just get back the whole RRD somehow.
message FetchRecordingResponse {
    // TODO(zehiko) we need to expand this to become something like 'encoder options'
    // as we will need to specify additional options like compression, including schema
    // in payload, etc.
    EncoderVersion encoder_version = 1;
    // payload is raw bytes that the relevant codec can interpret
    bytes payload = 2;
}

// ----------------- Error handling -----------------

// Application level error - used as `details` in the `google.rpc.Status` message
message RemoteStoreError {
    // error code
    ErrorCode code = 1;
    // unique identifier associated with the request (e.g. recording id, recording storage url)
    string id = 2;
    // human readable details about the error
    string message = 3;
}

// Error codes for application level errors
enum ErrorCode {
    // unused
    _UNUSED = 0;

    // object store access error
    OBJECT_STORE_ERROR = 1;

    // metadata database access error
    METADATA_DB_ERROR = 2;

    // Encoding / decoding error
    CODEC_ERROR = 3;
}<|MERGE_RESOLUTION|>--- conflicted
+++ resolved
@@ -15,7 +15,6 @@
     // TODO(zehiko) support registering more than one recording at a time
     rpc RegisterRecording(RegisterRecordingRequest) returns (DataframePart) {}
 }
-
 
 // ---------------- Common response message ------------------
 
@@ -39,38 +38,14 @@
     RecordingType typ = 3;
     // (optional) any additional metadata that should be associated with the recording
     // You can associate any arbtrirary number of columns with a specific recording
-<<<<<<< HEAD
-    RecordingMetadata metadata = 4;
-}
-
-// Recording metadata is single row arrow record batch
-message RecordingMetadata {
-    EncoderVersion encoder_version = 1;
-    bytes payload = 2;
-}
-
-message RegisterRecordingResponse {
-    rerun.common.v0.RecordingId id = 1;
-    // Note / TODO(zehiko): this implies we read the record (for example go through entire .rrd file
-    // chunk by chunk) and extract the metadata. So we might want to 1/ not do this i.e.
-    // only do it as part of explicit GetMetadata request or 2/ do it if Request has "include_metadata=true"
-    // or 3/ do it always
-    RecordingMetadata metadata = 2;
-=======
     DataframePart metadata = 4;
->>>>>>> b3db65a6
 }
 
 // ---------------- UpdateCatalog  -----------------
 
 message UpdateCatalogRequest {
-<<<<<<< HEAD
-    rerun.common.v0.RecordingId recording_id = 1;
-    RecordingMetadata metadata = 2;
-=======
     RecordingId recording_id = 1;
     DataframePart metadata = 2;
->>>>>>> b3db65a6
 }
 
 message UpdateCatalogResponse {}
@@ -83,22 +58,6 @@
     // query to execute
     rerun.common.v0.Query query = 3;
 }
-
-<<<<<<< HEAD
-message QueryResponse {
-    // TODO(zehiko) we need to expand this to become something like 'encoder options'
-    // as we will need to specify additional options like compression, including schema
-    // in payload, etc.
-    EncoderVersion encoder_version = 1;
-    // payload is raw bytes that the relevant codec can interpret
-    bytes payload = 2;
-}
-
-enum EncoderVersion {
-    V0 = 0;
-}
-=======
->>>>>>> b3db65a6
 
 // ----------------- QueryCatalog -----------------
 

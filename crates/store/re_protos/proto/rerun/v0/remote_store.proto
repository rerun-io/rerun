syntax = "proto3";

package rerun.remote_store.v0;

import "rerun/v0/common.proto";

service StorageNode {
    // data API calls
    rpc Query(QueryRequest) returns (stream DataframePart) {}
    rpc FetchRecording(FetchRecordingRequest) returns (stream rerun.common.v0.RerunChunk) {}

    rpc CreateIndex(CreateIndexRequest) returns (CreateIndexResponse) {}
    rpc ReIndex(ReIndexRequest) returns (ReIndexResponse) {}
<<<<<<< HEAD

    rpc GetChunkIds(GetChunkIdsRequest) returns (stream GetChunkIdsResponse) {}
    rpc GetChunks(GetChunksRequest) returns (stream rerun.common.v0.RerunChunk) {}
=======
>>>>>>> 283043fe

    // The response to `SearchIndex` a RecordBatch with 3 columns:
    // - 'resource_id' column with the id of the resource
    // - timepoint column with the values representing the points in time
    // where index query matches. What time points are matched depends on the type of
    // index that is queried. For example for vector search it might be timepoints where
    // top-K matches are found within *each* resource in the indexed entry. For inverted index
    // it might be timepoints where the query string is found in the indexed column
    // - 'data' column with the data that is returned for the matched timepoints
    rpc SearchIndex(SearchIndexRequest) returns (stream DataframePart) {}

    // metadata API calls
    rpc QueryCatalog(QueryCatalogRequest) returns (stream DataframePart) {}
    rpc UpdateCatalog(UpdateCatalogRequest) returns (UpdateCatalogResponse) {}
    rpc GetRecordingSchema(GetRecordingSchemaRequest) returns (GetRecordingSchemaResponse) {}

    // TODO(zehiko) support registering more than one recording at a time
    rpc RegisterRecording(RegisterRecordingRequest) returns (DataframePart) {}

    rpc UnregisterRecording(UnregisterRecordingRequest) returns (UnregisterRecordingResponse) {}
    rpc UnregisterAllRecordings(UnregisterAllRecordingsRequest)
        returns (UnregisterAllRecordingsResponse) {}
}

// ---------------- Common response message ------------------

// DataframePart is arrow IPC encoded RecordBatch
message DataframePart {
    // encoder version used to encode the data
    rerun.common.v0.EncoderVersion encoder_version = 1;

    // Data payload is Arrow IPC encoded RecordBatch
    bytes payload = 1000;
}

// ---------------- GetChunkIds ------------------

message GetChunkIdsRequest {
    // recording id from which we're want to fetch the chunk ids
    rerun.common.v0.RecordingId recording_id = 1;
    // timeline for which we specify the time range
    rerun.common.v0.IndexColumnSelector time_index = 2;
    // time range for which we want to fetch the chunk ids
    rerun.common.v0.TimeRange time_range = 3;
}

message GetChunkIdsResponse {
    // a batch of chunk ids for chunks that are within the specified time range
    repeated rerun.common.v0.Tuid chunk_ids = 1;
}

// ---------------- GetChunk ---------------------

message GetChunksRequest {
    // recording id from which we're want to fetch the chunk ids
    rerun.common.v0.RecordingId recording_id = 1;
    // batch of chunk ids for which we want to stream back chunks
    repeated rerun.common.v0.Tuid chunk_ids = 2;
}

// ---------------- CreateIndex ------------------

// used to define which column we want to index
message IndexColumn {
    // The path of the entity.
    rerun.common.v0.EntityPath entity_path = 1;
    // Optional name of the `Archetype` associated with this data.
    optional string archetype_name = 2;
    // Optional name of the field within `Archetype` associated with this data.
    optional string archetype_field_name = 3;
    // Semantic name associated with this data.
    string component_name = 4;
}

message CreateIndexRequest {
    // which catalog entry do we want to create index for
    CatalogEntry entry = 1;
    // what kind of index do we want to create and what are
    // its index specific properties
    IndexProperties properties = 2;
    // Component / column we want to index
    IndexColumn column = 3;
    // What is the filter index i.e. timeline for which we
    // will query the timepoints
    // TODO(zehiko) this might go away and we might just index
    // across all the timelines
    rerun.common.v0.IndexColumnSelector time_index = 4;
}

message ReIndexRequest {
    // which catalog entry do we want to reindex for
    CatalogEntry entry = 1;
    // which column do we want to reindex
    IndexColumn column = 2;
}

message IndexProperties {
    oneof props {
        InvertedIndex inverted = 1;
        VectorIvfPqIndex vector = 2;
        BTreeIndex btree = 3;
    }
}

message InvertedIndex {
    bool store_position = 1;
    string base_tokenizer = 2;
    // TODO(zehiko) add other properties as needed
}

message VectorIvfPqIndex {
    uint32 num_partitions = 1;
    uint32 num_sub_vectors = 2;
    VectorDistanceMetric distance_metrics = 3;
}

enum VectorDistanceMetric {
    L2 = 0;
    COSINE = 1;
    DOT = 2;
    HAMMING = 3;
}

message BTreeIndex {
    // TODO(zehiko) add properties as needed
}

message CreateIndexResponse {
    uint64 indexed_rows = 1;
}

<<<<<<< HEAD
message ReIndexResponse {}
=======
message ReIndexResponse {
}
>>>>>>> 283043fe

// ---------------- SearchIndex ------------------

message SearchIndexRequest {
    // The catalog entry that we want to search over
    // If not specified, the default collection is queried
    CatalogEntry entry = 1;
    // Index column that is queried
    IndexColumn column = 2;
    // Query data - type of data is index specific. Caller must ensure
    // to provide the right type. For vector search this should
    // be a vector of appropriate size, for inverted index this should be a string.
    // Query data is represented as a unit (single row) RecordBatch with 1 column.
    DataframePart query = 3;
    // Index type specific properties
    IndexQueryProperties properties = 4;
    // max number of rows to be returned
    optional uint32 limit = 5;
}

message IndexQueryProperties {
    // specific index query properties based on the index type
    oneof props {
        InvertedIndexQuery inverted = 1;
        VectorIndexQuery vector = 2;
        BTreeIndexQuery btree = 3;
    }
}

message InvertedIndexQuery {
    // TODO(zehiko) add properties as needed
}

message VectorIndexQuery {
    uint32 top_k = 2;
}

message BTreeIndexQuery {
    // TODO(zehiko) add properties as needed
}

message CatalogEntry {
    string name = 1;
}

// ---------------- GetRecordingSchema ------------------

message GetRecordingSchemaRequest {
    rerun.common.v0.RecordingId recording_id = 1;
}

message GetRecordingSchemaResponse {
    rerun.common.v0.Schema schema = 2;
}

// ---------------- RegisterRecording ------------------

message RegisterRecordingRequest {
    // human readable description of the recording
    string description = 1;
    // recording storage url (e.g. s3://bucket/file or file:///path/to/file)
    string storage_url = 2;
    // type of recording
    RecordingType typ = 3;
    // (optional) any additional metadata that should be associated with the recording
    // You can associate any arbtrirary number of columns with a specific recording
    DataframePart metadata = 4;
}

// ---------------- Unregister from catalog ------------------

message UnregisterRecordingRequest {
    // unique identifier of the recording
    rerun.common.v0.RecordingId recording_id = 1;
}
message UnregisterRecordingResponse {}

message UnregisterAllRecordingsRequest {}
message UnregisterAllRecordingsResponse {}

// ---------------- UpdateCatalog  -----------------

message UpdateCatalogRequest {
    DataframePart metadata = 2;
}

message UpdateCatalogResponse {}

// ---------------- Query -----------------

message QueryRequest {
    // unique identifier of the recording
    rerun.common.v0.RecordingId recording_id = 1;
    // query to execute
    rerun.common.v0.Query query = 3;
}

// ----------------- QueryCatalog -----------------

message QueryCatalogRequest {
    // Column projection - define which columns should be returned.
    // Providing it is optional, if not provided, all columns should be returned
    ColumnProjection column_projection = 1;
    // Filter specific recordings that match the criteria (selection)
    CatalogFilter filter = 2;
}

message ColumnProjection {
    repeated string columns = 1;
}

message CatalogFilter {
    // Filtering is very simple right now, we can only select
    // recordings by their ids.
    repeated rerun.common.v0.RecordingId recording_ids = 1;
}

message QueryCatalogResponse {
    rerun.common.v0.EncoderVersion encoder_version = 1;
    // raw bytes are TransportChunks (i.e. RecordBatches) encoded with the relevant codec
    bytes payload = 2;
}

enum RecordingType {
    RRD = 0;
}

// ----------------- FetchRecording -----------------

message FetchRecordingRequest {
    rerun.common.v0.RecordingId recording_id = 1;
}

// TODO(jleibs): Eventually this becomes either query-mediated in some way, but for now
// it's useful to be able to just get back the whole RRD somehow.
message FetchRecordingResponse {
    // TODO(zehiko) we need to expand this to become something like 'encoder options'
    // as we will need to specify additional options like compression, including schema
    // in payload, etc.
    rerun.common.v0.EncoderVersion encoder_version = 1;
    // payload is raw bytes that the relevant codec can interpret
    bytes payload = 2;
}

// ----------------- Error handling -----------------

// Application level error - used as `details` in the `google.rpc.Status` message
message RemoteStoreError {
    // error code
    ErrorCode code = 1;
    // unique identifier associated with the request (e.g. recording id, recording storage url)
    string id = 2;
    // human readable details about the error
    string message = 3;
}

// Error codes for application level errors
enum ErrorCode {
    // unused
    _UNUSED = 0;

    // object store access error
    OBJECT_STORE_ERROR = 1;

    // metadata database access error
    METADATA_DB_ERROR = 2;

    // Encoding / decoding error
    CODEC_ERROR = 3;
}<|MERGE_RESOLUTION|>--- conflicted
+++ resolved
@@ -11,12 +11,9 @@
 
     rpc CreateIndex(CreateIndexRequest) returns (CreateIndexResponse) {}
     rpc ReIndex(ReIndexRequest) returns (ReIndexResponse) {}
-<<<<<<< HEAD
 
     rpc GetChunkIds(GetChunkIdsRequest) returns (stream GetChunkIdsResponse) {}
     rpc GetChunks(GetChunksRequest) returns (stream rerun.common.v0.RerunChunk) {}
-=======
->>>>>>> 283043fe
 
     // The response to `SearchIndex` a RecordBatch with 3 columns:
     // - 'resource_id' column with the id of the resource
@@ -148,12 +145,8 @@
     uint64 indexed_rows = 1;
 }
 
-<<<<<<< HEAD
-message ReIndexResponse {}
-=======
 message ReIndexResponse {
 }
->>>>>>> 283043fe
 
 // ---------------- SearchIndex ------------------
 

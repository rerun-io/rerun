[package]
name = "re_protos"
authors.workspace = true
description = "Rerun remote gRPC/protobuf API types"
edition.workspace = true
homepage.workspace = true
include.workspace = true
license.workspace = true
publish = true
readme = "README.md"
repository.workspace = true
rust-version.workspace = true
version.workspace = true


[features]
default = []

# Enable Python integration with `pyo3`.
py = ["dep:pyo3"]


[dependencies]
re_arrow_util.workspace = true
re_build_info.workspace = true
re_byte_size.workspace = true
re_chunk.workspace = true
re_log_types.workspace = true
re_sorbet.workspace = true
re_tuid.workspace = true

# External
arrow.workspace = true
http.workspace = true
jiff.workspace = true
pin-project-lite.workspace = true
prost-types.workspace = true
prost.workspace = true
pyo3 = { workspace = true, optional = true }
serde.workspace = true
thiserror.workspace = true
<<<<<<< HEAD
tonic-prost = { workspace = true, default-features = false }
=======
tower.workspace = true
>>>>>>> 2b6da82c
url = { workspace = true, features = ["serde"] }

# Native dependencies:
[target.'cfg(not(target_arch = "wasm32"))'.dependencies]
<<<<<<< HEAD
tonic = { workspace = true, default-features = false, features = [
  "codegen",
  "transport",
] }

# Web dependencies:
[target.'cfg(target_arch = "wasm32")'.dependencies]
tonic = { workspace = true, default-features = false, features = ["codegen"] }
=======
tonic = { workspace = true, default-features = false, features = ["codegen", "prost", "transport"] }

# Web dependencies:
[target.'cfg(target_arch = "wasm32")'.dependencies]
tonic = { workspace = true, default-features = false, features = ["codegen", "prost"] }
>>>>>>> 2b6da82c

[lints]
workspace = true<|MERGE_RESOLUTION|>--- conflicted
+++ resolved
@@ -39,31 +39,10 @@
 pyo3 = { workspace = true, optional = true }
 serde.workspace = true
 thiserror.workspace = true
-<<<<<<< HEAD
+tonic = { workspace = true, default-features = false, features = ["codegen", "transport"] }
 tonic-prost = { workspace = true, default-features = false }
-=======
 tower.workspace = true
->>>>>>> 2b6da82c
 url = { workspace = true, features = ["serde"] }
-
-# Native dependencies:
-[target.'cfg(not(target_arch = "wasm32"))'.dependencies]
-<<<<<<< HEAD
-tonic = { workspace = true, default-features = false, features = [
-  "codegen",
-  "transport",
-] }
-
-# Web dependencies:
-[target.'cfg(target_arch = "wasm32")'.dependencies]
-tonic = { workspace = true, default-features = false, features = ["codegen"] }
-=======
-tonic = { workspace = true, default-features = false, features = ["codegen", "prost", "transport"] }
-
-# Web dependencies:
-[target.'cfg(target_arch = "wasm32")'.dependencies]
-tonic = { workspace = true, default-features = false, features = ["codegen", "prost"] }
->>>>>>> 2b6da82c
 
 [lints]
 workspace = true
--- conflicted
+++ resolved
@@ -382,20 +382,12 @@
                 && old_typ != list_array.value_type()
             {
                 re_log::warn_once!(
-<<<<<<< HEAD
-                    "Component '{}' with component type '{}' in entity '{}' changed type from {old_typ:?} to {:?}",
-                    component_descr.component,
-                    component_type,
-                    chunk.entity_path(),
-                    list_array.value_type()
-=======
                     "Component '{}' with component type '{}' on entity '{}' changed type from {} to {}",
                     component_descr.component,
                     component_type,
                     chunk.entity_path(),
                     re_arrow_util::format_data_type(&old_typ),
                     re_arrow_util::format_data_type(&list_array.value_type())
->>>>>>> c56699a0
                 );
             }
 

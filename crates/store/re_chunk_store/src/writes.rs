use std::{collections::BTreeSet, sync::Arc};

use ahash::HashMap;
use arrow2::array::{Array as _, ListArray as Arrow2ListArray};
use itertools::Itertools as _;

use re_chunk::{Chunk, EntityPath, RowId};
use re_types_core::SizeBytes;

use crate::{
    store::ChunkIdSetPerTime, ChunkStore, ChunkStoreChunkStats, ChunkStoreConfig, ChunkStoreDiff,
    ChunkStoreError, ChunkStoreEvent, ChunkStoreResult, ColumnMetadataState,
};

// Used all over in docstrings.
#[allow(unused_imports)]
use crate::ChunkId;

// ---

impl ChunkStore {
    /// Inserts a [`Chunk`] in the store.
    ///
    /// Iff the store was modified, all registered subscribers will be notified and the
    /// resulting [`ChunkStoreEvent`] will be returned, or `None` otherwise.
    ///
    /// * Trying to insert an unsorted chunk ([`Chunk::is_sorted`]) will fail with an error.
    /// * Inserting a duplicated [`ChunkId`] will result in a no-op.
    /// * Inserting an empty [`Chunk`] will result in a no-op.
    pub fn insert_chunk(&mut self, chunk: &Arc<Chunk>) -> ChunkStoreResult<Vec<ChunkStoreEvent>> {
        if self.chunks_per_chunk_id.contains_key(&chunk.id()) {
            // We assume that chunk IDs are unique, and that reinserting a chunk has no effect.
            re_log::debug_once!(
                "Chunk #{} was inserted more than once (this has no effect)",
                chunk.id()
            );
            return Ok(Vec::new());
        }

        // NOTE: It is very easy to end in a situation where one pulls an old blueprint from
        // somewhere, and then modifies it at runtime, therefore ending with both tagged and
        // untagged components in the data.
        // I'd like to keep this debug assertion a tiny bit longer just in case, so for we just
        // ignore blueprints.
        #[cfg(debug_assertions)]
<<<<<<< HEAD
        for (component_name, per_desc) in chunk.components().iter() {
            assert!(
                per_desc.len() <= 1,
                "[DEBUG ONLY] Insert Chunk with multiple values for component named `{component_name}`: this is currently UB",
            );
=======
        if self.id.kind == re_log_types::StoreKind::Recording {
            for (component_name, per_desc) in chunk.components().iter() {
                assert!(
                    per_desc.len() <= 1,
                    "Insert Chunk with multiple values for component named `{component_name}`: this is currently UB",
                );
            }
>>>>>>> 3aaeb467
        }

        if !chunk.is_sorted() {
            return Err(ChunkStoreError::UnsortedChunk);
        }

        let Some(row_id_range) = chunk.row_id_range() else {
            return Ok(Vec::new());
        };

        re_tracing::profile_function!();

        self.insert_id += 1;

        let non_compacted_chunk = Arc::clone(chunk); // we'll need it to create the store event

        let (chunk, diffs) = if chunk.is_static() {
            // Static data: make sure to keep the most recent chunk available for each component column.
            re_tracing::profile_scope!("static");

            let row_id_range_per_component = chunk.row_id_range_per_component();

            let mut overwritten_chunk_ids = HashMap::default();

            for (component_desc, list_array) in chunk.components().iter_flattened() {
                let is_empty = list_array
                    .validity()
                    .map_or(false, |validity| validity.is_empty());
                if is_empty {
                    continue;
                }

                let Some((_row_id_min_for_component, row_id_max_for_component)) =
                    row_id_range_per_component
                        .get(&component_desc.component_name)
                        .and_then(|per_desc| per_desc.get(component_desc))
                else {
                    continue;
                };

                self.static_chunk_ids_per_entity
                    .entry(chunk.entity_path().clone())
                    .or_default()
                    .entry(component_desc.component_name)
                    .and_modify(|cur_chunk_id| {
                        // NOTE: When attempting to overwrite static data, the chunk with the most
                        // recent data within -- according to RowId -- wins.

                        let cur_row_id_max_for_component = self
                            .chunks_per_chunk_id
                            .get(cur_chunk_id)
                            .map_or(RowId::ZERO, |chunk| {
                                chunk
                                    .row_id_range_per_component()
                                    .get(&component_desc.component_name)
                                    .and_then(|per_desc| per_desc.get(component_desc))
                                    .map_or(RowId::ZERO, |(_, row_id_max)| *row_id_max)
                            });

                        if *row_id_max_for_component > cur_row_id_max_for_component {
                            // We are about to overwrite the existing chunk with the new one, at
                            // least for this one specific component.
                            // Keep track of the overwritten ChunkId: we'll need it further down in
                            // order to check whether that chunk is now dangling.

                            // NOTE: The chunks themselves are indexed using the smallest RowId in
                            // the chunk _as a whole_, as opposed to the smallest RowId of one
                            // specific component in that chunk.
                            let cur_row_id_min_for_chunk = self
                                .chunks_per_chunk_id
                                .get(cur_chunk_id)
                                .and_then(|chunk| {
                                    chunk.row_id_range().map(|(row_id_min, _)| row_id_min)
                                });

                            debug_assert!(
                                cur_row_id_min_for_chunk.is_some(),
                                "This condition cannot fail, we just want to avoid unwrapping",
                            );
                            if let Some(cur_row_id_min_for_chunk) = cur_row_id_min_for_chunk {
                                overwritten_chunk_ids
                                    .insert(*cur_chunk_id, cur_row_id_min_for_chunk);
                            }

                            *cur_chunk_id = chunk.id();
                        }
                    })
                    .or_insert_with(|| chunk.id());
            }

            self.static_chunks_stats += ChunkStoreChunkStats::from_chunk(chunk);

            let mut diffs = vec![ChunkStoreDiff::addition(
                non_compacted_chunk, /* added */
                None,                /* compacted */
            )];

            // NOTE: Our chunks can only cover a single entity path at a time, therefore we know we
            // only have to check that one entity for complete overwrite.
            debug_assert!(
                self.static_chunk_ids_per_entity
                    .contains_key(chunk.entity_path()),
                "This condition cannot fail, we just want to avoid unwrapping",
            );
            if let Some(per_component) = self.static_chunk_ids_per_entity.get(chunk.entity_path()) {
                re_tracing::profile_scope!("static dangling checks");

                // At this point, we are in possession of a list of ChunkIds that were at least
                // _partially_ overwritten (i.e. some, but not necessarily all, of the components
                // that they used to provide the data for are now provided by another, newer chunk).
                //
                // To determine whether any of these chunks are actually fully overwritten, and
                // therefore dangling, we need to make sure there are no components left
                // referencing these ChunkIds whatsoever.
                //
                // Because our storage model guarantees that a single chunk cannot cover more than
                // one entity, this is actually pretty cheap to do, since we only have to loop over
                // all the components of a single entity.

                for (chunk_id, chunk_row_id_min) in overwritten_chunk_ids {
                    let has_been_fully_overwritten = !per_component
                        .values()
                        .any(|cur_chunk_id| *cur_chunk_id == chunk_id);

                    if has_been_fully_overwritten {
                        // The chunk is now dangling: remove it from all relevant indices, update
                        // the stats, and fire deletion events.

                        let chunk_id_removed =
                            self.chunk_ids_per_min_row_id.remove(&chunk_row_id_min);
                        debug_assert!(chunk_id_removed.is_some());

                        let chunk_removed = self.chunks_per_chunk_id.remove(&chunk_id);
                        debug_assert!(chunk_removed.is_some());

                        if let Some(chunk_removed) = chunk_removed {
                            self.static_chunks_stats -=
                                ChunkStoreChunkStats::from_chunk(&chunk_removed);
                            diffs.push(ChunkStoreDiff::deletion(chunk_removed));
                        }
                    }
                }
            }

            (Arc::clone(chunk), diffs)
        } else {
            // Temporal data: just index the chunk on every dimension of interest.
            re_tracing::profile_scope!("temporal");

            let (elected_chunk, chunk_or_compacted) = {
                re_tracing::profile_scope!("election");

                let elected_chunk = self.find_and_elect_compaction_candidate(chunk);

                let chunk_or_compacted = if let Some(elected_chunk) = &elected_chunk {
                    let chunk_rowid_min = chunk.row_id_range().map(|(min, _)| min);
                    let elected_rowid_min = elected_chunk.row_id_range().map(|(min, _)| min);

                    let mut compacted = if elected_rowid_min < chunk_rowid_min {
                        re_tracing::profile_scope!("concat");
                        elected_chunk.concatenated(chunk)?
                    } else {
                        re_tracing::profile_scope!("concat");
                        chunk.concatenated(elected_chunk)?
                    };

                    {
                        re_tracing::profile_scope!("sort");
                        compacted.sort_if_unsorted();
                    }

                    re_log::trace!(
                        "compacted {} ({} rows) and {} ({} rows) together, resulting in {} ({} rows)",
                        chunk.id(),
                        re_format::format_uint(chunk.num_rows()),
                        elected_chunk.id(),
                        re_format::format_uint(elected_chunk.num_rows()),
                        compacted.id(),
                        re_format::format_uint(compacted.num_rows()),
                    );

                    Arc::new(compacted)
                } else {
                    Arc::clone(chunk)
                };

                (elected_chunk, chunk_or_compacted)
            };

            {
                re_tracing::profile_scope!("insertion (w/ component)");

                let temporal_chunk_ids_per_timeline = self
                    .temporal_chunk_ids_per_entity_per_component
                    .entry(chunk_or_compacted.entity_path().clone())
                    .or_default();

                // NOTE: We must make sure to use the time range of each specific component column
                // here, or we open ourselves to nasty edge cases.
                //
                // See the `latest_at_sparse_component_edge_case` test.
                for (timeline, time_range_per_component) in
                    chunk_or_compacted.time_range_per_component()
                {
                    let temporal_chunk_ids_per_component =
                        temporal_chunk_ids_per_timeline.entry(timeline).or_default();

                    for (component_name, per_desc) in time_range_per_component {
                        for (_component_desc, time_range) in per_desc {
                            let temporal_chunk_ids_per_time = temporal_chunk_ids_per_component
                                .entry(component_name)
                                .or_default();

                            // See `ChunkIdSetPerTime::max_interval_length`'s documentation.
                            temporal_chunk_ids_per_time.max_interval_length = u64::max(
                                temporal_chunk_ids_per_time.max_interval_length,
                                time_range.abs_length(),
                            );

                            temporal_chunk_ids_per_time
                                .per_start_time
                                .entry(time_range.min())
                                .or_default()
                                .insert(chunk_or_compacted.id());
                            temporal_chunk_ids_per_time
                                .per_end_time
                                .entry(time_range.max())
                                .or_default()
                                .insert(chunk_or_compacted.id());
                        }
                    }
                }
            }

            {
                re_tracing::profile_scope!("insertion (w/o component)");

                let temporal_chunk_ids_per_timeline = self
                    .temporal_chunk_ids_per_entity
                    .entry(chunk_or_compacted.entity_path().clone())
                    .or_default();

                for (timeline, time_column) in chunk_or_compacted.timelines() {
                    let temporal_chunk_ids_per_time = temporal_chunk_ids_per_timeline
                        .entry(*timeline)
                        .or_default();

                    let time_range = time_column.time_range();

                    // See `ChunkIdSetPerTime::max_interval_length`'s documentation.
                    temporal_chunk_ids_per_time.max_interval_length = u64::max(
                        temporal_chunk_ids_per_time.max_interval_length,
                        time_range.abs_length(),
                    );

                    temporal_chunk_ids_per_time
                        .per_start_time
                        .entry(time_range.min())
                        .or_default()
                        .insert(chunk_or_compacted.id());
                    temporal_chunk_ids_per_time
                        .per_end_time
                        .entry(time_range.max())
                        .or_default()
                        .insert(chunk_or_compacted.id());
                }
            }

            self.temporal_chunks_stats += ChunkStoreChunkStats::from_chunk(&chunk_or_compacted);

            let mut diff = ChunkStoreDiff::addition(
                // NOTE: We are advertising only the non-compacted chunk as "added", i.e. only the new data.
                //
                // This makes sure that downstream subscribers only have to process what is new,
                // instead of needlessly reprocessing old rows that would appear to have been
                // removed and reinserted due to compaction.
                //
                // Subscribers will still be capable of tracking which chunks have been merged with which
                // by using the compaction report that we fill below.
                Arc::clone(&non_compacted_chunk), /* added */
                None,                             /* compacted */
            );
            if let Some(elected_chunk) = &elected_chunk {
                // NOTE: The chunk that we've just added has been compacted already!
                let srcs = std::iter::once((non_compacted_chunk.id(), non_compacted_chunk))
                    .chain(
                        self.remove_chunk(elected_chunk.id())
                            .into_iter()
                            .filter(|diff| diff.kind == crate::ChunkStoreDiffKind::Deletion)
                            .map(|diff| (diff.chunk.id(), diff.chunk)),
                    )
                    .collect();

                diff.compacted = Some(crate::ChunkCompactionReport {
                    srcs,
                    new_chunk: chunk_or_compacted.clone(),
                });
            }

            (chunk_or_compacted, vec![diff])
        };

        self.chunks_per_chunk_id.insert(chunk.id(), chunk.clone());
        self.chunk_ids_per_min_row_id
            .entry(row_id_range.0)
            .or_default()
            .push(chunk.id());

        for (component_descr, list_array) in chunk.components().iter_flattened() {
            self.type_registry.insert(
                component_descr.component_name,
                Arrow2ListArray::<i32>::get_child_type(list_array.data_type()).clone(),
            );

            let column_metadata_state = self
                .per_column_metadata
                .entry(chunk.entity_path().clone())
                .or_default()
                .entry(component_descr.component_name)
                .or_default()
                .entry(component_descr.clone())
                .or_insert(ColumnMetadataState {
                    is_semantically_empty: true,
                });
            {
                let is_semantically_empty =
                    re_chunk::util::is_list_array_semantically_empty(list_array);

                column_metadata_state.is_semantically_empty &= is_semantically_empty;
            }
        }

        let events = if self.config.enable_changelog {
            let events: Vec<_> = diffs
                .into_iter()
                .map(|diff| ChunkStoreEvent {
                    store_id: self.id.clone(),
                    store_generation: self.generation(),
                    event_id: self
                        .event_id
                        .fetch_add(1, std::sync::atomic::Ordering::Relaxed),
                    diff,
                })
                .collect();

            Self::on_events(&events);

            events
        } else {
            Vec::new()
        };

        Ok(events)
    }

    /// Finds the most appropriate candidate for compaction.
    ///
    /// The algorithm is simple: for each incoming [`Chunk`], we take a look at its future neighbors.
    /// Each neighbor is a potential candidate for compaction.
    ///
    /// Because the chunk is going to be inserted into many different indices -- for each of its timelines
    /// and components -- it will have many direct neighbors.
    /// Everytime we encounter a neighbor, it earns points.
    ///
    /// The neighbor with the most points at the end of the process is elected.
    fn find_and_elect_compaction_candidate(&self, chunk: &Arc<Chunk>) -> Option<Arc<Chunk>> {
        re_tracing::profile_function!();

        let mut candidates_below_threshold: HashMap<ChunkId, bool> = HashMap::default();
        let mut check_if_chunk_below_threshold =
            |store: &Self, candidate_chunk_id: ChunkId| -> bool {
                let ChunkStoreConfig {
                    enable_changelog: _,
                    chunk_max_bytes,
                    chunk_max_rows,
                    chunk_max_rows_if_unsorted,
                } = store.config;

                *candidates_below_threshold
                    .entry(candidate_chunk_id)
                    .or_insert_with(|| {
                        store.chunks_per_chunk_id.get(&candidate_chunk_id).map_or(
                            false,
                            |candidate| {
                                if !chunk.concatenable(candidate) {
                                    return false;
                                }

                                let total_bytes = <Chunk as SizeBytes>::total_size_bytes(chunk)
                                    + <Chunk as SizeBytes>::total_size_bytes(candidate);
                                let is_below_bytes_threshold = total_bytes <= chunk_max_bytes;

                                let total_rows = (chunk.num_rows() + candidate.num_rows()) as u64;
                                let is_below_rows_threshold = if candidate.is_time_sorted() {
                                    total_rows <= chunk_max_rows
                                } else {
                                    total_rows <= chunk_max_rows_if_unsorted
                                };

                                is_below_bytes_threshold && is_below_rows_threshold
                            },
                        )
                    })
            };

        let mut candidates: HashMap<ChunkId, u64> = HashMap::default();

        let temporal_chunk_ids_per_timeline = self
            .temporal_chunk_ids_per_entity_per_component
            .get(chunk.entity_path())?;

        for (timeline, time_range_per_component) in chunk.time_range_per_component() {
            let Some(temporal_chunk_ids_per_component) =
                temporal_chunk_ids_per_timeline.get(&timeline)
            else {
                continue;
            };

            for (component_name, per_desc) in time_range_per_component {
                for (_component_desc, time_range) in per_desc {
                    let Some(temporal_chunk_ids_per_time) =
                        temporal_chunk_ids_per_component.get(&component_name)
                    else {
                        continue;
                    };

                    {
                        // Direct neighbors (before): 1 point each.
                        if let Some((_data_time, chunk_id_set)) = temporal_chunk_ids_per_time
                            .per_start_time
                            .range(..time_range.min())
                            .next_back()
                        {
                            for &chunk_id in chunk_id_set {
                                if check_if_chunk_below_threshold(self, chunk_id) {
                                    *candidates.entry(chunk_id).or_default() += 1;
                                }
                            }
                        }

                        // Direct neighbors (after): 1 point each.
                        if let Some((_data_time, chunk_id_set)) = temporal_chunk_ids_per_time
                            .per_start_time
                            .range(time_range.max().inc()..)
                            .next()
                        {
                            for &chunk_id in chunk_id_set {
                                if check_if_chunk_below_threshold(self, chunk_id) {
                                    *candidates.entry(chunk_id).or_default() += 1;
                                }
                            }
                        }

                        let chunk_id_set = temporal_chunk_ids_per_time
                            .per_start_time
                            .get(&time_range.min());

                        // Shared start times: 2 points each.
                        for chunk_id in chunk_id_set.iter().flat_map(|set| set.iter().copied()) {
                            if check_if_chunk_below_threshold(self, chunk_id) {
                                *candidates.entry(chunk_id).or_default() += 2;
                            }
                        }
                    }
                }
            }
        }

        debug_assert!(!candidates.contains_key(&chunk.id()));

        let mut candidates = candidates.into_iter().collect_vec();
        candidates.sort_by_key(|(_chunk_id, points)| *points);
        candidates.reverse();

        candidates
            .into_iter()
            .find_map(|(chunk_id, _points)| self.chunks_per_chunk_id.get(&chunk_id).map(Arc::clone))
    }

    /// Unconditionally drops all the data for a given `entity_path`.
    ///
    /// Returns the list of `Chunk`s that were dropped from the store in the form of [`ChunkStoreEvent`]s.
    ///
    /// This is _not_ recursive. The store is unaware of the entity hierarchy.
    pub fn drop_entity_path(&mut self, entity_path: &EntityPath) -> Vec<ChunkStoreEvent> {
        re_tracing::profile_function!(entity_path.to_string());

        self.gc_id += 1; // close enough

        let generation = self.generation();

        let Self {
            id,
            info: _,
            config: _,
            type_registry: _,
            per_column_metadata,
            chunks_per_chunk_id,
            chunk_ids_per_min_row_id,
            temporal_chunk_ids_per_entity_per_component,
            temporal_chunk_ids_per_entity,
            temporal_chunks_stats,
            static_chunk_ids_per_entity,
            static_chunks_stats,
            insert_id: _,
            query_id: _,
            gc_id: _,
            event_id,
        } = self;

        per_column_metadata.remove(entity_path);

        let dropped_static_chunks = {
            let dropped_static_chunk_ids: BTreeSet<_> = static_chunk_ids_per_entity
                .remove(entity_path)
                .unwrap_or_default()
                .into_values()
                .collect();

            chunk_ids_per_min_row_id.retain(|_row_id, chunk_ids| {
                chunk_ids.retain(|chunk_id| !dropped_static_chunk_ids.contains(chunk_id));
                !chunk_ids.is_empty()
            });

            dropped_static_chunk_ids.into_iter()
        };

        let dropped_temporal_chunks = {
            temporal_chunk_ids_per_entity_per_component.remove(entity_path);

            let dropped_temporal_chunk_ids: BTreeSet<_> = temporal_chunk_ids_per_entity
                .remove(entity_path)
                .unwrap_or_default()
                .into_values()
                .flat_map(|temporal_chunk_ids_per_time| {
                    let ChunkIdSetPerTime {
                        max_interval_length: _,
                        per_start_time,
                        per_end_time: _, // same chunk IDs as above
                    } = temporal_chunk_ids_per_time;

                    per_start_time
                        .into_values()
                        .flat_map(|chunk_ids| chunk_ids.into_iter())
                })
                .collect();

            chunk_ids_per_min_row_id.retain(|_row_id, chunk_ids| {
                chunk_ids.retain(|chunk_id| !dropped_temporal_chunk_ids.contains(chunk_id));
                !chunk_ids.is_empty()
            });

            dropped_temporal_chunk_ids.into_iter()
        };

        let dropped_static_chunks = dropped_static_chunks
            .filter_map(|chunk_id| chunks_per_chunk_id.remove(&chunk_id))
            .inspect(|chunk| {
                *static_chunks_stats -= ChunkStoreChunkStats::from_chunk(chunk);
            })
            // NOTE: gotta collect to release the mut ref on `chunks_per_chunk_id`.
            .collect_vec();

        let dropped_temporal_chunks = dropped_temporal_chunks
            .filter_map(|chunk_id| chunks_per_chunk_id.remove(&chunk_id))
            .inspect(|chunk| {
                *temporal_chunks_stats -= ChunkStoreChunkStats::from_chunk(chunk);
            });

        if self.config.enable_changelog {
            let events: Vec<_> = dropped_static_chunks
                .into_iter()
                .chain(dropped_temporal_chunks)
                .map(ChunkStoreDiff::deletion)
                .map(|diff| ChunkStoreEvent {
                    store_id: id.clone(),
                    store_generation: generation.clone(),
                    event_id: event_id.fetch_add(1, std::sync::atomic::Ordering::Relaxed),
                    diff,
                })
                .collect();

            Self::on_events(&events);

            events
        } else {
            Vec::new()
        }
    }
}

#[cfg(test)]
mod tests {
    use re_chunk::{TimePoint, Timeline};
    use re_log_types::example_components::{MyColor, MyLabel, MyPoint};
    use similar_asserts::assert_eq;

    use crate::ChunkStoreDiffKind;

    use super::*;

    // TODO(cmc): We could have more test coverage here, especially regarding thresholds etc.
    // For now the development and maintenance cost doesn't seem to be worth it.
    // We can re-assess later if things turns out to be shaky in practice.

    #[test]
    fn compaction_simple() -> anyhow::Result<()> {
        re_log::setup_logging();

        let mut store = ChunkStore::new(
            re_log_types::StoreId::random(re_log_types::StoreKind::Recording),
            Default::default(),
        );

        let entity_path = EntityPath::from("this/that");

        let row_id1 = RowId::new();
        let row_id2 = RowId::new();
        let row_id3 = RowId::new();
        let row_id4 = RowId::new();
        let row_id5 = RowId::new();
        let row_id6 = RowId::new();
        let row_id7 = RowId::new();
        let row_id8 = RowId::new();
        let row_id9 = RowId::new();
        let row_id10 = RowId::new();

        let timepoint1 = [(Timeline::new_sequence("frame"), 1)];
        let timepoint2 = [(Timeline::new_sequence("frame"), 3)];
        let timepoint3 = [(Timeline::new_sequence("frame"), 5)];
        let timepoint4 = [(Timeline::new_sequence("frame"), 7)];
        let timepoint5 = [(Timeline::new_sequence("frame"), 9)];

        let points1 = &[MyPoint::new(1.0, 1.0)];
        let points2 = &[MyPoint::new(2.0, 2.0)];
        let points3 = &[MyPoint::new(3.0, 3.0)];
        let points4 = &[MyPoint::new(4.0, 4.0)];
        let points5 = &[MyPoint::new(5.0, 5.0)];

        let chunk1 = Chunk::builder(entity_path.clone())
            .with_component_batches(row_id1, timepoint1, [points1 as _])
            .with_component_batches(row_id2, timepoint2, [points2 as _])
            .with_component_batches(row_id3, timepoint3, [points3 as _])
            .build()?;
        let chunk2 = Chunk::builder(entity_path.clone())
            .with_component_batches(row_id4, timepoint4, [points4 as _])
            .with_component_batches(row_id5, timepoint5, [points5 as _])
            .build()?;
        let chunk3 = Chunk::builder(entity_path.clone())
            .with_component_batches(row_id6, timepoint1, [points1 as _])
            .with_component_batches(row_id7, timepoint2, [points2 as _])
            .with_component_batches(row_id8, timepoint3, [points3 as _])
            .build()?;
        let chunk4 = Chunk::builder(entity_path.clone())
            .with_component_batches(row_id9, timepoint4, [points4 as _])
            .with_component_batches(row_id10, timepoint5, [points5 as _])
            .build()?;

        let chunk1 = Arc::new(chunk1);
        let chunk2 = Arc::new(chunk2);
        let chunk3 = Arc::new(chunk3);
        let chunk4 = Arc::new(chunk4);

        eprintln!("---\n{store}\ninserting {}", chunk1.id());

        store.insert_chunk(&chunk1)?;

        eprintln!("---\n{store}\ninserting {}", chunk2.id());

        store.insert_chunk(&chunk2)?;

        eprintln!("---\n{store}\ninserting {}", chunk3.id());

        store.insert_chunk(&chunk3)?;

        eprintln!("---\n{store}\ninserting {}", chunk4.id());

        store.insert_chunk(&chunk4)?;

        eprintln!("---\n{store}");

        let got = store
            .chunks_per_chunk_id
            .first_key_value()
            .map(|(_id, chunk)| chunk)
            .unwrap();

        let expected = Chunk::builder_with_id(got.id(), entity_path.clone())
            .with_component_batches(row_id1, timepoint1, [points1 as _])
            .with_component_batches(row_id2, timepoint2, [points2 as _])
            .with_component_batches(row_id3, timepoint3, [points3 as _])
            .with_component_batches(row_id4, timepoint4, [points4 as _])
            .with_component_batches(row_id5, timepoint5, [points5 as _])
            .with_component_batches(row_id6, timepoint1, [points1 as _])
            .with_component_batches(row_id7, timepoint2, [points2 as _])
            .with_component_batches(row_id8, timepoint3, [points3 as _])
            .with_component_batches(row_id9, timepoint4, [points4 as _])
            .with_component_batches(row_id10, timepoint5, [points5 as _])
            .build()?;

        assert_eq!(1, store.chunks_per_chunk_id.len());
        assert_eq!(
            expected,
            **got,
            "{}",
            similar_asserts::SimpleDiff::from_str(
                &format!("{expected}"),
                &format!("{got}"),
                "expected",
                "got",
            ),
        );

        Ok(())
    }

    #[test]
    fn static_overwrites() -> anyhow::Result<()> {
        re_log::setup_logging();

        let mut store = ChunkStore::new(
            re_log_types::StoreId::random(re_log_types::StoreKind::Recording),
            Default::default(),
        );

        let entity_path = EntityPath::from("this/that");

        let row_id1_1 = RowId::new();
        let row_id2_1 = RowId::new();
        let row_id2_2 = RowId::new();

        let timepoint_static = TimePoint::default();

        let points1 = &[MyPoint::new(1.0, 1.0)];
        let colors1 = &[MyColor::from_rgb(1, 1, 1)];
        let labels1 = &[MyLabel("111".to_owned())];

        let points2 = &[MyPoint::new(2.0, 2.0)];
        let colors2 = &[MyColor::from_rgb(2, 2, 2)];
        let labels2 = &[MyLabel("222".to_owned())];

        let chunk1 = Chunk::builder(entity_path.clone())
            .with_component_batches(
                row_id1_1,
                timepoint_static.clone(),
                [points1 as _, colors1 as _, labels1 as _],
            )
            .build()?;
        let chunk2 = Chunk::builder(entity_path.clone())
            .with_component_batches(
                row_id2_1,
                timepoint_static.clone(),
                [points2 as _, colors2 as _],
            )
            .build()?;
        let chunk3 = Chunk::builder(entity_path.clone())
            .with_component_batches(row_id2_2, timepoint_static, [labels2 as _])
            .build()?;

        let chunk1 = Arc::new(chunk1);
        let chunk2 = Arc::new(chunk2);
        let chunk3 = Arc::new(chunk3);

        let events = store.insert_chunk(&chunk1)?;
        assert!(
            events.len() == 1
                && events[0].chunk.id() == chunk1.id()
                && events[0].kind == ChunkStoreDiffKind::Addition,
            "the first write should result in the addition of chunk1 and nothing else"
        );

        let events = store.insert_chunk(&chunk2)?;
        assert!(
            events.len() == 1
                && events[0].chunk.id() == chunk2.id()
                && events[0].kind == ChunkStoreDiffKind::Addition,
            "the second write should result in the addition of chunk2 and nothing else"
        );

        let stats_before = store.stats();
        {
            let ChunkStoreChunkStats {
                num_chunks,
                total_size_bytes: _,
                num_rows,
                num_events,
            } = stats_before.static_chunks;
            assert_eq!(2, num_chunks);
            assert_eq!(2, num_rows);
            assert_eq!(5, num_events);
        }

        let events = store.insert_chunk(&chunk3)?;
        assert!(
            events.len() == 2
                && events[0].chunk.id() == chunk3.id()
                && events[0].kind == ChunkStoreDiffKind::Addition
                && events[1].chunk.id() == chunk1.id()
                && events[1].kind == ChunkStoreDiffKind::Deletion,
            "the final write should result in the addition of chunk3 _and_ the deletion of the now fully overwritten chunk1"
        );

        let stats_after = store.stats();
        {
            let ChunkStoreChunkStats {
                num_chunks,
                total_size_bytes: _,
                num_rows,
                num_events,
            } = stats_after.static_chunks;
            assert_eq!(2, num_chunks);
            assert_eq!(2, num_rows);
            assert_eq!(3, num_events);
        }

        Ok(())
    }
}<|MERGE_RESOLUTION|>--- conflicted
+++ resolved
@@ -43,21 +43,13 @@
         // I'd like to keep this debug assertion a tiny bit longer just in case, so for we just
         // ignore blueprints.
         #[cfg(debug_assertions)]
-<<<<<<< HEAD
-        for (component_name, per_desc) in chunk.components().iter() {
-            assert!(
-                per_desc.len() <= 1,
-                "[DEBUG ONLY] Insert Chunk with multiple values for component named `{component_name}`: this is currently UB",
-            );
-=======
         if self.id.kind == re_log_types::StoreKind::Recording {
             for (component_name, per_desc) in chunk.components().iter() {
                 assert!(
                     per_desc.len() <= 1,
-                    "Insert Chunk with multiple values for component named `{component_name}`: this is currently UB",
+                    "[DEBUG ONLY] Insert Chunk with multiple values for component named `{component_name}`: this is currently UB",
                 );
             }
->>>>>>> 3aaeb467
         }
 
         if !chunk.is_sorted() {

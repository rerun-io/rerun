#![expect(clippy::collapsible_if)] // TODO

use std::collections::BTreeSet;
use std::collections::btree_map::Entry as BTreeMapEntry;
use std::collections::hash_map::Entry as HashMapEntry;
use std::sync::Arc;
use std::time::Duration;

use ahash::{HashMap, HashSet};
use itertools::Itertools as _;
use nohash_hasher::IntMap;
use web_time::Instant;

use re_byte_size::SizeBytes;
use re_chunk::{Chunk, ChunkId, ComponentIdentifier, TimelineName};
use re_log_types::{AbsoluteTimeRange, EntityPath, TimeInt};

// Used all over in docstrings.
#[expect(unused_imports)]
use crate::RowId;
use crate::store::ChunkIdSetPerTime;
use crate::{
    ChunkStore, ChunkStoreChunkStats, ChunkStoreDiff, ChunkStoreDiffKind, ChunkStoreEvent,
    ChunkStoreStats,
};

// ---

#[derive(Debug, Clone, Copy)]
pub enum GarbageCollectionTarget {
    /// Try to drop _at least_ the given fraction.
    ///
    /// The fraction must be a float in the range [0.0 : 1.0].
    DropAtLeastFraction(f64),

    /// GC Everything that isn't protected.
    Everything,
}

#[derive(Debug, Clone)]
pub struct GarbageCollectionOptions {
    /// What target threshold should the GC try to meet.
    pub target: GarbageCollectionTarget,

    /// How long the garbage collection in allowed to run for.
    ///
    /// Trades off latency for throughput:
    /// - A smaller `time_budget` will clear less data in a shorter amount of time, allowing for a
    ///   more responsive UI at the cost of more GC overhead and more frequent runs.
    /// - A larger `time_budget` will clear more data in a longer amount of time, increasing the
    ///   chance of UI freeze frames but decreasing GC overhead and running less often.
    ///
    /// The default is an unbounded time budget (i.e. throughput only).
    pub time_budget: Duration,

    /// How many component revisions to preserve on each timeline.
    pub protect_latest: usize,

    /// Do not remove any data within these time ranges.
    pub protected_time_ranges: IntMap<TimelineName, AbsoluteTimeRange>,

    /// Remove chunks giving priority to those that are the furthest away from this timestamp.
    pub furthest_from: Option<(TimelineName, TimeInt)>,
}

impl GarbageCollectionOptions {
    pub fn gc_everything() -> Self {
        Self {
            target: GarbageCollectionTarget::Everything,
            time_budget: std::time::Duration::MAX,
            protect_latest: 0,
            protected_time_ranges: Default::default(),
            furthest_from: None,
        }
    }

    /// If true, we cannot remove this chunk.
    pub fn is_chunk_temporally_protected(&self, chunk: &Chunk) -> bool {
        for (timeline, protected_time_range) in &self.protected_time_ranges {
            if let Some(time_column) = chunk.timelines().get(timeline)
                && time_column.time_range().intersects(*protected_time_range)
            {
                return true;
            }
        }
        false
    }
}

impl std::fmt::Display for GarbageCollectionTarget {
    fn fmt(&self, f: &mut std::fmt::Formatter<'_>) -> std::fmt::Result {
        match self {
            Self::DropAtLeastFraction(p) => {
                write!(f, "DropAtLeast({:.3}%)", *p * 100.0)
            }
            Self::Everything => write!(f, "Everything"),
        }
    }
}

pub type RemovableChunkIdPerTimePerComponentPerTimelinePerEntity = IntMap<
    EntityPath,
    IntMap<TimelineName, IntMap<ComponentIdentifier, HashMap<TimeInt, Vec<ChunkId>>>>,
>;

impl ChunkStore {
    /// Triggers a garbage collection according to the desired `target`.
    ///
    /// Returns the list of `Chunk`s that were purged from the store in the form of [`ChunkStoreEvent`]s.
    ///
    /// ## Semantics
    ///
    /// Garbage collection works on a chunk-level basis and is driven by [`RowId`] order
    /// (specifically, the smallest `RowId` of each respective Chunk), i.e. the order defined
    /// by the clients' wall-clocks, allowing it to drop data across the different timelines in
    /// a fair, deterministic manner.
    /// Similarly, out-of-order data is supported out of the box.
    ///
    /// The garbage collector doesn't deallocate data in and of itself: all it does is drop the
    /// store's internal references to that data (the `Chunk`s), which will be deallocated once
    /// their reference count reaches 0.
    ///
    /// ## Limitations
    ///
    /// The garbage collector has limited support for latest-at semantics. The configuration option:
    /// [`GarbageCollectionOptions::protect_latest`] will protect the N latest values of each
    /// component on each timeline. The only practical guarantee this gives is that a latest-at query
    /// with a value of max-int will be unchanged. However, latest-at queries from other arbitrary
    /// points in time may provide different results pre- and post- GC.
    pub fn gc(
        &mut self,
        options: &GarbageCollectionOptions,
    ) -> (Vec<ChunkStoreEvent>, ChunkStoreStats) {
        re_tracing::profile_function!();

        self.gc_id += 1;

        let stats_before = self.stats();

        let total_size_bytes_before = stats_before.total().total_size_bytes as f64;
        let total_num_chunks_before = stats_before.total().num_chunks;
        let total_num_rows_before = stats_before.total().num_rows;

        let protected_chunk_ids = self.find_all_protected_chunk_ids(options.protect_latest);

        let chunks_in_priority_order = options
            .furthest_from
            .iter()
            .flat_map(|(timeline, time)| self.find_temporal_chunks_furthest_away(timeline, *time))
            .chain(
                self.chunk_ids_per_min_row_id
                    .iter()
                    .filter_map(|(_, chunk_id)| self.chunks_per_chunk_id.get(chunk_id)),
            )
            .filter(|chunk| !protected_chunk_ids.contains(&chunk.id()));

        let diffs = match options.target {
            GarbageCollectionTarget::DropAtLeastFraction(p) => {
                assert!((0.0..=1.0).contains(&p));

                let num_bytes_to_drop = total_size_bytes_before * p;
                let target_size_bytes = total_size_bytes_before - num_bytes_to_drop;

                re_log::trace!(
                    kind = "gc",
                    id = self.gc_id,
                    %options.target,
                    total_num_chunks_before = re_format::format_uint(total_num_chunks_before),
                    total_num_rows_before = re_format::format_uint(total_num_rows_before),
                    total_size_bytes_before = re_format::format_bytes(total_size_bytes_before),
                    target_size_bytes = re_format::format_bytes(target_size_bytes),
                    drop_at_least_num_bytes = re_format::format_bytes(num_bytes_to_drop),
                    "starting GC"
                );

                self.gc_drop_at_least_num_bytes(
                    options,
                    num_bytes_to_drop,
                    &protected_chunk_ids,
                    chunks_in_priority_order.cloned().collect_vec().into_iter(), // TODO: lul
                )
            }
            GarbageCollectionTarget::Everything => {
                re_log::trace!(
                    kind = "gc",
                    id = self.gc_id,
                    %options.target,
                    total_num_rows_before = re_format::format_uint(total_num_rows_before),
                    total_size_bytes_before = re_format::format_bytes(total_size_bytes_before),
                    "starting GC"
                );

                self.gc_drop_at_least_num_bytes(
                    options,
                    f64::INFINITY,
                    &protected_chunk_ids,
                    chunks_in_priority_order.cloned().collect_vec().into_iter(), // TODO: lul
                )
            }
        };

        let stats_after = self.stats();
        let total_size_bytes_after = stats_after.total().total_size_bytes as f64;
        let total_num_chunks_after = stats_after.total().num_chunks;
        let total_num_rows_after = stats_after.total().num_rows;

        re_log::trace!(
            kind = "gc",
            id = self.gc_id,
            %options.target,
            total_num_chunks_before = re_format::format_uint(total_num_chunks_before),
            total_num_rows_before = re_format::format_uint(total_num_rows_before),
            total_size_bytes_before = re_format::format_bytes(total_size_bytes_before),
            total_num_chunks_after = re_format::format_uint(total_num_chunks_after),
            total_num_rows_after = re_format::format_uint(total_num_rows_after),
            total_size_bytes_after = re_format::format_bytes(total_size_bytes_after),
            "GC done"
        );

        let events = if self.config.enable_changelog {
            let events: Vec<_> = diffs
                .into_iter()
                .map(|diff| ChunkStoreEvent {
                    store_id: self.id.clone(),
                    store_generation: self.generation(),
                    event_id: self
                        .event_id
                        .fetch_add(1, std::sync::atomic::Ordering::Relaxed),
                    diff,
                })
                .collect();
            {
                if cfg!(debug_assertions) {
                    let any_event_other_than_deletion = events
                        .iter()
                        .any(|e| e.kind != ChunkStoreDiffKind::Deletion);
                    assert!(!any_event_other_than_deletion);
                }

                Self::on_events(&events);
            }

            events
        } else {
            Vec::new()
        };

        (events, stats_before - stats_after)
    }

    /// For each `EntityPath`, `Timeline`, `Component` find the N latest [`ChunkId`]s.
    //
    // TODO(jleibs): More complex functionality might required expanding this to also
    // *ignore* specific entities, components, timelines, etc. for this protection.
    fn find_all_protected_chunk_ids(&self, target_count: usize) -> BTreeSet<ChunkId> {
        re_tracing::profile_function!();

        if target_count == 0 {
            return Default::default();
        }

        self.temporal_chunk_ids_per_entity_per_component
            .values()
            .flat_map(|temporal_chunk_ids_per_timeline| {
                temporal_chunk_ids_per_timeline.iter().flat_map(
                    |(_timeline, temporal_chunk_ids_per_component)| {
                        temporal_chunk_ids_per_component.iter().flat_map(
                            |(_, temporal_chunk_ids_per_time)| {
                                temporal_chunk_ids_per_time
                                    .per_start_time
                                    .last_key_value()
                                    .map(|(_, chunk_ids)| chunk_ids.iter().copied())
                                    .into_iter()
                                    .flatten()
                                    .chain(
                                        temporal_chunk_ids_per_time
                                            .per_end_time
                                            .last_key_value()
                                            .map(|(_, chunk_ids)| chunk_ids.iter().copied())
                                            .into_iter()
                                            .flatten(),
                                    )
                                    .collect::<BTreeSet<_>>()
                                    .into_iter()
                                    .rev()
                                    .take(target_count)
                            },
                        )
                    },
                )
            })
            .collect()
    }

    fn gc_drop_at_least_num_bytes(
        &mut self,
        options: &GarbageCollectionOptions,
        mut num_bytes_to_drop: f64,
        protected_chunk_ids: &BTreeSet<ChunkId>,
        chunks_in_priority_order: impl Iterator<Item = Arc<Chunk>>,
    ) -> Vec<ChunkStoreDiff> {
        re_tracing::profile_function!(re_format::format_bytes(num_bytes_to_drop));

        let mut chunk_ids_dangling = HashSet::default();
        let mut chunk_ids_to_be_removed =
            RemovableChunkIdPerTimePerComponentPerTimelinePerEntity::default();

        let start_time = Instant::now();
        {
            re_tracing::profile_scope!("mark");

<<<<<<< HEAD
            for chunk in
                chunks_in_priority_order.filter(|chunk| !protected_chunk_ids.contains(&chunk.id()))
            {
                if options.is_chunk_protected(&chunk) {
                    continue;
                }

=======
            // These chunks cannot be dangling by definition, since we need to access their data in
            // order to sort them in the first place.
            //
            // TODO(cmc): we would very much like that to be iterative or at least paginated in
            // some way, so that it doesn't eat away all of the mark phase's time budget for no
            // reason, but that requires making things much more complicated, so let's see how far
            // we get with a simple "sort and collect everything" approach first.
            let chunks_furthest_away = if let Some((timeline, time)) =
                options.furthest_from.as_ref()
            {
                let chunks = self.find_temporal_chunks_furthest_from(timeline, *time);

                // This will only apply for tests run from this crate's src/ directory, which is good
                // enough for our purposes.
                if cfg!(test) {
                    let chunks_slow = self.find_temporal_chunks_furthest_from_slow(timeline, *time);
                    assert_eq!(chunks_slow, chunks);
                }

                chunks
            } else {
                vec![]
            };

            let chunks_in_min_row_id_order =
                self.chunk_ids_per_min_row_id
                    .iter()
                    .filter_map(|(_, chunk_id)| {
                        if let Some(chunk) = self.chunks_per_chunk_id.get(chunk_id) {
                            Some(chunk.clone())
                        } else {
                            chunk_ids_dangling.insert(*chunk_id);
                            None
                        }
                    });

            let chunks_in_priority_order = chunks_furthest_away
                .into_iter()
                .chain(chunks_in_min_row_id_order);

            for chunk in
                chunks_in_priority_order.filter(|chunk| !protected_chunk_ids.contains(&chunk.id()))
            {
                if options.is_chunk_temporally_protected(&chunk) {
                    continue;
                }

>>>>>>> 99c0adcf
                // NOTE: Do _NOT_ use `chunk.total_size_bytes` as it is sitting behind an Arc
                // and would count as amortized (i.e. 0 bytes).
                num_bytes_to_drop -= <Chunk as SizeBytes>::total_size_bytes(&*chunk) as f64;

                // NOTE: We cannot blindly `retain` across all temporal tables, it's way too costly
                // and slow. Rather we need to surgically remove the superfluous chunks.
                let entity_path = chunk.entity_path();
                let per_timeline = chunk_ids_to_be_removed
                    .entry(entity_path.clone())
                    .or_default();
                for (&timeline, time_column) in chunk.timelines() {
                    let per_component = per_timeline.entry(timeline).or_default();
                    for component in chunk.components_identifiers() {
                        let per_time = per_component.entry(component).or_default();

                        // NOTE: As usual, these are vectors of `ChunkId`s, as it is legal to
                        // have perfectly overlapping chunks.
                        let time_range = time_column.time_range();
                        per_time
                            .entry(time_range.min())
                            .or_default()
                            .push(chunk.id());
                        if time_range.min() != time_range.max() {
                            per_time
                                .entry(time_range.max())
                                .or_default()
                                .push(chunk.id());
                        }
                    }
                }

                // NOTE: There is no point in spending more than a fourth of the time budget on the
                // mark phase or there is no way the sweep phase will have any time to do anything
                // with the results anyhow.
                if start_time.elapsed() >= options.time_budget / 4 || num_bytes_to_drop <= 0.0 {
                    break;
                }
            }
        }

        let Self {
            id: _,
            config: _,
            time_type_registry: _,
            type_registry: _,
            per_column_metadata: _, // column metadata is additive only
            chunks_per_chunk_id,
            chunk_ids_per_min_row_id,
            temporal_chunk_ids_per_entity_per_component,
            temporal_chunk_ids_per_entity,
            temporal_chunks_stats: _,
            static_chunk_ids_per_entity: _, // we don't GC static data
            static_chunks_stats: _,         // we don't GC static data
            insert_id: _,
            gc_id: _,
            event_id: _,
        } = self;

        {
            re_tracing::profile_scope!("dangling");

            let mut diffs = Vec::new();

            // TODO: aren't dangling chunks the expectation right now?
            //
            // NOTE: Dangling chunks should never happen: it is the job of the GC to ensure that.
            //
            // In release builds, we still want to do the nice thing and clean them up as best as we
            // can in order to prevent OOMs.
            //
            // We should really never be in there, so don't bother accounting that in the time
            // budget.
            // debug_assert!(
            //     chunk_ids_dangling.is_empty(),
            //     "detected dangling chunks -- there's a GC bug"
            // );
            // dbg!(&chunk_ids_dangling);
            let s = false;
            if s && !chunk_ids_dangling.is_empty() {
                re_tracing::profile_scope!("dangling");

                chunk_ids_per_min_row_id
                    .retain(|_row_id, chunk_id| !chunk_ids_dangling.contains(chunk_id));

                // Component-less indices
                for temporal_chunk_ids_per_timeline in temporal_chunk_ids_per_entity.values_mut() {
                    for temporal_chunk_ids_per_time in temporal_chunk_ids_per_timeline.values_mut()
                    {
                        let ChunkIdSetPerTime {
                            max_interval_length: _,
                            per_start_time,
                            per_end_time,
                        } = temporal_chunk_ids_per_time;

                        // TODO(cmc): Technically, the optimal thing to do would be to
                        // recompute `max_interval_length` per time here.
                        // In practice, this adds a lot of complexity for likely very little
                        // performance benefit, since we expect the chunks to have similar
                        // interval lengths on the happy path.

                        for chunk_ids in per_start_time.values_mut() {
                            chunk_ids.retain(|chunk_id| !chunk_ids_dangling.contains(chunk_id));
                        }
                        for chunk_ids in per_end_time.values_mut() {
                            chunk_ids.retain(|chunk_id| !chunk_ids_dangling.contains(chunk_id));
                        }
                    }
                }

                // Per-component indices
                for temporal_chunk_ids_per_component in
                    temporal_chunk_ids_per_entity_per_component.values_mut()
                {
                    for temporal_chunk_ids_per_timeline in
                        temporal_chunk_ids_per_component.values_mut()
                    {
                        for temporal_chunk_ids_per_time in
                            temporal_chunk_ids_per_timeline.values_mut()
                        {
                            let ChunkIdSetPerTime {
                                max_interval_length: _,
                                per_start_time,
                                per_end_time,
                            } = temporal_chunk_ids_per_time;

                            // TODO(cmc): Technically, the optimal thing to do would be to
                            // recompute `max_interval_length` per time here.
                            // In practice, this adds a lot of complexity for likely very little
                            // performance benefit, since we expect the chunks to have similar
                            // interval lengths on the happy path.

                            for chunk_ids in per_start_time.values_mut() {
                                chunk_ids.retain(|chunk_id| !chunk_ids_dangling.contains(chunk_id));
                            }
                            for chunk_ids in per_end_time.values_mut() {
                                chunk_ids.retain(|chunk_id| !chunk_ids_dangling.contains(chunk_id));
                            }
                        }
                    }
                }

                diffs.extend(
                    chunk_ids_dangling
                        .into_iter()
                        .filter_map(|chunk_id| chunks_per_chunk_id.remove(&chunk_id))
                        .map(ChunkStoreDiff::deletion),
                );
            }

            if !chunk_ids_to_be_removed.is_empty() {
                re_tracing::profile_scope!("sweep");

                diffs.extend(self.remove_chunks(
                    chunk_ids_to_be_removed,
                    Some((start_time, options.time_budget)),
                ));
            }

            diffs
        }
    }

    /// Surgically removes a _temporal_ [`ChunkId`] from all indices.
    ///
    /// This is orders of magnitude faster than trying to `retain()` on all our internal indices.
    ///
    /// See also [`ChunkStore::remove_chunks`].
    pub(crate) fn remove_chunk(&mut self, chunk_id: ChunkId) -> Vec<ChunkStoreDiff> {
        re_tracing::profile_function!();

        let Some(chunk) = self.chunks_per_chunk_id.get(&chunk_id) else {
            return Vec::new();
        };

        let mut chunk_ids_to_be_removed =
            RemovableChunkIdPerTimePerComponentPerTimelinePerEntity::default();

        {
            let chunk_ids_to_be_removed = chunk_ids_to_be_removed
                .entry(chunk.entity_path().clone())
                .or_default();

            for (timeline, time_range_per_component) in chunk.time_range_per_component() {
                let chunk_ids_to_be_removed = chunk_ids_to_be_removed.entry(timeline).or_default();

                for (component, time_range) in time_range_per_component {
                    let chunk_ids_to_be_removed =
                        chunk_ids_to_be_removed.entry(component).or_default();

                    chunk_ids_to_be_removed
                        .entry(time_range.min())
                        .or_default()
                        .push(chunk.id());
                    chunk_ids_to_be_removed
                        .entry(time_range.max())
                        .or_default()
                        .push(chunk.id());
                }
            }
        }

        self.remove_chunks(chunk_ids_to_be_removed, None)
    }

    /// Surgically removes a set of _temporal_ [`ChunkId`]s from all indices.
    ///
    /// This is orders of magnitude faster than trying to `retain()` on all our internal indices,
    /// when you already know where these chunks live.
    ///
    /// See also [`ChunkStore::remove_chunk`].
    pub(crate) fn remove_chunks(
        &mut self,
        chunk_ids_to_be_removed: RemovableChunkIdPerTimePerComponentPerTimelinePerEntity,
        time_budget: Option<(Instant, Duration)>,
    ) -> Vec<ChunkStoreDiff> {
        re_tracing::profile_function!();

        // NOTE: We cannot blindly `retain` across all temporal tables, it's way too costly
        // and slow. Rather we need to surgically remove the superfluous chunks.

        let mut chunk_ids_removed = HashSet::default();

        // Because we have both a per-component and a component-less index that refer to the same
        // chunks, we must make sure that they get garbage collected in sync.
        // That implies making sure that we don't run out of time budget after we've GC'd one but
        // before we had time to clean the other.

        for (entity_path, chunk_ids_to_be_removed) in chunk_ids_to_be_removed {
            re_tracing::profile_scope!("chunk-id");

            let HashMapEntry::Occupied(mut temporal_chunk_ids_per_timeline) = self
                .temporal_chunk_ids_per_entity_per_component
                .entry(entity_path.clone())
            else {
                continue;
            };

            let HashMapEntry::Occupied(mut temporal_chunk_ids_per_timeline_componentless) =
                self.temporal_chunk_ids_per_entity.entry(entity_path)
            else {
                continue;
            };

            for (timeline, chunk_ids_to_be_removed) in chunk_ids_to_be_removed {
                re_tracing::profile_scope!("timeline");
                // Component-less indices
                {
                    let HashMapEntry::Occupied(mut temporal_chunk_ids_per_time_componentless) =
                        temporal_chunk_ids_per_timeline_componentless
                            .get_mut()
                            .entry(timeline)
                    else {
                        continue;
                    };

                    let ChunkIdSetPerTime {
                        max_interval_length: _,
                        per_start_time,
                        per_end_time,
                    } = temporal_chunk_ids_per_time_componentless.get_mut();

                    // TODO(cmc): Technically, the optimal thing to do would be to
                    // recompute `max_interval_length` per time here.
                    // In practice, this adds a lot of complexity for likely very little
                    // performance benefit, since we expect the chunks to have similar
                    // interval lengths on the happy path.

                    for chunk_ids_to_be_removed in chunk_ids_to_be_removed.values() {
                        for (&time, chunk_ids) in chunk_ids_to_be_removed {
                            if let BTreeMapEntry::Occupied(mut chunk_id_set) =
                                per_start_time.entry(time)
                            {
                                // TODO: we've disabled garbage collection entirely.
                                if false {
                                    for chunk_id in chunk_ids {
                                        chunk_id_set.get_mut().remove(chunk_id);
                                    }
                                    if chunk_id_set.get().is_empty() {
                                        chunk_id_set.remove_entry();
                                    }
                                }
                            }

                            if let BTreeMapEntry::Occupied(mut chunk_id_set) =
                                per_end_time.entry(time)
                            {
                                // TODO: we've disabled garbage collection entirely.
                                if false {
                                    for chunk_id in chunk_ids {
                                        chunk_id_set.get_mut().remove(chunk_id);
                                    }
                                    if chunk_id_set.get().is_empty() {
                                        chunk_id_set.remove_entry();
                                    }
                                }
                            }

                            chunk_ids_removed.extend(chunk_ids);
                        }

                        if let Some((start_time, time_budget)) = time_budget
                            && start_time.elapsed() >= time_budget
                        {
                            break;
                        }
                    }

                    // TODO: we've disabled garbage collection entirely.
                    if false {
                        if per_start_time.is_empty() && per_end_time.is_empty() {
                            temporal_chunk_ids_per_time_componentless.remove_entry();
                        }
                    }
                }

                // Per-component indices
                //
                // NOTE: This must go all the way, no matter the time budget left. Otherwise the
                // component-less and per-component indices would go out of sync.

                let HashMapEntry::Occupied(mut temporal_chunk_ids_per_component) =
                    temporal_chunk_ids_per_timeline.get_mut().entry(timeline)
                else {
                    continue;
                };

                for (component_descr, chunk_ids_to_be_removed) in chunk_ids_to_be_removed {
                    let HashMapEntry::Occupied(mut temporal_chunk_ids_per_time) =
                        temporal_chunk_ids_per_component
                            .get_mut()
                            .entry(component_descr)
                    else {
                        continue;
                    };

                    let ChunkIdSetPerTime {
                        max_interval_length: _,
                        per_start_time,
                        per_end_time,
                    } = temporal_chunk_ids_per_time.get_mut();

                    // TODO(cmc): Technically, the optimal thing to do would be to
                    // recompute `max_interval_length` per time here.
                    // In practice, this adds a lot of complexity for likely very little
                    // performance benefit, since we expect the chunks to have similar
                    // interval lengths on the happy path.

                    for (time, chunk_ids) in chunk_ids_to_be_removed {
                        if let BTreeMapEntry::Occupied(mut chunk_id_set) =
                            per_start_time.entry(time)
                        {
                            // TODO: we've disabled garbage collection entirely.
                            if false {
                                for chunk_id in chunk_ids
                                    .iter()
                                    .filter(|chunk_id| chunk_ids_removed.contains(*chunk_id))
                                {
                                    chunk_id_set.get_mut().remove(chunk_id);
                                }
                                if chunk_id_set.get().is_empty() {
                                    chunk_id_set.remove_entry();
                                }
                            }
                        }

                        if let BTreeMapEntry::Occupied(mut chunk_id_set) = per_end_time.entry(time)
                        {
                            // TODO: we've disabled garbage collection entirely.
                            if false {
                                for chunk_id in chunk_ids
                                    .iter()
                                    .filter(|chunk_id| chunk_ids_removed.contains(*chunk_id))
                                {
                                    chunk_id_set.get_mut().remove(chunk_id);
                                }
                                if chunk_id_set.get().is_empty() {
                                    chunk_id_set.remove_entry();
                                }
                            }
                        }
                    }

                    // TODO: we've disabled garbage collection entirely.
                    if false {
                        if per_start_time.is_empty() && per_end_time.is_empty() {
                            temporal_chunk_ids_per_time.remove_entry();
                        }
                    }
                }

                // TODO: we've disabled garbage collection entirely.
                if false {
                    if temporal_chunk_ids_per_component.get().is_empty() {
                        temporal_chunk_ids_per_component.remove_entry();
                    }
                }
            }

            // TODO: we've disabled garbage collection entirely.
            if false {
                if temporal_chunk_ids_per_timeline.get().is_empty() {
                    temporal_chunk_ids_per_timeline.remove_entry();
                }
            }

            // TODO: we've disabled garbage collection entirely.
            if false {
                if temporal_chunk_ids_per_timeline_componentless
                    .get()
                    .is_empty()
                {
                    temporal_chunk_ids_per_timeline_componentless.remove_entry();
                }
            }
        }

<<<<<<< HEAD
        // TODO: we've disabled garbage collection entirely.
        // TODO: do we need to disable that? not sure yet.
        if true {
            let min_row_ids_removed = chunk_ids_removed.iter().filter_map(|chunk_id| {
                let chunk = self.chunks_per_chunk_id.get(chunk_id)?;
                chunk.row_id_range().map(|(min, _)| min)
            });
            for row_id in min_row_ids_removed {
                if self.chunk_ids_per_min_row_id.remove(&row_id).is_none() {
                    re_log::warn!(
                        %row_id,
                        "Row ID marked for removal was not found, there's bug in the Chunk Store"
                    );
                }
=======
        let min_row_ids_removed = chunk_ids_removed.iter().filter_map(|chunk_id| {
            let chunk = self.chunks_per_chunk_id.get(chunk_id)?;
            chunk.row_id_range().map(|(min, _)| min)
        });
        for row_id in min_row_ids_removed {
            if self.chunk_ids_per_min_row_id.remove(&row_id).is_none() {
                re_log::warn!(
                    %row_id,
                    "Row ID marked for removal was not found, there's bug in the Chunk Store"
                );
>>>>>>> 99c0adcf
            }
        }

        {
            re_tracing::profile_scope!("last collect");
            chunk_ids_removed
                .into_iter()
                .filter_map(|chunk_id| self.chunks_per_chunk_id.remove(&chunk_id))
                .inspect(|chunk| {
                    self.temporal_chunks_stats -= ChunkStoreChunkStats::from_chunk(chunk);
                })
                .map(ChunkStoreDiff::deletion)
                .collect()
        }
    }
}

#[cfg(test)]
mod tests {
    use std::sync::Arc;

    use re_chunk::TimePoint;
    use re_log_types::{StoreId, Timeline, TimelineName};
    use re_sdk_types::{RowId, archetypes};

    use crate::{Chunk, ChunkStore, ChunkStoreConfig, GarbageCollectionOptions};

    use super::*;

    #[test]
    fn gc_furthest_from() {
        const NUM_CHUNKS: i64 = 10_000;
        const NUM_ROWS_PER_CHUNK: i64 = 1_000;

        fn setup_store() -> ChunkStore {
            let store_id = StoreId::random(re_log_types::StoreKind::Recording, "test_app");
            let mut store = ChunkStore::new(store_id, ChunkStoreConfig::ALL_DISABLED);

            for i in 0..NUM_CHUNKS {
                let timepoint = (i * NUM_ROWS_PER_CHUNK
                    ..i * NUM_ROWS_PER_CHUNK + NUM_ROWS_PER_CHUNK)
                    .map(|t| (Timeline::log_tick(), t))
                    .collect::<TimePoint>();
                let p = i as f64;
                let chunk = Chunk::builder("my_entity")
                    .with_archetype(
                        RowId::new(),
                        timepoint,
                        &archetypes::Points3D::new([[p, p, p]]),
                    )
                    .build()
                    .unwrap();
                store.insert_chunk(&Arc::new(chunk)).unwrap();
            }

            store
        }

        // The implementation performs some extra assertions for correctness when running in cfg(test).
        for pivot in [0, NUM_CHUNKS / 2, NUM_CHUNKS] {
            let mut store = setup_store();

            assert_eq!(NUM_CHUNKS as usize, store.num_chunks());
            store.gc(&GarbageCollectionOptions {
                furthest_from: Some((TimelineName::log_tick(), TimeInt::new_temporal(pivot))),
                ..GarbageCollectionOptions::gc_everything()
            });
            assert_eq!(0, store.num_chunks());
        }
    }
}<|MERGE_RESOLUTION|>--- conflicted
+++ resolved
@@ -3,11 +3,9 @@
 use std::collections::BTreeSet;
 use std::collections::btree_map::Entry as BTreeMapEntry;
 use std::collections::hash_map::Entry as HashMapEntry;
-use std::sync::Arc;
 use std::time::Duration;
 
 use ahash::{HashMap, HashSet};
-use itertools::Itertools as _;
 use nohash_hasher::IntMap;
 use web_time::Instant;
 
@@ -142,17 +140,6 @@
         let total_num_rows_before = stats_before.total().num_rows;
 
         let protected_chunk_ids = self.find_all_protected_chunk_ids(options.protect_latest);
-
-        let chunks_in_priority_order = options
-            .furthest_from
-            .iter()
-            .flat_map(|(timeline, time)| self.find_temporal_chunks_furthest_away(timeline, *time))
-            .chain(
-                self.chunk_ids_per_min_row_id
-                    .iter()
-                    .filter_map(|(_, chunk_id)| self.chunks_per_chunk_id.get(chunk_id)),
-            )
-            .filter(|chunk| !protected_chunk_ids.contains(&chunk.id()));
 
         let diffs = match options.target {
             GarbageCollectionTarget::DropAtLeastFraction(p) => {
@@ -173,12 +160,7 @@
                     "starting GC"
                 );
 
-                self.gc_drop_at_least_num_bytes(
-                    options,
-                    num_bytes_to_drop,
-                    &protected_chunk_ids,
-                    chunks_in_priority_order.cloned().collect_vec().into_iter(), // TODO: lul
-                )
+                self.gc_drop_at_least_num_bytes(options, num_bytes_to_drop, &protected_chunk_ids)
             }
             GarbageCollectionTarget::Everything => {
                 re_log::trace!(
@@ -190,12 +172,7 @@
                     "starting GC"
                 );
 
-                self.gc_drop_at_least_num_bytes(
-                    options,
-                    f64::INFINITY,
-                    &protected_chunk_ids,
-                    chunks_in_priority_order.cloned().collect_vec().into_iter(), // TODO: lul
-                )
+                self.gc_drop_at_least_num_bytes(options, f64::INFINITY, &protected_chunk_ids)
             }
         };
 
@@ -297,7 +274,6 @@
         options: &GarbageCollectionOptions,
         mut num_bytes_to_drop: f64,
         protected_chunk_ids: &BTreeSet<ChunkId>,
-        chunks_in_priority_order: impl Iterator<Item = Arc<Chunk>>,
     ) -> Vec<ChunkStoreDiff> {
         re_tracing::profile_function!(re_format::format_bytes(num_bytes_to_drop));
 
@@ -309,15 +285,6 @@
         {
             re_tracing::profile_scope!("mark");
 
-<<<<<<< HEAD
-            for chunk in
-                chunks_in_priority_order.filter(|chunk| !protected_chunk_ids.contains(&chunk.id()))
-            {
-                if options.is_chunk_protected(&chunk) {
-                    continue;
-                }
-
-=======
             // These chunks cannot be dangling by definition, since we need to access their data in
             // order to sort them in the first place.
             //
@@ -365,7 +332,6 @@
                     continue;
                 }
 
->>>>>>> 99c0adcf
                 // NOTE: Do _NOT_ use `chunk.total_size_bytes` as it is sitting behind an Arc
                 // and would count as amortized (i.e. 0 bytes).
                 num_bytes_to_drop -= <Chunk as SizeBytes>::total_size_bytes(&*chunk) as f64;
@@ -782,22 +748,6 @@
             }
         }
 
-<<<<<<< HEAD
-        // TODO: we've disabled garbage collection entirely.
-        // TODO: do we need to disable that? not sure yet.
-        if true {
-            let min_row_ids_removed = chunk_ids_removed.iter().filter_map(|chunk_id| {
-                let chunk = self.chunks_per_chunk_id.get(chunk_id)?;
-                chunk.row_id_range().map(|(min, _)| min)
-            });
-            for row_id in min_row_ids_removed {
-                if self.chunk_ids_per_min_row_id.remove(&row_id).is_none() {
-                    re_log::warn!(
-                        %row_id,
-                        "Row ID marked for removal was not found, there's bug in the Chunk Store"
-                    );
-                }
-=======
         let min_row_ids_removed = chunk_ids_removed.iter().filter_map(|chunk_id| {
             let chunk = self.chunks_per_chunk_id.get(chunk_id)?;
             chunk.row_id_range().map(|(min, _)| min)
@@ -808,7 +758,6 @@
                     %row_id,
                     "Row ID marked for removal was not found, there's bug in the Chunk Store"
                 );
->>>>>>> 99c0adcf
             }
         }
 

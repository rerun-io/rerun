use std::sync::Arc;

use arrow::array::ArrayRef;

use itertools::Itertools as _;
use re_chunk::{Chunk, ChunkId, RowId, TimePoint, TimelineName};
use re_chunk_store::{
    ChunkStore, ChunkStoreConfig, LatestAtQuery, RangeQuery, ResolvedTimeRange, TimeInt,
};
use re_log_types::{
    EntityPath, TimeType, Timeline, build_frame_nr,
    example_components::{MyColor, MyIndex, MyPoint},
};
use re_types::{
<<<<<<< HEAD
    testing::{build_some_large_structs, LargeStruct},
    ComponentDescriptor, ComponentDescriptorSet,
=======
    ComponentDescriptor, ComponentNameSet,
    testing::{LargeStruct, build_some_large_structs},
>>>>>>> 936a1938
};
use re_types_core::Component as _;

// ---

fn query_latest_array(
    store: &ChunkStore,
    entity_path: &EntityPath,
    component_descr: &ComponentDescriptor,
    query: &LatestAtQuery,
) -> Option<(TimeInt, RowId, ArrayRef)> {
    re_tracing::profile_function!();

    let ((data_time, row_id), unit) = store
        .latest_at_relevant_chunks(query, entity_path, component_descr)
        .into_iter()
        .filter_map(|chunk| {
            chunk
                .latest_at(query, component_descr)
                .into_unit()
                .and_then(|chunk| chunk.index(&query.timeline()).map(|index| (index, chunk)))
        })
        .max_by_key(|(index, _chunk)| *index)?;

    unit.component_batch_raw(component_descr)
        .map(|array| (data_time, row_id, array))
}

// ---

#[test]
fn all_components() -> anyhow::Result<()> {
    re_log::setup_logging();

    let entity_path = EntityPath::from("this/that");

    let frame1 = TimeInt::new_temporal(1);
    let frame2 = TimeInt::new_temporal(2);

    let assert_latest_components_at =
        |store: &ChunkStore, entity_path: &EntityPath, expected: Option<&[ComponentDescriptor]>| {
            let timeline = TimelineName::new("frame_nr");

            let component_names = store.all_components_on_timeline_sorted(&timeline, entity_path);

            let expected_component_names = expected.map(|expected| {
                let expected: ComponentDescriptorSet = expected.iter().cloned().collect();
                expected
            });

            assert_eq!(
                expected_component_names, component_names,
                "expected to find {expected_component_names:?}, found {component_names:?} instead\n{store}",
            );
        };

    let mut store = ChunkStore::new(
        re_log_types::StoreId::random(re_log_types::StoreKind::Recording),
        ChunkStoreConfig::COMPACTION_DISABLED,
    );

    let components_a = &[
        MyColor::descriptor(),     // added by test, static
        LargeStruct::descriptor(), // added by test
    ];

    let components_b = &[
        MyColor::descriptor(),     // added by test, static
        MyPoint::descriptor(),     // added by test
        LargeStruct::descriptor(), // added by test
    ];

    let chunk = Chunk::builder(entity_path.clone())
        .with_component_batch(
            RowId::new(),
            TimePoint::default(),
            &MyColor::from_iter(0..2),
        )
        .build()?;
    store.insert_chunk(&Arc::new(chunk))?;

    let chunk = Chunk::builder(entity_path.clone())
        .with_component_batch(
            RowId::new(),
            [build_frame_nr(frame1)],
            &build_some_large_structs(2),
        )
        .build()?;
    store.insert_chunk(&Arc::new(chunk))?;

    assert_latest_components_at(&mut store, &entity_path, Some(components_a));

    let chunk = Chunk::builder(entity_path.clone())
        .with_component_batches(
            RowId::new(),
            [build_frame_nr(frame2)],
            [
                &build_some_large_structs(2) as _,
                &MyPoint::from_iter(0..2) as _,
            ],
        )
        .build()?;
    store.insert_chunk(&Arc::new(chunk))?;

    assert_latest_components_at(&mut store, &entity_path, Some(components_b));

    Ok(())
}

#[test]
fn test_all_components_on_timeline() -> anyhow::Result<()> {
    re_log::setup_logging();

    let entity_path1 = EntityPath::from("both/timeline");
    let entity_path2 = EntityPath::from("only/timeline1");

    let timeline1 = Timeline::new("timeline1", TimeType::Sequence);
    let timeline2 = Timeline::new("timeline2", TimeType::Sequence);

    let time = TimeInt::new_temporal(1);

    let mut store = ChunkStore::new(
        re_log_types::StoreId::random(re_log_types::StoreKind::Recording),
        ChunkStoreConfig::COMPACTION_DISABLED,
    );

    let chunk = Chunk::builder(entity_path1.clone())
        .with_component_batch(
            RowId::new(),
            [(timeline1, time), (timeline2, time)],
            &build_some_large_structs(2),
        )
        .build()?;
    store.insert_chunk(&Arc::new(chunk))?;

    let chunk = Chunk::builder(entity_path2.clone())
        .with_component_batches(
            RowId::new(),
            [(timeline1, time)],
            [&build_some_large_structs(2) as _],
        )
        .build()?;
    store.insert_chunk(&Arc::new(chunk))?;

    // entity1 is on both timelines
    assert!(
        !store
            .all_components_on_timeline(timeline1.name(), &entity_path1)
            .unwrap()
            .is_empty()
    );
    assert!(
        !store
            .all_components_on_timeline(timeline2.name(), &entity_path1)
            .unwrap()
            .is_empty()
    );

    // entity2 is only on timeline1
    assert!(
        !store
            .all_components_on_timeline(timeline1.name(), &entity_path2)
            .unwrap()
            .is_empty()
    );

    assert!(
        store
            .all_components_on_timeline(timeline2.name(), &entity_path2)
            .is_none()
    );

    Ok(())
}

// ---

#[test]
fn latest_at() -> anyhow::Result<()> {
    re_log::setup_logging();

    let mut store = ChunkStore::new(
        re_log_types::StoreId::random(re_log_types::StoreKind::Recording),
        ChunkStoreConfig::COMPACTION_DISABLED,
    );

    let entity_path = EntityPath::from("this/that");

    let frame0 = TimeInt::new_temporal(0);
    let frame1 = TimeInt::new_temporal(1);
    let frame2 = TimeInt::new_temporal(2);
    let frame3 = TimeInt::new_temporal(3);
    let frame4 = TimeInt::new_temporal(4);
    let frame5 = TimeInt::new_temporal(5);

    let row_id1 = RowId::new();
    let (indices1, colors1) = (MyIndex::from_iter(0..3), MyColor::from_iter(0..3));
    let chunk1 = Chunk::builder(entity_path.clone())
        .with_component_batches(
            row_id1,
            [build_frame_nr(frame1)],
            [&indices1 as _, &colors1 as _],
        )
        .build()?;

    let row_id2 = RowId::new();
    let points2 = MyPoint::from_iter(0..3);
    let chunk2 = Chunk::builder(entity_path.clone())
        .with_component_batches(
            row_id2,
            [build_frame_nr(frame2)],
            [&indices1 as _, &points2 as _],
        )
        .build()?;

    let row_id3 = RowId::new();
    let points3 = MyPoint::from_iter(0..10);
    let chunk3 = Chunk::builder(entity_path.clone())
        .with_component_batches(row_id3, [build_frame_nr(frame3)], [&points3 as _])
        .build()?;

    let row_id4 = RowId::new();
    let colors4 = MyColor::from_iter(0..5);
    let chunk4 = Chunk::builder(entity_path.clone())
        .with_component_batches(row_id4, [build_frame_nr(frame4)], [&colors4 as _])
        .build()?;

    // injecting some static colors
    let row_id5 = RowId::new();
    let colors5 = MyColor::from_iter(0..3);
    let chunk5 = Chunk::builder(entity_path.clone())
        .with_component_batches(row_id5, TimePoint::default(), [&colors5 as _])
        .build()?;

    let chunk1 = Arc::new(chunk1);
    let chunk2 = Arc::new(chunk2);
    let chunk3 = Arc::new(chunk3);
    let chunk4 = Arc::new(chunk4);
    let chunk5 = Arc::new(chunk5);

    store.insert_chunk(&chunk1)?;
    store.insert_chunk(&chunk2)?;
    store.insert_chunk(&chunk3)?;
    store.insert_chunk(&chunk4)?;
    store.insert_chunk(&chunk5)?;

    let assert_latest_components =
        |frame_nr: TimeInt, rows: &[(ComponentDescriptor, Option<RowId>)]| {
            let timeline_frame_nr = TimelineName::new("frame_nr");

            for (component_desc, expected_row_id) in rows {
                let row_id = query_latest_array(
                    &store,
                    &entity_path,
                    component_desc,
                    &LatestAtQuery::new(timeline_frame_nr, frame_nr),
                )
                .map(|(_data_time, row_id, _array)| row_id);

                assert_eq!(*expected_row_id, row_id, "{component_desc}");
            }
        };

    assert_latest_components(
        frame0,
        &[
            (MyColor::descriptor(), Some(row_id5)), // static
            (MyIndex::descriptor(), None),
            (MyPoint::descriptor(), None),
        ],
    );
    assert_latest_components(
        frame1,
        &[
            (MyColor::descriptor(), Some(row_id5)), // static
            (MyIndex::descriptor(), Some(row_id1)),
            (MyPoint::descriptor(), None),
        ],
    );
    assert_latest_components(
        frame2,
        &[
            (MyColor::descriptor(), Some(row_id5)),
            (MyPoint::descriptor(), Some(row_id2)),
            (MyIndex::descriptor(), Some(row_id2)),
        ],
    );
    assert_latest_components(
        frame3,
        &[
            (MyColor::descriptor(), Some(row_id5)),
            (MyPoint::descriptor(), Some(row_id3)),
            (MyIndex::descriptor(), Some(row_id2)),
        ],
    );
    assert_latest_components(
        frame4,
        &[
            (MyColor::descriptor(), Some(row_id5)),
            (MyPoint::descriptor(), Some(row_id3)),
            (MyIndex::descriptor(), Some(row_id2)),
        ],
    );

    // Component-less APIs
    {
        let assert_latest_chunk =
            |store: &ChunkStore, frame_nr: TimeInt, mut expected_chunk_ids: Vec<ChunkId>| {
                let timeline_frame_nr = TimelineName::new("frame_nr");

                let mut chunk_ids = store
                    .latest_at_relevant_chunks_for_all_components(
                        &LatestAtQuery::new(timeline_frame_nr, frame_nr),
                        &entity_path,
                        false, /* don't include static data */
                    )
                    .into_iter()
                    .map(|chunk| chunk.id())
                    .collect_vec();
                chunk_ids.sort();

                expected_chunk_ids.sort();

                similar_asserts::assert_eq!(expected_chunk_ids, chunk_ids);
            };

        assert_latest_chunk(&store, frame0, vec![]);
        assert_latest_chunk(&store, frame1, vec![chunk1.id()]);
        assert_latest_chunk(&store, frame2, vec![chunk2.id()]);
        assert_latest_chunk(&store, frame3, vec![chunk3.id()]);
        assert_latest_chunk(&store, frame4, vec![chunk4.id()]);
        assert_latest_chunk(&store, frame5, vec![chunk4.id()]);
    }

    Ok(())
}

#[test]
fn latest_at_sparse_component_edge_case() -> anyhow::Result<()> {
    re_log::setup_logging();

    let mut store = ChunkStore::new(
        re_log_types::StoreId::random(re_log_types::StoreKind::Recording),
        ChunkStoreConfig::COMPACTION_DISABLED,
    );

    let entity_path = EntityPath::from("this/that");

    let frame0 = TimeInt::new_temporal(0);
    let frame1 = TimeInt::new_temporal(1);
    let frame2 = TimeInt::new_temporal(2);
    let frame3 = TimeInt::new_temporal(3);
    let frame4 = TimeInt::new_temporal(4);

    // This chunk has a time range of `(1, 3)`, but the actual data for `MyIndex` actually only
    // starts at `3`.

    let row_id1_1 = RowId::new();
    let row_id1_2 = RowId::new();
    let row_id1_3 = RowId::new();
    let chunk1 = Chunk::builder(entity_path.clone())
        .with_sparse_component_batches(
            row_id1_1,
            [build_frame_nr(frame1)],
            [
                (MyIndex::descriptor(), None),
                (MyPoint::descriptor(), Some(&MyPoint::from_iter(0..1) as _)),
            ],
        )
        .with_sparse_component_batches(
            row_id1_2,
            [build_frame_nr(frame2)],
            [
                (MyIndex::descriptor(), None),
                (MyPoint::descriptor(), Some(&MyPoint::from_iter(1..2) as _)),
            ],
        )
        .with_sparse_component_batches(
            row_id1_3,
            [build_frame_nr(frame3)],
            [
                (MyIndex::descriptor(), Some(&MyIndex::from_iter(2..3) as _)),
                (MyPoint::descriptor(), Some(&MyPoint::from_iter(2..3) as _)),
            ],
        )
        .build()?;

    let chunk1 = Arc::new(chunk1);
    eprintln!("chunk 1:\n{chunk1}");
    store.insert_chunk(&chunk1)?;

    // This chunk on the other hand has a time range of `(2, 3)`, and the data for `MyIndex`
    // actually does start at `2`.

    let row_id2_1 = RowId::new();
    let chunk2 = Chunk::builder(entity_path.clone())
        .with_sparse_component_batches(
            row_id2_1,
            [build_frame_nr(frame2)],
            [
                (MyIndex::descriptor(), Some(&MyIndex::from_iter(2..3) as _)),
                (MyPoint::descriptor(), Some(&MyPoint::from_iter(1..2) as _)),
            ],
        )
        .build()?;

    let chunk2 = Arc::new(chunk2);
    eprintln!("chunk 2:\n{chunk2}");
    store.insert_chunk(&chunk2)?;

    // We expect the data for `MyIndex` to come from `row_id_1_3`, since it is the most recent
    // piece of data.
    // The only way this can happen is if we have proper per-component time-ranges, since a global
    // per-chunk time-range would erroneously push us towards the second chunk.

    let row_id = query_latest_array(
        &store,
        &entity_path,
        &MyIndex::descriptor(),
        &LatestAtQuery::new(TimelineName::new("frame_nr"), TimeInt::MAX),
    )
    .map(|(_data_time, row_id, _array)| row_id);

    assert_eq!(row_id1_3, row_id.unwrap());

    // Component-less APIs
    {
        let assert_latest_chunk = |frame_nr: TimeInt, mut expected_chunk_ids: Vec<ChunkId>| {
            let timeline_frame_nr = TimelineName::new("frame_nr");

            eprintln!("--- {frame_nr:?} ---");
            let mut chunk_ids = store
                .latest_at_relevant_chunks_for_all_components(
                    &LatestAtQuery::new(timeline_frame_nr, frame_nr),
                    &entity_path,
                    false, /* don't include static data */
                )
                .into_iter()
                .map(|chunk| {
                    eprintln!("{chunk}");
                    chunk.id()
                })
                .collect_vec();
            chunk_ids.sort();

            expected_chunk_ids.sort();

            similar_asserts::assert_eq!(expected_chunk_ids, chunk_ids);
        };

        assert_latest_chunk(frame0, vec![]);
        assert_latest_chunk(frame1, vec![chunk1.id()]);
        assert_latest_chunk(frame2, vec![chunk1.id(), chunk2.id()]); // overlap
        assert_latest_chunk(frame3, vec![chunk1.id(), chunk2.id()]); // overlap
        assert_latest_chunk(frame4, vec![chunk1.id(), chunk2.id()]); // overlap
    }

    Ok(())
}

#[test]
fn latest_at_overlapped_chunks() -> anyhow::Result<()> {
    re_log::setup_logging();

    let mut store = ChunkStore::new(
        re_log_types::StoreId::random(re_log_types::StoreKind::Recording),
        ChunkStoreConfig::COMPACTION_DISABLED,
    );

    let entity_path = EntityPath::from("this/that");

    let frame0 = TimeInt::new_temporal(0);
    let frame1 = TimeInt::new_temporal(1);
    let frame2 = TimeInt::new_temporal(2);
    let frame3 = TimeInt::new_temporal(3);
    let frame4 = TimeInt::new_temporal(4);
    let frame5 = TimeInt::new_temporal(5);
    let frame6 = TimeInt::new_temporal(6);
    let frame7 = TimeInt::new_temporal(7);
    let frame8 = TimeInt::new_temporal(8);

    let points1 = MyPoint::from_iter(0..1);
    let points2 = MyPoint::from_iter(1..2);
    let points3 = MyPoint::from_iter(2..3);
    let points4 = MyPoint::from_iter(3..4);
    let points5 = MyPoint::from_iter(4..5);
    let points6 = MyPoint::from_iter(5..6);
    let points7 = MyPoint::from_iter(6..7);

    let row_id1_1 = RowId::new();
    let row_id1_3 = RowId::new();
    let row_id1_5 = RowId::new();
    let row_id1_7 = RowId::new();
    let chunk1 = Chunk::builder(entity_path.clone())
        .with_sparse_component_batches(
            row_id1_1,
            [build_frame_nr(frame1)],
            [(MyPoint::descriptor(), Some(&points1 as _))],
        )
        .with_sparse_component_batches(
            row_id1_3,
            [build_frame_nr(frame3)],
            [(MyPoint::descriptor(), Some(&points3 as _))],
        )
        .with_sparse_component_batches(
            row_id1_5,
            [build_frame_nr(frame5)],
            [(MyPoint::descriptor(), Some(&points5 as _))],
        )
        .with_sparse_component_batches(
            row_id1_7,
            [build_frame_nr(frame7)],
            [(MyPoint::descriptor(), Some(&points7 as _))],
        )
        .build()?;

    let chunk1 = Arc::new(chunk1);
    store.insert_chunk(&chunk1)?;

    let row_id2_2 = RowId::new();
    let row_id2_3 = RowId::new();
    let row_id2_4 = RowId::new();
    let chunk2 = Chunk::builder(entity_path.clone())
        .with_sparse_component_batches(
            row_id2_2,
            [build_frame_nr(frame2)],
            [(MyPoint::descriptor(), Some(&points2 as _))],
        )
        .with_sparse_component_batches(
            row_id2_3,
            [build_frame_nr(frame3)],
            [(MyPoint::descriptor(), Some(&points3 as _))],
        )
        .with_sparse_component_batches(
            row_id2_4,
            [build_frame_nr(frame4)],
            [(MyPoint::descriptor(), Some(&points4 as _))],
        )
        .build()?;

    let chunk2 = Arc::new(chunk2);
    store.insert_chunk(&chunk2)?;

    let row_id3_2 = RowId::new();
    let row_id3_4 = RowId::new();
    let row_id3_6 = RowId::new();
    let chunk3 = Chunk::builder(entity_path.clone())
        .with_sparse_component_batches(
            row_id3_2,
            [build_frame_nr(frame2)],
            [(MyPoint::descriptor(), Some(&points2 as _))],
        )
        .with_sparse_component_batches(
            row_id3_4,
            [build_frame_nr(frame4)],
            [(MyPoint::descriptor(), Some(&points4 as _))],
        )
        .with_sparse_component_batches(
            row_id3_6,
            [build_frame_nr(frame6)],
            [(MyPoint::descriptor(), Some(&points6 as _))],
        )
        .build()?;

    let chunk3 = Arc::new(chunk3);
    store.insert_chunk(&chunk3)?;

    eprintln!("{store}");

    for (at, expected_row_id) in [
        (frame1, row_id1_1),       //
        (frame2, row_id3_2),       //
        (frame3, row_id2_3),       //
        (frame4, row_id3_4),       //
        (frame5, row_id1_5),       //
        (frame6, row_id3_6),       //
        (frame7, row_id1_7),       //
        (TimeInt::MAX, row_id1_7), //
    ] {
        let query = LatestAtQuery::new(TimelineName::new("frame_nr"), at);
        eprintln!("{} @ {query:?}", MyPoint::descriptor());
        let row_id = query_latest_array(&store, &entity_path, &MyPoint::descriptor(), &query)
            .map(|(_data_time, row_id, _array)| row_id);
        assert_eq!(expected_row_id, row_id.unwrap());
    }

    // Component-less APIs
    {
        let assert_latest_chunk = |frame_nr: TimeInt, mut expected_chunk_ids: Vec<ChunkId>| {
            let timeline_frame_nr = TimelineName::new("frame_nr");

            eprintln!("--- {frame_nr:?} ---");
            let mut chunk_ids = store
                .latest_at_relevant_chunks_for_all_components(
                    &LatestAtQuery::new(timeline_frame_nr, frame_nr),
                    &entity_path,
                    false, /* don't include static data */
                )
                .into_iter()
                .map(|chunk| {
                    eprintln!("{chunk}");
                    chunk.id()
                })
                .collect_vec();
            chunk_ids.sort();

            expected_chunk_ids.sort();

            similar_asserts::assert_eq!(expected_chunk_ids, chunk_ids);
        };

        assert_latest_chunk(frame0, vec![]);
        assert_latest_chunk(frame1, vec![chunk1.id()]);
        assert_latest_chunk(frame2, vec![chunk1.id(), chunk2.id(), chunk3.id()]); // overlap
        assert_latest_chunk(frame3, vec![chunk1.id(), chunk2.id(), chunk3.id()]); // overlap
        assert_latest_chunk(frame4, vec![chunk1.id(), chunk2.id(), chunk3.id()]); // overlap
        assert_latest_chunk(frame5, vec![chunk1.id(), chunk2.id(), chunk3.id()]); // overlap
        assert_latest_chunk(frame6, vec![chunk1.id(), chunk2.id(), chunk3.id()]); // overlap
        assert_latest_chunk(frame7, vec![chunk1.id(), chunk2.id(), chunk3.id()]); // overlap
        assert_latest_chunk(frame8, vec![chunk1.id(), chunk2.id(), chunk3.id()]);
    }

    Ok(())
}

// ---

#[test]
fn range() -> anyhow::Result<()> {
    re_log::setup_logging();

    let mut store = ChunkStore::new(
        re_log_types::StoreId::random(re_log_types::StoreKind::Recording),
        ChunkStoreConfig::COMPACTION_DISABLED,
    );

    let entity_path = EntityPath::from("this/that");

    let frame0 = TimeInt::new_temporal(0);
    let frame1 = TimeInt::new_temporal(1);
    let frame2 = TimeInt::new_temporal(2);
    let frame3 = TimeInt::new_temporal(3);
    let frame4 = TimeInt::new_temporal(4);
    let frame5 = TimeInt::new_temporal(5);
    let frame6 = TimeInt::new_temporal(6);

    let row_id1 = RowId::new();
    let indices1 = MyIndex::from_iter(0..3);
    let colors1 = MyColor::from_iter(0..3);
    let chunk1 = Arc::new(
        Chunk::builder(entity_path.clone())
            .with_component_batches(
                row_id1,
                [build_frame_nr(frame1)],
                [&indices1 as _, &colors1 as _],
            )
            .build()?,
    );

    let row_id2 = RowId::new();
    let points2 = MyPoint::from_iter(0..3);
    let chunk2 = Arc::new(
        Chunk::builder(entity_path.clone())
            .with_component_batches(
                row_id2,
                [build_frame_nr(frame2)],
                [&indices1 as _, &points2 as _],
            )
            .build()?,
    );

    let row_id3 = RowId::new();
    let points3 = MyPoint::from_iter(0..10);
    let chunk3 = Arc::new(
        Chunk::builder(entity_path.clone())
            .with_component_batches(row_id3, [build_frame_nr(frame3)], [&points3 as _])
            .build()?,
    );

    let row_id4_1 = RowId::new();
    let indices4_1 = MyIndex::from_iter(20..25);
    let colors4_1 = MyColor::from_iter(0..5);
    let chunk4_1 = Arc::new(
        Chunk::builder(entity_path.clone())
            .with_component_batches(
                row_id4_1,
                [build_frame_nr(frame4)],
                [&indices4_1 as _, &colors4_1 as _],
            )
            .build()?,
    );

    let row_id4_2 = RowId::new();
    let indices4_2 = MyIndex::from_iter(25..30);
    let colors4_2 = MyColor::from_iter(0..5);
    let chunk4_2 = Arc::new(
        Chunk::builder(entity_path.clone())
            .with_component_batches(
                row_id4_2,
                [build_frame_nr(frame4)],
                [&indices4_2 as _, &colors4_2 as _],
            )
            .build()?,
    );

    let row_id4_25 = RowId::new();
    let points4_25 = MyPoint::from_iter(0..5);
    let chunk4_25 = Arc::new(
        Chunk::builder(entity_path.clone())
            .with_component_batches(
                row_id4_25,
                [build_frame_nr(frame4)],
                [&indices4_2 as _, &points4_25 as _],
            )
            .build()?,
    );

    let row_id4_3 = RowId::new();
    let indices4_3 = MyIndex::from_iter(30..35);
    let colors4_3 = MyColor::from_iter(0..5);
    let chunk4_3 = Arc::new(
        Chunk::builder(entity_path.clone())
            .with_component_batches(
                row_id4_3,
                [build_frame_nr(frame4)],
                [&indices4_3 as _, &colors4_3 as _],
            )
            .build()?,
    );

    let row_id4_4 = RowId::new();
    let points4_4 = MyPoint::from_iter(0..5);
    let chunk4_4 = Arc::new(
        Chunk::builder(entity_path.clone())
            .with_component_batches(
                row_id4_4,
                [build_frame_nr(frame4)],
                [&indices4_3 as _, &points4_4 as _],
            )
            .build()?,
    );

    // injecting some static colors
    let row_id5 = RowId::new();
    let colors5 = MyColor::from_iter(0..8);
    let chunk5 = Arc::new(
        Chunk::builder(entity_path.clone())
            .with_component_batches(row_id5, TimePoint::default(), [&colors5 as _])
            .build()?,
    );

    store.insert_chunk(&chunk1)?;
    store.insert_chunk(&chunk2)?;
    store.insert_chunk(&chunk3)?;
    store.insert_chunk(&chunk4_1)?;
    store.insert_chunk(&chunk4_2)?;
    store.insert_chunk(&chunk4_25)?;
    store.insert_chunk(&chunk4_3)?;
    store.insert_chunk(&chunk4_4)?;
    store.insert_chunk(&chunk5)?;

    // Each entry in `rows_at_times` corresponds to a dataframe that's expected to be returned
    // by the range query.
    // A single timepoint might have several of those! That's one of the behaviors specific to
    // range queries.
    #[allow(clippy::type_complexity)]
    let assert_range_components =
        |time_range: ResolvedTimeRange,
         component_descr: ComponentDescriptor,
         row_ids_at_times: &[(TimeInt, RowId)]| {
            let timeline_frame_nr = TimelineName::new("frame_nr");

            let query = RangeQuery::new(timeline_frame_nr, time_range);
            let results = store.range_relevant_chunks(&query, &entity_path, &component_descr);

            eprintln!("================= {component_descr} @ {query:?} ===============");
            let mut results_processed = 0usize;
            for chunk in results {
                let chunk = chunk.range(&query, &component_descr);
                eprintln!("{chunk}");
                for (data_time, row_id) in chunk.iter_indices(&timeline_frame_nr) {
                    let (expected_data_time, expected_row_id) = row_ids_at_times[results_processed];
                    assert_eq!(expected_data_time, data_time);
                    assert_eq!(expected_row_id, row_id);

                    results_processed += 1;
                }
            }

            let results_processed_expected = row_ids_at_times.len();
            assert_eq!(results_processed_expected, results_processed);
        };

    // Unit ranges

    assert_range_components(
        ResolvedTimeRange::new(frame1, frame1),
        MyColor::descriptor(),
        &[(TimeInt::STATIC, row_id5)],
    );
    assert_range_components(
        ResolvedTimeRange::new(frame1, frame1),
        MyPoint::descriptor(),
        &[],
    );
    assert_range_components(
        ResolvedTimeRange::new(frame2, frame2),
        MyColor::descriptor(),
        &[(TimeInt::STATIC, row_id5)],
    );
    assert_range_components(
        ResolvedTimeRange::new(frame2, frame2),
        MyPoint::descriptor(),
        &[(frame2, row_id2)],
    );
    assert_range_components(
        ResolvedTimeRange::new(frame3, frame3),
        MyColor::descriptor(),
        &[(TimeInt::STATIC, row_id5)],
    );
    assert_range_components(
        ResolvedTimeRange::new(frame3, frame3),
        MyPoint::descriptor(),
        &[(frame3, row_id3)],
    );
    assert_range_components(
        ResolvedTimeRange::new(frame4, frame4),
        MyColor::descriptor(),
        &[(TimeInt::STATIC, row_id5)],
    );
    assert_range_components(
        ResolvedTimeRange::new(frame4, frame4),
        MyPoint::descriptor(),
        &[(frame4, row_id4_25), (frame4, row_id4_4)],
    );
    assert_range_components(
        ResolvedTimeRange::new(frame5, frame5),
        MyColor::descriptor(),
        &[(TimeInt::STATIC, row_id5)],
    );
    assert_range_components(
        ResolvedTimeRange::new(frame5, frame5),
        MyPoint::descriptor(),
        &[],
    );

    // Full range

    assert_range_components(
        ResolvedTimeRange::new(frame1, frame5),
        MyPoint::descriptor(),
        &[
            (frame2, row_id2),
            (frame3, row_id3),
            (frame4, row_id4_25),
            (frame4, row_id4_4),
        ],
    );
    assert_range_components(
        ResolvedTimeRange::new(frame1, frame5),
        MyColor::descriptor(),
        &[(TimeInt::STATIC, row_id5)],
    );

    // Infinite range

    assert_range_components(
        ResolvedTimeRange::new(TimeInt::MIN, TimeInt::MAX),
        MyPoint::descriptor(),
        &[
            (frame2, row_id2),
            (frame3, row_id3),
            (frame4, row_id4_25),
            (frame4, row_id4_4),
        ],
    );
    assert_range_components(
        ResolvedTimeRange::new(TimeInt::MIN, TimeInt::MAX),
        MyColor::descriptor(),
        &[(TimeInt::STATIC, row_id5)],
    );

    // Component-less APIs
    {
        let assert_range_chunk =
            |time_range: ResolvedTimeRange, mut expected_chunk_ids: Vec<ChunkId>| {
                let timeline_frame_nr = TimelineName::new("frame_nr");

                eprintln!("--- {time_range:?} ---");
                let mut chunk_ids = store
                    .range_relevant_chunks_for_all_components(
                        &RangeQuery::new(timeline_frame_nr, time_range),
                        &entity_path,
                        false, /* don't include static data */
                    )
                    .into_iter()
                    .map(|chunk| {
                        eprintln!("{chunk}");
                        chunk.id()
                    })
                    .collect_vec();
                chunk_ids.sort();

                expected_chunk_ids.sort();

                similar_asserts::assert_eq!(expected_chunk_ids, chunk_ids);
            };

        // Unit ranges
        assert_range_chunk(ResolvedTimeRange::new(frame0, frame0), vec![]);
        assert_range_chunk(ResolvedTimeRange::new(frame1, frame1), vec![chunk1.id()]);
        assert_range_chunk(ResolvedTimeRange::new(frame2, frame2), vec![chunk2.id()]);
        assert_range_chunk(ResolvedTimeRange::new(frame3, frame3), vec![chunk3.id()]);
        assert_range_chunk(
            ResolvedTimeRange::new(frame4, frame4),
            vec![
                chunk4_1.id(),
                chunk4_2.id(),
                chunk4_25.id(),
                chunk4_3.id(),
                chunk4_4.id(),
            ],
        );
        assert_range_chunk(ResolvedTimeRange::new(frame5, frame5), vec![]);
        assert_range_chunk(ResolvedTimeRange::new(frame6, frame6), vec![]);

        // Full range
        assert_range_chunk(
            ResolvedTimeRange::new(frame1, frame5),
            vec![
                chunk1.id(),
                chunk2.id(),
                chunk3.id(),
                chunk4_1.id(),
                chunk4_2.id(),
                chunk4_25.id(),
                chunk4_3.id(),
                chunk4_4.id(),
            ],
        );

        // Infinite range
        assert_range_chunk(
            ResolvedTimeRange::EVERYTHING,
            vec![
                chunk1.id(),
                chunk2.id(),
                chunk3.id(),
                chunk4_1.id(),
                chunk4_2.id(),
                chunk4_25.id(),
                chunk4_3.id(),
                chunk4_4.id(),
            ],
        );
    }

    Ok(())
}

#[test]
fn range_overlapped_chunks() -> anyhow::Result<()> {
    re_log::setup_logging();

    let mut store = ChunkStore::new(
        re_log_types::StoreId::random(re_log_types::StoreKind::Recording),
        ChunkStoreConfig::COMPACTION_DISABLED,
    );

    let entity_path = EntityPath::from("this/that");

    let frame0 = TimeInt::new_temporal(0);
    let frame1 = TimeInt::new_temporal(1);
    let frame2 = TimeInt::new_temporal(2);
    let frame3 = TimeInt::new_temporal(3);
    let frame4 = TimeInt::new_temporal(4);
    let frame5 = TimeInt::new_temporal(5);
    let frame6 = TimeInt::new_temporal(6);
    let frame7 = TimeInt::new_temporal(7);
    let frame8 = TimeInt::new_temporal(8);

    let points1 = MyPoint::from_iter(0..1);
    let points2 = MyPoint::from_iter(1..2);
    let points3 = MyPoint::from_iter(2..3);
    let points4 = MyPoint::from_iter(3..4);
    let points5 = MyPoint::from_iter(4..5);
    let points7_1 = MyPoint::from_iter(6..7);
    let points7_2 = MyPoint::from_iter(7..8);
    let points7_3 = MyPoint::from_iter(8..9);

    let row_id1_1 = RowId::new();
    let row_id1_3 = RowId::new();
    let row_id1_5 = RowId::new();
    let row_id1_7_1 = RowId::new();
    let row_id1_7_2 = RowId::new();
    let row_id1_7_3 = RowId::new();
    let chunk1_1 = Chunk::builder(entity_path.clone())
        .with_sparse_component_batches(
            row_id1_1,
            [build_frame_nr(frame1)],
            [(MyPoint::descriptor(), Some(&points1 as _))],
        )
        .with_sparse_component_batches(
            row_id1_3,
            [build_frame_nr(frame3)],
            [(MyPoint::descriptor(), Some(&points3 as _))],
        )
        .with_sparse_component_batches(
            row_id1_5,
            [build_frame_nr(frame5)],
            [(MyPoint::descriptor(), Some(&points5 as _))],
        )
        .with_sparse_component_batches(
            row_id1_7_1,
            [build_frame_nr(frame7)],
            [(MyPoint::descriptor(), Some(&points7_1 as _))],
        )
        .with_sparse_component_batches(
            row_id1_7_2,
            [build_frame_nr(frame7)],
            [(MyPoint::descriptor(), Some(&points7_2 as _))],
        )
        .with_sparse_component_batches(
            row_id1_7_3,
            [build_frame_nr(frame7)],
            [(MyPoint::descriptor(), Some(&points7_3 as _))],
        )
        .build()?;

    let chunk1_1 = Arc::new(chunk1_1);
    store.insert_chunk(&chunk1_1)?;
    let chunk1_2 = Arc::new(chunk1_1.clone_as(ChunkId::new(), RowId::new()));
    store.insert_chunk(&chunk1_2)?; // x2 !
    let chunk1_3 = Arc::new(chunk1_1.clone_as(ChunkId::new(), RowId::new()));
    store.insert_chunk(&chunk1_3)?; // x3 !!

    let row_id2_2 = RowId::new();
    let row_id2_3 = RowId::new();
    let row_id2_4 = RowId::new();
    let chunk2 = Chunk::builder(entity_path.clone())
        .with_sparse_component_batches(
            row_id2_2,
            [build_frame_nr(frame2)],
            [(MyPoint::descriptor(), Some(&points2 as _))],
        )
        .with_sparse_component_batches(
            row_id2_3,
            [build_frame_nr(frame3)],
            [(MyPoint::descriptor(), Some(&points3 as _))],
        )
        .with_sparse_component_batches(
            row_id2_4,
            [build_frame_nr(frame4)],
            [(MyPoint::descriptor(), Some(&points4 as _))],
        )
        .build()?;

    let chunk2 = Arc::new(chunk2);
    store.insert_chunk(&chunk2)?;

    let assert_range_chunk = |time_range: ResolvedTimeRange,
                              mut expected_chunk_ids: Vec<ChunkId>| {
        let timeline_frame_nr = TimelineName::new("frame_nr");

        eprintln!("--- {time_range:?} ---");
        let mut chunk_ids = store
            .range_relevant_chunks_for_all_components(
                &RangeQuery::new(timeline_frame_nr, time_range),
                &entity_path,
                false, /* don't include static data */
            )
            .into_iter()
            .map(|chunk| {
                eprintln!("{chunk}");
                chunk.id()
            })
            .collect_vec();
        chunk_ids.sort();

        expected_chunk_ids.sort();

        similar_asserts::assert_eq!(expected_chunk_ids, chunk_ids);
    };

    // Unit ranges
    assert_range_chunk(ResolvedTimeRange::new(frame0, frame0), vec![]);
    assert_range_chunk(
        ResolvedTimeRange::new(frame1, frame1),
        vec![chunk1_1.id(), chunk1_2.id(), chunk1_3.id()],
    );
    assert_range_chunk(
        ResolvedTimeRange::new(frame2, frame2),
        vec![chunk1_1.id(), chunk1_2.id(), chunk1_3.id(), chunk2.id()],
    );
    assert_range_chunk(
        ResolvedTimeRange::new(frame3, frame3),
        vec![chunk1_1.id(), chunk1_2.id(), chunk1_3.id(), chunk2.id()],
    );
    assert_range_chunk(
        ResolvedTimeRange::new(frame4, frame4),
        vec![chunk1_1.id(), chunk1_2.id(), chunk1_3.id(), chunk2.id()],
    );
    assert_range_chunk(
        ResolvedTimeRange::new(frame5, frame5),
        vec![chunk1_1.id(), chunk1_2.id(), chunk1_3.id()],
    );
    assert_range_chunk(
        ResolvedTimeRange::new(frame6, frame6),
        vec![chunk1_1.id(), chunk1_2.id(), chunk1_3.id()],
    );
    assert_range_chunk(
        ResolvedTimeRange::new(frame7, frame7),
        vec![chunk1_1.id(), chunk1_2.id(), chunk1_3.id()],
    );
    assert_range_chunk(ResolvedTimeRange::new(frame8, frame8), vec![]);

    // Full range
    assert_range_chunk(
        ResolvedTimeRange::new(frame1, frame5),
        vec![chunk1_1.id(), chunk1_2.id(), chunk1_3.id(), chunk2.id()],
    );

    // Infinite range
    assert_range_chunk(
        ResolvedTimeRange::EVERYTHING,
        vec![chunk1_1.id(), chunk1_2.id(), chunk1_3.id(), chunk2.id()],
    );

    Ok(())
}<|MERGE_RESOLUTION|>--- conflicted
+++ resolved
@@ -12,13 +12,8 @@
     example_components::{MyColor, MyIndex, MyPoint},
 };
 use re_types::{
-<<<<<<< HEAD
-    testing::{build_some_large_structs, LargeStruct},
     ComponentDescriptor, ComponentDescriptorSet,
-=======
-    ComponentDescriptor, ComponentNameSet,
     testing::{LargeStruct, build_some_large_structs},
->>>>>>> 936a1938
 };
 use re_types_core::Component as _;
 

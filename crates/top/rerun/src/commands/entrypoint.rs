use std::net::IpAddr;

use clap::{CommandFactory, Subcommand};
use itertools::Itertools;
use re_viewer_context::{command_channel, SystemCommand, SystemCommandSender as _};
use tokio::runtime::Runtime;

use re_data_source::DataSource;
use re_log_types::LogMsg;
use re_sdk::sink::LogSink;
use re_smart_channel::{ReceiveSet, Receiver, SmartMessagePayload};

use crate::{commands::RrdCommands, CallSource};

#[cfg(feature = "web_viewer")]
use re_sdk::web_viewer::WebViewerConfig;
#[cfg(feature = "web_viewer")]
use re_web_viewer_server::WebViewerServerPort;

#[cfg(feature = "analytics")]
use crate::commands::AnalyticsCommands;

// ---

const LONG_ABOUT: &str = r#"
The Rerun command-line interface:
* Spawn viewers to visualize Rerun recordings and other supported formats.
* Start a gRPC server to share recordings over the network, on native or web.
* Inspect, edit and filter Rerun recordings.
"#;

// Place the important help _last_, to make it most visible in the terminal.
const ENVIRONMENT_VARIABLES_AND_EXAMPLES: &str = r#"
Environment variables:
    RERUN_CHUNK_MAX_BYTES     Maximum chunk size threshold for the compactor.
    RERUN_CHUNK_MAX_ROWS      Maximum chunk row count threshold for the compactor (sorted chunks).
    RERUN_CHUNK_MAX_ROWS_IF_UNSORTED
                              Maximum chunk row count threshold for the compactor (unsorted chunks).
    RERUN_SHADER_PATH         The search path for shader/shader-imports. Only available in developer builds.
    RERUN_TRACK_ALLOCATIONS   Track memory allocations to diagnose memory leaks in the viewer.
                              WARNING: slows down the viewer by a lot!
    RERUN_MAPBOX_ACCESS_TOKEN The Mapbox access token to use the Mapbox-provided backgrounds in the map view.
    RUST_LOG                  Change the log level of the viewer, e.g. `RUST_LOG=debug`.
    WGPU_BACKEND              Overwrites the graphics backend used, must be one of `vulkan`, `metal` or `gl`.
                              Default is `vulkan` everywhere except on Mac where we use `metal`. What is
                              supported depends on your OS.
    WGPU_POWER_PREF           Overwrites the power setting used for choosing a graphics adapter, must be `high`
                              or `low`. (Default is `high`)


Examples:
    Open a Rerun Viewer that listens for incoming SDK connections:
        rerun

    Load some files and show them in the Rerun Viewer:
        rerun recording.rrd mesh.obj image.png https://example.com/recording.rrd

    Open an .rrd file and stream it to a Web Viewer:
        rerun recording.rrd --web-viewer

    Host a Rerun gRPC server which listens for incoming connections from the logging SDK, buffer the log messages, and serves the results:
        rerun --serve-web

    Host a Rerun Server which serves a recording over WebSocket to any connecting Rerun Viewers:
        rerun --serve-web recording.rrd

    Connect to a Rerun Server:
        rerun ws://localhost:9877

    Listen for incoming TCP connections from the logging SDK and stream the results to disk:
        rerun --save new_recording.rrd
"#;

#[derive(Debug, clap::Parser)]
#[clap(
    long_about = LONG_ABOUT,
    // Place most of the help last, as that is most visible in the terminal.
    after_long_help = ENVIRONMENT_VARIABLES_AND_EXAMPLES
)]
struct Args {
    // Note: arguments are sorted lexicographically for nicer `--help` message.
    //
    // We also use `long_help` on some arguments for more compact formatting.
    //
    #[command(subcommand)]
    command: Option<Command>,

    /// What bind address IP to use.
    #[clap(long, default_value = "0.0.0.0")]
    bind: IpAddr,

    /// Set a maximum input latency, e.g. "200ms" or "10s".
    ///
    /// If we go over this, we start dropping packets.
    ///
    /// The default is no limit, which means Rerun might eat more and more memory
    /// and have longer and longer latency, if you are logging data faster
    /// than Rerun can index it.
    #[clap(long)]
    drop_at_latency: Option<String>,

    #[clap(
        long,
        default_value = "75%",
        long_help = r"An upper limit on how much memory the Rerun Viewer should use.
When this limit is reached, Rerun will drop the oldest data.
Example: `16GB` or `50%` (of system total)."
    )]
    memory_limit: String,

    #[clap(
        long,
        default_value = "25%",
        long_help = r"An upper limit on how much memory the WebSocket server (`--serve-web`) should use.
The server buffers log messages for the benefit of late-arriving viewers.
When this limit is reached, Rerun will drop the oldest data.
Example: `16GB` or `50%` (of system total)."
    )]
    server_memory_limit: String,

    #[clap(
        long,
        default_value_t = true,
        long_help = r"Whether the Rerun Viewer should persist the state of the viewer to disk.
When persisted, the state will be stored at the following locations:
- Linux: `/home/UserName/.local/share/rerun`
- macOS: `/Users/UserName/Library/Application Support/rerun`
- Windows: `C:\Users\UserName\AppData\Roaming\rerun`"
    )]
    persist_state: bool,

    /// What port do we listen to for SDKs to connect to over gRPC.
    #[cfg(feature = "server")]
    #[clap(long, default_value_t = re_grpc_server::DEFAULT_SERVER_PORT)]
    port: u16,

    /// Start with the puffin profiler running.
    #[clap(long)]
    profile: bool,

    /// Stream incoming log events to an .rrd file at the given path.
    #[clap(long)]
    save: Option<String>,

    /// Take a screenshot of the app and quit.
    /// We use this to generate screenshots of our examples.
    /// Useful together with `--window-size`.
    #[clap(long)]
    screenshot_to: Option<std::path::PathBuf>,

    /// Deprecated: use `--serve-web` instead.
    #[clap(long)]
    serve: bool,

    /// This will host a web-viewer over HTTP, and a gRPC server.
    ///
    /// The server will act like a proxy, listening for incoming connections from
    /// logging SDKs, and forwarding it to Rerun viewers.
    #[clap(long)]
    serve_web: bool,

    /// Do not attempt to start a new server, instead try to connect to an existing one.
    ///
    /// Optionally accepts an HTTP(S) URL to a gRPC server.
    #[clap(long)]
    #[allow(clippy::option_option)] // Tri-state: none, --connect, --connect <url>.
    connect: Option<Option<String>>,

    /// This is a hint that we expect a recording to stream in very soon.
    ///
    /// This is set by the `spawn()` method in our logging SDK.
    ///
    /// The viewer will respond by fading in the welcome screen,
    /// instead of showing it directly.
    /// This ensures that it won't blink for a few frames before switching to the recording.
    #[clap(long)]
    expect_data_soon: bool,

    /// The number of compute threads to use.
    ///
    /// If zero, the same number of threads as the number of cores will be used.
    /// If negative, will use that much fewer threads than cores.
    ///
    /// Rerun will still use some additional threads for I/O.
    #[clap(
        long,
        short = 'j',
        default_value = "-2", // save some CPU for the main thread and the rest of the users system
    )]
    threads: i32,

    #[clap(long_help = r"Any combination of:
- A WebSocket url to a Rerun server
- A path to a Rerun .rrd recording
- A path to a Rerun .rbl blueprint
- An HTTP(S) URL to an .rrd or .rbl file to load
- A path to an image or mesh, or any other file that Rerun can load (see https://www.rerun.io/docs/reference/data-loaders/overview)

If no arguments are given, a server will be hosted which a Rerun SDK can connect to.")]
    url_or_paths: Vec<String>,

    /// Print version and quit.
    #[clap(long)]
    version: bool,

    /// Start the viewer in the browser (instead of locally).
    ///
    /// Requires Rerun to have been compiled with the `web_viewer` feature.
    ///
    /// This implies `--serve-web`.
    #[clap(long)]
    web_viewer: bool,

    /// What port do we listen to for hosting the web viewer over HTTP.
    /// A port of 0 will pick a random port.
    #[cfg(feature = "web_viewer")]
    #[clap(long, default_value_t = Default::default())]
    web_viewer_port: WebViewerServerPort,

    /// Hide the normal Rerun welcome screen.
    #[clap(long)]
    hide_welcome_screen: bool,

    /// Set the screen resolution (in logical points), e.g. "1920x1080".
    /// Useful together with `--screenshot-to`.
    #[clap(long)]
    window_size: Option<String>,

    /// Override the default graphics backend and for a specific one instead.
    ///
    /// When using `--web-viewer` this should be one of: `webgpu`, `webgl`.
    ///
    /// When starting a native viewer instead this should be one of:
    ///
    /// * `vulkan` (Linux & Windows only)
    ///
    /// * `gl` (Linux & Windows only)
    ///
    /// * `metal` (macOS only)
    //
    // Note that we don't compile with DX12 right now, but we could (we don't since this adds permutation and wgpu still has some issues with it).
    // GL could be enabled on MacOS via `angle` but given prior issues with ANGLE this seems to be a bad idea!
    #[clap(long)]
    renderer: Option<String>,

    /// Overwrites hardware acceleration option for video decoding.
    ///
    /// By default uses the last provided setting, which is `auto` if never configured.
    ///
    /// Depending on the decoder backend, these settings are merely hints and may be ignored.
    /// However, they can be useful in some situations to work around issues.
    ///
    /// Possible values:
    ///
    /// * `auto`
    ///   May use hardware acceleration if available and compatible with the codec.
    ///
    /// * `prefer_software`
    ///   Should use a software decoder even if hardware acceleration is available.
    ///   If no software decoder is present, this may cause decoding to fail.
    ///
    /// * `prefer_hardware`
    ///   Should use a hardware decoder.
    ///   If no hardware decoder is present, this may cause decoding to fail.
    #[clap(long, verbatim_doc_comment)]
    video_decoder: Option<String>,

    // ----------------------------------------------------------------------------
    // Debug-options:
    /// Ingest data and then quit once the goodbye message has been received.
    ///
    /// Used for testing together with `RERUN_PANIC_ON_WARN=1`.
    ///
    /// Fails if no messages are received, or if no messages are received within a dozen or so seconds.
    #[clap(long)]
    test_receive: bool,
}

impl Args {
    fn generate_markdown_manual() -> String {
        let mut out = String::new();

        fn generate_arg_doc(arg: &clap::Arg) -> String {
            let mut names = Vec::new();
            if let Some(short) = arg.get_short() {
                names.push(format!("-{short}"));
            }
            if let Some(long) = arg.get_long() {
                names.push(format!("--{long}"));
            }

            let values = arg.get_value_names().map_or_else(String::new, |values| {
                values
                    .iter()
                    .map(|v| format!("<{v}>"))
                    .collect_vec()
                    .join(", ")
            });

            let help = if let Some(help) = arg.get_long_help() {
                Some(
                    help.to_string()
                        .lines()
                        .map(|line| format!("> {line}").trim().to_owned())
                        .collect_vec()
                        .join("\n"),
                )
            } else {
                arg.get_help().map(|help| {
                    if help.to_string().ends_with('?') {
                        format!("> {help}")
                    } else {
                        format!("> {help}.")
                    }
                    .trim()
                    .to_owned()
                })
            };

            let rendered = if names.is_empty() {
                format!("* `{values}`")
            } else {
                format!("* `{} {values}`", names.join(", "))
            }
            .trim()
            .to_owned();

            let rendered = if let Some(help) = help {
                format!("{rendered}\n{help}")
            } else {
                rendered
            }
            .trim()
            .to_owned();

            let defaults = arg.get_default_values();
            if defaults.is_empty() {
                rendered
            } else {
                let defaults = defaults
                    .iter()
                    .map(|v| format!("`{}`", v.to_string_lossy().trim()))
                    .collect_vec()
                    .join(", ");
                format!("{rendered}\n>\n> [Default: {defaults}]")
                    .trim()
                    .to_owned()
            }
        }

        fn generate_markdown_manual(
            full_name: Vec<String>,
            out: &mut String,
            cmd: &mut clap::Command,
        ) {
            let name = cmd.get_name();

            if name == "help" {
                return;
            }

            let any_subcommands = cmd.get_subcommands().any(|cmd| cmd.get_name() != "help");
            let any_positional_args = cmd.get_arguments().any(|arg| arg.is_positional());
            let any_floating_args = cmd
                .get_arguments()
                .any(|arg| !arg.is_positional() && arg.get_long() != Some("help"));

            let full_name = full_name
                .into_iter()
                .chain(std::iter::once(name.to_owned()))
                .collect_vec();

            if !any_positional_args && !any_floating_args && !any_subcommands {
                return;
            }

            // E.g. "## rerun analytics"
            let header = format!("{} {}", "##", full_name.join(" "))
                .trim()
                .to_owned();

            // E.g. "**Usage**: `rerun [OPTIONS] [URL_OR_PATHS]... [COMMAND]`"
            let usage = {
                let usage = cmd.render_usage().to_string();
                let (_, usage) = usage.split_at(7);
                let full_name = {
                    let mut full_name = full_name.clone();
                    _ = full_name.pop();
                    full_name
                };

                let mut rendered = String::new();
                if let Some(about) = cmd.get_long_about() {
                    rendered += &format!("{about}\n\n");
                } else if let Some(about) = cmd.get_about() {
                    rendered += &format!("{about}.\n\n");
                }
                rendered += format!("**Usage**: `{} {usage}`", full_name.join(" ")).trim();

                rendered
            };

            // E.g.:
            // """
            // **Commands**
            //
            // * `analytics`: Configure the behavior of our analytics
            // * `rrd`: Manipulate the contents of .rrd and .rbl files
            // * `reset`: Reset the memory of the Rerun Viewer
            // """
            let commands = any_subcommands.then(|| {
                let commands = cmd
                    .get_subcommands_mut()
                    .filter(|cmd| cmd.get_name() != "help")
                    .map(|cmd| {
                        let name = cmd.get_name().to_owned();
                        let help = cmd.render_help().to_string();
                        let help = help.split_once('\n').map_or("", |(help, _)| help).trim();
                        // E.g. "`analytics`:  Configure the behavior of our analytics"
                        format!("* `{name}`: {help}.")
                    })
                    .collect_vec()
                    .join("\n");

                format!("**Commands**\n\n{commands}")
            });

            // E.g.:
            // """
            // **Arguments**
            //
            // `[URL_OR_PATHS]…`
            // > Any combination of:
            // > - A WebSocket url to a Rerun server
            // > - A path to a Rerun .rrd recording
            // > - A path to a Rerun .rbl blueprint
            // > - An HTTP(S) URL to an .rrd or .rbl file to load
            // > - A path to an image or mesh, or any other file that Rerun can load (see https://www.rerun.io/docs/reference/data-loaders/overview)
            // >
            // > If no arguments are given, a server will be hosted which a Rerun SDK can connect to.
            // """
            let positionals = any_positional_args.then(|| {
                let arguments = cmd
                    .get_arguments()
                    .filter(|arg| arg.is_positional())
                    .map(generate_arg_doc)
                    .collect_vec()
                    .join("\n\n");

                format!("**Arguments**\n\n{arguments}")
            });

            // E.g.:
            // """
            // **Options**
            //
            // `--bind <BIND>`
            // > What bind address IP to use.
            // >
            // > [default: 0.0.0.0]
            //
            // `--drop-at-latency <DROP_AT_LATENCY>`
            // > Set a maximum input latency, e.g. "200ms" or "10s".
            // >
            // > If we go over this, we start dropping packets.
            // >
            // > The default is no limit, which means Rerun might eat more and more memory and have longer and longer latency, if you are logging data faster than Rerun can index it.
            // """
            let floatings = any_floating_args.then(|| {
                let options = cmd
                    .get_arguments()
                    .filter(|arg| !arg.is_positional() && arg.get_long() != Some("help"))
                    .map(generate_arg_doc)
                    .collect_vec()
                    .join("\n\n");

                format!("**Options**\n\n{options}")
            });

            *out += &[Some(header), Some(usage), commands, positionals, floatings]
                .into_iter()
                .flatten()
                .collect_vec()
                .join("\n\n");

            *out += "\n\n";

            for cmd in cmd.get_subcommands_mut() {
                generate_markdown_manual(full_name.clone(), out, cmd);
            }
        }

        generate_markdown_manual(Vec::new(), &mut out, &mut Self::command());

        out.trim().replace("...", "…")
    }
}

#[derive(Debug, Clone, Subcommand)]
enum Command {
    /// Configure the behavior of our analytics.
    #[cfg(feature = "analytics")]
    #[command(subcommand)]
    Analytics(AnalyticsCommands),

    #[command(subcommand)]
    Rrd(RrdCommands),

    /// Reset the memory of the Rerun Viewer.
    ///
    /// Only run this if you're having trouble with the Viewer,
    /// e.g. if it is crashing on startup.
    ///
    /// Rerun will forget all blueprints, as well as the native window's size, position and scale factor.
    #[cfg(feature = "native_viewer")]
    Reset,

    /// Generates the Rerun CLI manual (markdown).
    ///
    /// Example: `rerun man > docs/content/reference/cli.md`
    #[command(name = "man")]
    Manual,
}

/// Run the Rerun application and return an exit code.
///
/// This is used by the `rerun` binary and the Rerun Python SDK via `python -m rerun [args…]`.
///
/// This installs crash panic and signal handlers that sends analytics on panics and signals.
/// These crash reports includes a stacktrace. We make sure the file paths in the stacktrace
/// don't include and sensitive parts of the path (like user names), but the function names
/// are all included, which means you should ONLY call `run` from a function with
/// a non-sensitive name.
///
/// In the future we plan to support installing user plugins (that act like callbacks),
/// and when we do we must make sure to give users an easy way to opt-out of the
/// crash callstacks, as those could include the file and function names of user code.
//
// It would be nice to use [`std::process::ExitCode`] here but
// then there's no good way to get back at the exit code from python
pub fn run<I, T>(
    main_thread_token: crate::MainThreadToken,
    build_info: re_build_info::BuildInfo,
    call_source: CallSource,
    args: I,
) -> anyhow::Result<u8>
where
    I: IntoIterator<Item = T>,
    T: Into<std::ffi::OsString> + Clone,
{
    #[cfg(feature = "native_viewer")]
    re_memory::accounting_allocator::turn_on_tracking_if_env_var(
        re_viewer::env_vars::RERUN_TRACK_ALLOCATIONS,
    );

    re_crash_handler::install_crash_handlers(build_info);

    use clap::Parser as _;
    let mut args = Args::parse_from(args);

    initialize_thread_pool(args.threads);

    if args.web_viewer {
        args.serve = true;
        args.serve_web = true;
    }

    if args.version {
        println!("{build_info}");
        println!("Video features: {}", re_video::build_info().features);
        return Ok(0);
    }

    // We don't want the runtime to run on the main thread, as we need that one for our UI.
    // So we can't call `block_on` anywhere in the entrypoint - we must call `tokio::spawn`
    // and synchronize the result using some other means instead.
    let tokio_runtime = Runtime::new()?;
    let _tokio_guard = tokio_runtime.enter();

    let res = if let Some(command) = &args.command {
        match command {
            #[cfg(feature = "analytics")]
            Command::Analytics(analytics) => analytics.run().map_err(Into::into),

            Command::Rrd(rrd) => rrd.run(),

            #[cfg(feature = "native_viewer")]
            Command::Reset => re_viewer::reset_viewer_persistence(),

            Command::Manual => {
                let man = Args::generate_markdown_manual();
                let web_header = unindent::unindent(
                    "\
                    ---
                    title: CLI manual
                    order: 250
                    ---\
                    ",
                );
                println!("{web_header}\n\n{man}");
                Ok(())
            }
        }
    } else {
        run_impl(
            main_thread_token,
            build_info,
            call_source,
            args,
            tokio_runtime.handle(),
        )
    };

    match res {
        // Clean success
        Ok(_) => Ok(0),

        // Clean failure -- known error AddrInUse
        Err(err)
            if err
                .downcast_ref::<std::io::Error>()
                .is_some_and(|io_err| io_err.kind() == std::io::ErrorKind::AddrInUse) =>
        {
            re_log::warn!("{err}");
            Ok(1)
        }

        // Unclean failure -- re-raise exception
        Err(err) => Err(err),
    }
}

fn run_impl(
    _main_thread_token: crate::MainThreadToken,
    _build_info: re_build_info::BuildInfo,
    call_source: CallSource,
    args: Args,
    _tokio_runtime_handle: &tokio::runtime::Handle,
) -> anyhow::Result<()> {
    #[cfg(feature = "native_viewer")]
    let profiler = run_profiler(&args);
    let mut is_another_server_running = false;

    #[cfg(feature = "native_viewer")]
    let startup_options = {
        re_tracing::profile_scope!("StartupOptions");

        let video_decoder_hw_acceleration =
            args.video_decoder.as_ref().and_then(|s| match s.parse() {
                Err(()) => {
                    re_log::warn_once!("Failed to parse --video-decoder value: {s}. Ignoring.");
                    None
                }
                Ok(hw_accell) => Some(hw_accell),
            });

        re_viewer::StartupOptions {
            hide_welcome_screen: args.hide_welcome_screen,
            memory_limit: re_memory::MemoryLimit::parse(&args.memory_limit)
                .map_err(|err| anyhow::format_err!("Bad --memory-limit: {err}"))?,
            persist_state: args.persist_state,
            is_in_notebook: false,
            screenshot_to_path_then_quit: args.screenshot_to.clone(),

            expect_data_soon: if args.expect_data_soon {
                Some(true)
            } else {
                None
            },

            // TODO(emilk): make it easy to set this on eframe instead
            resolution_in_points: if let Some(size) = &args.window_size {
                Some(parse_size(size)?)
            } else {
                None
            },
            force_wgpu_backend: args.renderer.clone(),
            video_decoder_hw_acceleration,

            panel_state_overrides: Default::default(),
        }
    };

    #[cfg(feature = "server")]
    let server_addr = std::net::SocketAddr::new(args.bind, args.port);
    #[cfg(feature = "server")]
    let server_memory_limit = re_memory::MemoryLimit::parse(&args.server_memory_limit)
        .map_err(|err| anyhow::format_err!("Bad --server-memory-limit: {err}"))?;

    #[allow(unused_variables)]
    let (command_sender, command_receiver) = command_channel();

    // Where do we get the data from?
    let mut catalog_endpoints: Vec<_> = Vec::new();
    let rxs: Vec<Receiver<LogMsg>> = {
        let data_sources = args
            .url_or_paths
            .iter()
            .cloned()
            .map(|uri| DataSource::from_uri(re_log_types::FileSource::Cli, uri))
            .collect_vec();

        #[cfg(feature = "web_viewer")]
        if data_sources.len() == 1 && args.web_viewer {
            if let DataSource::MessageProxy { url } = data_sources[0].clone() {
                // Special case! We are connecting a web-viewer to a gRPC address.
                // Instead of piping, just host a web-viewer that connects to the gRPC server directly:

                WebViewerConfig {
                    bind_ip: args.bind.to_string(),
                    web_port: args.web_viewer_port,
                    source_url: Some(url),
                    force_wgpu_backend: args.renderer,
                    video_decoder: args.video_decoder,
                    open_browser: true,
                }
                .host_web_viewer()?
                .block();

                return Ok(());
            }
        }

        let command_sender = command_sender.clone();
        let on_cmd = Box::new(move |cmd| match cmd {
            re_data_source::DataSourceCommand::SetLoopSelection {
                recording_id,
                timeline,
                time_range,
            } => command_sender.send_system(SystemCommand::SetLoopSelection {
                rec_id: recording_id,
                timeline,
                time_range,
            }),
        });

        // We may need to spawn tasks from this point on:
        let mut rxs = data_sources
            .into_iter()
<<<<<<< HEAD
            .filter_map(
                |data_source| match data_source.stream(on_cmd.clone(), None) {
                    Ok(re_data_source::StreamSource::LogMessages(rx)) => Some(Ok(rx)),
                    Ok(re_data_source::StreamSource::CatalogData { origin: url }) => {
                        catalog_origins.push(url);
                        None
                    }
                    Err(err) => Some(Err(err)),
                },
            )
=======
            .filter_map(|data_source| match data_source.stream(None) {
                Ok(re_data_source::StreamSource::LogMessages(rx)) => Some(Ok(rx)),
                Ok(re_data_source::StreamSource::CatalogData { endpoint }) => {
                    catalog_endpoints.push(endpoint);
                    None
                }
                Err(err) => Some(Err(err)),
            })
>>>>>>> af978d21
            .collect::<Result<Vec<_>, _>>()?;

        #[cfg(feature = "server")]
        if let Some(url) = args.connect {
            let url = url.unwrap_or_else(|| format!("http://{server_addr}"));
            let rx = re_sdk::external::re_grpc_client::message_proxy::stream(&url, None)?;
            rxs.push(rx);
        } else {
            // Check if there is already a viewer running and if so, send the data to it.
            use std::net::TcpStream;
            if TcpStream::connect_timeout(&server_addr, std::time::Duration::from_secs(1)).is_ok() {
                re_log::info!(
                    %server_addr,
                    "A process is already listening at this address. Assuming it's a Rerun Viewer."
                );
                is_another_server_running = true;

            // NOTE: In case of serve-web, we don't want to turn the server into a receiver,
            //       we want all receivers to push their data to the server.
            //       For that we spawn the server a bit further down, after we've collected
            //       all receivers into `rxs`.
            } else if !args.serve && !args.serve_web {
                let server: Receiver<LogMsg> = re_grpc_server::spawn_with_recv(
                    server_addr,
                    server_memory_limit,
                    re_grpc_server::shutdown::never(),
                );
                rxs.push(server);
            }
        }

        rxs
    };

    // Now what do we do with the data?

    if args.test_receive {
        if !catalog_endpoints.is_empty() {
            anyhow::bail!("`--test-receive` does not support catalogs");
        }

        let rx = ReceiveSet::new(rxs);
        assert_receive_into_entity_db(&rx).map(|_db| ())
    } else if let Some(rrd_path) = args.save {
        if !catalog_endpoints.is_empty() {
            anyhow::bail!("`--save` does not support catalogs");
        }

        let rx = ReceiveSet::new(rxs);
        Ok(stream_to_rrd_on_disk(&rx, &rrd_path.into())?)
    } else if args.serve || args.serve_web {
        if !catalog_endpoints.is_empty() {
            anyhow::bail!("`--serve` does not support catalogs");
        }

        #[cfg(not(feature = "server"))]
        {
            _ = (call_source, rxs);
            anyhow::bail!("Can't host server - rerun was not compiled with the 'server' feature");
        }

        #[cfg(not(feature = "web_viewer"))]
        if args.web_viewer {
            anyhow::bail!(
                "Can't host web-viewer - rerun was not compiled with the 'web_viewer' feature"
            );
        }

        #[cfg(all(feature = "server", feature = "web_viewer"))]
        if args.url_or_paths.is_empty() && (args.port == args.web_viewer_port.0) {
            anyhow::bail!(
                "Trying to spawn a websocket server on {}, but this port is \
                already used by the server we're connecting to. Please specify a different port.",
                args.port
            );
        }

        #[cfg(all(feature = "server", feature = "web_viewer"))]
        {
            // Spawn a server which the Web Viewer can connect to.
            // All `rxs` are consumed by the server.
            re_grpc_server::spawn_from_rx_set(
                server_addr,
                server_memory_limit,
                re_grpc_server::shutdown::never(),
                ReceiveSet::new(rxs),
            );

            // We always host the web-viewer in case the users wants it,
            // but we only open a browser automatically with the `--web-viewer` flag.
            let open_browser = args.web_viewer;

            let url = if server_addr.ip().is_unspecified() || server_addr.ip().is_loopback() {
                format!("temp://localhost:{}", server_addr.port())
            } else {
                format!("temp://{server_addr}")
            };

            // This is the server that serves the Wasm+HTML:
            WebViewerConfig {
                bind_ip: args.bind.to_string(),
                web_port: args.web_viewer_port,
                source_url: Some(url),
                force_wgpu_backend: args.renderer,
                video_decoder: args.video_decoder,
                open_browser,
            }
            .host_web_viewer()?
            .block();
        }

        Ok(())
    } else if is_another_server_running {
        // Another viewer is already running on the specified address
        let url = format!("http://{server_addr}")
            .parse()
            .expect("should always be valid");
        re_log::info!(%url, "Another viewer is already running, streaming data to it.");

        // This spawns its own single-threaded runtime on a separate thread,
        // no need to `rt.enter()`:
        let sink = re_sdk::sink::GrpcSink::new(url, crate::default_flush_timeout());

        for rx in rxs {
            while rx.is_connected() {
                while let Ok(msg) = rx.recv() {
                    if let Some(log_msg) = msg.into_data() {
                        sink.send(log_msg);
                    }
                }
            }
        }

        if !catalog_endpoints.is_empty() {
            re_log::warn!("Catalogs can't be passed to already open viewers yet.");
        }

        // TODO(cmc): This is what I would have normally done, but this never terminates for some
        // reason.
        // let rx = ReceiveSet::new(rxs);
        // while rx.is_connected() {
        //     while let Ok(msg) = rx.recv() {
        //         if let Some(log_msg) = msg.into_data() {
        //             sink.send(log_msg);
        //         }
        //     }
        // }

        sink.flush_blocking();

        Ok(())
    } else {
        #[cfg(feature = "native_viewer")]
        {
            let tokio_runtime_handle = _tokio_runtime_handle.clone();

            return re_viewer::run_native_app(
                _main_thread_token,
                Box::new(move |cc| {
                    let mut app = re_viewer::App::new(
                        _main_thread_token,
                        _build_info,
                        &call_source.app_env(),
                        startup_options,
                        cc,
                        re_viewer::AsyncRuntimeHandle::new_native(tokio_runtime_handle),
                        (command_sender, command_receiver),
                    );
                    for rx in rxs {
                        app.add_receiver(rx);
                    }
                    app.set_profiler(profiler);
                    if let Ok(url) = std::env::var("EXAMPLES_MANIFEST_URL") {
                        app.set_examples_manifest_url(url);
                    }
                    for endpoint in catalog_endpoints {
                        app.fetch_catalog(endpoint);
                    }
                    Box::new(app)
                }),
                args.renderer.as_deref(),
            )
            .map_err(|err| err.into());
        }
        #[cfg(not(feature = "native_viewer"))]
        {
            _ = (call_source, rxs);
            anyhow::bail!(
                "Can't start viewer - rerun was compiled without the 'native_viewer' feature"
            );
        }
    }
}

// NOTE: This is only used as part of end-to-end tests.
fn assert_receive_into_entity_db(
    rx: &ReceiveSet<LogMsg>,
) -> anyhow::Result<re_entity_db::EntityDb> {
    re_log::info!("Receiving messages into a EntityDb…");

    let mut rec: Option<re_entity_db::EntityDb> = None;
    let mut bp: Option<re_entity_db::EntityDb> = None;

    let mut num_messages = 0;

    let timeout = std::time::Duration::from_secs(12);

    loop {
        if !rx.is_connected() {
            anyhow::bail!("Channel disconnected without a Goodbye message.");
        }

        match rx.recv_timeout(timeout) {
            Some((_, msg)) => {
                re_log::info_once!("Received first message.");

                match msg.payload {
                    SmartMessagePayload::Msg(msg) => {
                        let mut_db = match msg.store_id().kind {
                            re_log_types::StoreKind::Recording => rec.get_or_insert_with(|| {
                                re_entity_db::EntityDb::new(msg.store_id().clone())
                            }),
                            re_log_types::StoreKind::Blueprint => bp.get_or_insert_with(|| {
                                re_entity_db::EntityDb::new(msg.store_id().clone())
                            }),
                        };

                        mut_db.add(&msg)?;
                        num_messages += 1;
                    }

                    re_smart_channel::SmartMessagePayload::Flush { on_flush_done } => {
                        on_flush_done();
                    }

                    SmartMessagePayload::Quit(err) => {
                        if let Some(err) = err {
                            anyhow::bail!("data source has disconnected unexpectedly: {err}")
                        } else if let Some(db) = rec {
                            anyhow::ensure!(0 < num_messages, "No messages received");
                            re_log::info!("Successfully ingested {num_messages} messages.");
                            return Ok(db);
                        } else {
                            anyhow::bail!("EntityDb never initialized");
                        }
                    }
                }
            }
            None => {
                anyhow::bail!(
                    "Didn't receive any messages within {} seconds. Giving up.",
                    timeout.as_secs()
                );
            }
        }
    }
}

// --- util ---

fn initialize_thread_pool(threads_args: i32) {
    // Name the rayon threads for the benefit of debuggers and profilers:
    let mut builder = rayon::ThreadPoolBuilder::new().thread_name(|i| format!("rayon-{i}"));

    if threads_args < 0 {
        match std::thread::available_parallelism() {
            Ok(cores) => {
                let threads = cores.get().saturating_sub((-threads_args) as _).max(1);
                re_log::debug!("Detected {cores} cores. Using {threads} compute threads.");
                builder = builder.num_threads(threads);
            }
            Err(err) => {
                re_log::warn!("Failed to query system of the number of cores: {err}.");
                // Let rayon decide for itself how many threads to use.
                // Its default is to use as many threads as we have cores,
                // (if rayon manages to figure out how many cores we have).
            }
        }
    } else {
        // 0 means "use all cores", and rayon understands that
        builder = builder.num_threads(threads_args as usize);
    }

    if let Err(err) = builder.build_global() {
        re_log::warn!("Failed to initialize rayon thread pool: {err}");
    }
}

#[cfg(feature = "native_viewer")]
fn run_profiler(args: &Args) -> re_tracing::Profiler {
    let mut profiler = re_tracing::Profiler::default();
    if args.profile {
        profiler.start();
    }
    profiler
}

#[cfg(feature = "native_viewer")]
fn parse_size(size: &str) -> anyhow::Result<[f32; 2]> {
    fn parse_size_inner(size: &str) -> Option<[f32; 2]> {
        let (w, h) = size.split_once('x')?;
        let w = w.parse().ok()?;
        let h = h.parse().ok()?;
        Some([w, h])
    }

    parse_size_inner(size)
        .ok_or_else(|| anyhow::anyhow!("Invalid size {:?}, expected e.g. 800x600", size))
}

// --- io ---

// TODO(cmc): dedicated module for io utils, especially stdio streaming in and out.

fn stream_to_rrd_on_disk(
    rx: &re_smart_channel::ReceiveSet<LogMsg>,
    path: &std::path::PathBuf,
) -> Result<(), re_log_encoding::FileSinkError> {
    use re_log_encoding::FileSinkError;

    if path.exists() {
        re_log::warn!("Overwriting existing file at {path:?}");
    }

    re_log::info!("Saving incoming log stream to {path:?}. Abort with Ctrl-C.");

    let encoding_options = re_log_encoding::EncodingOptions::PROTOBUF_COMPRESSED;
    let file =
        std::fs::File::create(path).map_err(|err| FileSinkError::CreateFile(path.clone(), err))?;
    let mut encoder = re_log_encoding::encoder::DroppableEncoder::new(
        re_build_info::CrateVersion::LOCAL,
        encoding_options,
        file,
    )?;

    loop {
        if let Ok(msg) = rx.recv() {
            if let Some(payload) = msg.into_data() {
                encoder.append(&payload)?;
            }
        } else {
            re_log::info!("Log stream disconnected, stopping.");
            break;
        }
    }

    re_log::info!("File saved to {path:?}");

    Ok(())
}<|MERGE_RESOLUTION|>--- conflicted
+++ resolved
@@ -734,30 +734,18 @@
             }),
         });
 
-        // We may need to spawn tasks from this point on:
         let mut rxs = data_sources
             .into_iter()
-<<<<<<< HEAD
             .filter_map(
                 |data_source| match data_source.stream(on_cmd.clone(), None) {
                     Ok(re_data_source::StreamSource::LogMessages(rx)) => Some(Ok(rx)),
-                    Ok(re_data_source::StreamSource::CatalogData { origin: url }) => {
-                        catalog_origins.push(url);
+                    Ok(re_data_source::StreamSource::CatalogData { endpoint }) => {
+                        catalog_endpoints.push(endpoint);
                         None
                     }
                     Err(err) => Some(Err(err)),
                 },
             )
-=======
-            .filter_map(|data_source| match data_source.stream(None) {
-                Ok(re_data_source::StreamSource::LogMessages(rx)) => Some(Ok(rx)),
-                Ok(re_data_source::StreamSource::CatalogData { endpoint }) => {
-                    catalog_endpoints.push(endpoint);
-                    None
-                }
-                Err(err) => Some(Err(err)),
-            })
->>>>>>> af978d21
             .collect::<Result<Vec<_>, _>>()?;
 
         #[cfg(feature = "server")]

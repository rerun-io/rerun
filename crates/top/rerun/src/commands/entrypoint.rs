--- conflicted
+++ resolved
@@ -902,13 +902,8 @@
                     if let Ok(url) = std::env::var("EXAMPLES_MANIFEST_URL") {
                         app.set_examples_manifest_url(url);
                     }
-<<<<<<< HEAD
-                    for catalog in catalog_origins {
-                        app.add_redap_server(catalog);
-=======
                     for endpoint in catalog_endpoints {
-                        app.fetch_catalog(endpoint);
->>>>>>> 651133e6
+                        app.add_redap_server(endpoint);
                     }
                     Box::new(app)
                 }),

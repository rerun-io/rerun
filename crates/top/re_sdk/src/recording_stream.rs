use std::fmt;
use std::io::IsTerminal as _;
use std::sync::Weak;
use std::sync::{Arc, atomic::AtomicI64};
use std::time::Duration;

use ahash::HashMap;
use crossbeam::channel::{Receiver, Sender};
use itertools::Either;
use nohash_hasher::IntMap;
use parking_lot::Mutex;

use re_chunk::{
    Chunk, ChunkBatcher, ChunkBatcherConfig, ChunkBatcherError, ChunkComponents, ChunkError,
    ChunkId, PendingRow, RowId, TimeColumn,
};
use re_log_types::{
    ApplicationId, ArrowRecordBatchReleaseCallback, BlueprintActivationCommand, EntityPath, LogMsg,
    StoreId, StoreInfo, StoreKind, StoreSource, TimeCell, TimeInt, TimePoint, Timeline,
    TimelineName,
};
use re_types::archetypes::RecordingInfo;
use re_types::components::Timestamp;
use re_types::{AsComponents, SerializationError, SerializedComponentColumn};

#[cfg(feature = "web_viewer")]
use re_web_viewer_server::WebViewerServerPort;

use crate::binary_stream_sink::BinaryStreamStorage;
use crate::sink::{LogSink, MemorySinkStorage};

// ---

/// Private environment variable meant for tests.
///
/// When set, all recording streams will write to disk at the path indicated by the env-var rather
/// than doing what they were asked to do - `connect_grpc()`, `buffered()`, even `save()` will re-use the same sink.
const ENV_FORCE_SAVE: &str = "_RERUN_TEST_FORCE_SAVE";

/// Returns path for force sink if private environment variable `_RERUN_TEST_FORCE_SAVE` is set
///
/// Newly created [`RecordingStream`]s should use a [`crate::sink::FileSink`] pointing to this path.
/// Furthermore, [`RecordingStream::set_sink`] calls after this should not swap out to a new sink but re-use the existing one.
/// Note that creating a new [`crate::sink::FileSink`] to the same file path (even temporarily) can cause
/// a race between file creation (and thus clearing) and pending file writes.
pub fn forced_sink_path() -> Option<String> {
    std::env::var(ENV_FORCE_SAVE).ok()
}

/// Errors that can occur when creating/manipulating a [`RecordingStream`].
#[derive(thiserror::Error, Debug)]
pub enum RecordingStreamError {
    /// Error within the underlying file sink.
    #[error("Failed to create the underlying file sink: {0}")]
    FileSink(#[from] re_log_encoding::FileSinkError),

    /// Error within the underlying chunk batcher.
    #[error("Failed to convert data to a valid chunk: {0}")]
    Chunk(#[from] ChunkError),

    /// Error within the underlying chunk batcher.
    #[error("Failed to spawn the underlying batcher: {0}")]
    ChunkBatcher(#[from] ChunkBatcherError),

    /// Error within the underlying serializer.
    #[error("Failed to serialize component data: {0}")]
    Serialization(#[from] SerializationError),

    /// Error spawning one of the background threads.
    #[error("Failed to spawn background thread '{name}': {err}")]
    SpawnThread {
        /// Name of the thread
        name: String,

        /// Inner error explaining why the thread failed to spawn.
        err: std::io::Error,
    },

    /// Error spawning a Rerun Viewer process.
    #[error(transparent)] // makes bubbling all the way up to main look nice
    SpawnViewer(#[from] crate::SpawnError),

    /// Failure to host a web viewer and/or Rerun server.
    #[cfg(feature = "web_viewer")]
    #[error(transparent)]
    WebSink(#[from] crate::web_viewer::WebViewerSinkError),

    /// An error occurred while attempting to use a [`re_data_loader::DataLoader`].
    #[cfg(feature = "data_loaders")]
    #[error(transparent)]
    DataLoaderError(#[from] re_data_loader::DataLoaderError),

    /// Invalid gRPC server address.
    #[error(transparent)]
    UriError(#[from] re_uri::Error),

    /// Invalid endpoint
    #[error("not a `/proxy` endpoint")]
    NotAProxyEndpoint,

    /// Invalid bind IP.
    #[error(transparent)]
    InvalidAddress(#[from] std::net::AddrParseError),
}

/// Results that can occur when creating/manipulating a [`RecordingStream`].
pub type RecordingStreamResult<T> = Result<T, RecordingStreamError>;

// ---

/// Construct a [`RecordingStream`].
///
/// ``` no_run
/// # use re_sdk::RecordingStreamBuilder;
/// let rec = RecordingStreamBuilder::new("rerun_example_app").save("my_recording.rrd")?;
/// # Ok::<(), Box<dyn std::error::Error>>(())
/// ```
///
/// Automatically sends a [`Chunk`] with the default [`RecordingInfo`] to
/// the sink, unless an explicit `recording_id` is set via [`RecordingStreamBuilder::recording_id`].
#[derive(Debug)]
pub struct RecordingStreamBuilder {
    application_id: ApplicationId,
    store_kind: StoreKind,
    store_id: Option<StoreId>,
    store_source: Option<StoreSource>,

    default_enabled: bool,
    enabled: Option<bool>,

    batcher_config: Option<ChunkBatcherConfig>,

    // Optional user-defined recording properties.
    should_send_properties: bool,
    recording_info: RecordingInfo,
}

impl RecordingStreamBuilder {
    /// Create a new [`RecordingStreamBuilder`] with the given [`ApplicationId`].
    ///
    /// The [`ApplicationId`] is usually the name of your app.
    ///
    /// ```no_run
    /// # use re_sdk::RecordingStreamBuilder;
    /// let rec = RecordingStreamBuilder::new("rerun_example_app").save("my_recording.rrd")?;
    /// # Ok::<(), Box<dyn std::error::Error>>(())
    /// ```
    //
    // NOTE: track_caller so that we can see if we are being called from an official example.
    #[track_caller]
    pub fn new(application_id: impl Into<ApplicationId>) -> Self {
        let application_id = application_id.into();

        Self {
            application_id,
            store_kind: StoreKind::Recording,
            store_id: None,
            store_source: None,

            default_enabled: true,
            enabled: None,

            batcher_config: None,

            should_send_properties: true,
            recording_info: RecordingInfo::new()
                .with_start_time(re_types::components::Timestamp::now()),
        }
    }

    /// Set whether or not Rerun is enabled by default.
    ///
    /// If the `RERUN` environment variable is set, it will override this.
    ///
    /// Set also: [`Self::enabled`].
    #[inline]
    pub fn default_enabled(mut self, default_enabled: bool) -> Self {
        self.default_enabled = default_enabled;
        self
    }

    /// Set whether or not Rerun is enabled.
    ///
    /// Setting this will ignore the `RERUN` environment variable.
    ///
    /// Set also: [`Self::default_enabled`].
    #[inline]
    pub fn enabled(mut self, enabled: bool) -> Self {
        self.enabled = Some(enabled);
        self
    }

    /// Set the `RecordingId` for this context.
    ///
    /// If you're logging from multiple processes and want all the messages to end up in the same
    /// recording, you must make sure that they all set the same `RecordingId` using this function.
    ///
    /// Note that many stores can share the same [`ApplicationId`], but they all have
    /// unique `RecordingId`s.
    ///
    /// The default is to use a random `RecordingId`.
    ///
    /// When explicitly setting a `RecordingId`, the initial chunk that contains the recording
    /// properties will not be sent.
    #[inline]
    pub fn recording_id(mut self, recording_id: impl Into<String>) -> Self {
        self.store_id = Some(StoreId::from_string(
            StoreKind::Recording,
            recording_id.into(),
        ));
        self.send_properties(false)
    }

    /// Sets an optional name for the recording.
    #[inline]
    pub fn recording_name(mut self, name: impl Into<String>) -> Self {
        self.recording_info = self.recording_info.with_name(name.into());
        self
    }

    /// Sets an optional name for the recording.
    #[inline]
    pub fn recording_started(mut self, started: impl Into<Timestamp>) -> Self {
        self.recording_info = self.recording_info.with_start_time(started);
        self
    }

    #[deprecated(since = "0.22.0", note = "use `send_properties` instead")]
    /// Disables sending the [`RecordingInfo`] chunk.
    #[inline]
    pub fn disable_properties(mut self) -> Self {
        self.should_send_properties = false;
        self
    }

    /// Whether the [`RecordingInfo`] chunk should be sent.
    #[inline]
    pub fn send_properties(mut self, should_send: bool) -> Self {
        self.should_send_properties = should_send;
        self
    }

    /// Set the [`StoreId`] for this context.
    ///
    /// If you're logging from multiple processes and want all the messages to end up as the same
    /// store, you must make sure they all set the same [`StoreId`] using this function.
    ///
    /// Note that many stores can share the same [`ApplicationId`], but they all have
    /// unique [`StoreId`]s.
    ///
    /// The default is to use a random [`StoreId`].
    #[inline]
    pub fn store_id(mut self, store_id: StoreId) -> Self {
        self.store_kind = store_id.kind;
        self.store_id = Some(store_id);
        self
    }

    /// Specifies the configuration of the internal data batching mechanism.
    ///
    /// See [`ChunkBatcher`] & [`ChunkBatcherConfig`] for more information.
    #[inline]
    pub fn batcher_config(mut self, config: ChunkBatcherConfig) -> Self {
        self.batcher_config = Some(config);
        self
    }

    #[doc(hidden)]
    #[inline]
    pub fn store_source(mut self, store_source: StoreSource) -> Self {
        self.store_source = Some(store_source);
        self
    }

    #[doc(hidden)]
    #[inline]
    pub fn blueprint(mut self) -> Self {
        self.store_kind = StoreKind::Blueprint;
        self
    }

    /// Creates a new [`RecordingStream`] that starts in a buffering state (RAM).
    ///
    /// ## Example
    ///
    /// ```
    /// let rec = re_sdk::RecordingStreamBuilder::new("rerun_example_app").buffered()?;
    /// # Ok::<(), Box<dyn std::error::Error>>(())
    /// ```
    pub fn buffered(self) -> RecordingStreamResult<RecordingStream> {
        let (enabled, store_info, properties, batcher_config) = self.into_args();
        if enabled {
            RecordingStream::new(
                store_info,
                properties,
                batcher_config,
                Box::new(crate::log_sink::BufferedSink::new()),
            )
        } else {
            re_log::debug!("Rerun disabled - call to buffered() ignored");
            Ok(RecordingStream::disabled())
        }
    }

    /// Creates a new [`RecordingStream`] that is pre-configured to stream the data through to a
    /// [`crate::log_sink::MemorySink`].
    ///
    /// ## Example
    ///
    /// ```
    /// # fn log_data(_: &re_sdk::RecordingStream) { }
    ///
    /// let (rec, storage) = re_sdk::RecordingStreamBuilder::new("rerun_example_app").memory()?;
    ///
    /// log_data(&rec);
    ///
    /// let data = storage.take();
    ///
    /// # Ok::<(), Box<dyn std::error::Error>>(())
    /// ```
    pub fn memory(
        self,
    ) -> RecordingStreamResult<(RecordingStream, crate::log_sink::MemorySinkStorage)> {
        let (enabled, store_info, properties, batcher_config) = self.into_args();
        let rec = if enabled {
            RecordingStream::new(
                store_info,
                properties,
                batcher_config,
                Box::new(crate::log_sink::BufferedSink::new()),
            )
        } else {
            re_log::debug!("Rerun disabled - call to memory() ignored");
            Ok(RecordingStream::disabled())
        }?;

        let sink = crate::log_sink::MemorySink::new(rec.clone());
        let storage = sink.buffer();
        // Using set_sink here is necessary because the MemorySink needs to know
        // it's own RecordingStream, which means we can't use `new` above.
        // This has the downside of a bit of creation overhead and an extra StoreInfo
        // message being sent to the sink.
        // TODO(jleibs): Figure out a cleaner way to handle this.
        rec.set_sink(Box::new(sink));
        Ok((rec, storage))
    }

    /// Creates a new [`RecordingStream`] pre-configured to stream data to multiple sinks.
    ///
    /// Currently only supports [`GrpcSink`][grpc_sink] and [`FileSink`][file_sink].
    ///
    /// [grpc_sink]: crate::sink::GrpcSink
    /// [file_sink]: crate::sink::FileSink
    pub fn set_sinks(
        self,
        sinks: impl crate::sink::IntoMultiSink,
    ) -> RecordingStreamResult<RecordingStream> {
        let (enabled, store_info, properties, batcher_config) = self.into_args();
        if enabled {
            RecordingStream::new(
                store_info,
                properties,
                batcher_config,
                Box::new(sinks.into_multi_sink()),
            )
        } else {
            re_log::debug!("Rerun disabled - call to set_sinks() ignored");
            Ok(RecordingStream::disabled())
        }
    }

    /// Creates a new [`RecordingStream`] that is pre-configured to stream the data through to a
    /// remote Rerun instance.
    ///
    /// See also [`Self::connect_grpc_opts`] if you wish to configure the connection.
    ///
    /// ## Example
    ///
    /// ```no_run
    /// let rec = re_sdk::RecordingStreamBuilder::new("rerun_example_app").connect_grpc()?;
    /// # Ok::<(), Box<dyn std::error::Error>>(())
    /// ```
    pub fn connect_grpc(self) -> RecordingStreamResult<RecordingStream> {
        self.connect_grpc_opts(
            format!(
                "rerun+http://127.0.0.1:{}/proxy",
                re_grpc_server::DEFAULT_SERVER_PORT
            ),
            crate::default_flush_timeout(),
        )
    }

    /// Creates a new [`RecordingStream`] that is pre-configured to stream the data through to a
    /// remote Rerun instance.
    ///
    /// `flush_timeout` is the minimum time the [`GrpcSink`][`crate::log_sink::GrpcSink`] will
    /// wait during a flush before potentially dropping data. Note: Passing `None` here can cause a
    /// call to `flush` to block indefinitely if a connection cannot be established.
    ///
    /// ## Example
    ///
    /// ```no_run
    /// let rec = re_sdk::RecordingStreamBuilder::new("rerun_example_app")
    ///     .connect_grpc_opts("rerun+http://127.0.0.1:9876/proxy", re_sdk::default_flush_timeout())?;
    /// # Ok::<(), Box<dyn std::error::Error>>(())
    /// ```
    pub fn connect_grpc_opts(
        self,
        url: impl Into<String>,
        flush_timeout: Option<Duration>,
    ) -> RecordingStreamResult<RecordingStream> {
        let (enabled, store_info, properties, batcher_config) = self.into_args();
        if enabled {
            let url: String = url.into();
            let re_uri::RedapUri::Proxy(uri) = url.as_str().parse()? else {
                return Err(RecordingStreamError::NotAProxyEndpoint);
            };

            RecordingStream::new(
                store_info,
                properties,
                batcher_config,
                Box::new(crate::log_sink::GrpcSink::new(uri, flush_timeout)),
            )
        } else {
            re_log::debug!("Rerun disabled - call to connect() ignored");
            Ok(RecordingStream::disabled())
        }
    }

    #[cfg(feature = "server")]
    /// Creates a new [`RecordingStream`] that is pre-configured to stream the data through to a
    /// locally hosted gRPC server.
    ///
    /// The server is hosted on the default IP and port, and may be connected to by any SDK or Viewer
    /// at `rerun+http://127.0.0.1:9876/proxy` or by just running `rerun --connect`.
    ///
    /// To configure the gRPC server's IP and port, use [`Self::serve_grpc_opts`] instead.
    ///
    /// The gRPC server will buffer in memory so that late connecting viewers will still get all the data.
    /// You can limit the amount of data buffered by the gRPC server using [`Self::serve_grpc_opts`],
    /// with the `server_memory_limit` argument. Once the memory limit is reached, the earliest logged data
    /// will be dropped. Static data is never dropped.
    ///
    /// It is highly recommended that you use [`Self::serve_grpc_opts`] and set the memory limit to `0B`
    /// if both the server and client are running on the same machine, otherwise you're potentially
    /// doubling your memory usage!
    pub fn serve_grpc(self) -> RecordingStreamResult<RecordingStream> {
        self.serve_grpc_opts(
            "0.0.0.0",
            crate::DEFAULT_SERVER_PORT,
            re_memory::MemoryLimit::from_fraction_of_total(0.25),
        )
    }

    #[cfg(feature = "server")]
    /// Creates a new [`RecordingStream`] that is pre-configured to stream the data through to a
    /// locally hosted gRPC server.
    ///
    /// The server is hosted on the given `bind_ip` and `port`, may be connected to by any SDK or Viewer
    /// at `rerun+http://{bind_ip}:{port}/proxy`.
    ///
    /// `0.0.0.0` is a good default for `bind_ip`.
    ///
    /// The gRPC server will buffer all log data in memory so that late connecting viewers will get all the data.
    /// You can limit the amount of data buffered by the gRPC server with the `server_memory_limit` argument.
    /// Once reached, the earliest logged data will be dropped. Static data is never dropped.
    ///
    /// It is highly recommended that you set the memory limit to `0B` if both the server and client are running
    /// on the same machine, otherwise you're potentially doubling your memory usage!
    pub fn serve_grpc_opts(
        self,
        bind_ip: impl AsRef<str>,
        port: u16,
        server_memory_limit: re_memory::MemoryLimit,
    ) -> RecordingStreamResult<RecordingStream> {
        let (enabled, store_info, properties, batcher_config) = self.into_args();
        if enabled {
            RecordingStream::new(
                store_info,
                properties,
                batcher_config,
                Box::new(crate::grpc_server::GrpcServerSink::new(
                    bind_ip.as_ref(),
                    port,
                    server_memory_limit,
                )?),
            )
        } else {
            re_log::debug!("Rerun disabled - call to serve_grpc() ignored");
            Ok(RecordingStream::disabled())
        }
    }

    /// Creates a new [`RecordingStream`] that is pre-configured to stream the data through to an
    /// RRD file on disk.
    ///
    /// The Rerun Viewer is able to read continuously from the resulting rrd file while it is being written.
    /// However, depending on your OS and configuration, changes may not be immediately visible due to file caching.
    /// This is a common issue on Windows and (to a lesser extent) on `MacOS`.
    ///
    /// ## Example
    ///
    /// ```no_run
    /// let rec = re_sdk::RecordingStreamBuilder::new("rerun_example_app").save("my_recording.rrd")?;
    /// # Ok::<(), Box<dyn std::error::Error>>(())
    /// ```
    #[cfg(not(target_arch = "wasm32"))]
    pub fn save(
        self,
        path: impl Into<std::path::PathBuf>,
    ) -> RecordingStreamResult<RecordingStream> {
        let (enabled, store_info, properties, batcher_config) = self.into_args();

        if enabled {
            RecordingStream::new(
                store_info,
                properties,
                batcher_config,
                Box::new(crate::sink::FileSink::new(path)?),
            )
        } else {
            re_log::debug!("Rerun disabled - call to save() ignored");
            Ok(RecordingStream::disabled())
        }
    }

    /// Creates a new [`RecordingStream`] that is pre-configured to stream the data through to stdout.
    ///
    /// If there isn't any listener at the other end of the pipe, the [`RecordingStream`] will
    /// default back to `buffered` mode, in order not to break the user's terminal.
    ///
    /// ## Example
    ///
    /// ```no_run
    /// let rec = re_sdk::RecordingStreamBuilder::new("rerun_example_app").stdout()?;
    /// # Ok::<(), Box<dyn std::error::Error>>(())
    /// ```
    #[cfg(not(target_arch = "wasm32"))]
    pub fn stdout(self) -> RecordingStreamResult<RecordingStream> {
        if std::io::stdout().is_terminal() {
            re_log::debug!("Ignored call to stdout() because stdout is a terminal");
            return self.buffered();
        }

        let (enabled, store_info, properties, batcher_config) = self.into_args();

        if enabled {
            RecordingStream::new(
                store_info,
                properties,
                batcher_config,
                Box::new(crate::sink::FileSink::stdout()?),
            )
        } else {
            re_log::debug!("Rerun disabled - call to stdout() ignored");
            Ok(RecordingStream::disabled())
        }
    }

    /// Spawns a new Rerun Viewer process from an executable available in PATH, then creates a new
    /// [`RecordingStream`] that is pre-configured to stream the data through to that viewer over gRPC.
    ///
    /// If a Rerun Viewer is already listening on this port, the stream will be redirected to
    /// that viewer instead of starting a new one.
    ///
    /// See also [`Self::spawn_opts`] if you wish to configure the behavior of thew Rerun process
    /// as well as the underlying connection.
    ///
    /// ## Example
    ///
    /// ```no_run
    /// let rec = re_sdk::RecordingStreamBuilder::new("rerun_example_app").spawn()?;
    /// # Ok::<(), Box<dyn std::error::Error>>(())
    /// ```
    pub fn spawn(self) -> RecordingStreamResult<RecordingStream> {
        self.spawn_opts(&Default::default(), crate::default_flush_timeout())
    }

    /// Spawns a new Rerun Viewer process from an executable available in PATH, then creates a new
    /// [`RecordingStream`] that is pre-configured to stream the data through to that viewer over gRPC.
    ///
    /// If a Rerun Viewer is already listening on this port, the stream will be redirected to
    /// that viewer instead of starting a new one.
    ///
    /// The behavior of the spawned Viewer can be configured via `opts`.
    /// If you're fine with the default behavior, refer to the simpler [`Self::spawn`].
    ///
    /// `flush_timeout` is the minimum time the [`GrpcSink`][`crate::log_sink::GrpcSink`] will
    /// wait during a flush before potentially dropping data. Note: Passing `None` here can cause a
    /// call to `flush` to block indefinitely if a connection cannot be established.
    ///
    /// ## Example
    ///
    /// ```no_run
    /// let rec = re_sdk::RecordingStreamBuilder::new("rerun_example_app")
    ///     .spawn_opts(&re_sdk::SpawnOptions::default(), re_sdk::default_flush_timeout())?;
    /// # Ok::<(), Box<dyn std::error::Error>>(())
    /// ```
    pub fn spawn_opts(
        self,
        opts: &crate::SpawnOptions,
        flush_timeout: Option<Duration>,
    ) -> RecordingStreamResult<RecordingStream> {
        if !self.is_enabled() {
            re_log::debug!("Rerun disabled - call to spawn() ignored");
            return Ok(RecordingStream::disabled());
        }

        let url = format!("rerun+http://{}/proxy", opts.connect_addr());

        // NOTE: If `_RERUN_TEST_FORCE_SAVE` is set, all recording streams will write to disk no matter
        // what, thus spawning a viewer is pointless (and probably not intended).
        if forced_sink_path().is_some() {
            return self.connect_grpc_opts(url, flush_timeout);
        }

        crate::spawn(opts)?;

        self.connect_grpc_opts(url, flush_timeout)
    }

    /// Creates a new [`RecordingStream`] that is pre-configured to stream the data through to a
    /// web-based Rerun viewer via gRPC.
    ///
    /// If the `open_browser` argument is `true`, your default browser will be opened with a
    /// connected web-viewer.
    ///
    /// If not, you can connect to this server using the `rerun` binary (`cargo install rerun-cli --locked`).
    ///
    /// ## Details
    /// This method will spawn two servers: one HTTPS server serving the Rerun Web Viewer `.html` and `.wasm` files,
    /// and then one gRPC server that streams the log data to the web viewer (or to a native viewer, or to multiple viewers).
    ///
    /// The gRPC server will buffer all log data in memory so that late connecting viewers will get all the data.
    /// You can limit the amount of data buffered by the gRPC server with the `server_memory_limit` argument.
    /// Once reached, the earliest logged data will be dropped. Static data is never dropped.
    ///
    /// Calling `serve_web` is equivalent to calling [`Self::serve_grpc`] followed by [`crate::serve_web_viewer`].
    ///
    /// ## Example
    ///
    /// ```ignore
    /// let rec = re_sdk::RecordingStreamBuilder::new("rerun_example_app")
    ///     .serve_web("0.0.0.0",
    ///                Default::default(),
    ///                Default::default(),
    ///                re_sdk::MemoryLimit::from_fraction_of_total(0.25),
    ///                true)?;
    /// # Ok::<(), Box<dyn std::error::Error>>(())
    /// ```
    //
    // # TODO(#5531): keep static data around.
    #[deprecated(
        since = "0.24.0",
        note = "Use `rec.serve_grpc()` + `rerun::serve_web_viewer()` instead.
        See: https://www.rerun.io/docs/reference/migration/migration-0-24?speculative-link for more details."
    )]
    #[cfg(feature = "web_viewer")]
    pub fn serve_web(
        self,
        bind_ip: &str,
        web_port: WebViewerServerPort,
        grpc_port: u16,
        server_memory_limit: re_memory::MemoryLimit,
        open_browser: bool,
    ) -> RecordingStreamResult<RecordingStream> {
        let (enabled, store_info, recording_info, batcher_config) = self.into_args();
        if enabled {
            let sink = crate::web_viewer::new_sink(
                open_browser,
                bind_ip,
                web_port,
                grpc_port,
                server_memory_limit,
            )?;
            RecordingStream::new(store_info, recording_info, batcher_config, sink)
        } else {
            re_log::debug!("Rerun disabled - call to serve() ignored");
            Ok(RecordingStream::disabled())
        }
    }

    /// Returns whether or not logging is enabled, a [`StoreInfo`] and the associated batcher
    /// configuration.
    ///
    /// This can be used to then construct a [`RecordingStream`] manually using
    /// [`RecordingStream::new`].
    pub fn into_args(self) -> (bool, StoreInfo, Option<RecordingInfo>, ChunkBatcherConfig) {
        let enabled = self.is_enabled();

        let Self {
            application_id,
            store_kind,
            store_id,
            store_source,
            default_enabled: _,
            enabled: _,
            batcher_config,
            should_send_properties,
            recording_info,
        } = self;

        let store_id = store_id.unwrap_or(StoreId::random(store_kind));
        let store_source = store_source.unwrap_or_else(|| StoreSource::RustSdk {
            rustc_version: env!("RE_BUILD_RUSTC_VERSION").into(),
            llvm_version: env!("RE_BUILD_LLVM_VERSION").into(),
        });

        let store_info = StoreInfo {
            application_id,
            store_id,
            cloned_from: None,
            store_source,
            store_version: Some(re_build_info::CrateVersion::LOCAL),
        };

        let batcher_config =
            batcher_config.unwrap_or_else(|| match ChunkBatcherConfig::from_env() {
                Ok(config) => config,
                Err(err) => {
                    re_log::error!("Failed to parse ChunkBatcherConfig from env: {}", err);
                    ChunkBatcherConfig::default()
                }
            });

        (
            enabled,
            store_info,
            should_send_properties.then_some(recording_info),
            batcher_config,
        )
    }

    /// Internal check for whether or not logging is enabled using explicit/default settings & env var.
    fn is_enabled(&self) -> bool {
        self.enabled
            .unwrap_or_else(|| crate::decide_logging_enabled(self.default_enabled))
    }
}

// ----------------------------------------------------------------------------

/// A [`RecordingStream`] handles everything related to logging data into Rerun.
///
/// You can construct a new [`RecordingStream`] using [`RecordingStreamBuilder`] or
/// [`RecordingStream::new`].
///
/// ## Sinks
///
/// Data is logged into Rerun via [`LogSink`]s.
///
/// The underlying [`LogSink`] of a [`RecordingStream`] can be changed at any point during its
/// lifetime by calling [`RecordingStream::set_sink`] or one of the higher level helpers
/// ([`RecordingStream::connect_grpc`], [`RecordingStream::memory`],
/// [`RecordingStream::save`], [`RecordingStream::disconnect`]).
///
/// See [`RecordingStream::set_sink`] for more information.
///
/// ## Multithreading and ordering
///
/// [`RecordingStream`] can be cheaply cloned and used freely across any number of threads.
///
/// Internally, all operations are linearized into a pipeline:
/// - All operations sent by a given thread will take effect in the same exact order as that
///   thread originally sent them in, from its point of view.
/// - There isn't any well defined global order across multiple threads.
///
/// This means that e.g. flushing the pipeline ([`Self::flush_blocking`]) guarantees that all previous data sent by the calling thread
/// has been recorded and (if applicable) flushed to the underlying OS-managed file descriptor,
/// but other threads may still have data in flight.
///
/// ## Shutdown
///
/// The [`RecordingStream`] can only be shutdown by dropping all instances of it, at which point
/// it will automatically take care of flushing any pending data that might remain in the pipeline.
///
/// Shutting down cannot ever block.
#[derive(Clone)]
pub struct RecordingStream {
    inner: Either<Arc<Option<RecordingStreamInner>>, Weak<Option<RecordingStreamInner>>>,
}

impl RecordingStream {
    /// Passes a reference to the [`RecordingStreamInner`], if it exists.
    ///
    /// This works whether the underlying stream is strong or weak.
    #[inline]
    fn with<F: FnOnce(&RecordingStreamInner) -> R, R>(&self, f: F) -> Option<R> {
        use std::ops::Deref as _;
        match &self.inner {
            Either::Left(strong) => strong.deref().as_ref().map(f),
            Either::Right(weak) => weak
                .upgrade()
                .and_then(|strong| strong.deref().as_ref().map(f)),
        }
    }

    /// Clones the [`RecordingStream`] without incrementing the refcount.
    ///
    /// Useful e.g. if you want to make sure that a detached thread won't prevent the [`RecordingStream`]
    /// from flushing during shutdown.
    //
    // TODO(#5335): shutdown flushing behavior is too brittle.
    #[inline]
    pub fn clone_weak(&self) -> Self {
        Self {
            inner: match &self.inner {
                Either::Left(strong) => Either::Right(Arc::downgrade(strong)),
                Either::Right(weak) => Either::Right(Weak::clone(weak)),
            },
        }
    }
}

// TODO(#5335): shutdown flushing behavior is too brittle.
impl Drop for RecordingStream {
    #[inline]
    fn drop(&mut self) {
        // If this holds the last strong handle to the recording, make sure that all pending
        // `DataLoader` threads that were started from the SDK actually run to completion (they
        // all hold a weak handle to this very recording!).
        //
        // NOTE: It's very important to do so from the `Drop` implementation of `RecordingStream`
        // itself, because the dataloader threads -- by definition -- will have to send data into
        // this very recording, therefore we must make sure that at least one strong handle still lives
        // on until they are all finished.
        if let Either::Left(strong) = &mut self.inner {
            if Arc::strong_count(strong) == 1 {
                // Keep the recording alive until all dataloaders are finished.
                self.with(|inner| inner.wait_for_dataloaders());
            }
        }
    }
}

struct RecordingStreamInner {
    store_info: StoreInfo,
    recording_info: Option<RecordingInfo>,
    tick: AtomicI64,

    /// The one and only entrypoint into the pipeline: this is _never_ cloned nor publicly exposed,
    /// therefore the `Drop` implementation is guaranteed that no more data can come in while it's
    /// running.
    cmds_tx: Sender<Command>,

    batcher: ChunkBatcher,
    batcher_to_sink_handle: Option<std::thread::JoinHandle<()>>,

    /// Keeps track of the top-level threads that were spawned in order to execute the `DataLoader`
    /// machinery in the context of this `RecordingStream`.
    ///
    /// See [`RecordingStream::log_file_from_path`] and [`RecordingStream::log_file_from_contents`].
    dataloader_handles: Mutex<Vec<std::thread::JoinHandle<()>>>,

    pid_at_creation: u32,
}

impl fmt::Debug for RecordingStreamInner {
    #[inline]
    fn fmt(&self, f: &mut fmt::Formatter<'_>) -> fmt::Result {
        f.debug_struct("RecordingStreamInner")
            .field("store_id", &self.store_info.store_id)
            .finish()
    }
}

impl Drop for RecordingStreamInner {
    fn drop(&mut self) {
        if self.is_forked_child() {
            re_log::error_once!(
                "Fork detected while dropping RecordingStreamInner. cleanup_if_forked() should always be called after forking. This is likely a bug in the SDK."
            );
            return;
        }

        self.wait_for_dataloaders();

        // NOTE: The command channel is private, if we're here, nothing is currently capable of
        // sending data down the pipeline.
        self.batcher.flush_blocking();
        self.cmds_tx.send(Command::PopPendingChunks).ok();
        self.cmds_tx.send(Command::Shutdown).ok();
        if let Some(handle) = self.batcher_to_sink_handle.take() {
            handle.join().ok();
        }
    }
}

impl RecordingStreamInner {
    fn new(
        store_info: StoreInfo,
        recording_info: Option<RecordingInfo>,
        batcher_config: ChunkBatcherConfig,
        sink: Box<dyn LogSink>,
    ) -> RecordingStreamResult<Self> {
        let on_release = batcher_config.hooks.on_release.clone();
        let batcher = ChunkBatcher::new(batcher_config)?;

        {
            re_log::debug!(
                app_id = %store_info.application_id,
                rec_id = %store_info.store_id,
                "Setting StoreInfo",
            );
            sink.send(
                re_log_types::SetStoreInfo {
                    row_id: *RowId::new(),
                    info: store_info.clone(),
                }
                .into(),
            );
        }

        let (cmds_tx, cmds_rx) = crossbeam::channel::unbounded();

        let batcher_to_sink_handle = {
            const NAME: &str = "RecordingStream::batcher_to_sink";
            std::thread::Builder::new()
                .name(NAME.into())
                .spawn({
                    let info = store_info.clone();
                    let batcher = batcher.clone();
                    move || forwarding_thread(info, sink, cmds_rx, batcher.chunks(), on_release)
                })
                .map_err(|err| RecordingStreamError::SpawnThread {
                    name: NAME.into(),
                    err,
                })?
        };

        if let Some(recording_info) = recording_info.as_ref() {
            // We pre-populate the batcher with a chunk the contains the `RecordingInfo`
            // so that these get automatically sent to the sink.

<<<<<<< HEAD
            re_log::debug!(recording_info = ?recording_info, "Adding RecordingInfo to batcher");
=======
            re_log::trace!(properties = ?properties, "adding recording properties to batcher");
>>>>>>> 45f3b4ac

            let chunk = Chunk::builder(EntityPath::properties())
                .with_archetype(RowId::new(), TimePoint::default(), recording_info)
                .build()?;

            batcher.push_chunk(chunk);
        }

        Ok(Self {
            store_info,
            recording_info,
            tick: AtomicI64::new(0),
            cmds_tx,
            batcher,
            batcher_to_sink_handle: Some(batcher_to_sink_handle),
            dataloader_handles: Mutex::new(Vec::new()),
            pid_at_creation: std::process::id(),
        })
    }

    #[inline]
    pub fn is_forked_child(&self) -> bool {
        self.pid_at_creation != std::process::id()
    }

    /// Make sure all pending top-level `DataLoader` threads that were started from the SDK run to completion.
    //
    // TODO(cmc): At some point we might want to make it configurable, though I cannot really
    // think of a use case where you'd want to drop those threads immediately upon
    // disconnection.
    fn wait_for_dataloaders(&self) {
        let dataloader_handles = std::mem::take(&mut *self.dataloader_handles.lock());
        for handle in dataloader_handles {
            handle.join().ok();
        }
    }
}

enum Command {
    RecordMsg(LogMsg),
    SwapSink(Box<dyn LogSink>),
    Flush(Sender<()>),
    PopPendingChunks,
    Shutdown,
}

impl Command {
    fn flush() -> (Self, Receiver<()>) {
        let (tx, rx) = crossbeam::channel::bounded(0); // oneshot
        (Self::Flush(tx), rx)
    }
}

impl RecordingStream {
    /// Creates a new [`RecordingStream`] with a given [`StoreInfo`] and [`LogSink`].
    ///
    /// You can create a [`StoreInfo`] with [`crate::new_store_info`];
    ///
    /// The [`StoreInfo`] is immediately sent to the sink in the form of a
    /// [`re_log_types::SetStoreInfo`].
    ///
    /// You can find sinks in [`crate::sink`].
    ///
    /// See also: [`RecordingStreamBuilder`].
    #[must_use = "Recording will get closed automatically once all instances of this object have been dropped"]
    pub fn new(
        store_info: StoreInfo,
        recording_info: Option<RecordingInfo>,
        batcher_config: ChunkBatcherConfig,
        sink: Box<dyn LogSink>,
    ) -> RecordingStreamResult<Self> {
        let sink = (store_info.store_id.kind == StoreKind::Recording)
            .then(forced_sink_path)
            .flatten()
            .map_or(sink, |path| {
                re_log::info!("Forcing FileSink because of env-var {ENV_FORCE_SAVE}={path:?}");
                Box::new(
                    crate::sink::FileSink::new(path)
                        .expect("Failed to create FileSink for forced test path"),
                ) as Box<dyn LogSink>
            });

        let stream = RecordingStreamInner::new(store_info, recording_info, batcher_config, sink)
            .map(|inner| Self {
                inner: Either::Left(Arc::new(Some(inner))),
            })?;

        Ok(stream)
    }

    /// Creates a new no-op [`RecordingStream`] that drops all logging messages, doesn't allocate
    /// any memory and doesn't spawn any threads.
    ///
    /// [`Self::is_enabled`] will return `false`.
    pub fn disabled() -> Self {
        Self {
            inner: Either::Left(Arc::new(None)),
        }
    }
}

impl RecordingStream {
    /// Log data to Rerun.
    ///
    /// This is the main entry point for logging data to rerun. It can be used to log anything
    /// that implements the [`AsComponents`], such as any [archetype](https://docs.rs/rerun/latest/rerun/archetypes/index.html)
    /// or individual [component](https://docs.rs/rerun/latest/rerun/components/index.html).
    ///
    /// The data will be timestamped automatically based on the [`RecordingStream`]'s internal clock.
    /// See [`RecordingStream::set_time_sequence`] etc for more information.
    ///
    /// The entity path can either be a string
    /// (with special characters escaped, split on unescaped slashes)
    /// or an [`EntityPath`] constructed with [`crate::entity_path`].
    /// See <https://www.rerun.io/docs/concepts/entity-path> for more on entity paths.
    ///
    /// See also: [`Self::log_static`] for logging static data.
    ///
    /// Internally, the stream will automatically micro-batch multiple log calls to optimize
    /// transport.
    /// See [SDK Micro Batching] for more information.
    ///
    /// # Example:
    /// ```ignore
    /// # use rerun;
    /// # let (rec, storage) = rerun::RecordingStreamBuilder::new("rerun_example_points3d_simple").memory()?;
    /// rec.log(
    ///     "my/points",
    ///     &rerun::Points3D::new([(0.0, 0.0, 0.0), (1.0, 1.0, 1.0)]),
    /// )?;
    /// # Ok::<(), Box<dyn std::error::Error>>(())
    /// ```
    ///
    /// [SDK Micro Batching]: https://www.rerun.io/docs/reference/sdk/micro-batching
    /// [component bundle]: [`AsComponents`]
    #[inline]
    pub fn log<AS: ?Sized + AsComponents>(
        &self,
        ent_path: impl Into<EntityPath>,
        as_components: &AS,
    ) -> RecordingStreamResult<()> {
        self.log_with_static(ent_path, false, as_components)
    }

    /// Lower-level logging API to provide data spanning multiple timepoints.
    ///
    /// Unlike the regular `log` API, which is row-oriented, this API lets you submit the data
    /// in a columnar form. The lengths of all of the [`TimeColumn`] and the component columns
    /// must match. All data that occurs at the same index across the different index/time and components
    /// arrays will act as a single logical row.
    ///
    /// Note that this API ignores any stateful index/time set on the log stream via the
    /// [`Self::set_time`]/[`Self::set_timepoint`]/[`Self::set_time_nanos`]/etc. APIs.
    /// Furthermore, this will _not_ inject the default timelines `log_tick` and `log_time` timeline columns.
    pub fn send_columns(
        &self,
        ent_path: impl Into<EntityPath>,
        indexes: impl IntoIterator<Item = TimeColumn>,
        columns: impl IntoIterator<Item = SerializedComponentColumn>,
    ) -> RecordingStreamResult<()> {
        let id = ChunkId::new();

        let indexes = indexes
            .into_iter()
            .map(|col| (*col.timeline().name(), col))
            .collect();

        let components: ChunkComponents = columns
            .into_iter()
            .map(|column| (column.descriptor, column.list_array))
            .collect();

        let chunk = Chunk::from_auto_row_ids(id, ent_path.into(), indexes, components)?;

        self.send_chunk(chunk);

        Ok(())
    }

    /// Log data to Rerun.
    ///
    /// It can be used to log anything
    /// that implements the [`AsComponents`], such as any [archetype](https://docs.rs/rerun/latest/rerun/archetypes/index.html)
    /// or individual [component](https://docs.rs/rerun/latest/rerun/components/index.html).
    ///
    /// Static data has no time associated with it, exists on all timelines, and unconditionally shadows
    /// any temporal data of the same type.
    /// All timestamp data associated with this message will be dropped right before sending it to Rerun.
    ///
    /// This is most often used for [`rerun::ViewCoordinates`](https://docs.rs/rerun/latest/rerun/archetypes/struct.ViewCoordinates.html) and
    /// [`rerun::AnnotationContext`](https://docs.rs/rerun/latest/rerun/archetypes/struct.AnnotationContext.html).
    ///
    /// Internally, the stream will automatically micro-batch multiple log calls to optimize
    /// transport.
    /// See [SDK Micro Batching] for more information.
    ///
    /// See also [`Self::log`].
    ///
    /// [SDK Micro Batching]: https://www.rerun.io/docs/reference/sdk/micro-batching
    /// [component bundle]: [`AsComponents`]
    #[inline]
    pub fn log_static<AS: ?Sized + AsComponents>(
        &self,
        ent_path: impl Into<EntityPath>,
        as_components: &AS,
    ) -> RecordingStreamResult<()> {
        self.log_with_static(ent_path, true, as_components)
    }

    /// Logs the contents of a [component bundle] into Rerun.
    ///
    /// If `static_` is set to `true`, all timestamp data associated with this message will be
    /// dropped right before sending it to Rerun.
    /// Static data has no time associated with it, exists on all timelines, and unconditionally shadows
    /// any temporal data of the same type.
    ///
    /// Otherwise, the data will be timestamped automatically based on the [`RecordingStream`]'s
    /// internal clock.
    /// See `RecordingStream::set_time_*` family of methods for more information.
    ///
    /// The entity path can either be a string
    /// (with special characters escaped, split on unescaped slashes)
    /// or an [`EntityPath`] constructed with [`crate::entity_path`].
    /// See <https://www.rerun.io/docs/concepts/entity-path> for more on entity paths.
    ///
    /// Internally, the stream will automatically micro-batch multiple log calls to optimize
    /// transport.
    /// See [SDK Micro Batching] for more information.
    ///
    /// [SDK Micro Batching]: https://www.rerun.io/docs/reference/sdk/micro-batching
    /// [component bundle]: [`AsComponents`]
    #[inline]
    pub fn log_with_static<AS: ?Sized + AsComponents>(
        &self,
        ent_path: impl Into<EntityPath>,
        static_: bool,
        as_components: &AS,
    ) -> RecordingStreamResult<()> {
        let row_id = RowId::new(); // Create row-id as early as possible. It has a timestamp and is used to estimate e2e latency.
        self.log_serialized_batches_impl(
            row_id,
            ent_path,
            static_,
            as_components.as_serialized_batches(),
        )
    }

    /// Logs a set of [`SerializedComponentBatch`]es into Rerun.
    ///
    /// If `static_` is set to `true`, all timestamp data associated with this message will be
    /// dropped right before sending it to Rerun.
    /// Static data has no time associated with it, exists on all timelines, and unconditionally shadows
    /// any temporal data of the same type.
    ///
    /// Otherwise, the data will be timestamped automatically based on the [`RecordingStream`]'s
    /// internal clock.
    /// See `RecordingStream::set_time_*` family of methods for more information.
    ///
    /// The number of instances will be determined by the longest batch in the bundle.
    ///
    /// The entity path can either be a string
    /// (with special characters escaped, split on unescaped slashes)
    /// or an [`EntityPath`] constructed with [`crate::entity_path`].
    /// See <https://www.rerun.io/docs/concepts/entity-path> for more on entity paths.
    ///
    /// Internally, the stream will automatically micro-batch multiple log calls to optimize
    /// transport.
    /// See [SDK Micro Batching] for more information.
    ///
    /// [SDK Micro Batching]: https://www.rerun.io/docs/reference/sdk/micro-batching
    ///
    /// [`SerializedComponentBatch`]: [re_types_core::SerializedComponentBatch]
    pub fn log_serialized_batches(
        &self,
        ent_path: impl Into<EntityPath>,
        static_: bool,
        comp_batches: impl IntoIterator<Item = re_types::SerializedComponentBatch>,
    ) -> RecordingStreamResult<()> {
        let row_id = RowId::new(); // Create row-id as early as possible. It has a timestamp and is used to estimate e2e latency.
        self.log_serialized_batches_impl(row_id, ent_path, static_, comp_batches)
    }

    /// Sends a property to the recording.
    #[inline]
    pub fn send_property<AS: ?Sized + AsComponents>(
        &self,
        name: impl Into<String>,
        values: &AS,
    ) -> RecordingStreamResult<()> {
        let sub_path = EntityPath::from(name.into());
        self.log_static(EntityPath::properties().join(&sub_path), values)
    }

    /// Sends the name of the recording.
    #[inline]
    pub fn send_recording_name(&self, name: impl Into<String>) -> RecordingStreamResult<()> {
        let update = RecordingInfo::update_fields().with_name(name.into());
        self.log_static(EntityPath::properties(), &update)
    }

    /// Sends the start time of the recording.
    #[inline]
    pub fn send_recording_start_time(
        &self,
        timestamp: impl Into<Timestamp>,
    ) -> RecordingStreamResult<()> {
        let update = RecordingInfo::update_fields().with_start_time(timestamp.into());
        self.log_static(EntityPath::properties(), &update)
    }

    // NOTE: For bw and fw compatibility reasons, we need our logging APIs to be fallible, even
    // though they really aren't at the moment.
    #[allow(clippy::unnecessary_wraps)]
    fn log_serialized_batches_impl(
        &self,
        row_id: RowId,
        entity_path: impl Into<EntityPath>,
        static_: bool,
        comp_batches: impl IntoIterator<Item = re_types::SerializedComponentBatch>,
    ) -> RecordingStreamResult<()> {
        if !self.is_enabled() {
            return Ok(()); // silently drop the message
        }

        let entity_path = entity_path.into();

        let comp_batches: Vec<_> = comp_batches
            .into_iter()
            .map(|comp_batch| (comp_batch.descriptor, comp_batch.array))
            .collect();
        let components: IntMap<_, _> = comp_batches.into_iter().collect();

        // NOTE: The timepoint is irrelevant, the `RecordingStream` will overwrite it using its
        // internal clock.
        let timepoint = TimePoint::default();

        if !components.is_empty() {
            let row = PendingRow {
                row_id,
                timepoint,
                components,
            };
            self.record_row(entity_path, row, !static_);
        }

        Ok(())
    }

    /// Logs the file at the given `path` using all [`re_data_loader::DataLoader`]s available.
    ///
    /// A single `path` might be handled by more than one loader.
    ///
    /// This method blocks until either at least one [`re_data_loader::DataLoader`] starts
    /// streaming data in or all of them fail.
    ///
    /// See <https://www.rerun.io/docs/reference/data-loaders/overview> for more information.
    #[cfg(feature = "data_loaders")]
    pub fn log_file_from_path(
        &self,
        filepath: impl AsRef<std::path::Path>,
        entity_path_prefix: Option<EntityPath>,
        static_: bool,
    ) -> RecordingStreamResult<()> {
        self.log_file(filepath, None, entity_path_prefix, static_, true)
    }

    /// Logs the given `contents` using all [`re_data_loader::DataLoader`]s available.
    ///
    /// A single `path` might be handled by more than one loader.
    ///
    /// This method blocks until either at least one [`re_data_loader::DataLoader`] starts
    /// streaming data in or all of them fail.
    ///
    /// See <https://www.rerun.io/docs/reference/data-loaders/overview> for more information.
    #[cfg(feature = "data_loaders")]
    pub fn log_file_from_contents(
        &self,
        filepath: impl AsRef<std::path::Path>,
        contents: std::borrow::Cow<'_, [u8]>,
        entity_path_prefix: Option<EntityPath>,
        static_: bool,
    ) -> RecordingStreamResult<()> {
        self.log_file(filepath, Some(contents), entity_path_prefix, static_, true)
    }

    /// If `prefer_current_recording` is set (which is always the case for now), the dataloader settings
    /// will be configured as if the current SDK recording is the currently opened recording.
    /// Most dataloaders prefer logging to the currently opened recording if one is set.
    #[cfg(feature = "data_loaders")]
    fn log_file(
        &self,
        filepath: impl AsRef<std::path::Path>,
        contents: Option<std::borrow::Cow<'_, [u8]>>,
        entity_path_prefix: Option<EntityPath>,
        static_: bool,
        prefer_current_recording: bool,
    ) -> RecordingStreamResult<()> {
        let Some(store_info) = self.store_info().clone() else {
            re_log::warn!(
                "Ignored call to log_file() because RecordingStream has not been properly initialized"
            );
            return Ok(());
        };

        let filepath = filepath.as_ref();
        let has_contents = contents.is_some();

        let (tx, rx) = re_smart_channel::smart_channel(
            re_smart_channel::SmartMessageSource::Sdk,
            re_smart_channel::SmartChannelSource::File(filepath.into()),
        );

        let mut settings = crate::DataLoaderSettings {
            application_id: Some(store_info.application_id.clone()),
            opened_application_id: None,
            store_id: store_info.store_id.clone(),
            opened_store_id: None,
            force_store_info: false,
            entity_path_prefix,
            timepoint: (!static_).then(|| {
                self.with(|inner| {
                    // Get the current time on all timelines, for the current recording, on the current
                    // thread…
                    let mut now = self.now();

                    // …and then also inject the current recording tick into it.
                    let tick = inner
                        .tick
                        .fetch_add(1, std::sync::atomic::Ordering::Relaxed);
                    now.insert_cell(TimelineName::log_tick(), TimeCell::from_sequence(tick));

                    now
                })
                .unwrap_or_default()
            }),
        };

        if prefer_current_recording {
            settings.opened_application_id = Some(store_info.application_id.clone());
            settings.opened_store_id = Some(store_info.store_id);
        }

        if let Some(contents) = contents {
            re_data_loader::load_from_file_contents(
                &settings,
                re_log_types::FileSource::Sdk,
                filepath,
                contents,
                &tx,
            )?;
        } else {
            re_data_loader::load_from_path(
                &settings,
                re_log_types::FileSource::Sdk,
                filepath,
                &tx,
            )?;
        }
        drop(tx);

        // We can safely ignore the error on `recv()` as we're in complete control of both ends of
        // the channel.
        let thread_name = if has_contents {
            format!("log_file_from_contents({filepath:?})")
        } else {
            format!("log_file_from_path({filepath:?})")
        };
        let handle = std::thread::Builder::new()
            .name(thread_name.clone())
            .spawn({
                let this = self.clone_weak();
                move || {
                    while let Some(msg) = rx.recv().ok().and_then(|msg| msg.into_data()) {
                        this.record_msg(msg);
                    }
                }
            })
            .map_err(|err| RecordingStreamError::SpawnThread {
                name: thread_name,
                err,
            })?;

        self.with(|inner| inner.dataloader_handles.lock().push(handle));

        Ok(())
    }
}

#[allow(clippy::needless_pass_by_value)]
fn forwarding_thread(
    store_info: StoreInfo,
    mut sink: Box<dyn LogSink>,
    cmds_rx: Receiver<Command>,
    chunks: Receiver<Chunk>,
    on_release: Option<ArrowRecordBatchReleaseCallback>,
) {
    /// Returns `true` to indicate that processing can continue; i.e. `false` means immediate
    /// shutdown.
    fn handle_cmd(store_info: &StoreInfo, cmd: Command, sink: &mut Box<dyn LogSink>) -> bool {
        match cmd {
            Command::RecordMsg(msg) => {
                sink.send(msg);
            }
            Command::SwapSink(new_sink) => {
                re_log::trace!("Swapping sink…");

                let backlog = {
                    // Capture the backlog if it exists.
                    let backlog = sink.drain_backlog();

                    // Flush the underlying sink if possible.
                    sink.drop_if_disconnected();
                    sink.flush_blocking();

                    backlog
                };

                // Send the recording info to the new sink. This is idempotent.
                {
                    re_log::debug!(
                        app_id = %store_info.application_id,
                        rec_id = %store_info.store_id,
                        "Setting StoreInfo",
                    );
                    new_sink.send(
                        re_log_types::SetStoreInfo {
                            row_id: *RowId::new(),
                            info: store_info.clone(),
                        }
                        .into(),
                    );
                    new_sink.send_all(backlog);
                }

                *sink = new_sink;
            }
            Command::Flush(oneshot) => {
                re_log::trace!("Flushing…");
                // Flush the underlying sink if possible.
                sink.drop_if_disconnected();
                sink.flush_blocking();
                drop(oneshot); // signals the oneshot
            }
            Command::PopPendingChunks => {
                // Wake up and skip the current iteration so that we can drain all pending chunks
                // before handling the next command.
            }
            Command::Shutdown => return false,
        }

        true
    }

    use crossbeam::select;
    loop {
        // NOTE: Always pop chunks first, this is what makes `Command::PopPendingChunks` possible,
        // which in turns makes `RecordingStream::flush_blocking` well defined.
        while let Ok(chunk) = chunks.try_recv() {
            let mut msg = match chunk.to_arrow_msg() {
                Ok(chunk) => chunk,
                Err(err) => {
                    re_log::error!(%err, "couldn't serialize chunk; data dropped (this is a bug in Rerun!)");
                    continue;
                }
            };
            msg.on_release = on_release.clone();
            sink.send(LogMsg::ArrowMsg(store_info.store_id.clone(), msg));
        }

        select! {
            recv(chunks) -> res => {
                let Ok(chunk) = res else {
                    // The batcher is gone, which can only happen if the `RecordingStream` itself
                    // has been dropped.
                    re_log::trace!("Shutting down forwarding_thread: batcher is gone");
                    break;
                };

                let msg = match chunk.to_arrow_msg() {
                    Ok(chunk) => chunk,
                    Err(err) => {
                        re_log::error!(%err, "couldn't serialize chunk; data dropped (this is a bug in Rerun!)");
                        continue;
                    }
                };

                sink.send(LogMsg::ArrowMsg(store_info.store_id.clone(), msg));
            }

            recv(cmds_rx) -> res => {
                let Ok(cmd) = res else {
                    // All command senders are gone, which can only happen if the
                    // `RecordingStream` itself has been dropped.
                    re_log::trace!("Shutting down forwarding_thread: all command senders are gone");
                    break;
                };
                if !handle_cmd(&store_info, cmd, &mut sink) {
                    break; // shutdown
                }
            }
        }

        // NOTE: The receiving end of the command stream is owned solely by this thread.
        // Past this point, all command writes will return `ErrDisconnected`.
    }
}

impl RecordingStream {
    /// Check if logging is enabled on this `RecordingStream`.
    ///
    /// If not, all recording calls will be ignored.
    #[inline]
    pub fn is_enabled(&self) -> bool {
        self.with(|_| true).unwrap_or(false)
    }

    /// The [`StoreInfo`] associated with this `RecordingStream`.
    #[inline]
    pub fn store_info(&self) -> Option<StoreInfo> {
        self.with(|inner| inner.store_info.clone())
    }

    /// Determine whether a fork has happened since creating this `RecordingStream`. In general, this means our
    /// batcher/sink threads are gone and all data logged since the fork has been dropped.
    ///
    /// It is essential that [`crate::cleanup_if_forked_child`] be called after forking the process. SDK-implementations
    /// should do this during their initialization phase.
    #[inline]
    pub fn is_forked_child(&self) -> bool {
        self.with(|inner| inner.is_forked_child()).unwrap_or(false)
    }
}

impl RecordingStream {
    /// Records an arbitrary [`LogMsg`].
    #[inline]
    pub fn record_msg(&self, msg: LogMsg) {
        let f = move |inner: &RecordingStreamInner| {
            // NOTE: Internal channels can never be closed outside of the `Drop` impl, this send cannot
            // fail.
            inner.cmds_tx.send(Command::RecordMsg(msg)).ok();
            inner
                .tick
                .fetch_add(1, std::sync::atomic::Ordering::Relaxed);
        };

        if self.with(f).is_none() {
            re_log::warn_once!("Recording disabled - call to record_msg() ignored");
        }
    }

    /// Records a single [`PendingRow`].
    ///
    /// If `inject_time` is set to `true`, the row's timestamp data will be overridden using the
    /// [`RecordingStream`]'s internal clock.
    ///
    /// Internally, incoming [`PendingRow`]s are automatically coalesced into larger [`Chunk`]s to
    /// optimize for transport.
    #[inline]
    pub fn record_row(&self, entity_path: EntityPath, mut row: PendingRow, inject_time: bool) {
        let f = move |inner: &RecordingStreamInner| {
            // NOTE: We're incrementing the current tick still.
            let tick = inner
                .tick
                .fetch_add(1, std::sync::atomic::Ordering::Relaxed);
            if inject_time {
                // Get the current time on all timelines, for the current recording, on the current
                // thread…
                let mut now = self.now();
                // …and then also inject the current recording tick into it.
                now.insert_cell(TimelineName::log_tick(), TimeCell::from_sequence(tick));

                // Inject all these times into the row, overriding conflicting times, if any.
                for (timeline, cell) in now {
                    row.timepoint.insert_cell(timeline, cell);
                }
            }

            inner.batcher.push_row(entity_path, row);
        };

        if self.with(f).is_none() {
            re_log::warn_once!("Recording disabled - call to record_row() ignored");
        }
    }

    /// Logs a single [`Chunk`].
    ///
    /// Will inject `log_tick` and `log_time` timeline columns into the chunk.
    /// If you don't want to inject these, use [`Self::send_chunk`] instead.
    #[inline]
    pub fn log_chunk(&self, mut chunk: Chunk) {
        let f = move |inner: &RecordingStreamInner| {
            // TODO(cmc): Repeating these values is pretty wasteful. Would be nice to have a way of
            // indicating these are fixed across the whole chunk.
            // Inject the log time
            {
                let time_timeline = Timeline::log_time();
                let time =
                    TimeInt::new_temporal(re_log_types::Timestamp::now().nanos_since_epoch());

                let repeated_time = std::iter::repeat(time.as_i64())
                    .take(chunk.num_rows())
                    .collect();

                let time_column = TimeColumn::new(Some(true), time_timeline, repeated_time);

                if let Err(err) = chunk.add_timeline(time_column) {
                    re_log::error!(
                        "Couldn't inject '{}' timeline into chunk (this is a bug in Rerun!): {}",
                        time_timeline.name(),
                        err
                    );
                    return;
                }
            }
            // Inject the log tick
            {
                let tick_timeline = Timeline::log_tick();

                let tick = inner
                    .tick
                    .fetch_add(1, std::sync::atomic::Ordering::Relaxed);

                let repeated_tick = std::iter::repeat(tick).take(chunk.num_rows()).collect();

                let tick_chunk = TimeColumn::new(Some(true), tick_timeline, repeated_tick);

                if let Err(err) = chunk.add_timeline(tick_chunk) {
                    re_log::error!(
                        "Couldn't inject '{}' timeline into chunk (this is a bug in Rerun!): {}",
                        tick_timeline.name(),
                        err
                    );
                    return;
                }
            }

            inner.batcher.push_chunk(chunk);
        };

        if self.with(f).is_none() {
            re_log::warn_once!("Recording disabled - call to log_chunk() ignored");
        }
    }

    /// Logs multiple [`Chunk`]s.
    ///
    /// This will _not_ inject `log_tick` and `log_time` timeline columns into the chunk,
    /// for that use [`Self::log_chunks`].
    pub fn log_chunks(&self, chunks: impl IntoIterator<Item = Chunk>) {
        for chunk in chunks {
            self.log_chunk(chunk);
        }
    }

    /// Records a single [`Chunk`].
    ///
    /// Will inject `log_tick` and `log_time` timeline columns into the chunk.
    /// If you don't want to inject these, use [`Self::send_chunks`] instead.
    #[inline]
    pub fn send_chunk(&self, chunk: Chunk) {
        let f = move |inner: &RecordingStreamInner| {
            inner.batcher.push_chunk(chunk);
        };

        if self.with(f).is_none() {
            re_log::warn_once!("Recording disabled - call to send_chunk() ignored");
        }
    }

    /// Records multiple [`Chunk`]s.
    ///
    /// This will _not_ inject `log_tick` and `log_time` timeline columns into the chunk,
    /// for that use [`Self::log_chunks`].
    pub fn send_chunks(&self, chunks: impl IntoIterator<Item = Chunk>) {
        for chunk in chunks {
            self.send_chunk(chunk);
        }
    }

    /// Swaps the underlying sink for a new one.
    ///
    /// This guarantees that:
    /// 1. all pending rows and chunks are batched, collected and sent down the current sink,
    /// 2. the current sink is flushed if it has pending data in its buffers,
    /// 3. the current sink's backlog, if there's any, is forwarded to the new sink.
    ///
    /// When this function returns, the calling thread is guaranteed that all future record calls
    /// will end up in the new sink.
    ///
    /// ## Data loss
    ///
    /// If the current sink is in a broken state (e.g. a gRPC sink with a broken connection that
    /// cannot be repaired), all pending data in its buffers will be dropped.
    pub fn set_sink(&self, sink: Box<dyn LogSink>) {
        if self.is_forked_child() {
            re_log::error_once!(
                "Fork detected during set_sink. cleanup_if_forked() should always be called after forking. This is likely a bug in the SDK."
            );
            return;
        }

        let f = move |inner: &RecordingStreamInner| {
            // NOTE: Internal channels can never be closed outside of the `Drop` impl, all these sends
            // are safe.

            // 1. Flush the batcher down the chunk channel
            inner.batcher.flush_blocking();

            // 2. Receive pending chunks from the batcher's channel
            inner.cmds_tx.send(Command::PopPendingChunks).ok();

            // 3. Swap the sink, which will internally make sure to re-ingest the backlog if needed
            inner.cmds_tx.send(Command::SwapSink(sink)).ok();

            // 4. Before we give control back to the caller, we need to make sure that the swap has
            //    taken place: we don't want the user to send data to the old sink!
            re_log::trace!("Waiting for sink swap to complete…");
            let (cmd, oneshot) = Command::flush();
            inner.cmds_tx.send(cmd).ok();
            oneshot.recv().ok();
            re_log::trace!("Sink swap completed.");
        };

        if self.with(f).is_none() {
            re_log::warn_once!("Recording disabled - call to set_sink() ignored");
        }
    }

    /// Initiates a flush of the pipeline and returns immediately.
    ///
    /// This does **not** wait for the flush to propagate (see [`Self::flush_blocking`]).
    /// See [`RecordingStream`] docs for ordering semantics and multithreading guarantees.
    pub fn flush_async(&self) {
        if self.is_forked_child() {
            re_log::error_once!(
                "Fork detected during flush_async. cleanup_if_forked() should always be called after forking. This is likely a bug in the SDK."
            );
            return;
        }

        let f = move |inner: &RecordingStreamInner| {
            // NOTE: Internal channels can never be closed outside of the `Drop` impl, all these sends
            // are safe.

            // 1. Synchronously flush the batcher down the chunk channel
            //
            // NOTE: This _has_ to be done synchronously as we need to be guaranteed that all chunks
            // are ready to be drained by the time this call returns.
            // It cannot block indefinitely and is fairly fast as it only requires compute (no I/O).
            inner.batcher.flush_blocking();

            // 2. Drain all pending chunks from the batcher's channel _before_ any other future command
            inner.cmds_tx.send(Command::PopPendingChunks).ok();

            // 3. Asynchronously flush everything down the sink
            let (cmd, _) = Command::flush();
            inner.cmds_tx.send(cmd).ok();
        };

        if self.with(f).is_none() {
            re_log::warn_once!("Recording disabled - call to flush_async() ignored");
        }
    }

    /// Initiates a flush the batching pipeline and waits for it to propagate.
    ///
    /// See [`RecordingStream`] docs for ordering semantics and multithreading guarantees.
    pub fn flush_blocking(&self) {
        re_tracing::profile_function!();

        if self.is_forked_child() {
            re_log::error_once!(
                "Fork detected during flush. cleanup_if_forked() should always be called after forking. This is likely a bug in the SDK."
            );
            return;
        }

        let f = move |inner: &RecordingStreamInner| {
            // NOTE: Internal channels can never be closed outside of the `Drop` impl, all these sends
            // are safe.

            // 1. Flush the batcher down the chunk channel
            inner.batcher.flush_blocking();

            // 2. Drain all pending chunks from the batcher's channel _before_ any other future command
            inner.cmds_tx.send(Command::PopPendingChunks).ok();

            // 3. Wait for all chunks to have been forwarded down the sink
            let (cmd, oneshot) = Command::flush();
            inner.cmds_tx.send(cmd).ok();
            oneshot.recv().ok();
        };

        if self.with(f).is_none() {
            re_log::warn_once!("Recording disabled - call to flush_blocking() ignored");
        }
    }
}

impl RecordingStream {
    /// Stream data to multiple different sinks.
    ///
    /// This is semantically the same as calling [`RecordingStream::set_sink`], but the resulting
    /// [`RecordingStream`] will now stream data to multiple sinks at the same time.
    ///
    /// Currently only supports [`GrpcSink`][grpc_sink] and [`FileSink`][file_sink].
    ///
    /// [grpc_sink]: crate::sink::GrpcSink
    /// [file_sink]: crate::sink::FileSink
    pub fn set_sinks(&self, sinks: impl crate::log_sink::IntoMultiSink) {
        if forced_sink_path().is_some() {
            re_log::debug!("Ignored setting new MultiSink since {ENV_FORCE_SAVE} is set");
            return;
        }

        let sink = sinks.into_multi_sink();

        self.set_sink(Box::new(sink));
    }

    /// Swaps the underlying sink for a [`crate::log_sink::GrpcSink`] sink pre-configured to use
    /// the specified address.
    ///
    /// See also [`Self::connect_grpc_opts`] if you wish to configure the connection.
    ///
    /// This is a convenience wrapper for [`Self::set_sink`] that upholds the same guarantees in
    /// terms of data durability and ordering.
    /// See [`Self::set_sink`] for more information.
    pub fn connect_grpc(&self) -> RecordingStreamResult<()> {
        self.connect_grpc_opts(
            format!(
                "rerun+http://127.0.0.1:{}/proxy",
                re_grpc_server::DEFAULT_SERVER_PORT
            ),
            crate::default_flush_timeout(),
        )
    }

    /// Swaps the underlying sink for a [`crate::log_sink::GrpcSink`] sink pre-configured to use
    /// the specified address.
    ///
    /// This is a convenience wrapper for [`Self::set_sink`] that upholds the same guarantees in
    /// terms of data durability and ordering.
    /// See [`Self::set_sink`] for more information.
    ///
    /// `flush_timeout` is the minimum time the [`GrpcSink`][`crate::log_sink::GrpcSink`] will
    /// wait during a flush before potentially dropping data. Note: Passing `None` here can cause a
    /// call to `flush` to block indefinitely if a connection cannot be established.
    pub fn connect_grpc_opts(
        &self,
        url: impl Into<String>,
        flush_timeout: Option<Duration>,
    ) -> RecordingStreamResult<()> {
        if forced_sink_path().is_some() {
            re_log::debug!("Ignored setting new GrpcSink since {ENV_FORCE_SAVE} is set");
            return Ok(());
        }

        let url: String = url.into();
        let re_uri::RedapUri::Proxy(uri) = url.as_str().parse()? else {
            return Err(RecordingStreamError::NotAProxyEndpoint);
        };

        let sink = crate::log_sink::GrpcSink::new(uri, flush_timeout);

        self.set_sink(Box::new(sink));
        Ok(())
    }

    #[cfg(feature = "server")]
    /// Swaps the underlying sink for a [`crate::grpc_server::GrpcServerSink`] pre-configured to listen on
    /// `rerun+http://127.0.0.1:9876/proxy`.
    ///
    /// To configure the gRPC server's IP and port, use [`Self::serve_grpc_opts`] instead.
    ///
    /// You can connect a viewer to it with `rerun --connect`.
    ///
    /// The gRPC server will buffer all log data in memory so that late connecting viewers will get all the data.
    /// You can limit the amount of data buffered by the gRPC server with the `server_memory_limit` argument.
    /// Once reached, the earliest logged data will be dropped. Static data is never dropped.
    pub fn serve_grpc(
        &self,
        server_memory_limit: re_memory::MemoryLimit,
    ) -> RecordingStreamResult<()> {
        self.serve_grpc_opts("0.0.0.0", crate::DEFAULT_SERVER_PORT, server_memory_limit)
    }

    #[cfg(feature = "server")]
    /// Swaps the underlying sink for a [`crate::grpc_server::GrpcServerSink`] pre-configured to listen on
    /// `rerun+http://{bind_ip}:{port}/proxy`.
    ///
    /// `0.0.0.0` is a good default for `bind_ip`.
    ///
    /// The gRPC server will buffer all log data in memory so that late connecting viewers will get all the data.
    /// You can limit the amount of data buffered by the gRPC server with the `server_memory_limit` argument.
    /// Once reached, the earliest logged data will be dropped. Static data is never dropped.
    pub fn serve_grpc_opts(
        &self,
        bind_ip: impl AsRef<str>,
        port: u16,
        server_memory_limit: re_memory::MemoryLimit,
    ) -> RecordingStreamResult<()> {
        if forced_sink_path().is_some() {
            re_log::debug!("Ignored setting GrpcServerSink since {ENV_FORCE_SAVE} is set");
            return Ok(());
        }

        let sink =
            crate::grpc_server::GrpcServerSink::new(bind_ip.as_ref(), port, server_memory_limit)?;

        self.set_sink(Box::new(sink));
        Ok(())
    }

    /// Spawns a new Rerun Viewer process from an executable available in PATH, then swaps the
    /// underlying sink for a [`crate::log_sink::GrpcSink`] sink pre-configured to send data to that
    /// new process.
    ///
    /// If a Rerun Viewer is already listening on this port, the stream will be redirected to
    /// that viewer instead of starting a new one.
    ///
    /// See also [`Self::spawn_opts`] if you wish to configure the behavior of thew Rerun process
    /// as well as the underlying connection.
    ///
    /// This is a convenience wrapper for [`Self::set_sink`] that upholds the same guarantees in
    /// terms of data durability and ordering.
    /// See [`Self::set_sink`] for more information.
    pub fn spawn(&self) -> RecordingStreamResult<()> {
        self.spawn_opts(&Default::default(), crate::default_flush_timeout())
    }

    /// Spawns a new Rerun Viewer process from an executable available in PATH, then swaps the
    /// underlying sink for a [`crate::log_sink::GrpcSink`] sink pre-configured to send data to that
    /// new process.
    ///
    /// If a Rerun Viewer is already listening on this port, the stream will be redirected to
    /// that viewer instead of starting a new one.
    ///
    /// The behavior of the spawned Viewer can be configured via `opts`.
    /// If you're fine with the default behavior, refer to the simpler [`Self::spawn`].
    ///
    /// This is a convenience wrapper for [`Self::set_sink`] that upholds the same guarantees in
    /// terms of data durability and ordering.
    /// See [`Self::set_sink`] for more information.
    ///
    /// `flush_timeout` is the minimum time the [`GrpcSink`][`crate::log_sink::GrpcSink`] will
    /// wait during a flush before potentially dropping data. Note: Passing `None` here can cause a
    /// call to `flush` to block indefinitely if a connection cannot be established.
    pub fn spawn_opts(
        &self,
        opts: &crate::SpawnOptions,
        flush_timeout: Option<Duration>,
    ) -> RecordingStreamResult<()> {
        if !self.is_enabled() {
            re_log::debug!("Rerun disabled - call to spawn() ignored");
            return Ok(());
        }
        if forced_sink_path().is_some() {
            re_log::debug!("Ignored setting new GrpcSink since {ENV_FORCE_SAVE} is set");
            return Ok(());
        }

        crate::spawn(opts)?;

        self.connect_grpc_opts(
            format!("rerun+http://{}/proxy", opts.connect_addr()),
            flush_timeout,
        )?;

        Ok(())
    }

    /// Swaps the underlying sink for a [`crate::sink::MemorySink`] sink and returns the associated
    /// [`MemorySinkStorage`].
    ///
    /// This is a convenience wrapper for [`Self::set_sink`] that upholds the same guarantees in
    /// terms of data durability and ordering.
    /// See [`Self::set_sink`] for more information.
    pub fn memory(&self) -> MemorySinkStorage {
        let sink = crate::sink::MemorySink::new(self.clone());
        let storage = sink.buffer();
        self.set_sink(Box::new(sink));
        storage
    }

    /// Swaps the underlying sink for a [`crate::sink::BinaryStreamSink`] sink and returns the associated
    /// [`BinaryStreamStorage`].
    ///
    /// This is a convenience wrapper for [`Self::set_sink`] that upholds the same guarantees in
    /// terms of data durability and ordering.
    /// See [`Self::set_sink`] for more information.
    pub fn binary_stream(&self) -> BinaryStreamStorage {
        let (sink, storage) = crate::sink::BinaryStreamSink::new(self.clone());
        self.set_sink(Box::new(sink));
        storage
    }

    /// Swaps the underlying sink for a [`crate::sink::FileSink`] at the specified `path`.
    ///
    /// This is a convenience wrapper for [`Self::set_sink`] that upholds the same guarantees in
    /// terms of data durability and ordering.
    /// See [`Self::set_sink`] for more information.
    pub fn save(
        &self,
        path: impl Into<std::path::PathBuf>,
    ) -> Result<(), crate::sink::FileSinkError> {
        self.save_opts(path)
    }

    /// Swaps the underlying sink for a [`crate::sink::FileSink`] at the specified `path`.
    ///
    /// This is a convenience wrapper for [`Self::set_sink`] that upholds the same guarantees in
    /// terms of data durability and ordering.
    /// See [`Self::set_sink`] for more information.
    ///
    /// If a blueprint was provided, it will be stored first in the file.
    /// Blueprints are currently an experimental part of the Rust SDK.
    pub fn save_opts(
        &self,
        path: impl Into<std::path::PathBuf>,
    ) -> Result<(), crate::sink::FileSinkError> {
        if forced_sink_path().is_some() {
            re_log::debug!("Ignored setting new file since {ENV_FORCE_SAVE} is set");
            return Ok(());
        }

        let sink = crate::sink::FileSink::new(path)?;

        self.set_sink(Box::new(sink));

        Ok(())
    }

    /// Swaps the underlying sink for a [`crate::sink::FileSink`] pointed at stdout.
    ///
    /// If there isn't any listener at the other end of the pipe, the [`RecordingStream`] will
    /// default back to `buffered` mode, in order not to break the user's terminal.
    ///
    /// This is a convenience wrapper for [`Self::set_sink`] that upholds the same guarantees in
    /// terms of data durability and ordering.
    /// See [`Self::set_sink`] for more information.
    pub fn stdout(&self) -> Result<(), crate::sink::FileSinkError> {
        self.stdout_opts()
    }

    /// Swaps the underlying sink for a [`crate::sink::FileSink`] pointed at stdout.
    ///
    /// If there isn't any listener at the other end of the pipe, the [`RecordingStream`] will
    /// default back to `buffered` mode, in order not to break the user's terminal.
    ///
    /// This is a convenience wrapper for [`Self::set_sink`] that upholds the same guarantees in
    /// terms of data durability and ordering.
    /// See [`Self::set_sink`] for more information.
    ///
    /// If a blueprint was provided, it will be stored first in the file.
    /// Blueprints are currently an experimental part of the Rust SDK.
    pub fn stdout_opts(&self) -> Result<(), crate::sink::FileSinkError> {
        if forced_sink_path().is_some() {
            re_log::debug!("Ignored setting new file since {ENV_FORCE_SAVE} is set");
            return Ok(());
        }

        if std::io::stdout().is_terminal() {
            re_log::debug!("Ignored call to stdout() because stdout is a terminal");
            self.set_sink(Box::new(crate::log_sink::BufferedSink::new()));
            return Ok(());
        }

        let sink = crate::sink::FileSink::stdout()?;

        self.set_sink(Box::new(sink));

        Ok(())
    }

    /// Swaps the underlying sink for a [`crate::sink::BufferedSink`].
    ///
    /// This is a convenience wrapper for [`Self::set_sink`] that upholds the same guarantees in
    /// terms of data durability and ordering.
    /// See [`Self::set_sink`] for more information.
    pub fn disconnect(&self) {
        let f = move |inner: &RecordingStreamInner| {
            // When disconnecting, we need to make sure that pending top-level `DataLoader` threads that
            // were started from the SDK run to completion.
            inner.wait_for_dataloaders();
            self.set_sink(Box::new(crate::sink::BufferedSink::new()));
        };

        if self.with(f).is_none() {
            re_log::warn_once!("Recording disabled - call to disconnect() ignored");
        }
    }

    /// Send a blueprint through this recording stream
    pub fn send_blueprint(
        &self,
        blueprint: Vec<LogMsg>,
        activation_cmd: BlueprintActivationCommand,
    ) {
        let mut blueprint_id = None;
        for msg in blueprint {
            if blueprint_id.is_none() {
                blueprint_id = Some(msg.store_id().clone());
            }
            self.record_msg(msg);
        }

        if let Some(blueprint_id) = blueprint_id {
            if blueprint_id == activation_cmd.blueprint_id {
                // Let the viewer know that the blueprint has been fully received,
                // and that it can now be activated.
                // We don't want to activate half-loaded blueprints, because that can be confusing,
                // and can also lead to problems with view heuristics.
                self.record_msg(activation_cmd.into());
            } else {
                re_log::warn!(
                    "Blueprint ID mismatch when sending blueprint: {} != {}. Ignoring activation.",
                    blueprint_id,
                    activation_cmd.blueprint_id
                );
            }
        }
    }
}

impl fmt::Debug for RecordingStream {
    fn fmt(&self, f: &mut fmt::Formatter<'_>) -> fmt::Result {
        let with = |inner: &RecordingStreamInner| {
            let RecordingStreamInner {
                // This pattern match prevents _accidentally_ omitting data from the debug output
                // when new fields are added.
                store_info,
                recording_info,
                tick,
                cmds_tx: _,
                batcher: _,
                batcher_to_sink_handle: _,
                dataloader_handles,
                pid_at_creation,
            } = inner;

            f.debug_struct("RecordingStream")
                .field("store_info", &store_info)
                .field("recording_info", &recording_info)
                .field("tick", &tick)
                .field("pending_dataloaders", &dataloader_handles.lock().len())
                .field("pid_at_creation", &pid_at_creation)
                .finish_non_exhaustive()
        };

        match self.with(with) {
            Some(res) => res,
            None => write!(f, "RecordingStream {{ disabled }}"),
        }
    }
}

// --- Stateful time ---

/// Thread-local data.
#[derive(Default)]
struct ThreadInfo {
    /// The current time per-thread per-recording, which can be set by users.
    timepoints: HashMap<StoreId, TimePoint>,
}

impl ThreadInfo {
    fn thread_now(rid: &StoreId) -> TimePoint {
        Self::with(|ti| ti.now(rid))
    }

    fn set_thread_time(rid: &StoreId, timeline: TimelineName, cell: TimeCell) {
        Self::with(|ti| ti.set_time(rid, timeline, cell));
    }

    fn unset_thread_time(rid: &StoreId, timeline: &TimelineName) {
        Self::with(|ti| ti.unset_time(rid, timeline));
    }

    fn reset_thread_time(rid: &StoreId) {
        Self::with(|ti| ti.reset_time(rid));
    }

    /// Get access to the thread-local [`ThreadInfo`].
    fn with<R>(f: impl FnOnce(&mut Self) -> R) -> R {
        use std::cell::RefCell;
        thread_local! {
            static THREAD_INFO: RefCell<Option<ThreadInfo>> = const { RefCell::new(None) };
        }

        THREAD_INFO.with(|thread_info| {
            let mut thread_info = thread_info.borrow_mut();
            let thread_info = thread_info.get_or_insert_with(Self::default);
            f(thread_info)
        })
    }

    fn now(&self, rid: &StoreId) -> TimePoint {
        let mut timepoint = self.timepoints.get(rid).cloned().unwrap_or_default();
        timepoint.insert_cell(TimelineName::log_time(), TimeCell::timestamp_now());
        timepoint
    }

    fn set_time(&mut self, rid: &StoreId, timeline: TimelineName, cell: TimeCell) {
        self.timepoints
            .entry(rid.clone())
            .or_default()
            .insert_cell(timeline, cell);
    }

    fn unset_time(&mut self, rid: &StoreId, timeline: &TimelineName) {
        if let Some(timepoint) = self.timepoints.get_mut(rid) {
            timepoint.remove(timeline);
        }
    }

    fn reset_time(&mut self, rid: &StoreId) {
        if let Some(timepoint) = self.timepoints.get_mut(rid) {
            *timepoint = TimePoint::default();
        }
    }
}

impl RecordingStream {
    /// Returns the current time of the recording on the current thread.
    pub fn now(&self) -> TimePoint {
        let f =
            move |inner: &RecordingStreamInner| ThreadInfo::thread_now(&inner.store_info.store_id);
        if let Some(res) = self.with(f) {
            res
        } else {
            re_log::warn_once!("Recording disabled - call to now() ignored");
            TimePoint::default()
        }
    }

    /// Set the current time of the recording, for the current calling thread.
    ///
    /// Used for all subsequent logging performed from this same thread, until the next call
    /// to one of the index/time setting methods.
    ///
    /// There is no requirement of monotonicity. You can move the time backwards if you like.
    ///
    /// See also:
    /// - [`Self::set_time`]
    /// - [`Self::set_time_sequence`]
    /// - [`Self::set_duration_secs`]
    /// - [`Self::disable_timeline`]
    /// - [`Self::reset_time`]
    pub fn set_timepoint(&self, timepoint: impl Into<TimePoint>) {
        let f = move |inner: &RecordingStreamInner| {
            let timepoint = timepoint.into();
            for (timeline, time) in timepoint {
                ThreadInfo::set_thread_time(&inner.store_info.store_id, timeline, time);
            }
        };

        if self.with(f).is_none() {
            re_log::warn_once!("Recording disabled - call to set_timepoint() ignored");
        }
    }

    /// Set the current value of one of the timelines.
    ///
    /// Used for all subsequent logging performed from this same thread, until the next call
    /// to one of the index/time setting methods.
    ///
    /// There is no requirement of monotonicity. You can move the time backwards if you like.
    ///
    /// Example:
    /// ```no_run
    /// # mod rerun { pub use re_sdk::*; }
    /// # let rec: rerun::RecordingStream = unimplemented!();
    /// rec.set_time("frame_nr", rerun::TimeCell::from_sequence(42));
    /// rec.set_time("duration", std::time::Duration::from_millis(123));
    /// rec.set_time("capture_time", std::time::SystemTime::now());
    /// ```
    ///
    /// See also:
    /// - [`Self::set_timepoint`]
    /// - [`Self::set_time_sequence`]
    /// - [`Self::set_duration_secs`]
    /// - [`Self::disable_timeline`]
    /// - [`Self::reset_time`]
    pub fn set_time(&self, timeline: impl Into<TimelineName>, value: impl TryInto<TimeCell>) {
        let f = move |inner: &RecordingStreamInner| {
            let timeline = timeline.into();
            if let Ok(value) = value.try_into() {
                ThreadInfo::set_thread_time(&inner.store_info.store_id, timeline, value);
            } else {
                re_log::warn_once!(
                    "set_time({timeline}): Failed to convert the given value to an TimeCell"
                );
            }
        };

        if self.with(f).is_none() {
            re_log::warn_once!("Recording disabled - call to set_time() ignored");
        }
    }

    /// Set the current time of the recording, for the current calling thread.
    ///
    /// Short for `set_time(timeline, rerun::TimeCell::from_sequence(sequence))`.
    ///
    /// Used for all subsequent logging performed from this same thread, until the next call
    /// to one of the index/time setting methods.
    ///
    /// For example: `rec.set_time_sequence("frame_nr", frame_nr)`.
    /// You can remove a timeline again using `rec.disable_timeline("frame_nr")`.
    ///
    /// There is no requirement of monotonicity. You can move the time backwards if you like.
    ///
    /// See also:
    /// - [`Self::set_time`]
    /// - [`Self::set_timepoint`]
    /// - [`Self::set_duration_secs`]
    /// - [`Self::disable_timeline`]
    /// - [`Self::reset_time`]
    #[inline]
    pub fn set_time_sequence(&self, timeline: impl Into<TimelineName>, sequence: impl Into<i64>) {
        self.set_time(timeline, TimeCell::from_sequence(sequence.into()));
    }

    /// Set the current time of the recording, for the current calling thread.
    ///
    /// Short for `set_time(timeline, std::time::Duration::from_secs_f64(secs))`..
    ///
    /// Used for all subsequent logging performed from this same thread, until the next call
    /// to one of the index/time setting methods.
    ///
    /// For example: `rec.set_duration_secs("time_since_start", time_offset)`.
    /// You can remove a timeline again using `rec.disable_timeline("time_since_start")`.
    ///
    /// There is no requirement of monotonicity. You can move the time backwards if you like.
    ///
    /// See also:
    /// - [`Self::set_time`]
    /// - [`Self::set_timepoint`]
    /// - [`Self::set_timestamp_secs_since_epoch`]
    /// - [`Self::set_time_sequence`]
    /// - [`Self::disable_timeline`]
    /// - [`Self::reset_time`]
    #[inline]
    pub fn set_duration_secs(&self, timeline: impl Into<TimelineName>, secs: impl Into<f64>) {
        self.set_time(timeline, std::time::Duration::from_secs_f64(secs.into()));
    }

    /// Set a timestamp as seconds since Unix epoch (1970-01-01 00:00:00 UTC).
    ///
    /// Short for `self.set_time(timeline, rerun::TimeCell::from_timestamp_secs_since_epoch(secs))`.
    ///
    /// Used for all subsequent logging performed from this same thread, until the next call
    /// to one of the index/time setting methods.
    ///
    /// You can remove a timeline again using `rec.disable_timeline(timeline)`.
    ///
    /// There is no requirement of monotonicity. You can move the time backwards if you like.
    ///
    /// See also:
    /// - [`Self::set_time`]
    /// - [`Self::set_timepoint`]
    /// - [`Self::set_duration_secs`]
    /// - [`Self::set_time_sequence`]
    /// - [`Self::set_timestamp_nanos_since_epoch`]
    /// - [`Self::disable_timeline`]
    /// - [`Self::reset_time`]
    #[inline]
    pub fn set_timestamp_secs_since_epoch(
        &self,
        timeline: impl Into<TimelineName>,
        secs: impl Into<f64>,
    ) {
        self.set_time(
            timeline,
            TimeCell::from_timestamp_secs_since_epoch(secs.into()),
        );
    }

    /// Set a timestamp as nanoseconds since Unix epoch (1970-01-01 00:00:00 UTC).
    ///
    /// Short for `self.set_time(timeline, rerun::TimeCell::set_timestamp_nanos_since_epoch(secs))`.
    ///
    /// Used for all subsequent logging performed from this same thread, until the next call
    /// to one of the index/time setting methods.
    ///
    /// You can remove a timeline again using `rec.disable_timeline(timeline)`.
    ///
    /// There is no requirement of monotonicity. You can move the time backwards if you like.
    ///
    /// See also:
    /// - [`Self::set_time`]
    /// - [`Self::set_timepoint`]
    /// - [`Self::set_duration_secs`]
    /// - [`Self::set_time_sequence`]
    /// - [`Self::set_timestamp_secs_since_epoch`]
    /// - [`Self::disable_timeline`]
    /// - [`Self::reset_time`]
    #[inline]
    pub fn set_timestamp_nanos_since_epoch(
        &self,
        timeline: impl Into<TimelineName>,
        nanos: impl Into<i64>,
    ) {
        self.set_time(
            timeline,
            TimeCell::from_timestamp_nanos_since_epoch(nanos.into()),
        );
    }

    /// Set the current time of the recording, for the current calling thread.
    ///
    /// Used for all subsequent logging performed from this same thread, until the next call
    /// to one of the index/time setting methods.
    ///
    /// For example: `rec.set_time_secs("sim_time", sim_time_secs)`.
    /// You can remove a timeline again using `rec.disable_timeline("sim_time")`.
    ///
    /// There is no requirement of monotonicity. You can move the time backwards if you like.
    ///
    /// See also:
    /// - [`Self::set_timepoint`]
    /// - [`Self::set_time_sequence`]
    /// - [`Self::set_time_nanos`]
    /// - [`Self::disable_timeline`]
    /// - [`Self::reset_time`]
    #[deprecated(
        since = "0.23.0",
        note = "Use either `set_duration_secs` or `set_timestamp_secs_since_epoch` instead"
    )]
    #[inline]
    pub fn set_time_secs(&self, timeline: impl Into<TimelineName>, seconds: impl Into<f64>) {
        self.set_duration_secs(timeline, seconds);
    }

    /// Set the current time of the recording, for the current calling thread.
    ///
    /// Used for all subsequent logging performed from this same thread, until the next call
    /// to one of the index/time setting methods.
    ///
    /// For example: `rec.set_time_nanos("sim_time", sim_time_nanos)`.
    /// You can remove a timeline again using `rec.disable_timeline("sim_time")`.
    ///
    /// There is no requirement of monotonicity. You can move the time backwards if you like.
    ///
    /// See also:
    /// - [`Self::set_timepoint`]
    /// - [`Self::set_time_sequence`]
    /// - [`Self::set_time_secs`]
    /// - [`Self::disable_timeline`]
    /// - [`Self::reset_time`]
    #[deprecated(
        since = "0.23.0",
        note = "Use `set_time` with either `rerun::TimeCell::from_duration_nanos` or `rerun::TimeCell::from_timestamp_nanos_since_epoch`, or with `std::time::Duration` or `std::time::SystemTime`."
    )]
    #[inline]
    pub fn set_time_nanos(
        &self,
        timeline: impl Into<TimelineName>,
        nanos_since_epoch: impl Into<i64>,
    ) {
        self.set_time(
            timeline,
            TimeCell::from_timestamp_nanos_since_epoch(nanos_since_epoch.into()),
        );
    }

    /// Clears out the current time of the recording for the specified timeline, for the
    /// current calling thread.
    ///
    /// For example: `rec.disable_timeline("frame")`, `rec.disable_timeline("sim_time")`.
    ///
    /// See also:
    /// - [`Self::set_timepoint`]
    /// - [`Self::set_time_sequence`]
    /// - [`Self::set_time_secs`]
    /// - [`Self::set_time_nanos`]
    /// - [`Self::reset_time`]
    pub fn disable_timeline(&self, timeline: impl Into<TimelineName>) {
        let f = move |inner: &RecordingStreamInner| {
            let timeline = timeline.into();
            ThreadInfo::unset_thread_time(&inner.store_info.store_id, &timeline);
        };

        if self.with(f).is_none() {
            re_log::warn_once!("Recording disabled - call to disable_timeline() ignored");
        }
    }

    /// Clears out the current time of the recording, for the current calling thread.
    ///
    /// Used for all subsequent logging performed from this same thread, until the next call
    /// to one of the index/time setting methods.
    ///
    /// For example: `rec.reset_time()`.
    ///
    /// See also:
    /// - [`Self::set_timepoint`]
    /// - [`Self::set_time_sequence`]
    /// - [`Self::set_time_secs`]
    /// - [`Self::set_time_nanos`]
    /// - [`Self::disable_timeline`]
    pub fn reset_time(&self) {
        let f = move |inner: &RecordingStreamInner| {
            ThreadInfo::reset_thread_time(&inner.store_info.store_id);
        };

        if self.with(f).is_none() {
            re_log::warn_once!("Recording disabled - call to reset_time() ignored");
        }
    }
}

// ---

#[cfg(test)]
mod tests {
    use re_log_types::example_components::{MyLabel, MyPoints};

    use super::*;

    #[test]
    fn impl_send_sync() {
        fn assert_send_sync<T: Send + Sync>() {}
        assert_send_sync::<RecordingStream>();
    }

    #[test]
    fn never_flush() {
        let rec = RecordingStreamBuilder::new("rerun_example_never_flush")
            .enabled(true)
            .batcher_config(ChunkBatcherConfig::NEVER)
            .buffered()
            .unwrap();

        let store_info = rec.store_info().unwrap();

        let rows = example_rows(false);
        for row in rows.clone() {
            rec.record_row("a".into(), row, false);
        }

        let storage = rec.memory();
        let mut msgs = {
            let mut msgs = storage.take();
            msgs.reverse();
            msgs
        };

        // First message should be a set_store_info resulting from the original sink swap to
        // buffered mode.
        match msgs.pop().unwrap() {
            LogMsg::SetStoreInfo(msg) => {
                assert!(msg.row_id != *RowId::ZERO);
                similar_asserts::assert_eq!(store_info, msg.info);
            }
            _ => panic!("expected SetStoreInfo"),
        }

        // Second message should be a set_store_info resulting from the later sink swap from
        // buffered mode into in-memory mode.
        // This arrives _before_ the data itself since we're using manual flushing.
        match msgs.pop().unwrap() {
            LogMsg::SetStoreInfo(msg) => {
                assert!(msg.row_id != *RowId::ZERO);
                similar_asserts::assert_eq!(store_info, msg.info);
            }
            _ => panic!("expected SetStoreInfo"),
        }

        // The following flushes were sent as a result of the implicit flush when swapping the
        // underlying sink from buffered to in-memory.

        // Chunk that contains the `RecordProperties`.
        match msgs.pop().unwrap() {
            LogMsg::ArrowMsg(rid, msg) => {
                assert_eq!(store_info.store_id, rid);

                let chunk = Chunk::from_arrow_msg(&msg).unwrap();

                chunk.sanity_check().unwrap();
            }
            _ => panic!("expected ArrowMsg"),
        }

        // Another chunk that contains `RecordProperties`.
        match msgs.pop().unwrap() {
            LogMsg::ArrowMsg(rid, msg) => {
                assert_eq!(store_info.store_id, rid);

                let chunk = Chunk::from_arrow_msg(&msg).unwrap();

                chunk.sanity_check().unwrap();
            }
            _ => panic!("expected ArrowMsg"),
        }

        // Final message is the batched chunk itself.
        match msgs.pop().unwrap() {
            LogMsg::ArrowMsg(rid, msg) => {
                assert_eq!(store_info.store_id, rid);

                let chunk = Chunk::from_arrow_msg(&msg).unwrap();

                chunk.sanity_check().unwrap();
            }
            _ => panic!("expected ArrowMsg"),
        }

        // That's all.
        assert!(msgs.pop().is_none());
    }

    #[test]
    fn always_flush() {
        let rec = RecordingStreamBuilder::new("rerun_example_always_flush")
            .enabled(true)
            .batcher_config(ChunkBatcherConfig::ALWAYS)
            .buffered()
            .unwrap();

        let store_info = rec.store_info().unwrap();

        let rows = example_rows(false);
        for row in rows.clone() {
            rec.record_row("a".into(), row, false);
        }

        let storage = rec.memory();
        let mut msgs = {
            let mut msgs = storage.take();
            msgs.reverse();
            msgs
        };

        // First message should be a set_store_info resulting from the original sink swap to
        // buffered mode.
        match msgs.pop().unwrap() {
            LogMsg::SetStoreInfo(msg) => {
                assert!(msg.row_id != *RowId::ZERO);
                similar_asserts::assert_eq!(store_info, msg.info);
            }
            _ => panic!("expected SetStoreInfo"),
        }

        // Second message should be a set_store_info resulting from the later sink swap from
        // buffered mode into in-memory mode.
        // This arrives _before_ the data itself since we're using manual flushing.
        match msgs.pop().unwrap() {
            LogMsg::SetStoreInfo(msg) => {
                assert!(msg.row_id != *RowId::ZERO);
                similar_asserts::assert_eq!(store_info, msg.info);
            }
            _ => panic!("expected SetStoreInfo"),
        }

        let mut assert_next_row = || match msgs.pop().unwrap() {
            LogMsg::ArrowMsg(rid, msg) => {
                assert_eq!(store_info.store_id, rid);

                let chunk = Chunk::from_arrow_msg(&msg).unwrap();

                chunk.sanity_check().unwrap();
            }
            _ => panic!("expected ArrowMsg"),
        };

        // 3rd, 4th, 5th, 6th, and 7th messages are all the single-row batched chunks themselves,
        // which were sent as a result of the implicit flush when swapping the underlying sink
        // from buffered to in-memory. Note that these messages contain the 2 recording property
        // chunks.
        assert_next_row();
        assert_next_row();
        assert_next_row();
        assert_next_row();
        assert_next_row();

        // That's all.
        assert!(msgs.pop().is_none());
    }

    #[test]
    fn flush_hierarchy() {
        let (rec, storage) = RecordingStreamBuilder::new("rerun_example_flush_hierarchy")
            .enabled(true)
            .batcher_config(ChunkBatcherConfig::NEVER)
            .memory()
            .unwrap();

        let store_info = rec.store_info().unwrap();

        let rows = example_rows(false);
        for row in rows.clone() {
            rec.record_row("a".into(), row, false);
        }

        {
            let mut msgs = {
                let mut msgs = storage.take();
                msgs.reverse();
                msgs
            };

            // First message should be a set_store_info resulting from the original sink swap
            // to in-memory mode.
            match msgs.pop().unwrap() {
                LogMsg::SetStoreInfo(msg) => {
                    assert!(msg.row_id != *RowId::ZERO);
                    similar_asserts::assert_eq!(store_info, msg.info);
                }
                _ => panic!("expected SetStoreInfo"),
            }

            // For reasons, MemorySink ends up with 2 StoreInfos.
            // TODO(jleibs): Avoid a redundant StoreInfo message.
            match msgs.pop().unwrap() {
                LogMsg::SetStoreInfo(msg) => {
                    assert!(msg.row_id != *RowId::ZERO);
                    similar_asserts::assert_eq!(store_info, msg.info);
                }
                _ => panic!("expected SetStoreInfo"),
            }

            // MemorySinkStorage transparently handles flushing during `take()`!

            // The batch that contains the `RecordingInfo`.
            match msgs.pop().unwrap() {
                LogMsg::ArrowMsg(rid, msg) => {
                    assert_eq!(store_info.store_id, rid);

                    let chunk = Chunk::from_arrow_msg(&msg).unwrap();

                    chunk.sanity_check().unwrap();
                }
                _ => panic!("expected ArrowMsg"),
            }

            // For the same reasons as above, another chunk that contains the `RecordingInfo`.
            match msgs.pop().unwrap() {
                LogMsg::ArrowMsg(rid, msg) => {
                    assert_eq!(store_info.store_id, rid);

                    let chunk = Chunk::from_arrow_msg(&msg).unwrap();

                    chunk.sanity_check().unwrap();
                }
                _ => panic!("expected ArrowMsg"),
            }

            // The batched chunk itself, which was sent as a result of the explicit flush above.
            match msgs.pop().unwrap() {
                LogMsg::ArrowMsg(rid, msg) => {
                    assert_eq!(store_info.store_id, rid);

                    let chunk = Chunk::from_arrow_msg(&msg).unwrap();

                    chunk.sanity_check().unwrap();
                }
                _ => panic!("expected ArrowMsg"),
            }

            // That's all.
            assert!(msgs.pop().is_none());
        }
    }

    #[test]
    fn disabled() {
        let (rec, storage) = RecordingStreamBuilder::new("rerun_example_disabled")
            .enabled(false)
            .batcher_config(ChunkBatcherConfig::ALWAYS)
            .memory()
            .unwrap();

        let rows = example_rows(false);
        for row in rows.clone() {
            rec.record_row("a".into(), row, false);
        }

        let mut msgs = {
            let mut msgs = storage.take();
            msgs.reverse();
            msgs
        };

        // That's all.
        assert!(msgs.pop().is_none());
    }

    #[test]
    fn test_set_thread_local() {
        // Regression-test for https://github.com/rerun-io/rerun/issues/2889
        std::thread::Builder::new()
            .name("test_thead".to_owned())
            .spawn(|| {
                let stream = RecordingStreamBuilder::new("rerun_example_test")
                    .buffered()
                    .unwrap();
                RecordingStream::set_thread_local(StoreKind::Recording, Some(stream));
            })
            .unwrap()
            .join()
            .unwrap();
    }

    fn example_rows(static_: bool) -> Vec<PendingRow> {
        use re_log_types::example_components::{MyColor, MyLabel, MyPoint};
        use re_types::Loggable;

        let mut tick = 0i64;
        let mut timepoint = |frame_nr: i64| {
            let mut tp = TimePoint::default();
            if !static_ {
                tp.insert(Timeline::log_time(), re_log_types::Timestamp::now());
                tp.insert(Timeline::log_tick(), tick);
                tp.insert(Timeline::new_sequence("frame_nr"), frame_nr);
            }
            tick += 1;
            tp
        };

        let row0 = {
            PendingRow {
                row_id: RowId::new(),
                timepoint: timepoint(1),
                components: [
                    (
                        MyPoints::descriptor_points(),
                        <MyPoint as Loggable>::to_arrow([
                            MyPoint::new(10.0, 10.0),
                            MyPoint::new(20.0, 20.0),
                        ])
                        .unwrap(),
                    ), //
                    (
                        MyPoints::descriptor_colors(),
                        <MyColor as Loggable>::to_arrow([MyColor(0x8080_80FF)]).unwrap(),
                    ), //
                    (
                        MyPoints::descriptor_labels(),
                        <MyLabel as Loggable>::to_arrow([] as [MyLabel; 0]).unwrap(),
                    ), //
                ]
                .into_iter()
                .collect(),
            }
        };

        let row1 = {
            PendingRow {
                row_id: RowId::new(),
                timepoint: timepoint(1),
                components: [
                    (
                        MyPoints::descriptor_points(),
                        <MyPoint as Loggable>::to_arrow([] as [MyPoint; 0]).unwrap(),
                    ), //
                    (
                        MyPoints::descriptor_colors(),
                        <MyColor as Loggable>::to_arrow([] as [MyColor; 0]).unwrap(),
                    ), //
                    (
                        MyPoints::descriptor_labels(),
                        <MyLabel as Loggable>::to_arrow([] as [MyLabel; 0]).unwrap(),
                    ), //
                ]
                .into_iter()
                .collect(),
            }
        };

        let row2 = {
            PendingRow {
                row_id: RowId::new(),
                timepoint: timepoint(1),
                components: [
                    (
                        MyPoints::descriptor_points(),
                        <MyPoint as Loggable>::to_arrow([] as [MyPoint; 0]).unwrap(),
                    ), //
                    (
                        MyPoints::descriptor_colors(),
                        <MyColor as Loggable>::to_arrow([MyColor(0xFFFF_FFFF)]).unwrap(),
                    ), //
                    (
                        MyPoints::descriptor_labels(),
                        <MyLabel as Loggable>::to_arrow([MyLabel("hey".into())]).unwrap(),
                    ), //
                ]
                .into_iter()
                .collect(),
            }
        };

        vec![row0, row1, row2]
    }

    // See <https://github.com/rerun-io/rerun/pull/8587> for context.
    #[test]
    fn allows_componentbatch_unsized() {
        let labels = [
            MyLabel("a".into()),
            MyLabel("b".into()),
            MyLabel("c".into()),
        ];

        let (rec, _mem) = RecordingStreamBuilder::new("rerun_example_test_componentbatch_unsized")
            .default_enabled(false)
            .enabled(false)
            .memory()
            .unwrap();

        // This call used to *not* compile due to a lack of `?Sized` bounds.
        use re_types::ComponentBatch as _;
        rec.log(
            "labels",
            &labels
                .try_serialized(MyPoints::descriptor_labels())
                .unwrap(),
        )
        .unwrap();
    }
}<|MERGE_RESOLUTION|>--- conflicted
+++ resolved
@@ -933,11 +933,7 @@
             // We pre-populate the batcher with a chunk the contains the `RecordingInfo`
             // so that these get automatically sent to the sink.
 
-<<<<<<< HEAD
-            re_log::debug!(recording_info = ?recording_info, "Adding RecordingInfo to batcher");
-=======
-            re_log::trace!(properties = ?properties, "adding recording properties to batcher");
->>>>>>> 45f3b4ac
+            re_log::trace!(recording_info = ?recording_info, "Adding RecordingInfo to batcher");
 
             let chunk = Chunk::builder(EntityPath::properties())
                 .with_archetype(RowId::new(), TimePoint::default(), recording_info)

use std::fmt;
use std::io::IsTerminal as _;
use std::sync::Weak;
use std::sync::{atomic::AtomicI64, Arc};
use std::time::Duration;

use ahash::HashMap;
use crossbeam::channel::{Receiver, Sender};
use itertools::Either;
use nohash_hasher::IntMap;
use parking_lot::Mutex;

use re_chunk::{
    Chunk, ChunkBatcher, ChunkBatcherConfig, ChunkBatcherError, ChunkComponents, ChunkError,
    ChunkId, PendingRow, RowId, TimeColumn,
};
use re_log_types::{
<<<<<<< HEAD
    ApplicationId, ArrowRecordBatchReleaseCallback, BlueprintActivationCommand, EntityPath, LogMsg,
    RecordingProperties, StoreId, StoreInfo, StoreKind, StoreSource, Time, TimeInt, TimePoint,
    TimeType, Timeline, TimelineName,
=======
    ApplicationId, ArrowRecordBatchReleaseCallback, BlueprintActivationCommand, EntityPath,
    IndexCell, LogMsg, StoreId, StoreInfo, StoreKind, StoreSource, Time, TimeInt, TimePoint,
    Timeline, TimelineName,
>>>>>>> a99bf200
};
use re_types_core::{AsComponents, SerializationError, SerializedComponentColumn};

#[cfg(feature = "web_viewer")]
use re_web_viewer_server::WebViewerServerPort;

use crate::binary_stream_sink::BinaryStreamStorage;
use crate::sink::{LogSink, MemorySinkStorage};

// ---

/// Private environment variable meant for tests.
///
/// When set, all recording streams will write to disk at the path indicated by the env-var rather
/// than doing what they were asked to do - `connect()`, `buffered()`, even `save()` will re-use the same sink.
const ENV_FORCE_SAVE: &str = "_RERUN_TEST_FORCE_SAVE";

/// Returns path for force sink if private environment variable `_RERUN_TEST_FORCE_SAVE` is set
///
/// Newly created [`RecordingStream`]s should use a [`crate::sink::FileSink`] pointing to this path.
/// Furthermore, [`RecordingStream::set_sink`] calls after this should not swap out to a new sink but re-use the existing one.
/// Note that creating a new [`crate::sink::FileSink`] to the same file path (even temporarily) can cause
/// a race between file creation (and thus clearing) and pending file writes.
pub fn forced_sink_path() -> Option<String> {
    std::env::var(ENV_FORCE_SAVE).ok()
}

/// Errors that can occur when creating/manipulating a [`RecordingStream`].
#[derive(thiserror::Error, Debug)]
pub enum RecordingStreamError {
    /// Error within the underlying file sink.
    #[error("Failed to create the underlying file sink: {0}")]
    FileSink(#[from] re_log_encoding::FileSinkError),

    /// Error within the underlying chunk batcher.
    #[error("Failed to convert data to a valid chunk: {0}")]
    Chunk(#[from] ChunkError),

    /// Error within the underlying chunk batcher.
    #[error("Failed to spawn the underlying batcher: {0}")]
    ChunkBatcher(#[from] ChunkBatcherError),

    /// Error within the underlying serializer.
    #[error("Failed to serialize component data: {0}")]
    Serialization(#[from] SerializationError),

    /// Error spawning one of the background threads.
    #[error("Failed to spawn background thread '{name}': {err}")]
    SpawnThread {
        /// Name of the thread
        name: String,

        /// Inner error explaining why the thread failed to spawn.
        err: std::io::Error,
    },

    /// Error spawning a Rerun Viewer process.
    #[error(transparent)] // makes bubbling all the way up to main look nice
    SpawnViewer(#[from] crate::SpawnError),

    /// Failure to host a web viewer and/or Rerun server.
    #[cfg(feature = "web_viewer")]
    #[error(transparent)]
    WebSink(#[from] crate::web_viewer::WebViewerSinkError),

    /// An error occurred while attempting to use a [`re_data_loader::DataLoader`].
    #[cfg(feature = "data_loaders")]
    #[error(transparent)]
    DataLoaderError(#[from] re_data_loader::DataLoaderError),

    /// Invalid gRPC server address.
    #[error(transparent)]
    UriError(#[from] re_uri::Error),

    /// Invalid endpoint
    #[error("not a `/proxy` endpoint")]
    NotAProxyEndpoint,
}

/// Results that can occur when creating/manipulating a [`RecordingStream`].
pub type RecordingStreamResult<T> = Result<T, RecordingStreamError>;

// ---

/// Construct a [`RecordingStream`].
///
/// ``` no_run
/// # use re_sdk::RecordingStreamBuilder;
/// let rec = RecordingStreamBuilder::new("rerun_example_app").save("my_recording.rrd")?;
/// # Ok::<(), Box<dyn std::error::Error>>(())
/// ```
#[derive(Debug)]
pub struct RecordingStreamBuilder {
    application_id: ApplicationId,
    store_kind: StoreKind,
    store_id: Option<StoreId>,
    store_source: Option<StoreSource>,

    default_enabled: bool,
    enabled: Option<bool>,

    batcher_config: Option<ChunkBatcherConfig>,
<<<<<<< HEAD

    // Optional recording properties.
    recording_name: Option<String>,
=======
>>>>>>> a99bf200
}

impl RecordingStreamBuilder {
    /// Create a new [`RecordingStreamBuilder`] with the given [`ApplicationId`].
    ///
    /// The [`ApplicationId`] is usually the name of your app.
    ///
    /// ```no_run
    /// # use re_sdk::RecordingStreamBuilder;
    /// let rec = RecordingStreamBuilder::new("rerun_example_app").save("my_recording.rrd")?;
    /// # Ok::<(), Box<dyn std::error::Error>>(())
    /// ```
    //
    // NOTE: track_caller so that we can see if we are being called from an official example.
    #[track_caller]
    pub fn new(application_id: impl Into<ApplicationId>) -> Self {
        let application_id = application_id.into();

        Self {
            application_id,
            store_kind: StoreKind::Recording,
            store_id: None,
            store_source: None,

            default_enabled: true,
            enabled: None,

            batcher_config: None,
<<<<<<< HEAD

            recording_name: None,
=======
>>>>>>> a99bf200
        }
    }

    /// Set whether or not Rerun is enabled by default.
    ///
    /// If the `RERUN` environment variable is set, it will override this.
    ///
    /// Set also: [`Self::enabled`].
    #[inline]
    pub fn default_enabled(mut self, default_enabled: bool) -> Self {
        self.default_enabled = default_enabled;
        self
    }

    /// Set whether or not Rerun is enabled.
    ///
    /// Setting this will ignore the `RERUN` environment variable.
    ///
    /// Set also: [`Self::default_enabled`].
    #[inline]
    pub fn enabled(mut self, enabled: bool) -> Self {
        self.enabled = Some(enabled);
        self
    }

    /// Set the `RecordingId` for this context.
    ///
    /// If you're logging from multiple processes and want all the messages to end up in the same
    /// recording, you must make sure that they all set the same `RecordingId` using this function.
    ///
    /// Note that many stores can share the same [`ApplicationId`], but they all have
    /// unique `RecordingId`s.
    ///
    /// The default is to use a random `RecordingId`.
    #[inline]
    pub fn recording_id(mut self, recording_id: impl Into<String>) -> Self {
        self.store_id = Some(StoreId::from_string(
            StoreKind::Recording,
            recording_id.into(),
        ));
        self
    }

    /// Sets an optional name for the recording.
    #[inline]
    pub fn recording_name(mut self, recording_name: impl Into<String>) -> Self {
        self.recording_name = Some(recording_name.into());
        self
    }

    /// Set the [`StoreId`] for this context.
    ///
    /// If you're logging from multiple processes and want all the messages to end up as the same
    /// store, you must make sure they all set the same [`StoreId`] using this function.
    ///
    /// Note that many stores can share the same [`ApplicationId`], but they all have
    /// unique [`StoreId`]s.
    ///
    /// The default is to use a random [`StoreId`].
    #[inline]
    pub fn store_id(mut self, store_id: StoreId) -> Self {
        self.store_kind = store_id.kind;
        self.store_id = Some(store_id);
        self
    }

    /// Specifies the configuration of the internal data batching mechanism.
    ///
    /// See [`ChunkBatcher`] & [`ChunkBatcherConfig`] for more information.
    #[inline]
    pub fn batcher_config(mut self, config: ChunkBatcherConfig) -> Self {
        self.batcher_config = Some(config);
        self
    }

    #[doc(hidden)]
    #[inline]
    pub fn store_source(mut self, store_source: StoreSource) -> Self {
        self.store_source = Some(store_source);
        self
    }

    #[doc(hidden)]
    #[inline]
    pub fn blueprint(mut self) -> Self {
        self.store_kind = StoreKind::Blueprint;
        self
    }

    /// Creates a new [`RecordingStream`] that starts in a buffering state (RAM).
    ///
    /// ## Example
    ///
    /// ```
    /// let rec = re_sdk::RecordingStreamBuilder::new("rerun_example_app").buffered()?;
    /// # Ok::<(), Box<dyn std::error::Error>>(())
    /// ```
    pub fn buffered(self) -> RecordingStreamResult<RecordingStream> {
        let (enabled, store_info, properties, batcher_config) = self.into_args();
        if enabled {
            RecordingStream::new(
                store_info,
                properties,
                batcher_config,
                Box::new(crate::log_sink::BufferedSink::new()),
            )
        } else {
            re_log::debug!("Rerun disabled - call to buffered() ignored");
            Ok(RecordingStream::disabled())
        }
    }

    /// Creates a new [`RecordingStream`] that is pre-configured to stream the data through to a
    /// [`crate::log_sink::MemorySink`].
    ///
    /// ## Example
    ///
    /// ```
    /// # fn log_data(_: &re_sdk::RecordingStream) { }
    ///
    /// let (rec, storage) = re_sdk::RecordingStreamBuilder::new("rerun_example_app").memory()?;
    ///
    /// log_data(&rec);
    ///
    /// let data = storage.take();
    ///
    /// # Ok::<(), Box<dyn std::error::Error>>(())
    /// ```
    pub fn memory(
        self,
    ) -> RecordingStreamResult<(RecordingStream, crate::log_sink::MemorySinkStorage)> {
        let (enabled, store_info, properties, batcher_config) = self.into_args();
        let rec = if enabled {
            RecordingStream::new(
                store_info,
                properties,
                batcher_config,
                Box::new(crate::log_sink::BufferedSink::new()),
            )
        } else {
            re_log::debug!("Rerun disabled - call to memory() ignored");
            Ok(RecordingStream::disabled())
        }?;

        let sink = crate::log_sink::MemorySink::new(rec.clone());
        let storage = sink.buffer();
        // Using set_sink here is necessary because the MemorySink needs to know
        // it's own RecordingStream, which means we can't use `new` above.
        // This has the downside of a bit of creation overhead and an extra StoreInfo
        // message being sent to the sink.
        // TODO(jleibs): Figure out a cleaner way to handle this.
        rec.set_sink(Box::new(sink));
        Ok((rec, storage))
    }

    /// Creates a new [`RecordingStream`] that is pre-configured to stream the data through to a
    /// remote Rerun instance.
    ///
    /// See also [`Self::connect_grpc_opts`] if you wish to configure the connection.
    ///
    /// ## Example
    ///
    /// ```no_run
    /// let rec = re_sdk::RecordingStreamBuilder::new("rerun_example_app").connect_grpc()?;
    /// # Ok::<(), Box<dyn std::error::Error>>(())
    /// ```
    pub fn connect_grpc(self) -> RecordingStreamResult<RecordingStream> {
        self.connect_grpc_opts(
            format!(
                "rerun+http://127.0.0.1:{}/proxy",
                re_grpc_server::DEFAULT_SERVER_PORT
            ),
            crate::default_flush_timeout(),
        )
    }

    /// Creates a new [`RecordingStream`] that is pre-configured to stream the data through to a
    /// remote Rerun instance.
    ///
    /// `flush_timeout` is the minimum time the [`GrpcSink`][`crate::log_sink::GrpcSink`] will
    /// wait during a flush before potentially dropping data. Note: Passing `None` here can cause a
    /// call to `flush` to block indefinitely if a connection cannot be established.
    ///
    /// ## Example
    ///
    /// ```no_run
    /// let rec = re_sdk::RecordingStreamBuilder::new("rerun_example_app")
    ///     .connect_grpc_opts("rerun+http://127.0.0.1:9876/proxy", re_sdk::default_flush_timeout())?;
    /// # Ok::<(), Box<dyn std::error::Error>>(())
    /// ```
    pub fn connect_grpc_opts(
        self,
        url: impl Into<String>,
        flush_timeout: Option<Duration>,
    ) -> RecordingStreamResult<RecordingStream> {
        let (enabled, store_info, properties, batcher_config) = self.into_args();
        if enabled {
            let url: String = url.into();
            let re_uri::RedapUri::Proxy(endpoint) = re_uri::RedapUri::try_from(url.as_str())?
            else {
                return Err(RecordingStreamError::NotAProxyEndpoint);
            };

            RecordingStream::new(
                store_info,
                properties,
                batcher_config,
                Box::new(crate::log_sink::GrpcSink::new(endpoint, flush_timeout)),
            )
        } else {
            re_log::debug!("Rerun disabled - call to connect() ignored");
            Ok(RecordingStream::disabled())
        }
    }

    /// Creates a new [`RecordingStream`] that is pre-configured to stream the data through to an
    /// RRD file on disk.
    ///
    /// The Rerun Viewer is able to read continuously from the resulting rrd file while it is being written.
    /// However, depending on your OS and configuration, changes may not be immediately visible due to file caching.
    /// This is a common issue on Windows and (to a lesser extent) on `MacOS`.
    ///
    /// ## Example
    ///
    /// ```no_run
    /// let rec = re_sdk::RecordingStreamBuilder::new("rerun_example_app").save("my_recording.rrd")?;
    /// # Ok::<(), Box<dyn std::error::Error>>(())
    /// ```
    #[cfg(not(target_arch = "wasm32"))]
    pub fn save(
        self,
        path: impl Into<std::path::PathBuf>,
    ) -> RecordingStreamResult<RecordingStream> {
        let (enabled, store_info, properties, batcher_config) = self.into_args();

        if enabled {
            RecordingStream::new(
                store_info,
                properties,
                batcher_config,
                Box::new(crate::sink::FileSink::new(path)?),
            )
        } else {
            re_log::debug!("Rerun disabled - call to save() ignored");
            Ok(RecordingStream::disabled())
        }
    }

    /// Creates a new [`RecordingStream`] that is pre-configured to stream the data through to stdout.
    ///
    /// If there isn't any listener at the other end of the pipe, the [`RecordingStream`] will
    /// default back to `buffered` mode, in order not to break the user's terminal.
    ///
    /// ## Example
    ///
    /// ```no_run
    /// let rec = re_sdk::RecordingStreamBuilder::new("rerun_example_app").stdout()?;
    /// # Ok::<(), Box<dyn std::error::Error>>(())
    /// ```
    #[cfg(not(target_arch = "wasm32"))]
    pub fn stdout(self) -> RecordingStreamResult<RecordingStream> {
        if std::io::stdout().is_terminal() {
            re_log::debug!("Ignored call to stdout() because stdout is a terminal");
            return self.buffered();
        }

        let (enabled, store_info, properties, batcher_config) = self.into_args();

        if enabled {
            RecordingStream::new(
                store_info,
                properties,
                batcher_config,
                Box::new(crate::sink::FileSink::stdout()?),
            )
        } else {
            re_log::debug!("Rerun disabled - call to stdout() ignored");
            Ok(RecordingStream::disabled())
        }
    }

    /// Spawns a new Rerun Viewer process from an executable available in PATH, then creates a new
    /// [`RecordingStream`] that is pre-configured to stream the data through to that viewer over gRPC.
    ///
    /// If a Rerun Viewer is already listening on this port, the stream will be redirected to
    /// that viewer instead of starting a new one.
    ///
    /// See also [`Self::spawn_opts`] if you wish to configure the behavior of thew Rerun process
    /// as well as the underlying connection.
    ///
    /// ## Example
    ///
    /// ```no_run
    /// let rec = re_sdk::RecordingStreamBuilder::new("rerun_example_app").spawn()?;
    /// # Ok::<(), Box<dyn std::error::Error>>(())
    /// ```
    pub fn spawn(self) -> RecordingStreamResult<RecordingStream> {
        self.spawn_opts(&Default::default(), crate::default_flush_timeout())
    }

    /// Spawns a new Rerun Viewer process from an executable available in PATH, then creates a new
    /// [`RecordingStream`] that is pre-configured to stream the data through to that viewer over gRPC.
    ///
    /// If a Rerun Viewer is already listening on this port, the stream will be redirected to
    /// that viewer instead of starting a new one.
    ///
    /// The behavior of the spawned Viewer can be configured via `opts`.
    /// If you're fine with the default behavior, refer to the simpler [`Self::spawn`].
    ///
    /// `flush_timeout` is the minimum time the [`GrpcSink`][`crate::log_sink::GrpcSink`] will
    /// wait during a flush before potentially dropping data. Note: Passing `None` here can cause a
    /// call to `flush` to block indefinitely if a connection cannot be established.
    ///
    /// ## Example
    ///
    /// ```no_run
    /// let rec = re_sdk::RecordingStreamBuilder::new("rerun_example_app")
    ///     .spawn_opts(&re_sdk::SpawnOptions::default(), re_sdk::default_flush_timeout())?;
    /// # Ok::<(), Box<dyn std::error::Error>>(())
    /// ```
    pub fn spawn_opts(
        self,
        opts: &crate::SpawnOptions,
        flush_timeout: Option<Duration>,
    ) -> RecordingStreamResult<RecordingStream> {
        if !self.is_enabled() {
            re_log::debug!("Rerun disabled - call to spawn() ignored");
            return Ok(RecordingStream::disabled());
        }

        let url = format!("rerun+http://{}/proxy", opts.connect_addr());

        // NOTE: If `_RERUN_TEST_FORCE_SAVE` is set, all recording streams will write to disk no matter
        // what, thus spawning a viewer is pointless (and probably not intended).
        if forced_sink_path().is_some() {
            return self.connect_grpc_opts(url, flush_timeout);
        }

        crate::spawn(opts)?;

        self.connect_grpc_opts(url, flush_timeout)
    }

    /// Creates a new [`RecordingStream`] that is pre-configured to stream the data through to a
    /// web-based Rerun viewer via WebSockets.
    ///
    /// If the `open_browser` argument is `true`, your default browser will be opened with a
    /// connected web-viewer.
    ///
    /// If not, you can connect to this server using the `rerun` binary (`cargo install rerun-cli --locked`).
    ///
    /// ## Details
    /// This method will spawn two servers: one HTTPS server serving the Rerun Web Viewer `.html` and `.wasm` files,
    /// and then one WebSocket server that streams the log data to the web viewer (or to a native viewer, or to multiple viewers).
    ///
    /// The WebSocket server will buffer all log data in memory so that late connecting viewers will get all the data.
    /// You can limit the amount of data buffered by the WebSocket server with the `server_memory_limit` argument.
    /// Once reached, the earliest logged data will be dropped.
    /// Note that this means that static data may be dropped if logged early (see <https://github.com/rerun-io/rerun/issues/5531>).
    ///
    /// ## Example
    ///
    /// ```ignore
    /// let rec = re_sdk::RecordingStreamBuilder::new("rerun_example_app")
    ///     .serve("0.0.0.0",
    ///            Default::default(),
    ///            Default::default(),
    ///            re_sdk::MemoryLimit::from_fraction_of_total(0.25),
    ///            true)?;
    /// # Ok::<(), Box<dyn std::error::Error>>(())
    /// ```
    //
    // # TODO(#5531): keep static data around.
    #[cfg(feature = "web_viewer")]
    #[deprecated(since = "0.20.0", note = "use serve_web() instead")]
    pub fn serve(
        self,
        bind_ip: &str,
        web_port: WebViewerServerPort,
        grpc_port: u16,
        server_memory_limit: re_memory::MemoryLimit,
        open_browser: bool,
    ) -> RecordingStreamResult<RecordingStream> {
        self.serve_web(
            bind_ip,
            web_port,
            grpc_port,
            server_memory_limit,
            open_browser,
        )
    }

    /// Creates a new [`RecordingStream`] that is pre-configured to stream the data through to a
    /// web-based Rerun viewer via WebSockets.
    ///
    /// If the `open_browser` argument is `true`, your default browser will be opened with a
    /// connected web-viewer.
    ///
    /// If not, you can connect to this server using the `rerun` binary (`cargo install rerun-cli --locked`).
    ///
    /// ## Details
    /// This method will spawn two servers: one HTTPS server serving the Rerun Web Viewer `.html` and `.wasm` files,
    /// and then one WebSocket server that streams the log data to the web viewer (or to a native viewer, or to multiple viewers).
    ///
    /// The WebSocket server will buffer all log data in memory so that late connecting viewers will get all the data.
    /// You can limit the amount of data buffered by the WebSocket server with the `server_memory_limit` argument.
    /// Once reached, the earliest logged data will be dropped.
    /// Note that this means that static data may be dropped if logged early (see <https://github.com/rerun-io/rerun/issues/5531>).
    ///
    /// ## Example
    ///
    /// ```ignore
    /// let rec = re_sdk::RecordingStreamBuilder::new("rerun_example_app")
    ///     .serve_web("0.0.0.0",
    ///                Default::default(),
    ///                Default::default(),
    ///                re_sdk::MemoryLimit::from_fraction_of_total(0.25),
    ///                true)?;
    /// # Ok::<(), Box<dyn std::error::Error>>(())
    /// ```
    //
    // # TODO(#5531): keep static data around.
    #[cfg(feature = "web_viewer")]
    pub fn serve_web(
        self,
        bind_ip: &str,
        web_port: WebViewerServerPort,
        grpc_port: u16,
        server_memory_limit: re_memory::MemoryLimit,
        open_browser: bool,
    ) -> RecordingStreamResult<RecordingStream> {
        let (enabled, store_info, properties, batcher_config) = self.into_args();
        if enabled {
            let sink = crate::web_viewer::new_sink(
                open_browser,
                bind_ip,
                web_port,
                grpc_port,
                server_memory_limit,
            )?;
            RecordingStream::new(store_info, properties, batcher_config, sink)
        } else {
            re_log::debug!("Rerun disabled - call to serve() ignored");
            Ok(RecordingStream::disabled())
        }
    }

    /// Returns whether or not logging is enabled, a [`StoreInfo`] and the associated batcher
    /// configuration.
    ///
    /// This can be used to then construct a [`RecordingStream`] manually using
    /// [`RecordingStream::new`].
    pub fn into_args(self) -> (bool, StoreInfo, RecordingProperties, ChunkBatcherConfig) {
        let enabled = self.is_enabled();

        let Self {
            application_id,
            store_kind,
            store_id,
            store_source,
            default_enabled: _,
            enabled: _,
            batcher_config,
<<<<<<< HEAD
            recording_name: recording_name,
=======
>>>>>>> a99bf200
        } = self;

        let store_id = store_id.unwrap_or(StoreId::random(store_kind));
        let store_source = store_source.unwrap_or_else(|| StoreSource::RustSdk {
            rustc_version: env!("RE_BUILD_RUSTC_VERSION").into(),
            llvm_version: env!("RE_BUILD_LLVM_VERSION").into(),
        });

        let properties = RecordingProperties {
            recording_started: Time::now(),
            recording_name: recording_name.map(Into::into),
        };

        let store_info = StoreInfo {
            application_id,
            store_id,
            cloned_from: None,
<<<<<<< HEAD
=======

            started: Time::now(),
>>>>>>> a99bf200
            store_source,
            store_version: Some(re_build_info::CrateVersion::LOCAL),
        };

        let batcher_config =
            batcher_config.unwrap_or_else(|| match ChunkBatcherConfig::from_env() {
                Ok(config) => config,
                Err(err) => {
                    re_log::error!("Failed to parse ChunkBatcherConfig from env: {}", err);
                    ChunkBatcherConfig::default()
                }
            });

        (enabled, store_info, properties, batcher_config)
    }

    /// Internal check for whether or not logging is enabled using explicit/default settings & env var.
    fn is_enabled(&self) -> bool {
        self.enabled
            .unwrap_or_else(|| crate::decide_logging_enabled(self.default_enabled))
    }
}

// ----------------------------------------------------------------------------

/// A [`RecordingStream`] handles everything related to logging data into Rerun.
///
/// You can construct a new [`RecordingStream`] using [`RecordingStreamBuilder`] or
/// [`RecordingStream::new`].
///
/// ## Sinks
///
/// Data is logged into Rerun via [`LogSink`]s.
///
/// The underlying [`LogSink`] of a [`RecordingStream`] can be changed at any point during its
/// lifetime by calling [`RecordingStream::set_sink`] or one of the higher level helpers
/// ([`RecordingStream::connect_grpc`], [`RecordingStream::memory`],
/// [`RecordingStream::save`], [`RecordingStream::disconnect`]).
///
/// See [`RecordingStream::set_sink`] for more information.
///
/// ## Multithreading and ordering
///
/// [`RecordingStream`] can be cheaply cloned and used freely across any number of threads.
///
/// Internally, all operations are linearized into a pipeline:
/// - All operations sent by a given thread will take effect in the same exact order as that
///   thread originally sent them in, from its point of view.
/// - There isn't any well defined global order across multiple threads.
///
/// This means that e.g. flushing the pipeline ([`Self::flush_blocking`]) guarantees that all previous data sent by the calling thread
/// has been recorded and (if applicable) flushed to the underlying OS-managed file descriptor,
/// but other threads may still have data in flight.
///
/// ## Shutdown
///
/// The [`RecordingStream`] can only be shutdown by dropping all instances of it, at which point
/// it will automatically take care of flushing any pending data that might remain in the pipeline.
///
/// Shutting down cannot ever block.
#[derive(Clone)]
pub struct RecordingStream {
    inner: Either<Arc<Option<RecordingStreamInner>>, Weak<Option<RecordingStreamInner>>>,
}

impl RecordingStream {
    /// Passes a reference to the [`RecordingStreamInner`], if it exists.
    ///
    /// This works whether the underlying stream is strong or weak.
    #[inline]
    fn with<F: FnOnce(&RecordingStreamInner) -> R, R>(&self, f: F) -> Option<R> {
        use std::ops::Deref as _;
        match &self.inner {
            Either::Left(strong) => strong.deref().as_ref().map(f),
            Either::Right(weak) => weak
                .upgrade()
                .and_then(|strong| strong.deref().as_ref().map(f)),
        }
    }

    /// Clones the [`RecordingStream`] without incrementing the refcount.
    ///
    /// Useful e.g. if you want to make sure that a detached thread won't prevent the [`RecordingStream`]
    /// from flushing during shutdown.
    //
    // TODO(#5335): shutdown flushing behavior is too brittle.
    #[inline]
    pub fn clone_weak(&self) -> Self {
        Self {
            inner: match &self.inner {
                Either::Left(strong) => Either::Right(Arc::downgrade(strong)),
                Either::Right(weak) => Either::Right(Weak::clone(weak)),
            },
        }
    }
}

// TODO(#5335): shutdown flushing behavior is too brittle.
impl Drop for RecordingStream {
    #[inline]
    fn drop(&mut self) {
        // If this holds the last strong handle to the recording, make sure that all pending
        // `DataLoader` threads that were started from the SDK actually run to completion (they
        // all hold a weak handle to this very recording!).
        //
        // NOTE: It's very important to do so from the `Drop` implementation of `RecordingStream`
        // itself, because the dataloader threads -- by definition -- will have to send data into
        // this very recording, therefore we must make sure that at least one strong handle still lives
        // on until they are all finished.
        if let Either::Left(strong) = &mut self.inner {
            if Arc::strong_count(strong) == 1 {
                // Keep the recording alive until all dataloaders are finished.
                self.with(|inner| inner.wait_for_dataloaders());
            }
        }
    }
}

struct RecordingStreamInner {
    info: StoreInfo,
    properties: RecordingProperties,
    tick: AtomicI64,

    /// The one and only entrypoint into the pipeline: this is _never_ cloned nor publicly exposed,
    /// therefore the `Drop` implementation is guaranteed that no more data can come in while it's
    /// running.
    cmds_tx: Sender<Command>,

    batcher: ChunkBatcher,
    batcher_to_sink_handle: Option<std::thread::JoinHandle<()>>,

    /// Keeps track of the top-level threads that were spawned in order to execute the `DataLoader`
    /// machinery in the context of this `RecordingStream`.
    ///
    /// See [`RecordingStream::log_file_from_path`] and [`RecordingStream::log_file_from_contents`].
    dataloader_handles: Mutex<Vec<std::thread::JoinHandle<()>>>,

    pid_at_creation: u32,
}

impl fmt::Debug for RecordingStreamInner {
    #[inline]
    fn fmt(&self, f: &mut fmt::Formatter<'_>) -> fmt::Result {
        f.debug_struct("RecordingStreamInner")
            .field("info", &self.info.store_id)
            .finish()
    }
}

impl Drop for RecordingStreamInner {
    fn drop(&mut self) {
        if self.is_forked_child() {
            re_log::error_once!("Fork detected while dropping RecordingStreamInner. cleanup_if_forked() should always be called after forking. This is likely a bug in the SDK.");
            return;
        }

        self.wait_for_dataloaders();

        // NOTE: The command channel is private, if we're here, nothing is currently capable of
        // sending data down the pipeline.
        self.batcher.flush_blocking();
        self.cmds_tx.send(Command::PopPendingChunks).ok();
        self.cmds_tx.send(Command::Shutdown).ok();
        if let Some(handle) = self.batcher_to_sink_handle.take() {
            handle.join().ok();
        }
    }
}

impl RecordingStreamInner {
    fn new(
        info: StoreInfo,
        properties: RecordingProperties,
        batcher_config: ChunkBatcherConfig,
        sink: Box<dyn LogSink>,
    ) -> RecordingStreamResult<Self> {
        let on_release = batcher_config.hooks.on_release.clone();
        let batcher = ChunkBatcher::new(batcher_config)?;

        {
            re_log::debug!(
                app_id = %info.application_id,
                rec_id = %info.store_id,
                "setting recording info",
            );
            sink.send(
                re_log_types::SetStoreInfo {
                    row_id: *RowId::new(),
                    info: info.clone(),
                }
                .into(),
            );
        }

        let (cmds_tx, cmds_rx) = crossbeam::channel::unbounded();

        let batcher_to_sink_handle = {
            const NAME: &str = "RecordingStream::batcher_to_sink";
            std::thread::Builder::new()
                .name(NAME.into())
                .spawn({
                    let info = info.clone();
                    let batcher = batcher.clone();
                    move || forwarding_thread(info, sink, cmds_rx, batcher.chunks(), on_release)
                })
                .map_err(|err| RecordingStreamError::SpawnThread {
                    name: NAME.into(),
                    err,
                })?
        };

        let properties_archetype: re_types_core::archetypes::RecordingProperties =
            properties.clone().into();

        // We pre-populate the batcher with a chunk the contains the recording
        // properties, so that these get automatically sent to the sink.

        re_log::debug!(properties = ?properties, "adding recording properties to batcher");

        let initial_chunk = Chunk::builder(EntityPath::recording_properties())
            .with_archetype(RowId::new(), TimePoint::default(), &properties_archetype)
            .build()?;

        batcher.push_chunk(initial_chunk);

        Ok(Self {
            info,
            properties,
            tick: AtomicI64::new(0),
            cmds_tx,
            batcher,
            batcher_to_sink_handle: Some(batcher_to_sink_handle),
            dataloader_handles: Mutex::new(Vec::new()),
            pid_at_creation: std::process::id(),
        })
    }

    #[inline]
    pub fn is_forked_child(&self) -> bool {
        self.pid_at_creation != std::process::id()
    }

    /// Make sure all pending top-level `DataLoader` threads that were started from the SDK run to completion.
    //
    // TODO(cmc): At some point we might want to make it configurable, though I cannot really
    // think of a use case where you'd want to drop those threads immediately upon
    // disconnection.
    fn wait_for_dataloaders(&self) {
        let dataloader_handles = std::mem::take(&mut *self.dataloader_handles.lock());
        for handle in dataloader_handles {
            handle.join().ok();
        }
    }
}

enum Command {
    RecordMsg(LogMsg),
    SwapSink(Box<dyn LogSink>),
    Flush(Sender<()>),
    PopPendingChunks,
    Shutdown,
}

impl Command {
    fn flush() -> (Self, Receiver<()>) {
        let (tx, rx) = crossbeam::channel::bounded(0); // oneshot
        (Self::Flush(tx), rx)
    }
}

impl RecordingStream {
    /// Creates a new [`RecordingStream`] with a given [`StoreInfo`] and [`LogSink`].
    ///
    /// You can create a [`StoreInfo`] with [`crate::new_store_info`];
    ///
    /// The [`StoreInfo`] is immediately sent to the sink in the form of a
    /// [`re_log_types::SetStoreInfo`].
    ///
    /// You can find sinks in [`crate::sink`].
    ///
    /// See also: [`RecordingStreamBuilder`].
    #[must_use = "Recording will get closed automatically once all instances of this object have been dropped"]
    pub fn new(
        info: StoreInfo,
        properties: RecordingProperties,
        batcher_config: ChunkBatcherConfig,
        sink: Box<dyn LogSink>,
    ) -> RecordingStreamResult<Self> {
        let sink = (info.store_id.kind == StoreKind::Recording)
            .then(forced_sink_path)
            .flatten()
            .map_or(sink, |path| {
                re_log::info!("Forcing FileSink because of env-var {ENV_FORCE_SAVE}={path:?}");
                // `unwrap` is ok since this force sinks are only used in tests.
                Box::new(crate::sink::FileSink::new(path).unwrap()) as Box<dyn LogSink>
            });

        let stream =
            RecordingStreamInner::new(info, properties, batcher_config, sink).map(|inner| {
                Self {
                    inner: Either::Left(Arc::new(Some(inner))),
                }
            })?;

        Ok(stream)
    }

    /// Creates a new no-op [`RecordingStream`] that drops all logging messages, doesn't allocate
    /// any memory and doesn't spawn any threads.
    ///
    /// [`Self::is_enabled`] will return `false`.
    pub fn disabled() -> Self {
        Self {
            inner: Either::Left(Arc::new(None)),
        }
    }
}

impl RecordingStream {
    /// Log data to Rerun.
    ///
    /// This is the main entry point for logging data to rerun. It can be used to log anything
    /// that implements the [`AsComponents`], such as any [archetype](https://docs.rs/rerun/latest/rerun/archetypes/index.html)
    /// or individual [component](https://docs.rs/rerun/latest/rerun/components/index.html).
    ///
    /// The data will be timestamped automatically based on the [`RecordingStream`]'s internal clock.
    /// See [`RecordingStream::set_time_sequence`] etc for more information.
    ///
    /// The entity path can either be a string
    /// (with special characters escaped, split on unescaped slashes)
    /// or an [`EntityPath`] constructed with [`crate::entity_path`].
    /// See <https://www.rerun.io/docs/concepts/entity-path> for more on entity paths.
    ///
    /// See also: [`Self::log_static`] for logging static data.
    ///
    /// Internally, the stream will automatically micro-batch multiple log calls to optimize
    /// transport.
    /// See [SDK Micro Batching] for more information.
    ///
    /// # Example:
    /// ```ignore
    /// # use rerun;
    /// # let (rec, storage) = rerun::RecordingStreamBuilder::new("rerun_example_points3d_simple").memory()?;
    /// rec.log(
    ///     "my/points",
    ///     &rerun::Points3D::new([(0.0, 0.0, 0.0), (1.0, 1.0, 1.0)]),
    /// )?;
    /// # Ok::<(), Box<dyn std::error::Error>>(())
    /// ```
    ///
    /// [SDK Micro Batching]: https://www.rerun.io/docs/reference/sdk/micro-batching
    /// [component bundle]: [`AsComponents`]
    #[inline]
    pub fn log<AS: ?Sized + AsComponents>(
        &self,
        ent_path: impl Into<EntityPath>,
        as_components: &AS,
    ) -> RecordingStreamResult<()> {
        self.log_with_static(ent_path, false, as_components)
    }

    /// Lower-level logging API to provide data spanning multiple timepoints.
    ///
    /// Unlike the regular `log` API, which is row-oriented, this API lets you submit the data
    /// in a columnar form. The lengths of all of the [`TimeColumn`] and the component columns
    /// must match. All data that occurs at the same index across the different time and components
    /// arrays will act as a single logical row.
    ///
    /// Note that this API ignores any stateful time set on the log stream via the
    /// [`Self::set_timepoint`]/[`Self::set_time_nanos`]/etc. APIs.
    /// Furthermore, this will _not_ inject the default timelines `log_tick` and `log_time` timeline columns.
    pub fn send_columns(
        &self,
        ent_path: impl Into<EntityPath>,
        indexes: impl IntoIterator<Item = TimeColumn>,
        columns: impl IntoIterator<Item = SerializedComponentColumn>,
    ) -> RecordingStreamResult<()> {
        let id = ChunkId::new();

        let indexes = indexes
            .into_iter()
            .map(|col| (*col.timeline().name(), col))
            .collect();

        let components: ChunkComponents = columns
            .into_iter()
            .map(|column| (column.descriptor, column.list_array))
            .collect();

        let chunk = Chunk::from_auto_row_ids(id, ent_path.into(), indexes, components)?;

        self.send_chunk(chunk);

        Ok(())
    }

    /// Log data to Rerun.
    ///
    /// It can be used to log anything
    /// that implements the [`AsComponents`], such as any [archetype](https://docs.rs/rerun/latest/rerun/archetypes/index.html)
    /// or individual [component](https://docs.rs/rerun/latest/rerun/components/index.html).
    ///
    /// Static data has no time associated with it, exists on all timelines, and unconditionally shadows
    /// any temporal data of the same type.
    /// All timestamp data associated with this message will be dropped right before sending it to Rerun.
    ///
    /// This is most often used for [`rerun::ViewCoordinates`](https://docs.rs/rerun/latest/rerun/archetypes/struct.ViewCoordinates.html) and
    /// [`rerun::AnnotationContext`](https://docs.rs/rerun/latest/rerun/archetypes/struct.AnnotationContext.html).
    ///
    /// Internally, the stream will automatically micro-batch multiple log calls to optimize
    /// transport.
    /// See [SDK Micro Batching] for more information.
    ///
    /// See also [`Self::log`].
    ///
    /// [SDK Micro Batching]: https://www.rerun.io/docs/reference/sdk/micro-batching
    /// [component bundle]: [`AsComponents`]
    #[inline]
    pub fn log_static<AS: ?Sized + AsComponents>(
        &self,
        ent_path: impl Into<EntityPath>,
        as_components: &AS,
    ) -> RecordingStreamResult<()> {
        self.log_with_static(ent_path, true, as_components)
    }

    /// Logs the contents of a [component bundle] into Rerun.
    ///
    /// If `static_` is set to `true`, all timestamp data associated with this message will be
    /// dropped right before sending it to Rerun.
    /// Static data has no time associated with it, exists on all timelines, and unconditionally shadows
    /// any temporal data of the same type.
    ///
    /// Otherwise, the data will be timestamped automatically based on the [`RecordingStream`]'s
    /// internal clock.
    /// See `RecordingStream::set_time_*` family of methods for more information.
    ///
    /// The entity path can either be a string
    /// (with special characters escaped, split on unescaped slashes)
    /// or an [`EntityPath`] constructed with [`crate::entity_path`].
    /// See <https://www.rerun.io/docs/concepts/entity-path> for more on entity paths.
    ///
    /// Internally, the stream will automatically micro-batch multiple log calls to optimize
    /// transport.
    /// See [SDK Micro Batching] for more information.
    ///
    /// [SDK Micro Batching]: https://www.rerun.io/docs/reference/sdk/micro-batching
    /// [component bundle]: [`AsComponents`]
    #[inline]
    pub fn log_with_static<AS: ?Sized + AsComponents>(
        &self,
        ent_path: impl Into<EntityPath>,
        static_: bool,
        as_components: &AS,
    ) -> RecordingStreamResult<()> {
        let row_id = RowId::new(); // Create row-id as early as possible. It has a timestamp and is used to estimate e2e latency.
        self.log_serialized_batches_impl(
            row_id,
            ent_path,
            static_,
            as_components.as_serialized_batches(),
        )
    }

    /// Logs a set of [`SerializedComponentBatch`]es into Rerun.
    ///
    /// If `static_` is set to `true`, all timestamp data associated with this message will be
    /// dropped right before sending it to Rerun.
    /// Static data has no time associated with it, exists on all timelines, and unconditionally shadows
    /// any temporal data of the same type.
    ///
    /// Otherwise, the data will be timestamped automatically based on the [`RecordingStream`]'s
    /// internal clock.
    /// See `RecordingStream::set_time_*` family of methods for more information.
    ///
    /// The number of instances will be determined by the longest batch in the bundle.
    ///
    /// The entity path can either be a string
    /// (with special characters escaped, split on unescaped slashes)
    /// or an [`EntityPath`] constructed with [`crate::entity_path`].
    /// See <https://www.rerun.io/docs/concepts/entity-path> for more on entity paths.
    ///
    /// Internally, the stream will automatically micro-batch multiple log calls to optimize
    /// transport.
    /// See [SDK Micro Batching] for more information.
    ///
    /// [SDK Micro Batching]: https://www.rerun.io/docs/reference/sdk/micro-batching
    ///
    /// [`SerializedComponentBatch`]: [re_types_core::SerializedComponentBatch]
    pub fn log_serialized_batches(
        &self,
        ent_path: impl Into<EntityPath>,
        static_: bool,
        comp_batches: impl IntoIterator<Item = re_types_core::SerializedComponentBatch>,
    ) -> RecordingStreamResult<()> {
        let row_id = RowId::new(); // Create row-id as early as possible. It has a timestamp and is used to estimate e2e latency.
        self.log_serialized_batches_impl(row_id, ent_path, static_, comp_batches)
    }

    // NOTE: For bw and fw compatibility reasons, we need our logging APIs to be fallible, even
    // though they really aren't at the moment.
    #[allow(clippy::unnecessary_wraps)]
    fn log_serialized_batches_impl(
        &self,
        row_id: RowId,
        entity_path: impl Into<EntityPath>,
        static_: bool,
        comp_batches: impl IntoIterator<Item = re_types_core::SerializedComponentBatch>,
    ) -> RecordingStreamResult<()> {
        if !self.is_enabled() {
            return Ok(()); // silently drop the message
        }

        let entity_path = entity_path.into();

        let comp_batches: Vec<_> = comp_batches
            .into_iter()
            .map(|comp_batch| (comp_batch.descriptor, comp_batch.array))
            .collect();
        let components: IntMap<_, _> = comp_batches.into_iter().collect();

        // NOTE: The timepoint is irrelevant, the `RecordingStream` will overwrite it using its
        // internal clock.
        let timepoint = TimePoint::default();

        if !components.is_empty() {
            let row = PendingRow {
                row_id,
                timepoint,
                components,
            };
            self.record_row(entity_path, row, !static_);
        }

        Ok(())
    }

    /// Logs the file at the given `path` using all [`re_data_loader::DataLoader`]s available.
    ///
    /// A single `path` might be handled by more than one loader.
    ///
    /// This method blocks until either at least one [`re_data_loader::DataLoader`] starts
    /// streaming data in or all of them fail.
    ///
    /// See <https://www.rerun.io/docs/reference/data-loaders/overview> for more information.
    #[cfg(feature = "data_loaders")]
    pub fn log_file_from_path(
        &self,
        filepath: impl AsRef<std::path::Path>,
        entity_path_prefix: Option<EntityPath>,
        static_: bool,
    ) -> RecordingStreamResult<()> {
        self.log_file(filepath, None, entity_path_prefix, static_, true)
    }

    /// Logs the given `contents` using all [`re_data_loader::DataLoader`]s available.
    ///
    /// A single `path` might be handled by more than one loader.
    ///
    /// This method blocks until either at least one [`re_data_loader::DataLoader`] starts
    /// streaming data in or all of them fail.
    ///
    /// See <https://www.rerun.io/docs/reference/data-loaders/overview> for more information.
    #[cfg(feature = "data_loaders")]
    pub fn log_file_from_contents(
        &self,
        filepath: impl AsRef<std::path::Path>,
        contents: std::borrow::Cow<'_, [u8]>,
        entity_path_prefix: Option<EntityPath>,
        static_: bool,
    ) -> RecordingStreamResult<()> {
        self.log_file(filepath, Some(contents), entity_path_prefix, static_, true)
    }

    /// If `prefer_current_recording` is set (which is always the case for now), the dataloader settings
    /// will be configured as if the current SDK recording is the currently opened recording.
    /// Most dataloaders prefer logging to the currently opened recording if one is set.
    #[cfg(feature = "data_loaders")]
    fn log_file(
        &self,
        filepath: impl AsRef<std::path::Path>,
        contents: Option<std::borrow::Cow<'_, [u8]>>,
        entity_path_prefix: Option<EntityPath>,
        static_: bool,
        prefer_current_recording: bool,
    ) -> RecordingStreamResult<()> {
        let Some(store_info) = self.store_info().clone() else {
            re_log::warn!("Ignored call to log_file() because RecordingStream has not been properly initialized");
            return Ok(());
        };

        let filepath = filepath.as_ref();
        let has_contents = contents.is_some();

        let (tx, rx) = re_smart_channel::smart_channel(
            re_smart_channel::SmartMessageSource::Sdk,
            re_smart_channel::SmartChannelSource::File(filepath.into()),
        );

        let mut settings = crate::DataLoaderSettings {
            application_id: Some(store_info.application_id.clone()),
            opened_application_id: None,
            store_id: store_info.store_id.clone(),
            opened_store_id: None,
            force_store_info: false,
            entity_path_prefix,
            timepoint: (!static_).then(|| {
                self.with(|inner| {
                    // Get the current time on all timelines, for the current recording, on the current
                    // thread…
                    let mut now = self.now();

                    // …and then also inject the current recording tick into it.
                    let tick = inner
                        .tick
                        .fetch_add(1, std::sync::atomic::Ordering::Relaxed);
                    now.insert_index(TimelineName::log_tick(), IndexCell::from_sequence(tick));

                    now
                })
                .unwrap_or_default()
            }),
        };

        if prefer_current_recording {
            settings.opened_application_id = Some(store_info.application_id.clone());
            settings.opened_store_id = Some(store_info.store_id);
        }

        if let Some(contents) = contents {
            re_data_loader::load_from_file_contents(
                &settings,
                re_log_types::FileSource::Sdk,
                filepath,
                contents,
                &tx,
            )?;
        } else {
            re_data_loader::load_from_path(
                &settings,
                re_log_types::FileSource::Sdk,
                filepath,
                &tx,
            )?;
        }
        drop(tx);

        // We can safely ignore the error on `recv()` as we're in complete control of both ends of
        // the channel.
        let thread_name = if has_contents {
            format!("log_file_from_contents({filepath:?})")
        } else {
            format!("log_file_from_path({filepath:?})")
        };
        let handle = std::thread::Builder::new()
            .name(thread_name.clone())
            .spawn({
                let this = self.clone_weak();
                move || {
                    while let Some(msg) = rx.recv().ok().and_then(|msg| msg.into_data()) {
                        this.record_msg(msg);
                    }
                }
            })
            .map_err(|err| RecordingStreamError::SpawnThread {
                name: thread_name,
                err,
            })?;

        self.with(|inner| inner.dataloader_handles.lock().push(handle));

        Ok(())
    }
}

#[allow(clippy::needless_pass_by_value)]
fn forwarding_thread(
    info: StoreInfo,
    mut sink: Box<dyn LogSink>,
    cmds_rx: Receiver<Command>,
    chunks: Receiver<Chunk>,
    on_release: Option<ArrowRecordBatchReleaseCallback>,
) {
    /// Returns `true` to indicate that processing can continue; i.e. `false` means immediate
    /// shutdown.
    fn handle_cmd(info: &StoreInfo, cmd: Command, sink: &mut Box<dyn LogSink>) -> bool {
        match cmd {
            Command::RecordMsg(msg) => {
                sink.send(msg);
            }
            Command::SwapSink(new_sink) => {
                re_log::trace!("Swapping sink…");
                let backlog = {
                    // Capture the backlog if it exists.
                    let backlog = sink.drain_backlog();

                    // Flush the underlying sink if possible.
                    sink.drop_if_disconnected();
                    sink.flush_blocking();

                    backlog
                };

                // Send the recording info to the new sink. This is idempotent.
                {
                    re_log::debug!(
                        app_id = %info.application_id,
                        rec_id = %info.store_id,
                        "setting recording info",
                    );
                    new_sink.send(
                        re_log_types::SetStoreInfo {
                            row_id: *RowId::new(),
                            info: info.clone(),
                        }
                        .into(),
                    );
                    new_sink.send_all(backlog);
                }

                *sink = new_sink;
            }
            Command::Flush(oneshot) => {
                re_log::trace!("Flushing…");
                // Flush the underlying sink if possible.
                sink.drop_if_disconnected();
                sink.flush_blocking();
                drop(oneshot); // signals the oneshot
            }
            Command::PopPendingChunks => {
                // Wake up and skip the current iteration so that we can drain all pending chunks
                // before handling the next command.
            }
            Command::Shutdown => return false,
        }

        true
    }

    use crossbeam::select;
    loop {
        // NOTE: Always pop chunks first, this is what makes `Command::PopPendingChunks` possible,
        // which in turns makes `RecordingStream::flush_blocking` well defined.
        while let Ok(chunk) = chunks.try_recv() {
            let mut msg = match chunk.to_arrow_msg() {
                Ok(chunk) => chunk,
                Err(err) => {
                    re_log::error!(%err, "couldn't serialize chunk; data dropped (this is a bug in Rerun!)");
                    continue;
                }
            };
            msg.on_release = on_release.clone();
            sink.send(LogMsg::ArrowMsg(info.store_id.clone(), msg));
        }

        select! {
            recv(chunks) -> res => {
                let Ok(chunk) = res else {
                    // The batcher is gone, which can only happen if the `RecordingStream` itself
                    // has been dropped.
                    re_log::trace!("Shutting down forwarding_thread: batcher is gone");
                    break;
                };

                let msg = match chunk.to_arrow_msg() {
                    Ok(chunk) => chunk,
                    Err(err) => {
                        re_log::error!(%err, "couldn't serialize chunk; data dropped (this is a bug in Rerun!)");
                        continue;
                    }
                };

                sink.send(LogMsg::ArrowMsg(info.store_id.clone(), msg));
            }

            recv(cmds_rx) -> res => {
                let Ok(cmd) = res else {
                    // All command senders are gone, which can only happen if the
                    // `RecordingStream` itself has been dropped.
                    re_log::trace!("Shutting down forwarding_thread: all command senders are gone");
                    break;
                };
                if !handle_cmd(&info, cmd, &mut sink) {
                    break; // shutdown
                }
            }
        }

        // NOTE: The receiving end of the command stream is owned solely by this thread.
        // Past this point, all command writes will return `ErrDisconnected`.
    }
}

impl RecordingStream {
    /// Check if logging is enabled on this `RecordingStream`.
    ///
    /// If not, all recording calls will be ignored.
    #[inline]
    pub fn is_enabled(&self) -> bool {
        self.with(|_| true).unwrap_or(false)
    }

    /// The [`StoreInfo`] associated with this `RecordingStream`.
    #[inline]
    pub fn store_info(&self) -> Option<StoreInfo> {
        self.with(|inner| inner.info.clone())
    }

    /// The [`RecordingProperties`] associated with this `RecordingStream`.
    #[inline]
    pub fn recording_properties(&self) -> Option<RecordingProperties> {
        self.with(|inner| inner.properties.clone())
    }

    /// Determine whether a fork has happened since creating this `RecordingStream`. In general, this means our
    /// batcher/sink threads are gone and all data logged since the fork has been dropped.
    ///
    /// It is essential that [`crate::cleanup_if_forked_child`] be called after forking the process. SDK-implementations
    /// should do this during their initialization phase.
    #[inline]
    pub fn is_forked_child(&self) -> bool {
        self.with(|inner| inner.is_forked_child()).unwrap_or(false)
    }
}

impl RecordingStream {
    /// Records an arbitrary [`LogMsg`].
    #[inline]
    pub fn record_msg(&self, msg: LogMsg) {
        let f = move |inner: &RecordingStreamInner| {
            // NOTE: Internal channels can never be closed outside of the `Drop` impl, this send cannot
            // fail.
            inner.cmds_tx.send(Command::RecordMsg(msg)).ok();
            inner
                .tick
                .fetch_add(1, std::sync::atomic::Ordering::Relaxed);
        };

        if self.with(f).is_none() {
            re_log::warn_once!("Recording disabled - call to record_msg() ignored");
        }
    }

    /// Records a single [`PendingRow`].
    ///
    /// If `inject_time` is set to `true`, the row's timestamp data will be overridden using the
    /// [`RecordingStream`]'s internal clock.
    ///
    /// Internally, incoming [`PendingRow`]s are automatically coalesced into larger [`Chunk`]s to
    /// optimize for transport.
    #[inline]
    pub fn record_row(&self, entity_path: EntityPath, mut row: PendingRow, inject_time: bool) {
        let f = move |inner: &RecordingStreamInner| {
            // NOTE: We're incrementing the current tick still.
            let tick = inner
                .tick
                .fetch_add(1, std::sync::atomic::Ordering::Relaxed);
            if inject_time {
                // Get the current time on all timelines, for the current recording, on the current
                // thread…
                let mut now = self.now();
                // …and then also inject the current recording tick into it.
                now.insert_index(TimelineName::log_tick(), IndexCell::from_sequence(tick));

                // Inject all these times into the row, overriding conflicting times, if any.
                for (timeline, cell) in now {
                    row.timepoint.insert_index(timeline, cell);
                }
            }

            inner.batcher.push_row(entity_path, row);
        };

        if self.with(f).is_none() {
            re_log::warn_once!("Recording disabled - call to record_row() ignored");
        }
    }

    /// Logs a single [`Chunk`].
    ///
    /// Will inject `log_tick` and `log_time` timeline columns into the chunk.
    /// If you don't want to inject these, use [`Self::send_chunk`] instead.
    #[inline]
    pub fn log_chunk(&self, mut chunk: Chunk) {
        let f = move |inner: &RecordingStreamInner| {
            // TODO(cmc): Repeating these values is pretty wasteful. Would be nice to have a way of
            // indicating these are fixed across the whole chunk.
            // Inject the log time
            {
                let time_timeline = Timeline::log_time();
                let time = TimeInt::new_temporal(Time::now().nanos_since_epoch());

                let repeated_time = std::iter::repeat(time.as_i64())
                    .take(chunk.num_rows())
                    .collect();

                let time_column = TimeColumn::new(Some(true), time_timeline, repeated_time);

                if let Err(err) = chunk.add_timeline(time_column) {
                    re_log::error!(
                        "Couldn't inject '{}' timeline into chunk (this is a bug in Rerun!): {}",
                        time_timeline.name(),
                        err
                    );
                    return;
                }
            }
            // Inject the log tick
            {
                let tick_timeline = Timeline::log_tick();

                let tick = inner
                    .tick
                    .fetch_add(1, std::sync::atomic::Ordering::Relaxed);

                let repeated_tick = std::iter::repeat(tick).take(chunk.num_rows()).collect();

                let tick_chunk = TimeColumn::new(Some(true), tick_timeline, repeated_tick);

                if let Err(err) = chunk.add_timeline(tick_chunk) {
                    re_log::error!(
                        "Couldn't inject '{}' timeline into chunk (this is a bug in Rerun!): {}",
                        tick_timeline.name(),
                        err
                    );
                    return;
                }
            }

            inner.batcher.push_chunk(chunk);
        };

        if self.with(f).is_none() {
            re_log::warn_once!("Recording disabled - call to log_chunk() ignored");
        }
    }

    /// Records a single [`Chunk`].
    ///
    /// This will _not_ inject `log_tick` and `log_time` timeline columns into the chunk,
    /// for that use [`Self::log_chunk`].
    #[inline]
    pub fn send_chunk(&self, chunk: Chunk) {
        let f = move |inner: &RecordingStreamInner| {
            inner.batcher.push_chunk(chunk);
        };

        if self.with(f).is_none() {
            re_log::warn_once!("Recording disabled - call to send_chunk() ignored");
        }
    }

    /// Swaps the underlying sink for a new one.
    ///
    /// This guarantees that:
    /// 1. all pending rows and chunks are batched, collected and sent down the current sink,
    /// 2. the current sink is flushed if it has pending data in its buffers,
    /// 3. the current sink's backlog, if there's any, is forwarded to the new sink.
    ///
    /// When this function returns, the calling thread is guaranteed that all future record calls
    /// will end up in the new sink.
    ///
    /// ## Data loss
    ///
    /// If the current sink is in a broken state (e.g. a gRPC sink with a broken connection that
    /// cannot be repaired), all pending data in its buffers will be dropped.
    pub fn set_sink(&self, sink: Box<dyn LogSink>) {
        if self.is_forked_child() {
            re_log::error_once!("Fork detected during set_sink. cleanup_if_forked() should always be called after forking. This is likely a bug in the SDK.");
            return;
        }

        let f = move |inner: &RecordingStreamInner| {
            // NOTE: Internal channels can never be closed outside of the `Drop` impl, all these sends
            // are safe.

            // 1. Flush the batcher down the chunk channel
            inner.batcher.flush_blocking();

            // 2. Receive pending chunks from the batcher's channel
            inner.cmds_tx.send(Command::PopPendingChunks).ok();

            // 3. Swap the sink, which will internally make sure to re-ingest the backlog if needed
            inner.cmds_tx.send(Command::SwapSink(sink)).ok();

            // 4. Before we give control back to the caller, we need to make sure that the swap has
            //    taken place: we don't want the user to send data to the old sink!
            re_log::trace!("Waiting for sink swap to complete…");
            let (cmd, oneshot) = Command::flush();
            inner.cmds_tx.send(cmd).ok();
            oneshot.recv().ok();
            re_log::trace!("Sink swap completed.");
        };

        if self.with(f).is_none() {
            re_log::warn_once!("Recording disabled - call to set_sink() ignored");
        }
    }

    /// Initiates a flush of the pipeline and returns immediately.
    ///
    /// This does **not** wait for the flush to propagate (see [`Self::flush_blocking`]).
    /// See [`RecordingStream`] docs for ordering semantics and multithreading guarantees.
    pub fn flush_async(&self) {
        if self.is_forked_child() {
            re_log::error_once!("Fork detected during flush_async. cleanup_if_forked() should always be called after forking. This is likely a bug in the SDK.");
            return;
        }

        let f = move |inner: &RecordingStreamInner| {
            // NOTE: Internal channels can never be closed outside of the `Drop` impl, all these sends
            // are safe.

            // 1. Synchronously flush the batcher down the chunk channel
            //
            // NOTE: This _has_ to be done synchronously as we need to be guaranteed that all chunks
            // are ready to be drained by the time this call returns.
            // It cannot block indefinitely and is fairly fast as it only requires compute (no I/O).
            inner.batcher.flush_blocking();

            // 2. Drain all pending chunks from the batcher's channel _before_ any other future command
            inner.cmds_tx.send(Command::PopPendingChunks).ok();

            // 3. Asynchronously flush everything down the sink
            let (cmd, _) = Command::flush();
            inner.cmds_tx.send(cmd).ok();
        };

        if self.with(f).is_none() {
            re_log::warn_once!("Recording disabled - call to flush_async() ignored");
        }
    }

    /// Initiates a flush the batching pipeline and waits for it to propagate.
    ///
    /// See [`RecordingStream`] docs for ordering semantics and multithreading guarantees.
    pub fn flush_blocking(&self) {
        if self.is_forked_child() {
            re_log::error_once!("Fork detected during flush. cleanup_if_forked() should always be called after forking. This is likely a bug in the SDK.");
            return;
        }

        let f = move |inner: &RecordingStreamInner| {
            // NOTE: Internal channels can never be closed outside of the `Drop` impl, all these sends
            // are safe.

            // 1. Flush the batcher down the chunk channel
            inner.batcher.flush_blocking();

            // 2. Drain all pending chunks from the batcher's channel _before_ any other future command
            inner.cmds_tx.send(Command::PopPendingChunks).ok();

            // 3. Wait for all chunks to have been forwarded down the sink
            let (cmd, oneshot) = Command::flush();
            inner.cmds_tx.send(cmd).ok();
            oneshot.recv().ok();
        };

        if self.with(f).is_none() {
            re_log::warn_once!("Recording disabled - call to flush_blocking() ignored");
        }
    }
}

impl RecordingStream {
    /// Swaps the underlying sink for a [`crate::log_sink::GrpcSink`] sink pre-configured to use
    /// the specified address.
    ///
    /// See also [`Self::connect_grpc_opts`] if you wish to configure the connection.
    ///
    /// This is a convenience wrapper for [`Self::set_sink`] that upholds the same guarantees in
    /// terms of data durability and ordering.
    /// See [`Self::set_sink`] for more information.
    pub fn connect_grpc(&self) -> RecordingStreamResult<()> {
        self.connect_grpc_opts(
            format!(
                "rerun+http://127.0.0.1:{}/proxy",
                re_grpc_server::DEFAULT_SERVER_PORT
            ),
            crate::default_flush_timeout(),
        )
    }

    /// Swaps the underlying sink for a [`crate::log_sink::GrpcSink`] sink pre-configured to use
    /// the specified address.
    ///
    /// This is a convenience wrapper for [`Self::set_sink`] that upholds the same guarantees in
    /// terms of data durability and ordering.
    /// See [`Self::set_sink`] for more information.
    ///
    /// `flush_timeout` is the minimum time the [`GrpcSink`][`crate::log_sink::GrpcSink`] will
    /// wait during a flush before potentially dropping data. Note: Passing `None` here can cause a
    /// call to `flush` to block indefinitely if a connection cannot be established.
    pub fn connect_grpc_opts(
        &self,
        url: impl Into<String>,
        flush_timeout: Option<Duration>,
    ) -> RecordingStreamResult<()> {
        if forced_sink_path().is_some() {
            re_log::debug!("Ignored setting new GrpcSink since {ENV_FORCE_SAVE} is set");
            return Ok(());
        }

        let url: String = url.into();
        let re_uri::RedapUri::Proxy(endpoint) = re_uri::RedapUri::try_from(url.as_str())? else {
            return Err(RecordingStreamError::NotAProxyEndpoint);
        };

        let sink = crate::log_sink::GrpcSink::new(endpoint, flush_timeout);

        self.set_sink(Box::new(sink));
        Ok(())
    }

    /// Spawns a new Rerun Viewer process from an executable available in PATH, then swaps the
    /// underlying sink for a [`crate::log_sink::GrpcSink`] sink pre-configured to send data to that
    /// new process.
    ///
    /// If a Rerun Viewer is already listening on this port, the stream will be redirected to
    /// that viewer instead of starting a new one.
    ///
    /// See also [`Self::spawn_opts`] if you wish to configure the behavior of thew Rerun process
    /// as well as the underlying connection.
    ///
    /// This is a convenience wrapper for [`Self::set_sink`] that upholds the same guarantees in
    /// terms of data durability and ordering.
    /// See [`Self::set_sink`] for more information.
    pub fn spawn(&self) -> RecordingStreamResult<()> {
        self.spawn_opts(&Default::default(), crate::default_flush_timeout())
    }

    /// Spawns a new Rerun Viewer process from an executable available in PATH, then swaps the
    /// underlying sink for a [`crate::log_sink::GrpcSink`] sink pre-configured to send data to that
    /// new process.
    ///
    /// If a Rerun Viewer is already listening on this port, the stream will be redirected to
    /// that viewer instead of starting a new one.
    ///
    /// The behavior of the spawned Viewer can be configured via `opts`.
    /// If you're fine with the default behavior, refer to the simpler [`Self::spawn`].
    ///
    /// This is a convenience wrapper for [`Self::set_sink`] that upholds the same guarantees in
    /// terms of data durability and ordering.
    /// See [`Self::set_sink`] for more information.
    ///
    /// `flush_timeout` is the minimum time the [`GrpcSink`][`crate::log_sink::GrpcSink`] will
    /// wait during a flush before potentially dropping data. Note: Passing `None` here can cause a
    /// call to `flush` to block indefinitely if a connection cannot be established.
    pub fn spawn_opts(
        &self,
        opts: &crate::SpawnOptions,
        flush_timeout: Option<Duration>,
    ) -> RecordingStreamResult<()> {
        if !self.is_enabled() {
            re_log::debug!("Rerun disabled - call to spawn() ignored");
            return Ok(());
        }
        if forced_sink_path().is_some() {
            re_log::debug!("Ignored setting new GrpcSink since {ENV_FORCE_SAVE} is set");
            return Ok(());
        }

        crate::spawn(opts)?;

        self.connect_grpc_opts(
            format!("rerun+http://{}/proxy", opts.connect_addr()),
            flush_timeout,
        )?;

        Ok(())
    }

    /// Swaps the underlying sink for a [`crate::sink::MemorySink`] sink and returns the associated
    /// [`MemorySinkStorage`].
    ///
    /// This is a convenience wrapper for [`Self::set_sink`] that upholds the same guarantees in
    /// terms of data durability and ordering.
    /// See [`Self::set_sink`] for more information.
    pub fn memory(&self) -> MemorySinkStorage {
        let sink = crate::sink::MemorySink::new(self.clone());
        let storage = sink.buffer();
        self.set_sink(Box::new(sink));
        storage
    }

    /// Swaps the underlying sink for a [`crate::sink::BinaryStreamSink`] sink and returns the associated
    /// [`BinaryStreamStorage`].
    ///
    /// This is a convenience wrapper for [`Self::set_sink`] that upholds the same guarantees in
    /// terms of data durability and ordering.
    /// See [`Self::set_sink`] for more information.
    pub fn binary_stream(&self) -> Result<BinaryStreamStorage, crate::sink::BinaryStreamSinkError> {
        let (sink, storage) = crate::sink::BinaryStreamSink::new(self.clone())?;
        self.set_sink(Box::new(sink));
        Ok(storage)
    }

    /// Swaps the underlying sink for a [`crate::sink::FileSink`] at the specified `path`.
    ///
    /// This is a convenience wrapper for [`Self::set_sink`] that upholds the same guarantees in
    /// terms of data durability and ordering.
    /// See [`Self::set_sink`] for more information.
    pub fn save(
        &self,
        path: impl Into<std::path::PathBuf>,
    ) -> Result<(), crate::sink::FileSinkError> {
        self.save_opts(path)
    }

    /// Swaps the underlying sink for a [`crate::sink::FileSink`] at the specified `path`.
    ///
    /// This is a convenience wrapper for [`Self::set_sink`] that upholds the same guarantees in
    /// terms of data durability and ordering.
    /// See [`Self::set_sink`] for more information.
    ///
    /// If a blueprint was provided, it will be stored first in the file.
    /// Blueprints are currently an experimental part of the Rust SDK.
    pub fn save_opts(
        &self,
        path: impl Into<std::path::PathBuf>,
    ) -> Result<(), crate::sink::FileSinkError> {
        if forced_sink_path().is_some() {
            re_log::debug!("Ignored setting new file since {ENV_FORCE_SAVE} is set");
            return Ok(());
        }

        let sink = crate::sink::FileSink::new(path)?;

        self.set_sink(Box::new(sink));

        Ok(())
    }

    /// Swaps the underlying sink for a [`crate::sink::FileSink`] pointed at stdout.
    ///
    /// If there isn't any listener at the other end of the pipe, the [`RecordingStream`] will
    /// default back to `buffered` mode, in order not to break the user's terminal.
    ///
    /// This is a convenience wrapper for [`Self::set_sink`] that upholds the same guarantees in
    /// terms of data durability and ordering.
    /// See [`Self::set_sink`] for more information.
    pub fn stdout(&self) -> Result<(), crate::sink::FileSinkError> {
        self.stdout_opts()
    }

    /// Swaps the underlying sink for a [`crate::sink::FileSink`] pointed at stdout.
    ///
    /// If there isn't any listener at the other end of the pipe, the [`RecordingStream`] will
    /// default back to `buffered` mode, in order not to break the user's terminal.
    ///
    /// This is a convenience wrapper for [`Self::set_sink`] that upholds the same guarantees in
    /// terms of data durability and ordering.
    /// See [`Self::set_sink`] for more information.
    ///
    /// If a blueprint was provided, it will be stored first in the file.
    /// Blueprints are currently an experimental part of the Rust SDK.
    pub fn stdout_opts(&self) -> Result<(), crate::sink::FileSinkError> {
        if forced_sink_path().is_some() {
            re_log::debug!("Ignored setting new file since {ENV_FORCE_SAVE} is set");
            return Ok(());
        }

        if std::io::stdout().is_terminal() {
            re_log::debug!("Ignored call to stdout() because stdout is a terminal");
            self.set_sink(Box::new(crate::log_sink::BufferedSink::new()));
            return Ok(());
        }

        let sink = crate::sink::FileSink::stdout()?;

        self.set_sink(Box::new(sink));

        Ok(())
    }

    /// Swaps the underlying sink for a [`crate::sink::BufferedSink`].
    ///
    /// This is a convenience wrapper for [`Self::set_sink`] that upholds the same guarantees in
    /// terms of data durability and ordering.
    /// See [`Self::set_sink`] for more information.
    pub fn disconnect(&self) {
        let f = move |inner: &RecordingStreamInner| {
            // When disconnecting, we need to make sure that pending top-level `DataLoader` threads that
            // were started from the SDK run to completion.
            inner.wait_for_dataloaders();
            self.set_sink(Box::new(crate::sink::BufferedSink::new()));
        };

        if self.with(f).is_none() {
            re_log::warn_once!("Recording disabled - call to disconnect() ignored");
        }
    }

    /// Send a blueprint through this recording stream
    pub fn send_blueprint(
        &self,
        blueprint: Vec<LogMsg>,
        activation_cmd: BlueprintActivationCommand,
    ) {
        let mut blueprint_id = None;
        for msg in blueprint {
            if blueprint_id.is_none() {
                blueprint_id = Some(msg.store_id().clone());
            }
            self.record_msg(msg);
        }

        if let Some(blueprint_id) = blueprint_id {
            if blueprint_id == activation_cmd.blueprint_id {
                // Let the viewer know that the blueprint has been fully received,
                // and that it can now be activated.
                // We don't want to activate half-loaded blueprints, because that can be confusing,
                // and can also lead to problems with view heuristics.
                self.record_msg(activation_cmd.into());
            } else {
                re_log::warn!(
                    "Blueprint ID mismatch when sending blueprint: {} != {}. Ignoring activation.",
                    blueprint_id,
                    activation_cmd.blueprint_id
                );
            }
        }
    }
}

impl fmt::Debug for RecordingStream {
    fn fmt(&self, f: &mut fmt::Formatter<'_>) -> fmt::Result {
        let with = |inner: &RecordingStreamInner| {
            let RecordingStreamInner {
                // This pattern match prevents _accidentally_ omitting data from the debug output
                // when new fields are added.
                info,
                properties,
                tick,
                cmds_tx: _,
                batcher: _,
                batcher_to_sink_handle: _,
                dataloader_handles,
                pid_at_creation,
            } = inner;

            f.debug_struct("RecordingStream")
                .field("info", &info)
                .field("properties", &properties)
                .field("tick", &tick)
                .field("pending_dataloaders", &dataloader_handles.lock().len())
                .field("pid_at_creation", &pid_at_creation)
                .finish_non_exhaustive()
        };

        match self.with(with) {
            Some(res) => res,
            None => write!(f, "RecordingStream {{ disabled }}"),
        }
    }
}

// --- Stateful time ---

/// Thread-local data.
#[derive(Default)]
struct ThreadInfo {
    /// The current time per-thread per-recording, which can be set by users.
    timepoints: HashMap<StoreId, TimePoint>,
}

impl ThreadInfo {
    fn thread_now(rid: &StoreId) -> TimePoint {
        Self::with(|ti| ti.now(rid))
    }

    fn set_thread_time(rid: &StoreId, timeline: TimelineName, cell: IndexCell) {
        Self::with(|ti| ti.set_time(rid, timeline, cell));
    }

    fn unset_thread_time(rid: &StoreId, timeline: &TimelineName) {
        Self::with(|ti| ti.unset_time(rid, timeline));
    }

    fn reset_thread_time(rid: &StoreId) {
        Self::with(|ti| ti.reset_time(rid));
    }

    /// Get access to the thread-local [`ThreadInfo`].
    fn with<R>(f: impl FnOnce(&mut Self) -> R) -> R {
        use std::cell::RefCell;
        thread_local! {
            static THREAD_INFO: RefCell<Option<ThreadInfo>> = const { RefCell::new(None) };
        }

        THREAD_INFO.with(|thread_info| {
            let mut thread_info = thread_info.borrow_mut();
            let thread_info = thread_info.get_or_insert_with(Self::default);
            f(thread_info)
        })
    }

    fn now(&self, rid: &StoreId) -> TimePoint {
        let mut timepoint = self.timepoints.get(rid).cloned().unwrap_or_default();
        timepoint.insert_index(TimelineName::log_time(), IndexCell::timestamp_now());
        timepoint
    }

    fn set_time(&mut self, rid: &StoreId, timeline: TimelineName, cell: IndexCell) {
        self.timepoints
            .entry(rid.clone())
            .or_default()
            .insert_index(timeline, cell);
    }

    fn unset_time(&mut self, rid: &StoreId, timeline: &TimelineName) {
        if let Some(timepoint) = self.timepoints.get_mut(rid) {
            timepoint.remove(timeline);
        }
    }

    fn reset_time(&mut self, rid: &StoreId) {
        if let Some(timepoint) = self.timepoints.get_mut(rid) {
            *timepoint = TimePoint::default();
        }
    }
}

impl RecordingStream {
    /// Returns the current time of the recording on the current thread.
    pub fn now(&self) -> TimePoint {
        let f = move |inner: &RecordingStreamInner| ThreadInfo::thread_now(&inner.info.store_id);
        if let Some(res) = self.with(f) {
            res
        } else {
            re_log::warn_once!("Recording disabled - call to now() ignored");
            TimePoint::default()
        }
    }

    /// Set the current time of the recording, for the current calling thread.
    ///
    /// Used for all subsequent logging performed from this same thread, until the next call
    /// to one of the time setting methods.
    ///
    /// There is no requirement of monotonicity. You can move the time backwards if you like.
    ///
    /// See also:
    /// - [`Self::set_index`]
    /// - [`Self::set_time_sequence`]
    /// - [`Self::disable_timeline`]
    /// - [`Self::reset_time`]
    pub fn set_timepoint(&self, timepoint: impl Into<TimePoint>) {
        let f = move |inner: &RecordingStreamInner| {
            let timepoint = timepoint.into();
            for (timeline, time) in timepoint {
                ThreadInfo::set_thread_time(&inner.info.store_id, timeline, time);
            }
        };

        if self.with(f).is_none() {
            re_log::warn_once!("Recording disabled - call to set_timepoint() ignored");
        }
    }

    /// Set the current value of one of the timelines.
    ///
    /// Used for all subsequent logging performed from this same thread, until the next call
    /// to one of the time setting methods.
    ///
    /// There is no requirement of monotonicity. You can move the time backwards if you like.
    ///
    /// Example:
    /// ```no_run
    /// # mod rerun { pub use re_sdk::*; }
    /// # let rec: rerun::RecordingStream = unimplemented!();
    /// rec.set_index("frame_nr", rerun::IndexCell::from_sequence(42));
    /// rec.set_index("duration", std::time::Duration::from_millis(123));
    /// rec.set_index("capture_time", std::time::SystemTime::now());
    /// ```
    ///
    /// See also:
    /// - [`Self::set_timepoint`]
    /// - [`Self::set_time_sequence`]
    /// - [`Self::disable_timeline`]
    /// - [`Self::reset_time`]
    pub fn set_index(&self, timeline: impl Into<TimelineName>, value: impl TryInto<IndexCell>) {
        let f = move |inner: &RecordingStreamInner| {
            let timeline = timeline.into();
            if let Ok(value) = value.try_into() {
                ThreadInfo::set_thread_time(&inner.info.store_id, timeline, value);
            } else {
                re_log::warn_once!(
                    "set_index({timeline}): Failed to convert the given value to an IndexCell"
                );
            }
        };

        if self.with(f).is_none() {
            re_log::warn_once!("Recording disabled - call to set_index() ignored");
        }
    }

    /// Set the current time of the recording, for the current calling thread.
    ///
    /// Short for `set_index(timeline, rerun::IndexCell::from_sequence(sequence))`.
    ///
    /// Used for all subsequent logging performed from this same thread, until the next call
    /// to one of the time setting methods.
    ///
    /// For example: `rec.set_time_sequence("frame_nr", frame_nr)`.
    /// You can remove a timeline again using `rec.disable_timeline("frame_nr")`.
    ///
    /// There is no requirement of monotonicity. You can move the time backwards if you like.
    ///
    /// See also:
    /// - [`Self::set_timepoint`]
    /// - [`Self::set_time_seconds`]
    /// - [`Self::set_time_nanos`]
    /// - [`Self::disable_timeline`]
    /// - [`Self::reset_time`]
    #[inline]
    pub fn set_time_sequence(&self, timeline: impl Into<TimelineName>, sequence: impl Into<i64>) {
        self.set_index(timeline, IndexCell::from_sequence(sequence.into()));
    }

    /// Short for `set_index(timeline, std::time::Duration::from_secs_f64(secs))`.
    #[inline]
    pub fn set_duration_seconds(&self, timeline: impl Into<TimelineName>, secs: impl Into<f64>) {
        self.set_index(timeline, std::time::Duration::from_secs_f64(secs.into()));
    }

    /// Set a timestamp as seconds since Unix epoch (1970-01-01 00:00:00 UTC).
    ///
    /// Short for `self.set_index(timeline, rerun::IndexCell::from_timestamp_seconds_since_epoch(secs))`.
    #[inline]
    pub fn set_timestamp_seconds_since_epoch(
        &self,
        timeline: impl Into<TimelineName>,
        secs: impl Into<f64>,
    ) {
        self.set_index(
            timeline,
            IndexCell::from_timestamp_seconds_since_epoch(secs.into()),
        );
    }

    /// Set the current time of the recording, for the current calling thread.
    ///
    /// Used for all subsequent logging performed from this same thread, until the next call
    /// to one of the time setting methods.
    ///
    /// For example: `rec.set_time_seconds("sim_time", sim_time_secs)`.
    /// You can remove a timeline again using `rec.disable_timeline("sim_time")`.
    ///
    /// There is no requirement of monotonicity. You can move the time backwards if you like.
    ///
    /// See also:
    /// - [`Self::set_timepoint`]
    /// - [`Self::set_time_sequence`]
    /// - [`Self::set_time_nanos`]
    /// - [`Self::disable_timeline`]
    /// - [`Self::reset_time`]
    #[deprecated(
        note = "Use either `set_duration_seconds` or `set_timestamp_seconds_since_epoch` instead"
    )]
    #[inline]
    pub fn set_time_seconds(&self, timeline: impl Into<TimelineName>, seconds: impl Into<f64>) {
        self.set_duration_seconds(timeline, seconds);
    }

    /// Set the current time of the recording, for the current calling thread.
    ///
    /// Used for all subsequent logging performed from this same thread, until the next call
    /// to one of the time setting methods.
    ///
    /// For example: `rec.set_time_nanos("sim_time", sim_time_nanos)`.
    /// You can remove a timeline again using `rec.disable_timeline("sim_time")`.
    ///
    /// There is no requirement of monotonicity. You can move the time backwards if you like.
    ///
    /// See also:
    /// - [`Self::set_timepoint`]
    /// - [`Self::set_time_sequence`]
    /// - [`Self::set_time_seconds`]
    /// - [`Self::disable_timeline`]
    /// - [`Self::reset_time`]
    #[deprecated(
        note = "Use `set_index` with either `rerun::IndexCell::from_duration_nanos` or `rerun::IndexCell::from_timestamp_nanos_since_epoch`, or with `std::time::Duration` or `std::time::SystemTime`."
    )]
    #[inline]
    pub fn set_time_nanos(
        &self,
        timeline: impl Into<TimelineName>,
        nanos_since_epoch: impl Into<i64>,
    ) {
        self.set_index(
            timeline,
            IndexCell::from_timestamp_nanos_since_epoch(nanos_since_epoch.into()),
        );
    }

    /// Clears out the current time of the recording for the specified timeline, for the
    /// current calling thread.
    ///
    /// For example: `rec.disable_timeline("frame")`, `rec.disable_timeline("sim_time")`.
    ///
    /// See also:
    /// - [`Self::set_timepoint`]
    /// - [`Self::set_time_sequence`]
    /// - [`Self::set_time_seconds`]
    /// - [`Self::set_time_nanos`]
    /// - [`Self::reset_time`]
    pub fn disable_timeline(&self, timeline: impl Into<TimelineName>) {
        let f = move |inner: &RecordingStreamInner| {
            let timeline = timeline.into();
            ThreadInfo::unset_thread_time(&inner.info.store_id, &timeline);
        };

        if self.with(f).is_none() {
            re_log::warn_once!("Recording disabled - call to disable_timeline() ignored");
        }
    }

    /// Clears out the current time of the recording, for the current calling thread.
    ///
    /// Used for all subsequent logging performed from this same thread, until the next call
    /// to one of the time setting methods.
    ///
    /// For example: `rec.reset_time()`.
    ///
    /// See also:
    /// - [`Self::set_timepoint`]
    /// - [`Self::set_time_sequence`]
    /// - [`Self::set_time_seconds`]
    /// - [`Self::set_time_nanos`]
    /// - [`Self::disable_timeline`]
    pub fn reset_time(&self) {
        let f = move |inner: &RecordingStreamInner| {
            ThreadInfo::reset_thread_time(&inner.info.store_id);
        };

        if self.with(f).is_none() {
            re_log::warn_once!("Recording disabled - call to reset_time() ignored");
        }
    }
}

// ---

#[cfg(test)]
mod tests {
    use re_log_types::example_components::MyLabel;

    use super::*;

    #[test]
    fn impl_send_sync() {
        fn assert_send_sync<T: Send + Sync>() {}
        assert_send_sync::<RecordingStream>();
    }

    #[test]
    fn never_flush() {
        let rec = RecordingStreamBuilder::new("rerun_example_never_flush")
            .enabled(true)
            .batcher_config(ChunkBatcherConfig::NEVER)
            .buffered()
            .unwrap();

        let store_info = rec.store_info().unwrap();

        let rows = example_rows(false);
        for row in rows.clone() {
            rec.record_row("a".into(), row, false);
        }

        let storage = rec.memory();
        let mut msgs = {
            let mut msgs = storage.take();
            msgs.reverse();
            msgs
        };

        // First message should be a set_store_info resulting from the original sink swap to
        // buffered mode.
        match msgs.pop().unwrap() {
            LogMsg::SetStoreInfo(msg) => {
                assert!(msg.row_id != *RowId::ZERO);
                similar_asserts::assert_eq!(store_info, msg.info);
            }
            _ => panic!("expected SetStoreInfo"),
        }

        // Second message should be a set_store_info resulting from the later sink swap from
        // buffered mode into in-memory mode.
        // This arrives _before_ the data itself since we're using manual flushing.
        match msgs.pop().unwrap() {
            LogMsg::SetStoreInfo(msg) => {
                assert!(msg.row_id != *RowId::ZERO);
                similar_asserts::assert_eq!(store_info, msg.info);
            }
            _ => panic!("expected SetStoreInfo"),
        }

        // Third message is the batched chunk itself, which was sent as a result of the implicit
        // flush when swapping the underlying sink from buffered to in-memory.
        match msgs.pop().unwrap() {
            LogMsg::ArrowMsg(rid, msg) => {
                assert_eq!(store_info.store_id, rid);

                let chunk = Chunk::from_arrow_msg(&msg).unwrap();

                chunk.sanity_check().unwrap();
            }
            _ => panic!("expected ArrowMsg"),
        }

        // That's all.
        assert!(msgs.pop().is_none());
    }

    #[test]
    fn always_flush() {
        let rec = RecordingStreamBuilder::new("rerun_example_always_flush")
            .enabled(true)
            .batcher_config(ChunkBatcherConfig::ALWAYS)
            .buffered()
            .unwrap();

        let store_info = rec.store_info().unwrap();

        let rows = example_rows(false);
        for row in rows.clone() {
            rec.record_row("a".into(), row, false);
        }

        let storage = rec.memory();
        let mut msgs = {
            let mut msgs = storage.take();
            msgs.reverse();
            msgs
        };

        // First message should be a set_store_info resulting from the original sink swap to
        // buffered mode.
        match msgs.pop().unwrap() {
            LogMsg::SetStoreInfo(msg) => {
                assert!(msg.row_id != *RowId::ZERO);
                similar_asserts::assert_eq!(store_info, msg.info);
            }
            _ => panic!("expected SetStoreInfo"),
        }

        // Second message should be a set_store_info resulting from the later sink swap from
        // buffered mode into in-memory mode.
        // This arrives _before_ the data itself since we're using manual flushing.
        match msgs.pop().unwrap() {
            LogMsg::SetStoreInfo(msg) => {
                assert!(msg.row_id != *RowId::ZERO);
                similar_asserts::assert_eq!(store_info, msg.info);
            }
            _ => panic!("expected SetStoreInfo"),
        }

        let mut assert_next_row = || match msgs.pop().unwrap() {
            LogMsg::ArrowMsg(rid, msg) => {
                assert_eq!(store_info.store_id, rid);

                let chunk = Chunk::from_arrow_msg(&msg).unwrap();

                chunk.sanity_check().unwrap();
            }
            _ => panic!("expected ArrowMsg"),
        };

        // 3rd, 4th and 5th messages are all the single-row batched chunks themselves, which were
        // sent as a result of the implicit flush when swapping the underlying sink from buffered
        // to in-memory.
        assert_next_row();
        assert_next_row();
        assert_next_row();

        // That's all.
        assert!(msgs.pop().is_none());
    }

    #[test]
    fn flush_hierarchy() {
        let (rec, storage) = RecordingStreamBuilder::new("rerun_example_flush_hierarchy")
            .enabled(true)
            .batcher_config(ChunkBatcherConfig::NEVER)
            .memory()
            .unwrap();

        let store_info = rec.store_info().unwrap();

        let rows = example_rows(false);
        for row in rows.clone() {
            rec.record_row("a".into(), row, false);
        }

        {
            let mut msgs = {
                let mut msgs = storage.take();
                msgs.reverse();
                msgs
            };

            // First message should be a set_store_info resulting from the original sink swap
            // to in-memory mode.
            match msgs.pop().unwrap() {
                LogMsg::SetStoreInfo(msg) => {
                    assert!(msg.row_id != *RowId::ZERO);
                    similar_asserts::assert_eq!(store_info, msg.info);
                }
                _ => panic!("expected SetStoreInfo"),
            }

            // For reasons, MemorySink ends up with 2 StoreInfos.
            // TODO(jleibs): Avoid a redundant StoreInfo message.
            match msgs.pop().unwrap() {
                LogMsg::SetStoreInfo(msg) => {
                    assert!(msg.row_id != *RowId::ZERO);
                    similar_asserts::assert_eq!(store_info, msg.info);
                }
                _ => panic!("expected SetStoreInfo"),
            }

            // MemorySinkStorage transparently handles flushing during `take()`!

            // The batched chunk itself, which was sent as a result of the explicit flush above.
            match msgs.pop().unwrap() {
                LogMsg::ArrowMsg(rid, msg) => {
                    assert_eq!(store_info.store_id, rid);

                    let chunk = Chunk::from_arrow_msg(&msg).unwrap();

                    chunk.sanity_check().unwrap();
                }
                _ => panic!("expected ArrowMsg"),
            }

            // That's all.
            assert!(msgs.pop().is_none());
        }
    }

    #[test]
    fn disabled() {
        let (rec, storage) = RecordingStreamBuilder::new("rerun_example_disabled")
            .enabled(false)
            .batcher_config(ChunkBatcherConfig::ALWAYS)
            .memory()
            .unwrap();

        let rows = example_rows(false);
        for row in rows.clone() {
            rec.record_row("a".into(), row, false);
        }

        let mut msgs = {
            let mut msgs = storage.take();
            msgs.reverse();
            msgs
        };

        // That's all.
        assert!(msgs.pop().is_none());
    }

    #[test]
    fn test_set_thread_local() {
        // Regression-test for https://github.com/rerun-io/rerun/issues/2889
        std::thread::Builder::new()
            .name("test_thead".to_owned())
            .spawn(|| {
                let stream = RecordingStreamBuilder::new("rerun_example_test")
                    .buffered()
                    .unwrap();
                RecordingStream::set_thread_local(StoreKind::Recording, Some(stream));
            })
            .unwrap()
            .join()
            .unwrap();
    }

    fn example_rows(static_: bool) -> Vec<PendingRow> {
        use re_log_types::example_components::{MyColor, MyLabel, MyPoint};
        use re_types_core::{Component as _, Loggable};

        let mut tick = 0i64;
        let mut timepoint = |frame_nr: i64| {
            let mut tp = TimePoint::default();
            if !static_ {
                tp.insert(Timeline::log_time(), Time::now());
                tp.insert(Timeline::log_tick(), tick);
                tp.insert(Timeline::new_sequence("frame_nr"), frame_nr);
            }
            tick += 1;
            tp
        };

        let row0 = {
            PendingRow {
                row_id: RowId::new(),
                timepoint: timepoint(1),
                components: [
                    (
                        MyPoint::descriptor(),
                        <MyPoint as Loggable>::to_arrow([
                            MyPoint::new(10.0, 10.0),
                            MyPoint::new(20.0, 20.0),
                        ])
                        .unwrap(),
                    ), //
                    (
                        MyColor::descriptor(),
                        <MyColor as Loggable>::to_arrow([MyColor(0x8080_80FF)]).unwrap(),
                    ), //
                    (
                        MyLabel::descriptor(),
                        <MyLabel as Loggable>::to_arrow([] as [MyLabel; 0]).unwrap(),
                    ), //
                ]
                .into_iter()
                .collect(),
            }
        };

        let row1 = {
            PendingRow {
                row_id: RowId::new(),
                timepoint: timepoint(1),
                components: [
                    (
                        MyPoint::descriptor(),
                        <MyPoint as Loggable>::to_arrow([] as [MyPoint; 0]).unwrap(),
                    ), //
                    (
                        MyColor::descriptor(),
                        <MyColor as Loggable>::to_arrow([] as [MyColor; 0]).unwrap(),
                    ), //
                    (
                        MyLabel::descriptor(),
                        <MyLabel as Loggable>::to_arrow([] as [MyLabel; 0]).unwrap(),
                    ), //
                ]
                .into_iter()
                .collect(),
            }
        };

        let row2 = {
            PendingRow {
                row_id: RowId::new(),
                timepoint: timepoint(1),
                components: [
                    (
                        MyPoint::descriptor(),
                        <MyPoint as Loggable>::to_arrow([] as [MyPoint; 0]).unwrap(),
                    ), //
                    (
                        MyColor::descriptor(),
                        <MyColor as Loggable>::to_arrow([MyColor(0xFFFF_FFFF)]).unwrap(),
                    ), //
                    (
                        MyLabel::descriptor(),
                        <MyLabel as Loggable>::to_arrow([MyLabel("hey".into())]).unwrap(),
                    ), //
                ]
                .into_iter()
                .collect(),
            }
        };

        vec![row0, row1, row2]
    }

    // See <https://github.com/rerun-io/rerun/pull/8587> for context.
    #[test]
    fn allows_componentbatch_unsized() {
        let labels = [
            MyLabel("a".into()),
            MyLabel("b".into()),
            MyLabel("c".into()),
        ];

        let (rec, _mem) = RecordingStreamBuilder::new("rerun_example_test_componentbatch_unsized")
            .default_enabled(false)
            .enabled(false)
            .memory()
            .unwrap();

        // This call used to *not* compile due to a lack of `?Sized` bounds.
        use re_types_core::ComponentBatch as _;
        rec.log("labels", &labels.try_serialized().unwrap())
            .unwrap();
    }
}<|MERGE_RESOLUTION|>--- conflicted
+++ resolved
@@ -15,15 +15,9 @@
     ChunkId, PendingRow, RowId, TimeColumn,
 };
 use re_log_types::{
-<<<<<<< HEAD
     ApplicationId, ArrowRecordBatchReleaseCallback, BlueprintActivationCommand, EntityPath, LogMsg,
     RecordingProperties, StoreId, StoreInfo, StoreKind, StoreSource, Time, TimeInt, TimePoint,
     TimeType, Timeline, TimelineName,
-=======
-    ApplicationId, ArrowRecordBatchReleaseCallback, BlueprintActivationCommand, EntityPath,
-    IndexCell, LogMsg, StoreId, StoreInfo, StoreKind, StoreSource, Time, TimeInt, TimePoint,
-    Timeline, TimelineName,
->>>>>>> a99bf200
 };
 use re_types_core::{AsComponents, SerializationError, SerializedComponentColumn};
 
@@ -126,12 +120,9 @@
     enabled: Option<bool>,
 
     batcher_config: Option<ChunkBatcherConfig>,
-<<<<<<< HEAD
 
     // Optional recording properties.
     recording_name: Option<String>,
-=======
->>>>>>> a99bf200
 }
 
 impl RecordingStreamBuilder {
@@ -160,11 +151,8 @@
             enabled: None,
 
             batcher_config: None,
-<<<<<<< HEAD
 
             recording_name: None,
-=======
->>>>>>> a99bf200
         }
     }
 
@@ -628,10 +616,7 @@
             default_enabled: _,
             enabled: _,
             batcher_config,
-<<<<<<< HEAD
             recording_name: recording_name,
-=======
->>>>>>> a99bf200
         } = self;
 
         let store_id = store_id.unwrap_or(StoreId::random(store_kind));
@@ -649,11 +634,6 @@
             application_id,
             store_id,
             cloned_from: None,
-<<<<<<< HEAD
-=======
-
-            started: Time::now(),
->>>>>>> a99bf200
             store_source,
             store_version: Some(re_build_info::CrateVersion::LOCAL),
         };

//! The different types that make up the rerun log format.
//!
//! ## Feature flags
#![doc = document_features::document_features!()]
//!

pub mod arrow_msg;
mod component;
pub mod component_types;
mod data;
mod data_cell;
mod data_row;
mod data_table;
pub mod hash;
mod index;
pub mod path;
mod size_bytes;
mod time;
pub mod time_point;
mod time_range;
mod time_real;

<<<<<<< HEAD
#[cfg(feature = "serde")]
pub mod serde_field;

pub mod external {
    pub use arrow2;
    pub use arrow2_convert;
    pub use re_tuid;

    #[cfg(feature = "glam")]
    pub use glam;
=======
#[cfg(feature = "arrow_datagen")]
pub mod datagen;
>>>>>>> 85b46ca3

#[cfg(not(target_arch = "wasm32"))]
mod data_table_batcher;

pub use self::arrow_msg::ArrowMsg;
pub use self::component::{Component, DeserializableComponent, SerializableComponent};
pub use self::component_types::context;
pub use self::component_types::coordinates;
pub use self::component_types::AnnotationContext;
pub use self::component_types::Arrow3D;
pub use self::component_types::DecodedTensor;
pub use self::component_types::{EncodedMesh3D, Mesh3D, MeshFormat, MeshId, RawMesh3D};
pub use self::component_types::{Tensor, ViewCoordinates};
pub use self::data::*;
pub use self::data_cell::{DataCell, DataCellError, DataCellInner, DataCellResult};
pub use self::data_row::{DataRow, DataRowError, DataRowResult, RowId};
pub use self::data_table::{
    DataCellColumn, DataCellOptVec, DataTable, DataTableError, DataTableResult, EntityPathVec,
    ErasedTimeVec, NumInstancesVec, RowIdVec, TableId, TimePointVec, COLUMN_ENTITY_PATH,
    COLUMN_INSERT_ID, COLUMN_NUM_INSTANCES, COLUMN_ROW_ID, COLUMN_TIMEPOINT, METADATA_KIND,
    METADATA_KIND_CONTROL, METADATA_KIND_DATA,
};
pub use self::index::*;
pub use self::path::*;
pub use self::size_bytes::SizeBytes;
pub use self::time::{Duration, Time};
pub use self::time_point::{TimeInt, TimePoint, TimeType, Timeline, TimelineName};
pub use self::time_range::{TimeRange, TimeRangeF};
pub use self::time_real::TimeReal;

#[cfg(not(target_arch = "wasm32"))]
pub use self::data_table_batcher::{
    DataTableBatcher, DataTableBatcherConfig, DataTableBatcherError,
};

pub mod external {
    pub use arrow2;
    pub use arrow2_convert;
    pub use re_tuid;

    #[cfg(feature = "glam")]
    pub use glam;

    #[cfg(feature = "image")]
    pub use image;
}

#[macro_export]
macro_rules! impl_into_enum {
    ($from_ty: ty, $enum_name: ident, $to_enum_variant: ident) => {
        impl From<$from_ty> for $enum_name {
            #[inline]
            fn from(value: $from_ty) -> Self {
                Self::$to_enum_variant(value)
            }
        }
    };
}

// ----------------------------------------------------------------------------

/// A unique id per recording (a stream of [`LogMsg`]es).
#[derive(Clone, Copy, Debug, PartialEq, Eq, PartialOrd, Ord)]
#[cfg_attr(feature = "serde", derive(serde::Deserialize, serde::Serialize))]
pub struct RecordingId(uuid::Uuid);

impl nohash_hasher::IsEnabled for RecordingId {}

// required for [`nohash_hasher`].
#[allow(clippy::derived_hash_with_manual_eq)]
impl std::hash::Hash for RecordingId {
    #[inline]
    fn hash<H: std::hash::Hasher>(&self, state: &mut H) {
        state.write_u64(self.0.as_u128() as u64);
    }
}

impl Default for RecordingId {
    fn default() -> Self {
        Self::ZERO
    }
}

impl RecordingId {
    /// The recording id:s given to recordings that don't have an ID.
    pub const ZERO: RecordingId = RecordingId(uuid::Uuid::nil());

    #[inline]
    pub fn random() -> Self {
        Self(uuid::Uuid::new_v4())
    }

    #[inline]
    pub fn from_uuid(uuid: uuid::Uuid) -> Self {
        Self(uuid)
    }
}

impl std::fmt::Display for RecordingId {
    fn fmt(&self, f: &mut std::fmt::Formatter<'_>) -> std::fmt::Result {
        self.0.fmt(f)
    }
}

impl std::str::FromStr for RecordingId {
    type Err = <uuid::Uuid as std::str::FromStr>::Err;

    fn from_str(s: &str) -> Result<Self, Self::Err> {
        s.parse().map(Self)
    }
}

// ----------------------------------------------------------------------------

/// The user-chosen name of the application doing the logging.
///
/// Used to categorize recordings.
#[derive(Clone, Debug, PartialEq, Eq, PartialOrd, Ord, Hash)]
#[cfg_attr(feature = "serde", derive(serde::Deserialize, serde::Serialize))]
pub struct ApplicationId(pub String);

impl From<&str> for ApplicationId {
    fn from(s: &str) -> Self {
        Self(s.into())
    }
}

impl From<String> for ApplicationId {
    fn from(s: String) -> Self {
        Self(s)
    }
}

impl ApplicationId {
    /// The default [`ApplicationId`] if the user hasn't set one.
    ///
    /// Currently: `"unknown_app_id"`.
    pub fn unknown() -> Self {
        Self("unknown_app_id".to_owned())
    }
}

impl std::fmt::Display for ApplicationId {
    #[inline]
    fn fmt(&self, f: &mut std::fmt::Formatter<'_>) -> std::fmt::Result {
        self.0.fmt(f)
    }
}

// ----------------------------------------------------------------------------

/// The most general log message sent from the SDK to the server.
#[must_use]
#[derive(Clone, Debug, PartialEq)] // `PartialEq` used for tests in another crate
#[cfg_attr(feature = "serde", derive(serde::Deserialize, serde::Serialize))]
#[allow(clippy::large_enum_variant)]
pub enum LogMsg {
    /// A new recording has begun.
    ///
    /// Should usually be the first message sent.
    BeginRecordingMsg(BeginRecordingMsg),

    /// Server-backed operation on an [`EntityPath`].
    EntityPathOpMsg(RecordingId, EntityPathOpMsg),

    /// Log an entity using an [`ArrowMsg`].
    ArrowMsg(RecordingId, ArrowMsg),

    /// Sent when the client shuts down the connection.
    Goodbye(RowId),
}

impl LogMsg {
    pub fn id(&self) -> RowId {
        match self {
            Self::BeginRecordingMsg(msg) => msg.row_id,
            Self::EntityPathOpMsg(_, msg) => msg.row_id,
            Self::Goodbye(row_id) => *row_id,
            // TODO(#1619): the following only makes sense because, while we support sending and
            // receiving batches, we don't actually do so yet.
            // We need to stop storing raw `LogMsg`s before we can benefit from our batching.
            Self::ArrowMsg(_, msg) => msg.table_id.into_row_id(),
        }
    }

    pub fn recording_id(&self) -> Option<&RecordingId> {
        match self {
            Self::BeginRecordingMsg(msg) => Some(&msg.info.recording_id),
            Self::EntityPathOpMsg(recording_id, _) | Self::ArrowMsg(recording_id, _) => {
                Some(recording_id)
            }
            Self::Goodbye(_) => None,
        }
    }
}

impl_into_enum!(BeginRecordingMsg, LogMsg, BeginRecordingMsg);

// ----------------------------------------------------------------------------

#[must_use]
#[derive(Clone, Debug, PartialEq, Eq)]
#[cfg_attr(feature = "serde", derive(serde::Deserialize, serde::Serialize))]
pub struct BeginRecordingMsg {
    pub row_id: RowId,
    pub info: RecordingInfo,
}

#[derive(Clone, Debug, PartialEq, Eq)]
#[cfg_attr(feature = "serde", derive(serde::Deserialize, serde::Serialize))]
pub struct RecordingInfo {
    /// The user-chosen name of the application doing the logging.
    pub application_id: ApplicationId,

    /// Should be unique for each recording.
    pub recording_id: RecordingId,

    /// True if the recording is one of the official Rerun examples.
    pub is_official_example: bool,

    /// When the recording started.
    ///
    /// Should be an absolute time, i.e. relative to Unix Epoch.
    pub started: Time,

    pub recording_source: RecordingSource,
}

#[derive(Clone, Debug, PartialEq, Eq)]
#[cfg_attr(feature = "serde", derive(serde::Deserialize, serde::Serialize))]
pub struct PythonVersion {
    /// e.g. 3
    pub major: u8,

    /// e.g. 11
    pub minor: u8,

    /// e.g. 0
    pub patch: u8,

    /// e.g. `a0` for alpha releases.
    pub suffix: String,
}

impl std::fmt::Display for PythonVersion {
    fn fmt(&self, f: &mut std::fmt::Formatter<'_>) -> std::fmt::Result {
        let Self {
            major,
            minor,
            patch,
            suffix,
        } = self;
        write!(f, "{major}.{minor}.{patch}{suffix}")
    }
}

#[derive(Clone, Debug, PartialEq, Eq)]
#[cfg_attr(feature = "serde", derive(serde::Deserialize, serde::Serialize))]
pub enum RecordingSource {
    Unknown,

    /// The official Rerun Python Logging SDK
    PythonSdk(PythonVersion),

    /// The official Rerun Rust Logging SDK
    RustSdk {
        rustc_version: String,
        llvm_version: String,
    },

    /// Perhaps from some manual data ingestion?
    Other(String),
}

impl std::fmt::Display for RecordingSource {
    fn fmt(&self, f: &mut std::fmt::Formatter<'_>) -> std::fmt::Result {
        match self {
            Self::Unknown => "Unknown".fmt(f),
            Self::PythonSdk(version) => write!(f, "Python {version} SDK"),
            Self::RustSdk {
                rustc_version: rust_version,
                llvm_version: _,
            } => write!(f, "Rust {rust_version} SDK"),
            Self::Other(string) => format!("{string:?}").fmt(f), // put it in quotes
        }
    }
}

// ----------------------------------------------------------------------------

/// An operation (like a 'clear') on an [`EntityPath`].
#[must_use]
#[derive(Clone, Debug, PartialEq, Eq)]
#[cfg_attr(feature = "serde", derive(serde::Deserialize, serde::Serialize))]
pub struct EntityPathOpMsg {
    /// A unique id per [`EntityPathOpMsg`].
    pub row_id: RowId,

    /// Time information (when it was logged, when it was received, …).
    ///
    /// If this is empty, no operation will be performed as we
    /// cannot be timeless in a meaningful way.
    pub time_point: TimePoint,

    /// What operation.
    pub path_op: PathOp,
}

/// Operation to perform on an [`EntityPath`], e.g. clearing all components.
#[derive(Clone, Debug, PartialEq, Eq)]
#[cfg_attr(feature = "serde", derive(serde::Deserialize, serde::Serialize))]
pub enum PathOp {
    /// Clear all the components stored at an [`EntityPath`]
    ClearComponents(EntityPath),

    /// Clear all the components of an `[EntityPath]` and any descendants.
    ClearRecursive(EntityPath),
}

impl PathOp {
    pub fn clear(recursive: bool, entity_path: EntityPath) -> Self {
        if recursive {
            PathOp::ClearRecursive(entity_path)
        } else {
            PathOp::ClearComponents(entity_path)
        }
    }

    pub fn entity_path(&self) -> &EntityPath {
        match &self {
            PathOp::ClearComponents(path) | PathOp::ClearRecursive(path) => path,
        }
    }
}

// ---------------------------------------------------------------------------

/// Profiling macro for feature "puffin"
#[doc(hidden)]
#[macro_export]
macro_rules! profile_function {
    ($($arg: tt)*) => {
        #[cfg(not(target_arch = "wasm32"))]
        puffin::profile_function!($($arg)*);
    };
}

/// Profiling macro for feature "puffin"
#[doc(hidden)]
#[macro_export]
macro_rules! profile_scope {
    ($($arg: tt)*) => {
        #[cfg(not(target_arch = "wasm32"))]
        puffin::profile_scope!($($arg)*);
    };
}<|MERGE_RESOLUTION|>--- conflicted
+++ resolved
@@ -20,24 +20,14 @@
 mod time_range;
 mod time_real;
 
-<<<<<<< HEAD
+#[cfg(feature = "arrow_datagen")]
+pub mod datagen;
+
+#[cfg(not(target_arch = "wasm32"))]
+mod data_table_batcher;
+
 #[cfg(feature = "serde")]
 pub mod serde_field;
-
-pub mod external {
-    pub use arrow2;
-    pub use arrow2_convert;
-    pub use re_tuid;
-
-    #[cfg(feature = "glam")]
-    pub use glam;
-=======
-#[cfg(feature = "arrow_datagen")]
-pub mod datagen;
->>>>>>> 85b46ca3
-
-#[cfg(not(target_arch = "wasm32"))]
-mod data_table_batcher;
 
 pub use self::arrow_msg::ArrowMsg;
 pub use self::component::{Component, DeserializableComponent, SerializableComponent};

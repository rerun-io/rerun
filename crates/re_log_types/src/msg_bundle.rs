//! Structs and functions used for framing and de-framing a Rerun log message in Arrow.
//!
//! An example main message (outer) schema:
//! ```text
//! +---------------------------------------------+-----------------------------------------------------+
//! | timelines                                   | components                                          |
//! +---------------------------------------------+-----------------------------------------------------+
//! | [{timeline: log_time, type: 0, time: 1234}] | {rect: [{x: 0, y: 0, w: 0, h: 0}], color_rgba: [0]} |
//! +---------------------------------------------+-----------------------------------------------------+
//! ```
//!
//! The outer schema has precisely 2 columns: `timelines`, `components`
//! (TODO(john) do we want to add `MsgId`?)
//!
//! The `timelines` schema is *fixed* and is defined by the [`ArrowField`] implementation on
//! [`TimePoint`].
//!
//! The `components` schema is semi-flexible: it should be a [`StructArray`] with one column per
//! component. Each component schema is defined in [`crate::field_types`].

use std::collections::BTreeMap;

use arrow2::{
    array::{Array, ListArray, StructArray},
    buffer::Buffer,
    chunk::Chunk,
    datatypes::{DataType, Field, Schema},
};
use arrow2_convert::{
    field::ArrowField,
    serialize::{ArrowSerialize, TryIntoArrow},
};

/// The errors that can occur when trying to convert between Arrow and `MessageBundle` types
#[derive(thiserror::Error, Debug)]
pub enum MsgBundleError {
    #[error("Could not find entity path in Arrow Schema")]
    MissingEntityPath,

    #[error("Expect top-level `timelines` field`")]
    MissingTimelinesField,

    #[error("Expect top-level `components` field`")]
    MissingComponentsField,

    #[error("No rows in timelines")]
    NoRowsInTimeline,

    #[error("Expected component values to be `StructArray`s")]
    BadComponentValues,

    #[error("Expect a single TimePoint, but found more than one")]
    MultipleTimepoints,

    #[error(transparent)]
    PathParseError(#[from] PathParseError),

    #[error("Could not serialize components to Arrow")]
    ArrowSerializationError(#[from] arrow2::error::Error),

    // Needed to handle TryFrom<T> -> T
    #[error("Infallible")]
    Unreachable(#[from] std::convert::Infallible),
}

pub type Result<T> = std::result::Result<T, MsgBundleError>;

use crate::{parse_obj_path, ArrowMsg, ComponentName, MsgId, ObjPath, PathParseError, TimePoint};

//TODO(john) get rid of this eventually
const ENTITY_PATH_KEY: &str = "RERUN:entity_path";

const COL_COMPONENTS: &str = "components";
const COL_TIMELINES: &str = "timelines";

pub trait Component: ArrowField {
    /// The name of the component
    fn name() -> ComponentName;

    /// Create a [`Field`] for this `Component`
    fn field() -> Field {
        Field::new(Self::name().as_str(), Self::data_type(), false)
    }
}

/// A `ComponentBundle` holds an Arrow component column, and its field name.
///
/// A `ComponentBundle` can be created from a collection of any element that implements the
/// [`Component`] and [`ArrowSerialize`] traits.
///
/// # Example
///
/// ```
/// # use re_log_types::{field_types::Point2D, msg_bundle::ComponentBundle};
/// let points = vec![Point2D { x: 0.0, y: 1.0 }];
/// let bundle = ComponentBundle::try_from(points).unwrap();
/// ```
#[derive(Debug, Clone)]
pub struct ComponentBundle {
    /// The name of the Component, used as column name in the table `Field`.
    pub name: ComponentName,
    /// The Component payload `Array`.
    pub value: Box<dyn Array>,
}

impl<C> TryFrom<&[C]> for ComponentBundle
where
    C: Component + ArrowSerialize + ArrowField<Type = C> + 'static,
{
    type Error = MsgBundleError;

    fn try_from(c: &[C]) -> Result<Self> {
        let array: Box<dyn Array> = TryIntoArrow::try_into_arrow(c)?;
        let wrapped = wrap_in_listarray(array).boxed();
        Ok(ComponentBundle {
            name: C::name(),
            value: wrapped,
        })
    }
}

impl<C> TryFrom<Vec<C>> for ComponentBundle
where
    C: Component + ArrowSerialize + ArrowField<Type = C> + 'static,
{
    type Error = MsgBundleError;

    fn try_from(c: Vec<C>) -> Result<Self> {
        c.as_slice().try_into()
    }
}

impl<C> TryFrom<&Vec<C>> for ComponentBundle
where
    C: Component + ArrowSerialize + ArrowField<Type = C> + 'static,
{
    type Error = MsgBundleError;

    fn try_from(c: &Vec<C>) -> Result<Self> {
        c.as_slice().try_into()
    }
}

/// A `MsgBundle` holds data necessary for composing a single log message.
///
/// # Example
///
/// Create a `MsgBundle` and add a component consisting of 2 [`crate::field_types::Rect2D`] values:
/// ```
/// # use re_log_types::{field_types::Rect2D, msg_bundle::MsgBundle, MsgId, ObjPath, TimePoint};
/// let component = vec![
///     Rect2D { x: 0.0, y: 0.0, w: 0.0, h: 0.0, },
///     Rect2D { x: 1.0, y: 1.0, w: 0.0, h: 0.0, }
/// ];
/// let mut bundle = MsgBundle::new(MsgId::ZERO, ObjPath::root(), TimePoint::default(), vec![]);
/// bundle.try_append_component(&component).unwrap();
/// println!("{:?}", &bundle.components[0].value);
/// ```
///
/// The resultant Arrow array for the `rect2d` component looks as follows:
/// ```text
/// +------------------------------------------------------+
/// | rect2d                                               |
/// +------------------------------------------------------+
/// | [{x: 0, y: 0, w: 0, h: 0}, {x: 1, y: 1, w: 0, h: 0}] |
/// +------------------------------------------------------+
/// ```
///
/// The `MsgBundle` can then also be converted into an [`crate::arrow_msg::ArrowMsg`]:
/// ```
/// # use re_log_types::{ArrowMsg, field_types::Rect2D, msg_bundle::MsgBundle, MsgId, ObjPath, TimePoint};
/// # let mut bundle = MsgBundle::new(MsgId::ZERO, ObjPath::root(), TimePoint::default(), vec![]);
/// # bundle.try_append_component(re_log_types::datagen::build_some_rects(2).iter()).unwrap();
/// let msg: ArrowMsg = bundle.try_into().unwrap();
/// ```
///
/// And the resulting Arrow array in the `ArrowMsg` looks as follows:
/// ```text
/// +------------------------------------------+-----------------------------------------+
/// | timelines                                | components                              |
/// +------------------------------------------+-----------------------------------------+
/// | [{timeline: frame_nr, type: 1, time: 0}] | {point2d: [{x: 9.765961, y: 5.532682}]} |
/// +------------------------------------------+-----------------------------------------+
/// ```
#[derive(Clone, Debug)]
pub struct MsgBundle {
    /// A unique id per [`crate::LogMsg`].
    pub msg_id: MsgId,
    pub obj_path: ObjPath,
    pub time_point: TimePoint,
    pub components: Vec<ComponentBundle>,
}

impl MsgBundle {
    /// Create a new `MsgBundle` with a pre-built Vec of [`ComponentBundle`] components.
    ///
    /// The `MsgId` will automatically be appended as a component to the given `bundles`, allowing
    /// the backend to keep track of the origin of any row of data.
    pub fn new(
        msg_id: MsgId,
        obj_path: ObjPath,
        time_point: TimePoint,
        mut bundles: Vec<ComponentBundle>,
    ) -> Self {
<<<<<<< HEAD
        // TODO(#440): just a crappy hack while we set up splats.
=======
        // Since we don't yet support splats, we need to craft an array of `MsgId`s that matches
        // the length of the other components.
        //
        // TODO(#440): support splats & remove this hack.
>>>>>>> f96b395e
        if let Some(bundle) = bundles.first() {
            let offsets = bundle
                .value
                .as_any()
                .downcast_ref::<ListArray<i32>>()
                .unwrap()
                .offsets();
            let len = (offsets[1] - offsets[0]) as usize;
            let msg_ids: ComponentBundle = vec![msg_id; len].try_into().unwrap();
            bundles.push(msg_ids);
        }

<<<<<<< HEAD
        // What the above would look like if we had support for splats.
        //
=======
        // // What the above would look like if we had support for splats.
>>>>>>> f96b395e
        // {
        //     let msg_ids: ComponentBundle = vec![msg_id].try_into().unwrap();
        //     bundles.push(msg_ids);
        // }

        Self {
            msg_id,
            obj_path,
            time_point,
            components: bundles,
        }
    }

    /// Try to append a collection of `Component` onto the `MessageBundle`.
    ///
    /// This first converts the component collection into an Arrow array, and then wraps it in a [`ListArray`].
    pub fn try_append_component<'a, Element, Collection>(
        &mut self,
        component: Collection,
    ) -> Result<()>
    where
        Element: Component + ArrowSerialize + ArrowField<Type = Element> + 'static,
        Collection: IntoIterator<Item = &'a Element>,
    {
        let array: Box<dyn Array> = TryIntoArrow::try_into_arrow(component)?;
        let wrapped = wrap_in_listarray(array).boxed();

        let bundle = ComponentBundle {
            name: Element::name(),
            value: wrapped,
        };

        self.components.push(bundle);
        Ok(())
    }
}

impl std::fmt::Display for MsgBundle {
    fn fmt(&self, f: &mut std::fmt::Formatter<'_>) -> std::fmt::Result {
        let (names, values): (Vec<_>, Vec<_>) = self
            .components
            .iter()
            .map(|ComponentBundle { name, value }| (name.as_str(), value))
            .unzip();

        let chunk = Chunk::new(values);
        let table_string = arrow2::io::print::write(&[chunk], names.as_slice());

        f.write_fmt(format_args!(
            "MsgBundle '{}' @ {:?}:\n{}",
            self.obj_path, self.time_point, table_string
        ))
    }
}

/// Pack the passed iterator of `ComponentBundle` into a `(Schema, StructArray)` tuple.
#[inline]
fn pack_components(components: impl Iterator<Item = ComponentBundle>) -> (Schema, StructArray) {
    let (component_fields, component_cols): (Vec<Field>, Vec<Box<dyn Array>>) = components
        .map(|bundle| {
            let ComponentBundle {
                name,
                value: component,
            } = bundle;
            (
                Field::new(name.as_str(), component.data_type().clone(), false),
                component.to_boxed(),
            )
        })
        .unzip();

    let data_type = DataType::Struct(component_fields);
    let packed = StructArray::new(data_type, component_cols, None);

    let schema = Schema {
        fields: [Field::new(
            COL_COMPONENTS,
            packed.data_type().clone(),
            false,
        )]
        .to_vec(),
        ..Default::default()
    };

    (schema, packed)
}

impl TryFrom<&ArrowMsg> for MsgBundle {
    type Error = MsgBundleError;

    /// Extract a `MsgBundle` from an `ArrowMsg`.
    fn try_from(msg: &ArrowMsg) -> Result<Self> {
        let ArrowMsg {
            msg_id,
            schema,
            chunk,
        } = msg;

        let obj_path_cmp = schema
            .metadata
            .get(ENTITY_PATH_KEY)
            .ok_or(MsgBundleError::MissingEntityPath)
            .and_then(|path| {
                parse_obj_path(path.as_str()).map_err(MsgBundleError::PathParseError)
            })?;

        let time_point = extract_timelines(schema, chunk)?;
        let components = extract_components(schema, chunk)?;

        re_log::debug!("Got components: {components:?}");

        Ok(Self {
            msg_id: *msg_id,
            obj_path: obj_path_cmp.into(),
            time_point,
            components,
        })
    }
}

impl TryFrom<MsgBundle> for ArrowMsg {
    type Error = MsgBundleError;

    /// Build a single Arrow log message tuple from this `MsgBundle`. See the documentation on
    /// [`MsgBundle`] for details.
    fn try_from(bundle: MsgBundle) -> Result<Self> {
        let mut schema = Schema::default();
        let mut cols: Vec<Box<dyn Array>> = Vec::new();

        schema.metadata = BTreeMap::from([(ENTITY_PATH_KEY.into(), bundle.obj_path.to_string())]);

        // Build & pack timelines
        let timelines_field = Field::new(COL_TIMELINES, TimePoint::data_type(), false);
        let timelines_col = [bundle.time_point].try_into_arrow()?;

        schema.fields.push(timelines_field);
        cols.push(timelines_col);

        // Build & pack components
        let (components_schema, components_data) = pack_components(bundle.components.into_iter());

        schema.fields.extend(components_schema.fields);
        schema.metadata.extend(components_schema.metadata);
        cols.push(components_data.boxed());

        Ok(ArrowMsg {
            msg_id: bundle.msg_id,
            schema,
            chunk: Chunk::new(cols),
        })
    }
}

/// Extract a [`TimePoint`] from the "timelines" column. This function finds the "timelines" field
/// in `chunk` and deserializes the values into a `TimePoint` using the
/// [`arrow2_convert::deserialize::ArrowDeserialize`] trait.
fn extract_timelines(schema: &Schema, chunk: &Chunk<Box<dyn Array>>) -> Result<TimePoint> {
    use arrow2_convert::deserialize::arrow_array_deserialize_iterator;

    let timelines = schema
        .fields
        .iter()
        .position(|f| f.name == COL_TIMELINES)
        .and_then(|idx| chunk.columns().get(idx))
        .ok_or(MsgBundleError::MissingTimelinesField)?;

    let mut timepoints_iter = arrow_array_deserialize_iterator::<TimePoint>(timelines.as_ref())?;

    // We take only the first result of the iterator because at this time we only support *single*
    // row messages. At some point in the future we can support batching with this.
    let timepoint = timepoints_iter
        .next()
        .ok_or(MsgBundleError::NoRowsInTimeline)?;

    if timepoints_iter.next().is_some() {
        return Err(MsgBundleError::MultipleTimepoints);
    }

    Ok(timepoint)
}

/// Extract a vector of `ComponentBundle` from the message. This is necessary since the
/// "components" schema is flexible.
fn extract_components(
    schema: &Schema,
    msg: &Chunk<Box<dyn Array>>,
) -> Result<Vec<ComponentBundle>> {
    let components = schema
        .fields
        .iter()
        .position(|f| f.name == COL_COMPONENTS)
        .and_then(|idx| msg.columns().get(idx))
        .ok_or(MsgBundleError::MissingComponentsField)?;

    let components = components
        .as_any()
        .downcast_ref::<StructArray>()
        .ok_or(MsgBundleError::BadComponentValues)?;

    Ok(components
        .fields()
        .iter()
        .zip(components.values())
        .map(|(field, component)| ComponentBundle {
            name: ComponentName::from(field.name.as_str()),
            value: component.clone(),
        })
        .collect())
}

// ----------------------------------------------------------------------------

/// Wrap `field_array` in a single-element `ListArray`
pub fn wrap_in_listarray(field_array: Box<dyn Array>) -> ListArray<i32> {
    let datatype = ListArray::<i32>::default_datatype(field_array.data_type().clone());
    let offsets = Buffer::from(vec![0, field_array.len() as i32]);
    let values = field_array;
    let validity = None;
    ListArray::<i32>::from_data(datatype, offsets, values, validity)
}

/// Helper to build a `MessageBundle` from 1 component
pub fn try_build_msg_bundle1<O, T, C0>(
    msg_id: MsgId,
    into_obj_path: O,
    into_time_point: T,
    into_bundles: C0,
) -> Result<MsgBundle>
where
    O: Into<ObjPath>,
    T: Into<TimePoint>,
    C0: TryInto<ComponentBundle>,
    MsgBundleError: From<<C0 as TryInto<ComponentBundle>>::Error>,
{
    Ok(MsgBundle::new(
        msg_id,
        into_obj_path.into(),
        into_time_point.into(),
        vec![into_bundles.try_into()?],
    ))
}

/// Helper to build a `MessageBundle` from 2 components
pub fn try_build_msg_bundle2<O, T, C0, C1>(
    msg_id: MsgId,
    into_obj_path: O,
    into_time_point: T,
    into_bundles: (C0, C1),
) -> Result<MsgBundle>
where
    O: Into<ObjPath>,
    T: Into<TimePoint>,
    C0: TryInto<ComponentBundle>,
    C1: TryInto<ComponentBundle>,
    MsgBundleError: From<<C0 as TryInto<ComponentBundle>>::Error>,
    MsgBundleError: From<<C1 as TryInto<ComponentBundle>>::Error>,
{
    Ok(MsgBundle::new(
        msg_id,
        into_obj_path.into(),
        into_time_point.into(),
        vec![into_bundles.0.try_into()?, into_bundles.1.try_into()?],
    ))
}

/// Helper to build a `MessageBundle` from 3 components
pub fn try_build_msg_bundle3<O, T, C0, C1, C2>(
    msg_id: MsgId,
    into_obj_path: O,
    into_time_point: T,
    into_bundles: (C0, C1, C2),
) -> Result<MsgBundle>
where
    O: Into<ObjPath>,
    T: Into<TimePoint>,
    C0: TryInto<ComponentBundle>,
    C1: TryInto<ComponentBundle>,
    C2: TryInto<ComponentBundle>,
    MsgBundleError: From<<C0 as TryInto<ComponentBundle>>::Error>,
    MsgBundleError: From<<C1 as TryInto<ComponentBundle>>::Error>,
    MsgBundleError: From<<C2 as TryInto<ComponentBundle>>::Error>,
{
    Ok(MsgBundle::new(
        msg_id,
        into_obj_path.into(),
        into_time_point.into(),
        vec![
            into_bundles.0.try_into()?,
            into_bundles.1.try_into()?,
            into_bundles.2.try_into()?,
        ],
    ))
}<|MERGE_RESOLUTION|>--- conflicted
+++ resolved
@@ -202,14 +202,10 @@
         time_point: TimePoint,
         mut bundles: Vec<ComponentBundle>,
     ) -> Self {
-<<<<<<< HEAD
-        // TODO(#440): just a crappy hack while we set up splats.
-=======
         // Since we don't yet support splats, we need to craft an array of `MsgId`s that matches
         // the length of the other components.
         //
         // TODO(#440): support splats & remove this hack.
->>>>>>> f96b395e
         if let Some(bundle) = bundles.first() {
             let offsets = bundle
                 .value
@@ -222,12 +218,7 @@
             bundles.push(msg_ids);
         }
 
-<<<<<<< HEAD
-        // What the above would look like if we had support for splats.
-        //
-=======
         // // What the above would look like if we had support for splats.
->>>>>>> f96b395e
         // {
         //     let msg_ids: ComponentBundle = vec![msg_id].try_into().unwrap();
         //     bundles.push(msg_ids);

//! Potentially user-facing component types.
//!
//! The SDK is responsible for submitting component columns that conforms to these schemas. The
//! schemas are additionally documented in doctests.

use arrow2::{
    array::TryPush,
    datatypes::{DataType, Field},
};
use arrow2_convert::{
    arrow_enable_vec_for_type, deserialize::ArrowDeserialize, field::ArrowField,
    serialize::ArrowSerialize, ArrowField,
};
use lazy_static::lazy_static;

use crate::msg_bundle::Component;

<<<<<<< HEAD
lazy_static! {
    //TODO(john) actully use a run-time type registry
    static ref FIELDS: [Field; 4] = [
        <ColorRGBA as Component>::field(),
        <Point2D as Component>::field(),
        <Point3D as Component>::field(),
        <Rect2D as Component>::field(),
    ];
}

/// Iterate over the registered field types
pub fn iter_registered_field_types() -> impl Iterator<Item = &'static Field> {
    FIELDS.iter()
=======
/// The Instance used to identify an entity within a batch
///
/// ```
/// use re_log_types::field_types::Instance;
/// use arrow2_convert::field::ArrowField;
/// use arrow2::datatypes::{DataType, Field};
///
/// assert_eq!(Instance::data_type(), DataType::UInt64);
/// ```
#[derive(Debug)]
pub struct Instance(pub u64);

arrow_enable_vec_for_type!(Instance);

impl ArrowField for Instance {
    type Type = Self;
    fn data_type() -> DataType {
        <u64 as ArrowField>::data_type()
    }
}

impl ArrowSerialize for Instance {
    type MutableArrayType = <u64 as ArrowSerialize>::MutableArrayType;

    #[inline]
    fn new_array() -> Self::MutableArrayType {
        Self::MutableArrayType::default()
    }

    #[inline]
    fn arrow_serialize(v: &Self, array: &mut Self::MutableArrayType) -> arrow2::error::Result<()> {
        array.try_push(Some(v.0))
    }
}

impl ArrowDeserialize for Instance {
    type ArrayType = <u64 as ArrowDeserialize>::ArrayType;

    #[inline]
    fn arrow_deserialize(
        v: <&Self::ArrayType as IntoIterator>::Item,
    ) -> Option<<Self as ArrowField>::Type> {
        <u64 as ArrowDeserialize>::arrow_deserialize(v).map(Instance)
    }
}

impl Component for Instance {
    const NAME: crate::ComponentNameRef<'static> = "instance";
>>>>>>> 34965a93
}

/// A rectangle in 2D space.
///
/// ```
/// use re_log_types::field_types::Rect2D;
/// use arrow2_convert::field::ArrowField;
/// use arrow2::datatypes::{DataType, Field};
///
/// assert_eq!(
///     Rect2D::data_type(),
///     DataType::Struct(vec![
///         Field::new("x", DataType::Float32, false),
///         Field::new("y", DataType::Float32, false),
///         Field::new("w", DataType::Float32, false),
///         Field::new("h", DataType::Float32, false),
///     ])
/// );
/// ```
#[derive(Debug, ArrowField)]
pub struct Rect2D {
    /// Rect X-coordinate
    pub x: f32,
    /// Rect Y-coordinate
    pub y: f32,
    /// Box Width
    pub w: f32,
    /// Box Height
    pub h: f32,
}

impl Component for Rect2D {
    const NAME: crate::ComponentNameRef<'static> = "rect2d";
}

/// A point in 2D space.
///
/// ```
/// use re_log_types::field_types::Point2D;
/// use arrow2_convert::field::ArrowField;
/// use arrow2::datatypes::{DataType, Field};
///
/// assert_eq!(
///     Point2D::data_type(),
///     DataType::Struct(vec![
///         Field::new("x", DataType::Float32, false),
///         Field::new("y", DataType::Float32, false),
///     ])
/// );
/// ```
#[derive(Debug, ArrowField)]
pub struct Point2D {
    pub x: f32,
    pub y: f32,
}

impl Component for Point2D {
    const NAME: crate::ComponentNameRef<'static> = "point2d";
}

/// A point in 3D space.
///
/// ```
/// use re_log_types::field_types::Point3D;
/// use arrow2_convert::field::ArrowField;
/// use arrow2::datatypes::{DataType, Field};
///
/// assert_eq!(
///     Point3D::data_type(),
///     DataType::Struct(vec![
///         Field::new("x", DataType::Float32, false),
///         Field::new("y", DataType::Float32, false),
///         Field::new("z", DataType::Float32, false),
///     ])
/// );
/// ```
#[derive(Debug, ArrowField)]
pub struct Point3D {
    pub x: f32,
    pub y: f32,
    pub z: f32,
}

impl Component for Point3D {
    const NAME: crate::ComponentNameRef<'static> = "point3d";
}

/// An RGBA color tuple.
///
/// ```
/// use re_log_types::field_types::ColorRGBA;
/// use arrow2_convert::field::ArrowField;
/// use arrow2::datatypes::{DataType, Field};
///
/// assert_eq!(ColorRGBA::data_type(), DataType::UInt32);
/// ```
#[derive(Debug, PartialEq, Eq)]
pub struct ColorRGBA(pub u32);

arrow_enable_vec_for_type!(ColorRGBA);

impl ArrowField for ColorRGBA {
    type Type = Self;
    fn data_type() -> DataType {
        <u32 as ArrowField>::data_type()
    }
}

impl ArrowSerialize for ColorRGBA {
    type MutableArrayType = <u32 as ArrowSerialize>::MutableArrayType;

    #[inline]
    fn new_array() -> Self::MutableArrayType {
        Self::MutableArrayType::default()
    }

    #[inline]
    fn arrow_serialize(v: &Self, array: &mut Self::MutableArrayType) -> arrow2::error::Result<()> {
        array.try_push(Some(v.0))
    }
}

impl ArrowDeserialize for ColorRGBA {
    type ArrayType = <u32 as ArrowDeserialize>::ArrayType;

    #[inline]
    fn arrow_deserialize(
        v: <&Self::ArrayType as IntoIterator>::Item,
    ) -> Option<<Self as ArrowField>::Type> {
        <u32 as ArrowDeserialize>::arrow_deserialize(v).map(ColorRGBA)
    }
}

impl Component for ColorRGBA {
    const NAME: crate::ComponentNameRef<'static> = "colorrgba";
}

#[test]
fn test_colorrgba_roundtrip() {
    use arrow2::array::Array;
    use arrow2_convert::{deserialize::TryIntoCollection, serialize::TryIntoArrow};

    let colors_in = vec![ColorRGBA(0u32), ColorRGBA(255u32)];
    let array: Box<dyn Array> = colors_in.try_into_arrow().unwrap();
    let colors_out: Vec<ColorRGBA> = TryIntoCollection::try_into_collection(array).unwrap();
    assert_eq!(colors_in, colors_out);
}<|MERGE_RESOLUTION|>--- conflicted
+++ resolved
@@ -15,7 +15,6 @@
 
 use crate::msg_bundle::Component;
 
-<<<<<<< HEAD
 lazy_static! {
     //TODO(john) actully use a run-time type registry
     static ref FIELDS: [Field; 4] = [
@@ -29,7 +28,8 @@
 /// Iterate over the registered field types
 pub fn iter_registered_field_types() -> impl Iterator<Item = &'static Field> {
     FIELDS.iter()
-=======
+}
+
 /// The Instance used to identify an entity within a batch
 ///
 /// ```
@@ -78,7 +78,6 @@
 
 impl Component for Instance {
     const NAME: crate::ComponentNameRef<'static> = "instance";
->>>>>>> 34965a93
 }
 
 /// A rectangle in 2D space.

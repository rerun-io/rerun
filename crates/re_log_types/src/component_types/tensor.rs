use arrow2::array::{FixedSizeBinaryArray, MutableFixedSizeBinaryArray};
use arrow2::buffer::Buffer;
use arrow2_convert::deserialize::ArrowDeserialize;
use arrow2_convert::field::ArrowField;
use arrow2_convert::{serialize::ArrowSerialize, ArrowDeserialize, ArrowField, ArrowSerialize};

use crate::Component;
use crate::{TensorDataType, TensorElement};

// ----------------------------------------------------------------------------

/// A unique id per [`Tensor`].
///
/// TODO(emilk): this should be a hash of the tensor (CAS).
#[derive(Clone, Copy, Debug, PartialEq, Eq, PartialOrd, Ord)]
#[cfg_attr(feature = "serde", derive(serde::Deserialize, serde::Serialize))]
pub struct TensorId(pub uuid::Uuid);

impl nohash_hasher::IsEnabled for TensorId {}

// required for [`nohash_hasher`].
#[allow(clippy::derived_hash_with_manual_eq)]
impl std::hash::Hash for TensorId {
    #[inline]
    fn hash<H: std::hash::Hasher>(&self, state: &mut H) {
        state.write_u64(self.0.as_u128() as u64);
    }
}

impl TensorId {
    #[inline]
    pub fn random() -> Self {
        Self(uuid::Uuid::new_v4())
    }
}

impl ArrowField for TensorId {
    type Type = Self;

    #[inline]
    fn data_type() -> arrow2::datatypes::DataType {
        arrow2::datatypes::DataType::FixedSizeBinary(16)
    }
}

//TODO(https://github.com/DataEngineeringLabs/arrow2-convert/issues/79#issue-1415520918)
impl ArrowSerialize for TensorId {
    type MutableArrayType = MutableFixedSizeBinaryArray;

    #[inline]
    fn new_array() -> Self::MutableArrayType {
        MutableFixedSizeBinaryArray::new(16)
    }

    #[inline]
    fn arrow_serialize(
        v: &<Self as arrow2_convert::field::ArrowField>::Type,
        array: &mut Self::MutableArrayType,
    ) -> arrow2::error::Result<()> {
        array.try_push(Some(v.0.as_bytes()))
    }
}

impl ArrowDeserialize for TensorId {
    type ArrayType = FixedSizeBinaryArray;

    #[inline]
    fn arrow_deserialize(
        v: <&Self::ArrayType as IntoIterator>::Item,
    ) -> Option<<Self as ArrowField>::Type> {
        v.and_then(|bytes| uuid::Uuid::from_slice(bytes).ok())
            .map(Self)
    }
}

// ----------------------------------------------------------------------------

/// Flattened `Tensor` data payload
///
/// ## Examples
///
/// ```
/// # use re_log_types::component_types::TensorData;
/// # use arrow2_convert::field::ArrowField;
/// # use arrow2::datatypes::{DataType, Field, UnionMode};
/// assert_eq!(
///     TensorData::data_type(),
///     DataType::Union(
///         vec![
///             Field::new("U8", DataType::Binary, false),
///             Field::new(
///                 "U16",
///                 DataType::List(Box::new(Field::new("item", DataType::UInt16, false))),
///                 false
///             ),
///             Field::new(
///                 "U32",
///                 DataType::List(Box::new(Field::new("item", DataType::UInt32, false))),
///                 false
///             ),
///             Field::new(
///                 "U64",
///                 DataType::List(Box::new(Field::new("item", DataType::UInt64, false))),
///                 false
///             ),
///             Field::new(
///                 "I8",
///                 DataType::List(Box::new(Field::new("item", DataType::Int8, false))),
///                 false
///             ),
///             Field::new(
///                 "I16",
///                 DataType::List(Box::new(Field::new("item", DataType::Int16, false))),
///                 false
///             ),
///             Field::new(
///                 "I32",
///                 DataType::List(Box::new(Field::new("item", DataType::Int32, false))),
///                 false
///             ),
///             Field::new(
///                 "I64",
///                 DataType::List(Box::new(Field::new("item", DataType::Int64, false))),
///                 false
///             ),
///             Field::new(
///                 "F16",
///                 DataType::List(Box::new(Field::new("item", DataType::Float16, false))),
///                 false
///             ),
///             Field::new(
///                 "F32",
///                 DataType::List(Box::new(Field::new("item", DataType::Float32, false))),
///                 false
///             ),
///             Field::new(
///                 "F64",
///                 DataType::List(Box::new(Field::new("item", DataType::Float64, false))),
///                 false
///             ),
///             Field::new("JPEG", DataType::Binary, false),
///         ],
///         None,
///         UnionMode::Dense
///     ),
/// );
/// ```
#[derive(Clone, PartialEq, ArrowField, ArrowSerialize, ArrowDeserialize)]
#[arrow_field(type = "dense")]
pub enum TensorData {
    U8(Buffer<u8>),
    U16(Buffer<u16>),
    U32(Buffer<u32>),
    U64(Buffer<u64>),
    // ---
    I8(Buffer<i8>),
    I16(Buffer<i16>),
    I32(Buffer<i32>),
    I64(Buffer<i64>),
    // ---
    F16(Buffer<arrow2::types::f16>),
    F32(Buffer<f32>),
    F64(Buffer<f64>),
    JPEG(Buffer<u8>),
}

impl TensorData {
    pub fn dtype(&self) -> TensorDataType {
        match self {
            Self::U8(_) | Self::JPEG(_) => TensorDataType::U8,
            Self::U16(_) => TensorDataType::U16,
            Self::U32(_) => TensorDataType::U32,
            Self::U64(_) => TensorDataType::U64,
            Self::I8(_) => TensorDataType::I8,
            Self::I16(_) => TensorDataType::I16,
            Self::I32(_) => TensorDataType::I32,
            Self::I64(_) => TensorDataType::I64,
            Self::F16(_) => TensorDataType::F16,
            Self::F32(_) => TensorDataType::F32,
            Self::F64(_) => TensorDataType::F64,
        }
    }

    pub fn size_in_bytes(&self) -> usize {
        match self {
            Self::U8(buf) | Self::JPEG(buf) => buf.len(),
            Self::U16(buf) => buf.len(),
            Self::U32(buf) => buf.len(),
            Self::U64(buf) => buf.len(),
            Self::I8(buf) => buf.len(),
            Self::I16(buf) => buf.len(),
            Self::I32(buf) => buf.len(),
            Self::I64(buf) => buf.len(),
            Self::F16(buf) => buf.len(),
            Self::F32(buf) => buf.len(),
            Self::F64(buf) => buf.len(),
        }
    }

    pub fn is_empty(&self) -> bool {
        self.size_in_bytes() == 0
    }

    pub fn is_compressed_image(&self) -> bool {
        match self {
            Self::U8(_)
            | Self::U16(_)
            | Self::U32(_)
            | Self::U64(_)
            | Self::I8(_)
            | Self::I16(_)
            | Self::I32(_)
            | Self::I64(_)
            | Self::F16(_)
            | Self::F32(_)
            | Self::F64(_) => false,

            Self::JPEG(_) => true,
        }
    }
}

impl std::fmt::Debug for TensorData {
    fn fmt(&self, f: &mut std::fmt::Formatter<'_>) -> std::fmt::Result {
        match self {
            Self::U8(_) => write!(f, "U8({} bytes)", self.size_in_bytes()),
            Self::U16(_) => write!(f, "U16({} bytes)", self.size_in_bytes()),
            Self::U32(_) => write!(f, "U32({} bytes)", self.size_in_bytes()),
            Self::U64(_) => write!(f, "U64({} bytes)", self.size_in_bytes()),
            Self::I8(_) => write!(f, "I8({} bytes)", self.size_in_bytes()),
            Self::I16(_) => write!(f, "I16({} bytes)", self.size_in_bytes()),
            Self::I32(_) => write!(f, "I32({} bytes)", self.size_in_bytes()),
            Self::I64(_) => write!(f, "I64({} bytes)", self.size_in_bytes()),
            Self::F16(_) => write!(f, "F16({} bytes)", self.size_in_bytes()),
            Self::F32(_) => write!(f, "F32({} bytes)", self.size_in_bytes()),
            Self::F64(_) => write!(f, "F64({} bytes)", self.size_in_bytes()),
            Self::JPEG(_) => write!(f, "JPEG({} bytes)", self.size_in_bytes()),
        }
    }
}

/// Flattened `Tensor` data payload
///
/// ## Examples
///
/// ```
/// # use re_log_types::component_types::TensorDimension;
/// # use arrow2_convert::field::ArrowField;
/// # use arrow2::datatypes::{DataType, Field};
/// assert_eq!(
///     TensorDimension::data_type(),
///     DataType::Struct(vec![
///         Field::new("size", DataType::UInt64, false),
///         Field::new("name", DataType::Utf8, true),
///     ])
/// );
/// ```
#[derive(Clone, PartialEq, Eq, ArrowField, ArrowSerialize, ArrowDeserialize)]
#[cfg_attr(feature = "serde", derive(serde::Deserialize, serde::Serialize))]
pub struct TensorDimension {
    /// Number of elements on this dimension.
    /// I.e. size-1 is the maximum allowed index.
    pub size: u64,

    /// Optional name of the dimension, e.g. "color" or "width"
    pub name: Option<String>,
}

impl TensorDimension {
    const DEFAULT_NAME_WIDTH: &'static str = "width";
    const DEFAULT_NAME_HEIGHT: &'static str = "height";
    const DEFAULT_NAME_DEPTH: &'static str = "depth";

    #[inline]
    pub fn height(size: u64) -> Self {
        Self::named(size, String::from(Self::DEFAULT_NAME_HEIGHT))
    }

    #[inline]
    pub fn width(size: u64) -> Self {
        Self::named(size, String::from(Self::DEFAULT_NAME_WIDTH))
    }

    #[inline]
    pub fn depth(size: u64) -> Self {
        Self::named(size, String::from(Self::DEFAULT_NAME_DEPTH))
    }

    #[inline]
    pub fn named(size: u64, name: String) -> Self {
        Self {
            size,
            name: Some(name),
        }
    }
    #[inline]
    pub fn unnamed(size: u64) -> Self {
        Self { size, name: None }
    }
}

impl std::fmt::Debug for TensorDimension {
    fn fmt(&self, f: &mut std::fmt::Formatter<'_>) -> std::fmt::Result {
        if let Some(name) = &self.name {
            write!(f, "{}={}", name, self.size)
        } else {
            self.size.fmt(f)
        }
    }
}

impl std::fmt::Display for TensorDimension {
    fn fmt(&self, f: &mut std::fmt::Formatter<'_>) -> std::fmt::Result {
        if let Some(name) = &self.name {
            write!(f, "{}={}", name, self.size)
        } else {
            self.size.fmt(f)
        }
    }
}

/// How to interpret the contents of a tensor.
// TODO(jleibs) This should be extended to include things like rgb vs bgr
#[derive(Clone, Copy, Debug, PartialEq, Eq, ArrowField, ArrowSerialize, ArrowDeserialize)]
#[cfg_attr(feature = "serde", derive(serde::Deserialize, serde::Serialize))]
#[arrow_field(type = "dense")]
pub enum TensorDataMeaning {
    /// Default behavior: guess based on shape
    Unknown,

    /// The data is an annotated [`crate::component_types::ClassId`] which should be
    /// looked up using the appropriate [`crate::context::AnnotationContext`]
    ClassId,

    /// Image data interpreted as depth map.
    Depth,
}

/// A Multi-dimensional Tensor.
///
/// All clones are shallow.
///
/// ## Examples
///
/// ```
/// # use re_log_types::component_types::{TensorData, TensorDimension, Tensor};
/// # use arrow2_convert::field::ArrowField;
/// # use arrow2::datatypes::{DataType, Field, UnionMode};
/// assert_eq!(
///     Tensor::data_type(),
///     DataType::Struct(vec![
///         Field::new("tensor_id", DataType::FixedSizeBinary(16), false),
///         Field::new(
///             "shape",
///             DataType::List(Box::new(Field::new(
///                 "item",
///                 TensorDimension::data_type(),
///                 false
///             )),),
///             false
///         ),
///         Field::new("data", TensorData::data_type(), false),
///         Field::new(
///             "meaning",
///             DataType::Union(
///                 vec![
///                     Field::new("Unknown", DataType::Boolean, false),
///                     Field::new("ClassId", DataType::Boolean, false),
///                     Field::new("Depth", DataType::Boolean, false)
///                 ],
///                 None,
///                 UnionMode::Dense
///             ),
///             false
///         ),
///         Field::new("meter", DataType::Float32, true),
///     ])
/// );
/// ```
#[derive(Clone, Debug, PartialEq, ArrowField, ArrowSerialize, ArrowDeserialize)]
pub struct Tensor {
    /// Unique identifier for the tensor
    pub tensor_id: TensorId,

    /// Dimensionality and length
    pub shape: Vec<TensorDimension>,

    /// Data payload
    pub data: TensorData,

    /// The per-element data meaning
    /// Used to indicated if the data should be interpreted as color, class_id, etc.
    pub meaning: TensorDataMeaning,

    /// Reciprocal scale of meter unit for depth images
    pub meter: Option<f32>,
}

impl Tensor {
    #[inline]
    pub fn id(&self) -> TensorId {
        self.tensor_id
    }

    #[inline]
    pub fn shape(&self) -> &[TensorDimension] {
        self.shape.as_slice()
    }

    /// Returns the shape of the tensor with all trailing dimensions of size 1 ignored.
    ///
    /// If all dimension sizes are one, this returns only the first dimension.
    #[inline]
    pub fn shape_short(&self) -> &[TensorDimension] {
        if self.shape.is_empty() {
            &self.shape
        } else {
            self.shape
                .iter()
                .enumerate()
                .rev()
                .find(|(_, dim)| dim.size != 1)
                .map_or(&self.shape[0..1], |(i, _)| &self.shape[..(i + 1)])
        }
    }

    #[inline]
    pub fn num_dim(&self) -> usize {
        self.shape.len()
    }

    /// If the tensor can be interpreted as an image, return the height, width, and channels/depth of it.
    pub fn image_height_width_channels(&self) -> Option<[u64; 3]> {
        let shape_short = self.shape_short();

        match shape_short.len() {
            1 => {
                // Special case: Nx1(x1x1x...) tensors are treated as Nx1 gray images.
                if self.shape.len() >= 2 {
                    Some([shape_short[0].size, 1, 1])
                } else {
                    None
                }
            }
            2 => Some([shape_short[0].size, shape_short[1].size, 1]),
            3 => {
                let channels = shape_short[2].size;
                if matches!(channels, 3 | 4) {
                    // rgb, rgba
                    Some([shape_short[0].size, shape_short[1].size, channels])
                } else {
                    None
                }
            }
            _ => None,
        }
    }

    /// Returns true if the tensor can be interpreted as an image.
    pub fn is_shaped_like_an_image(&self) -> bool {
        self.image_height_width_channels().is_some()
    }

    /// Returns true if either all dimensions have size 1 or only a single dimension has a size larger than 1.
    ///
    /// Empty tensors return false.
    #[inline]
    pub fn is_vector(&self) -> bool {
        if self.shape.is_empty() {
            false
        } else {
            self.shape.iter().filter(|dim| dim.size > 1).count() <= 1
        }
    }

    #[inline]
    pub fn meaning(&self) -> TensorDataMeaning {
        self.meaning
    }

    /// Query with x, y, channel indices.
    ///
    /// Allows to query values for any image like tensor even if it has more or less dimensions than 3.
    /// (useful for sampling e.g. `N x M x C x 1` tensor which is a valid image)
    #[inline]
    pub fn get_with_image_coords(&self, x: u64, y: u64, channel: u64) -> Option<TensorElement> {
        match self.shape.len() {
            1 => {
                if y == 0 && channel == 0 {
                    self.get(&[x])
                } else {
                    None
                }
            }
            2 => {
                if channel == 0 {
                    self.get(&[y, x])
                } else {
                    None
                }
            }
            3 => self.get(&[y, x, channel]),
            4 => {
                // Optimization for common case, next case handles this too.
                if self.shape[3].size == 1 {
                    self.get(&[y, x, channel, 0])
                } else {
                    None
                }
            }
            dim => self.image_height_width_channels().and_then(|_| {
                self.get(
                    &[x, y, channel]
                        .into_iter()
                        .chain(std::iter::repeat(0).take(dim - 3))
                        .collect::<Vec<u64>>(),
                )
            }),
        }
    }

    pub fn get(&self, index: &[u64]) -> Option<TensorElement> {
        let mut stride: usize = 1;
        let mut offset: usize = 0;
        for (TensorDimension { size, .. }, index) in self.shape.iter().zip(index).rev() {
            if size <= index {
                return None;
            }
            offset += *index as usize * stride;
            stride *= *size as usize;
        }

        match &self.data {
            TensorData::U8(buf) => Some(TensorElement::U8(buf[offset])),
            TensorData::U16(buf) => Some(TensorElement::U16(buf[offset])),
            TensorData::U32(buf) => Some(TensorElement::U32(buf[offset])),
            TensorData::U64(buf) => Some(TensorElement::U64(buf[offset])),
            TensorData::I8(buf) => Some(TensorElement::I8(buf[offset])),
            TensorData::I16(buf) => Some(TensorElement::I16(buf[offset])),
            TensorData::I32(buf) => Some(TensorElement::I32(buf[offset])),
            TensorData::I64(buf) => Some(TensorElement::I64(buf[offset])),
            TensorData::F16(buf) => Some(TensorElement::F16(buf[offset])),
            TensorData::F32(buf) => Some(TensorElement::F32(buf[offset])),
            TensorData::F64(buf) => Some(TensorElement::F64(buf[offset])),
            TensorData::JPEG(_) => None, // Too expensive to unpack here.
        }
    }

    pub fn dtype(&self) -> TensorDataType {
        self.data.dtype()
    }

    pub fn size_in_bytes(&self) -> usize {
        self.data.size_in_bytes()
    }
}

impl Component for Tensor {
    #[inline]
    fn name() -> crate::ComponentName {
        "rerun.tensor".into()
    }
}

#[derive(thiserror::Error, Debug, PartialEq)]
pub enum TensorCastError {
    #[error("ndarray type mismatch with tensor storage")]
    TypeMismatch,

    #[error("tensor shape did not match storage length")]
    BadTensorShape {
        #[from]
        source: ndarray::ShapeError,
    },

    #[error("ndarray Array is not contiguous and in standard order")]
    NotContiguousStdOrder,
}

macro_rules! tensor_type {
    ($type:ty, $variant:ident) => {
        impl<'a> TryFrom<&'a Tensor> for ::ndarray::ArrayViewD<'a, $type> {
            type Error = TensorCastError;

            fn try_from(value: &'a Tensor) -> Result<Self, Self::Error> {
                let shape: Vec<_> = value.shape.iter().map(|d| d.size as usize).collect();

                if let TensorData::$variant(data) = &value.data {
                    ndarray::ArrayViewD::from_shape(shape, data.as_slice())
                        .map_err(|err| TensorCastError::BadTensorShape { source: err })
                } else {
                    Err(TensorCastError::TypeMismatch)
                }
            }
        }

        impl<'a, D: ::ndarray::Dimension> TryFrom<::ndarray::ArrayView<'a, $type, D>> for Tensor {
            type Error = TensorCastError;

            fn try_from(view: ::ndarray::ArrayView<'a, $type, D>) -> Result<Self, Self::Error> {
                let shape = view
                    .shape()
                    .iter()
                    .map(|dim| TensorDimension {
                        size: *dim as u64,
                        name: None,
                    })
                    .collect();

                match view.to_slice() {
                    Some(slice) => Ok(Tensor {
                        tensor_id: TensorId::random(),
                        shape,
                        data: TensorData::$variant(Vec::from(slice).into()),
                        meaning: TensorDataMeaning::Unknown,
                        meter: None,
                    }),
                    None => Ok(Tensor {
                        tensor_id: TensorId::random(),
                        shape,
                        data: TensorData::$variant(view.iter().cloned().collect::<Vec<_>>().into()),
                        meaning: TensorDataMeaning::Unknown,
                        meter: None,
                    }),
                }
            }
        }

        impl<D: ::ndarray::Dimension> TryFrom<::ndarray::Array<$type, D>> for Tensor {
            type Error = TensorCastError;

            fn try_from(value: ndarray::Array<$type, D>) -> Result<Self, Self::Error> {
                let shape = value
                    .shape()
                    .iter()
                    .map(|dim| TensorDimension {
                        size: *dim as u64,
                        name: None,
                    })
                    .collect();
                value
                    .is_standard_layout()
                    .then(|| Tensor {
                        tensor_id: TensorId::random(),
                        shape,
                        data: TensorData::$variant(value.into_raw_vec().into()),
                        meaning: TensorDataMeaning::Unknown,
                        meter: None,
                    })
                    .ok_or(TensorCastError::NotContiguousStdOrder)
            }
        }
    };
}

tensor_type!(u8, U8);
tensor_type!(u16, U16);
tensor_type!(u32, U32);
tensor_type!(u64, U64);

tensor_type!(i8, I8);
tensor_type!(i16, I16);
tensor_type!(i32, I32);
tensor_type!(i64, I64);

tensor_type!(arrow2::types::f16, F16);
tensor_type!(f32, F32);
tensor_type!(f64, F64);

// Manual expansion of tensor_type! macro for `half::f16` types. We need to do this
// because arrow uses its own half type. The two use the same underlying representation
// but are still distinct types. `half::f16`, however, is more full-featured and
// generally a better choice to use when converting to ndarray.
// ==========================================
// TODO(jleibs): would be nice to support this with the macro definition as well
// but the bytemuck casts add a bit of complexity here.
impl<'a> TryFrom<&'a Tensor> for ::ndarray::ArrayViewD<'a, half::f16> {
    type Error = TensorCastError;

    fn try_from(value: &'a Tensor) -> Result<Self, Self::Error> {
        let shape: Vec<_> = value.shape.iter().map(|d| d.size as usize).collect();
        if let TensorData::F16(data) = &value.data {
            ndarray::ArrayViewD::from_shape(shape, bytemuck::cast_slice(data.as_slice()))
                .map_err(|err| TensorCastError::BadTensorShape { source: err })
        } else {
            Err(TensorCastError::TypeMismatch)
        }
    }
}

impl<'a, D: ::ndarray::Dimension> TryFrom<::ndarray::ArrayView<'a, half::f16, D>> for Tensor {
    type Error = TensorCastError;

    fn try_from(view: ::ndarray::ArrayView<'a, half::f16, D>) -> Result<Self, Self::Error> {
        let shape = view
            .shape()
            .iter()
            .map(|dim| TensorDimension {
                size: *dim as u64,
                name: None,
            })
            .collect();
        match view.to_slice() {
            Some(slice) => Ok(Tensor {
                tensor_id: TensorId::random(),
                shape,
                data: TensorData::F16(Vec::from(bytemuck::cast_slice(slice)).into()),
                meaning: TensorDataMeaning::Unknown,
                meter: None,
            }),
            None => Ok(Tensor {
                tensor_id: TensorId::random(),
                shape,
                data: TensorData::F16(
                    view.iter()
                        .map(|f| arrow2::types::f16::from_bits(f.to_bits()))
                        .collect::<Vec<_>>()
                        .into(),
                ),
                meaning: TensorDataMeaning::Unknown,
                meter: None,
            }),
        }
    }
}

impl<D: ::ndarray::Dimension> TryFrom<::ndarray::Array<half::f16, D>> for Tensor {
    type Error = TensorCastError;

    fn try_from(value: ndarray::Array<half::f16, D>) -> Result<Self, Self::Error> {
        let shape = value
            .shape()
            .iter()
            .map(|dim| TensorDimension {
                size: *dim as u64,
                name: None,
            })
            .collect();
        value
            .is_standard_layout()
            .then(|| Tensor {
                tensor_id: TensorId::random(),
                shape,
                data: TensorData::F16(
                    bytemuck::cast_slice(value.into_raw_vec().as_slice())
                        .to_vec()
                        .into(),
                ),
                meaning: TensorDataMeaning::Unknown,
                meter: None,
            })
            .ok_or(TensorCastError::NotContiguousStdOrder)
    }
}

// ----------------------------------------------------------------------------

/// Errors when loading [`Tensor`] from the [`image`] crate.
#[cfg(feature = "image")]
#[derive(thiserror::Error, Clone, Debug)]
pub enum TensorImageLoadError {
    #[error(transparent)]
    Image(std::sync::Arc<image::ImageError>),

    #[error("Unsupported JPEG color type: {0:?}. Only RGB Jpegs are supported")]
    UnsupportedJpegColorType(image::ColorType),

    #[error("Unsupported color type: {0:?}. We support 8-bit, 16-bit, and f32 images, and RGB, RGBA, Luminance, and Luminance-Alpha.")]
    UnsupportedImageColorType(image::ColorType),

    #[error("Failed to load file: {0}")]
    ReadError(std::sync::Arc<std::io::Error>),

    #[error("The encoded tensor did not match its metadata {expected:?} != {found:?}")]
    InvalidMetaData {
        expected: Vec<TensorDimension>,
        found: Vec<TensorDimension>,
    },

    #[cfg(not(target_arch = "wasm32"))]
    #[error("Unsupported file extension '{extension}' for file {path:?}")]
    UnknownExtension {
        extension: String,
        path: std::path::PathBuf,
    },
}

#[cfg(feature = "image")]
impl From<image::ImageError> for TensorImageLoadError {
    #[inline]
    fn from(err: image::ImageError) -> Self {
        TensorImageLoadError::Image(std::sync::Arc::new(err))
    }
}

#[cfg(feature = "image")]
impl From<std::io::Error> for TensorImageLoadError {
    #[inline]
    fn from(err: std::io::Error) -> Self {
        TensorImageLoadError::ReadError(std::sync::Arc::new(err))
    }
}

/// Errors when converting [`Tensor`] to [`image`] images.
#[cfg(feature = "image")]
#[derive(thiserror::Error, Debug)]
pub enum TensorImageSaveError {
    #[error("Expected image-shaped tensor, got {0:?}")]
    ShapeNotAnImage(Vec<TensorDimension>),

    #[error("Cannot convert tensor with {0} channels and datatype {1} to an image")]
    UnsupportedChannelsDtype(u64, TensorDataType),

    #[error("The tensor data did not match tensor dimensions")]
    BadData,
}

impl Tensor {
    pub fn new(
        tensor_id: TensorId,
        shape: Vec<TensorDimension>,
        data: TensorData,
        meaning: TensorDataMeaning,
        meter: Option<f32>,
    ) -> Self {
        Self {
            tensor_id,
            shape,
            data,
            meaning,
            meter,
        }
    }
}

#[cfg(feature = "image")]
impl Tensor {
    /// Construct a tensor from the contents of an image file on disk.
    ///
    /// JPEGs will be kept encoded, left to the viewer to decode on-the-fly.
    /// Other images types will be decoded directly.
    ///
    /// Requires the `image` feature.
    #[cfg(not(target_arch = "wasm32"))]
    pub fn from_image_file(path: &std::path::Path) -> Result<Self, TensorImageLoadError> {
        crate::profile_function!(path.to_string_lossy());

        let img_bytes = {
            crate::profile_scope!("fs::read");
            std::fs::read(path)?
        };

        let img_format = if let Some(extension) = path.extension() {
            if let Some(format) = image::ImageFormat::from_extension(extension) {
                format
            } else {
                image::guess_format(&img_bytes)?
            }
        } else {
            image::guess_format(&img_bytes)?
        };

        Self::from_image_bytes(img_bytes, img_format)
    }

    /// Construct a tensor from the contents of a JPEG file on disk.
    ///
    /// Requires the `image` feature.
    #[cfg(not(target_arch = "wasm32"))]
    pub fn from_jpeg_file(path: &std::path::Path) -> Result<Self, TensorImageLoadError> {
        crate::profile_function!(path.to_string_lossy());
        let jpeg_bytes = {
            crate::profile_scope!("fs::read");
            std::fs::read(path)?
        };
        Self::from_jpeg_bytes(jpeg_bytes)
    }

    #[deprecated = "Renamed 'from_jpeg_file'"]
    #[cfg(not(target_arch = "wasm32"))]
    pub fn tensor_from_jpeg_file(
        image_path: impl AsRef<std::path::Path>,
    ) -> Result<Self, TensorImageLoadError> {
        Self::from_jpeg_file(image_path.as_ref())
    }

    /// Construct a tensor from the contents of an image file.
    ///
    /// JPEGs will be kept encoded, left to the viewer to decode on-the-fly.
    /// Other images types will be decoded directly.
    ///
    /// Requires the `image` feature.
    pub fn from_image_bytes(
        bytes: Vec<u8>,
        format: image::ImageFormat,
    ) -> Result<Self, TensorImageLoadError> {
        crate::profile_function!(format!("{format:?}"));
        if format == image::ImageFormat::Jpeg {
            Self::from_jpeg_bytes(bytes)
        } else {
            let image = image::load_from_memory_with_format(&bytes, format)?;
            Self::from_image(image)
        }
    }

    /// Construct a tensor from the contents of a JPEG file.
    ///
    /// Requires the `image` feature.
    pub fn from_jpeg_bytes(jpeg_bytes: Vec<u8>) -> Result<Self, TensorImageLoadError> {
        crate::profile_function!();
        use image::ImageDecoder as _;
        let jpeg = image::codecs::jpeg::JpegDecoder::new(std::io::Cursor::new(&jpeg_bytes))?;
        if jpeg.color_type() != image::ColorType::Rgb8 {
            // TODO(emilk): support gray-scale jpeg as well
            return Err(TensorImageLoadError::UnsupportedJpegColorType(
                jpeg.color_type(),
            ));
        }
        let (w, h) = jpeg.dimensions();

        Ok(Self {
            tensor_id: TensorId::random(),
            shape: vec![
                TensorDimension::height(h as _),
                TensorDimension::width(w as _),
                TensorDimension::depth(3),
            ],
            data: TensorData::JPEG(jpeg_bytes.into()),
            meaning: TensorDataMeaning::Unknown,
            meter: None,
        })
    }

    #[deprecated = "Renamed 'from_jpeg_bytes'"]
    #[cfg(not(target_arch = "wasm32"))]
    pub fn tensor_from_jpeg_bytes(jpeg_bytes: Vec<u8>) -> Result<Self, TensorImageLoadError> {
        Self::from_jpeg_bytes(jpeg_bytes)
    }

    /// Construct a tensor from something that can be turned into a [`image::DynamicImage`].
    ///
    /// Requires the `image` feature.
    ///
    /// This is a convenience function that calls [`DecodedTensor::from_image`].
    pub fn from_image(
        image: impl Into<image::DynamicImage>,
    ) -> Result<Tensor, TensorImageLoadError> {
        Self::from_dynamic_image(image.into())
    }

    /// Construct a tensor from [`image::DynamicImage`].
    ///
    /// Requires the `image` feature.
    ///
    /// This is a convenience function that calls [`DecodedTensor::from_dynamic_image`].
    pub fn from_dynamic_image(image: image::DynamicImage) -> Result<Tensor, TensorImageLoadError> {
        DecodedTensor::from_dynamic_image(image).map(DecodedTensor::into_inner)
    }

    /// Predicts if [`Self::to_dynamic_image`] is likely to succeed, without doing anything expensive
    pub fn could_be_dynamic_image(&self) -> bool {
        self.is_shaped_like_an_image()
            && matches!(
                self.dtype(),
                TensorDataType::U8
                    | TensorDataType::U16
                    | TensorDataType::F16
                    | TensorDataType::F32
                    | TensorDataType::F64
            )
    }

    /// Try to convert an image-like tensor into an [`image::DynamicImage`].
    pub fn to_dynamic_image(&self) -> Result<image::DynamicImage, TensorImageSaveError> {
        use ecolor::{gamma_u8_from_linear_f32, linear_u8_from_linear_f32};
        use image::{DynamicImage, GrayImage, RgbImage, RgbaImage};

        type Rgb16Image = image::ImageBuffer<image::Rgb<u16>, Vec<u16>>;
        type Rgba16Image = image::ImageBuffer<image::Rgba<u16>, Vec<u16>>;
        type Gray16Image = image::ImageBuffer<image::Luma<u16>, Vec<u16>>;

        let [h, w, channels] = self
            .image_height_width_channels()
            .ok_or_else(|| TensorImageSaveError::ShapeNotAnImage(self.shape.clone()))?;
        let w = w as u32;
        let h = h as u32;

        let dyn_img_result =
            match (channels, &self.data) {
                (1, TensorData::U8(buf)) => {
                    GrayImage::from_raw(w, h, buf.as_slice().to_vec()).map(DynamicImage::ImageLuma8)
                }
                (1, TensorData::U16(buf)) => Gray16Image::from_raw(w, h, buf.as_slice().to_vec())
                    .map(DynamicImage::ImageLuma16),
                // TODO(emilk) f16
                (1, TensorData::F32(buf)) => {
                    let pixels = buf
                        .iter()
                        .map(|pixel| gamma_u8_from_linear_f32(*pixel))
                        .collect();
                    GrayImage::from_raw(w, h, pixels).map(DynamicImage::ImageLuma8)
                }
                (1, TensorData::F64(buf)) => {
                    let pixels = buf
                        .iter()
                        .map(|&pixel| gamma_u8_from_linear_f32(pixel as f32))
                        .collect();
                    GrayImage::from_raw(w, h, pixels).map(DynamicImage::ImageLuma8)
                }

                (3, TensorData::U8(buf)) => {
                    RgbImage::from_raw(w, h, buf.as_slice().to_vec()).map(DynamicImage::ImageRgb8)
                }
                (3, TensorData::U16(buf)) => Rgb16Image::from_raw(w, h, buf.as_slice().to_vec())
                    .map(DynamicImage::ImageRgb16),
                (3, TensorData::F32(buf)) => {
                    let pixels = buf.iter().copied().map(gamma_u8_from_linear_f32).collect();
                    RgbImage::from_raw(w, h, pixels).map(DynamicImage::ImageRgb8)
                }
                (3, TensorData::F64(buf)) => {
                    let pixels = buf
                        .iter()
                        .map(|&comp| gamma_u8_from_linear_f32(comp as f32))
                        .collect();
                    RgbImage::from_raw(w, h, pixels).map(DynamicImage::ImageRgb8)
                }

                (4, TensorData::U8(buf)) => {
                    RgbaImage::from_raw(w, h, buf.as_slice().to_vec()).map(DynamicImage::ImageRgba8)
                }
                (4, TensorData::U16(buf)) => Rgba16Image::from_raw(w, h, buf.as_slice().to_vec())
                    .map(DynamicImage::ImageRgba16),
                (4, TensorData::F32(buf)) => {
                    let rgba: &[[f32; 4]] = bytemuck::cast_slice(buf.as_slice());
                    let pixels: Vec<u8> = rgba
                        .iter()
                        .flat_map(|&[r, g, b, a]| {
                            let r = gamma_u8_from_linear_f32(r);
                            let g = gamma_u8_from_linear_f32(g);
                            let b = gamma_u8_from_linear_f32(b);
                            let a = linear_u8_from_linear_f32(a);
                            [r, g, b, a]
                        })
                        .collect();
                    RgbaImage::from_raw(w, h, pixels).map(DynamicImage::ImageRgba8)
                }
                (4, TensorData::F64(buf)) => {
                    let rgba: &[[f64; 4]] = bytemuck::cast_slice(buf.as_slice());
                    let pixels: Vec<u8> = rgba
                        .iter()
                        .flat_map(|&[r, g, b, a]| {
                            let r = gamma_u8_from_linear_f32(r as _);
                            let g = gamma_u8_from_linear_f32(g as _);
                            let b = gamma_u8_from_linear_f32(b as _);
                            let a = linear_u8_from_linear_f32(a as _);
                            [r, g, b, a]
                        })
                        .collect();
                    RgbaImage::from_raw(w, h, pixels).map(DynamicImage::ImageRgba8)
                }

                (_, _) => {
                    return Err(TensorImageSaveError::UnsupportedChannelsDtype(
                        channels,
                        self.data.dtype(),
                    ))
                }
            };

        dyn_img_result.ok_or(TensorImageSaveError::BadData)
    }
}

// ----------------------------------------------------------------------------

/// A thin wrapper around a [`Tensor`] that is guaranteed to not be compressed (never a jpeg).
///
/// All clones are shallow, like for [`Tensor`].
#[derive(Clone)]
pub struct DecodedTensor(Tensor);

impl DecodedTensor {
    #[inline(always)]
    pub fn inner(&self) -> &Tensor {
        &self.0
    }

    #[inline(always)]
    pub fn into_inner(self) -> Tensor {
        self.0
    }
}

impl TryFrom<Tensor> for DecodedTensor {
    type Error = Tensor;

    fn try_from(tensor: Tensor) -> Result<Self, Tensor> {
        match &tensor.data {
            TensorData::U8(_)
            | TensorData::U16(_)
            | TensorData::U32(_)
            | TensorData::U64(_)
            | TensorData::I8(_)
            | TensorData::I16(_)
            | TensorData::I32(_)
            | TensorData::I64(_)
            | TensorData::F16(_)
            | TensorData::F32(_)
            | TensorData::F64(_) => Ok(Self(tensor)),

            TensorData::JPEG(_) => Err(tensor),
        }
    }
}

#[cfg(feature = "image")]
impl DecodedTensor {
    /// Construct a tensor from something that can be turned into a [`image::DynamicImage`].
    ///
    /// Requires the `image` feature.
    pub fn from_image(
        image: impl Into<image::DynamicImage>,
    ) -> Result<DecodedTensor, TensorImageLoadError> {
        Self::from_dynamic_image(image.into())
    }

    /// Construct a tensor from [`image::DynamicImage`].
    ///
    /// Requires the `image` feature.
    pub fn from_dynamic_image(
        image: image::DynamicImage,
    ) -> Result<DecodedTensor, TensorImageLoadError> {
        crate::profile_function!();

        let (w, h) = (image.width(), image.height());

        let (depth, data) = match image {
            image::DynamicImage::ImageLuma8(image) => (1, TensorData::U8(image.into_raw().into())),
            image::DynamicImage::ImageRgb8(image) => (3, TensorData::U8(image.into_raw().into())),
            image::DynamicImage::ImageRgba8(image) => (4, TensorData::U8(image.into_raw().into())),
            image::DynamicImage::ImageLuma16(image) => {
                (1, TensorData::U16(image.into_raw().into()))
            }
            image::DynamicImage::ImageRgb16(image) => (3, TensorData::U16(image.into_raw().into())),
            image::DynamicImage::ImageRgba16(image) => {
                (4, TensorData::U16(image.into_raw().into()))
            }
            image::DynamicImage::ImageRgb32F(image) => {
                (3, TensorData::F32(image.into_raw().into()))
            }
            image::DynamicImage::ImageRgba32F(image) => {
                (4, TensorData::F32(image.into_raw().into()))
            }
            image::DynamicImage::ImageLumaA8(image) => {
                re_log::warn!(
                    "Rerun doesn't have native support for 8-bit Luma + Alpha. The image will be convert to RGBA."
                );
                return Self::from_image(image::DynamicImage::ImageLumaA8(image).to_rgba8());
            }
            image::DynamicImage::ImageLumaA16(image) => {
                re_log::warn!(
                    "Rerun doesn't have native support for 16-bit Luma + Alpha. The image will be convert to RGBA."
                );
                return Self::from_image(image::DynamicImage::ImageLumaA16(image).to_rgba16());
            }
            _ => {
                // It is very annoying that DynamicImage is #[non_exhaustive]
                return Err(TensorImageLoadError::UnsupportedImageColorType(
                    image.color(),
                ));
            }
        };
        let tensor = Tensor {
            tensor_id: TensorId::random(),
            shape: vec![
                TensorDimension::height(h as _),
                TensorDimension::width(w as _),
                TensorDimension::depth(depth),
            ],
            data,
            meaning: TensorDataMeaning::Unknown,
            meter: None,
        };
        Ok(DecodedTensor(tensor))
    }

    pub fn try_decode(maybe_encoded_tensor: Tensor) -> Result<Self, TensorImageLoadError> {
        crate::profile_function!();

        match &maybe_encoded_tensor.data {
            TensorData::U8(_)
            | TensorData::U16(_)
            | TensorData::U32(_)
            | TensorData::U64(_)
            | TensorData::I8(_)
            | TensorData::I16(_)
            | TensorData::I32(_)
            | TensorData::I64(_)
            | TensorData::F16(_)
            | TensorData::F32(_)
            | TensorData::F64(_) => Ok(Self(maybe_encoded_tensor)),

            TensorData::JPEG(buf) => {
                use image::io::Reader as ImageReader;
                let mut reader = ImageReader::new(std::io::Cursor::new(buf.as_slice()));
                reader.set_format(image::ImageFormat::Jpeg);
                let img = {
                    crate::profile_scope!("decode_jpeg");
                    reader.decode()?
                };
                let decoded_tensor = DecodedTensor::from_image(img)?;
                if decoded_tensor.shape() == maybe_encoded_tensor.shape() {
                    Ok(decoded_tensor)
                } else {
                    Err(TensorImageLoadError::InvalidMetaData {
                        expected: maybe_encoded_tensor.shape().into(),
                        found: decoded_tensor.shape().into(),
                    })
                }
            }
        }
    }
}

impl AsRef<Tensor> for DecodedTensor {
    #[inline(always)]
    fn as_ref(&self) -> &Tensor {
        &self.0
    }
}

impl std::ops::Deref for DecodedTensor {
    type Target = Tensor;

    #[inline(always)]
    fn deref(&self) -> &Tensor {
        &self.0
    }
}

impl std::borrow::Borrow<Tensor> for DecodedTensor {
    #[inline(always)]
    fn borrow(&self) -> &Tensor {
        &self.0
    }
}

// ----------------------------------------------------------------------------

#[cfg(feature = "disabled")]
#[test]
fn test_ndarray() {
    let t0 = Tensor {
        tensor_id: TensorId::random(),
        shape: vec![
            TensorDimension {
                size: 2,
                name: None,
            },
            TensorDimension {
                size: 2,
                name: None,
            },
        ],
        data: TensorData::U16(vec![1, 2, 3, 4].into()),
        meaning: TensorDataMeaning::Unknown,
        meter: None,
    };
    let a0: ndarray::ArrayViewD<'_, u16> = (&t0).try_into().unwrap();
    dbg!(a0); // NOLINT

    let a = ndarray::Array3::<f64>::zeros((1, 2, 3));
    let t1 = Tensor::try_from(a.into_dyn().view());
    dbg!(t1); // NOLINT
}

#[test]
fn test_arrow() {
    use arrow2_convert::{deserialize::TryIntoCollection, serialize::TryIntoArrow};

    let tensors_in = vec![
        Tensor {
            tensor_id: TensorId(std::default::Default::default()),
            shape: vec![TensorDimension {
                size: 4,
                name: None,
            }],
            data: TensorData::U16(vec![1, 2, 3, 4].into()),
            meaning: TensorDataMeaning::Unknown,
            meter: Some(1000.0),
        },
        Tensor {
            tensor_id: TensorId(std::default::Default::default()),
            shape: vec![TensorDimension {
                size: 2,
                name: None,
            }],
            data: TensorData::F32(vec![1.23, 2.45].into()),
            meaning: TensorDataMeaning::Unknown,
            meter: None,
        },
    ];

    let array: Box<dyn arrow2::array::Array> = tensors_in.iter().try_into_arrow().unwrap();
    let tensors_out: Vec<Tensor> = TryIntoCollection::try_into_collection(array).unwrap();
    assert_eq!(tensors_in, tensors_out);
}

#[test]
fn test_tensor_shape_utilities() {
    fn generate_tensor_from_shape(sizes: &[u64]) -> Tensor {
        let shape = sizes
            .iter()
            .map(|&size| TensorDimension { size, name: None })
            .collect();
        let num_elements = sizes.iter().fold(0, |acc, &size| acc * size);
        let data = (0..num_elements).map(|i| i as u32).collect::<Vec<_>>();

        Tensor {
            tensor_id: TensorId(std::default::Default::default()),
            shape,
            data: TensorData::U32(data.into()),
            meaning: TensorDataMeaning::Unknown,
            meter: None,
        }
    }

    // Empty tensor.
    {
        let tensor = generate_tensor_from_shape(&[]);

        assert_eq!(tensor.image_height_width_channels(), None);
        assert_eq!(tensor.shape_short(), tensor.shape());
        assert!(!tensor.is_vector());
        assert!(!tensor.is_shaped_like_an_image());
    }

    // Single dimension tensors.
    for shape in [vec![4], vec![1]] {
        let tensor = generate_tensor_from_shape(&shape);

        assert_eq!(tensor.image_height_width_channels(), None);
        assert_eq!(tensor.shape_short(), &tensor.shape()[0..1]);
        assert!(tensor.is_vector());
        assert!(!tensor.is_shaped_like_an_image());
    }

    // Single element, but it might be interpreted as a 1x1 gray image!
    for shape in [
        vec![1, 1],
        vec![1, 1, 1],
        vec![1, 1, 1, 1],
        vec![1, 1, 1, 1, 1],
    ] {
        let tensor = generate_tensor_from_shape(&shape);

        assert_eq!(tensor.image_height_width_channels(), Some([1, 1, 1]));
        assert_eq!(tensor.shape_short(), &tensor.shape()[0..1]);
        assert!(tensor.is_vector());
        assert!(tensor.is_shaped_like_an_image());
    }
    // Color/Gray 2x4 images
    for shape in [
        vec![4, 2],
        vec![4, 2, 1],
        vec![4, 2, 1, 1],
        vec![4, 2, 3],
        vec![4, 2, 3, 1, 1],
        vec![4, 2, 4],
        vec![4, 2, 4, 1, 1, 1, 1],
    ] {
        let tensor = generate_tensor_from_shape(&shape);
        let channels = shape.get(2).cloned().unwrap_or(1);

        assert_eq!(tensor.image_height_width_channels(), Some([4, 2, channels]));
        assert_eq!(
            tensor.shape_short(),
            &tensor.shape()[0..(2 + (channels != 1) as usize)]
        );
        assert!(!tensor.is_vector());
        assert!(tensor.is_shaped_like_an_image());
    }

<<<<<<< HEAD
    // Gray 1x4 images
=======
    // gray 1x4 images
>>>>>>> 223e0bd1
    for shape in [
        vec![4, 1],
        vec![4, 1, 1],
        vec![4, 1, 1, 1],
        vec![4, 1, 1, 1, 1],
    ] {
        let tensor = generate_tensor_from_shape(&shape);

        assert_eq!(tensor.image_height_width_channels(), Some([4, 1, 1]));
        assert_eq!(tensor.shape_short(), &tensor.shape()[0..1]);
        assert!(tensor.is_vector());
        assert!(tensor.is_shaped_like_an_image());
    }

<<<<<<< HEAD
    // Gray 4x1 images
=======
    // gray 4x1 images
>>>>>>> 223e0bd1
    for shape in [
        vec![1, 4],
        vec![1, 4, 1],
        vec![1, 4, 1, 1],
        vec![1, 4, 1, 1, 1],
    ] {
        let tensor = generate_tensor_from_shape(&shape);

        assert_eq!(tensor.image_height_width_channels(), Some([1, 4, 1]));
        assert_eq!(tensor.shape_short(), &tensor.shape()[0..2]);
        assert!(tensor.is_vector());
        assert!(tensor.is_shaped_like_an_image());
    }

    // Non images & non vectors without trailing dimensions
    for shape in [vec![4, 2, 5], vec![1, 1, 1, 2, 4]] {
        let tensor = generate_tensor_from_shape(&shape);

        assert_eq!(tensor.image_height_width_channels(), None);
        assert_eq!(tensor.shape_short(), tensor.shape());
        assert!(!tensor.is_vector());
        assert!(!tensor.is_shaped_like_an_image());
    }
}<|MERGE_RESOLUTION|>--- conflicted
+++ resolved
@@ -1381,11 +1381,7 @@
         assert!(tensor.is_shaped_like_an_image());
     }
 
-<<<<<<< HEAD
     // Gray 1x4 images
-=======
-    // gray 1x4 images
->>>>>>> 223e0bd1
     for shape in [
         vec![4, 1],
         vec![4, 1, 1],
@@ -1400,11 +1396,7 @@
         assert!(tensor.is_shaped_like_an_image());
     }
 
-<<<<<<< HEAD
     // Gray 4x1 images
-=======
-    // gray 4x1 images
->>>>>>> 223e0bd1
     for shape in [
         vec![1, 4],
         vec![1, 4, 1],

use arrow2::array::{FixedSizeBinaryArray, MutableFixedSizeBinaryArray};
use arrow2::buffer::Buffer;
use arrow2_convert::deserialize::ArrowDeserialize;
use arrow2_convert::field::ArrowField;
use arrow2_convert::{serialize::ArrowSerialize, ArrowDeserialize, ArrowField, ArrowSerialize};

use crate::Component;
use crate::{TensorDataType, TensorElement};

// ----------------------------------------------------------------------------

/// A unique id per [`Tensor`].
///
/// TODO(emilk): this should be a hash of the tensor (CAS).
#[derive(Clone, Copy, Debug, PartialEq, Eq, PartialOrd, Ord)]
#[cfg_attr(feature = "serde", derive(serde::Deserialize, serde::Serialize))]
pub struct TensorId(pub uuid::Uuid);

impl nohash_hasher::IsEnabled for TensorId {}

// required for [`nohash_hasher`].
#[allow(clippy::derived_hash_with_manual_eq)]
impl std::hash::Hash for TensorId {
    #[inline]
    fn hash<H: std::hash::Hasher>(&self, state: &mut H) {
        state.write_u64(self.0.as_u128() as u64);
    }
}

impl TensorId {
    #[inline]
    pub fn random() -> Self {
        Self(uuid::Uuid::new_v4())
    }
}

impl ArrowField for TensorId {
    type Type = Self;

    #[inline]
    fn data_type() -> arrow2::datatypes::DataType {
        arrow2::datatypes::DataType::FixedSizeBinary(16)
    }
}

//TODO(https://github.com/DataEngineeringLabs/arrow2-convert/issues/79#issue-1415520918)
impl ArrowSerialize for TensorId {
    type MutableArrayType = MutableFixedSizeBinaryArray;

    #[inline]
    fn new_array() -> Self::MutableArrayType {
        MutableFixedSizeBinaryArray::new(16)
    }

    #[inline]
    fn arrow_serialize(
        v: &<Self as arrow2_convert::field::ArrowField>::Type,
        array: &mut Self::MutableArrayType,
    ) -> arrow2::error::Result<()> {
        array.try_push(Some(v.0.as_bytes()))
    }
}

impl ArrowDeserialize for TensorId {
    type ArrayType = FixedSizeBinaryArray;

    #[inline]
    fn arrow_deserialize(
        v: <&Self::ArrayType as IntoIterator>::Item,
    ) -> Option<<Self as ArrowField>::Type> {
        v.and_then(|bytes| uuid::Uuid::from_slice(bytes).ok())
            .map(Self)
    }
}

// ----------------------------------------------------------------------------

/// Flattened `Tensor` data payload
///
/// ## Examples
///
/// ```
/// # use re_log_types::component_types::TensorData;
/// # use arrow2_convert::field::ArrowField;
/// # use arrow2::datatypes::{DataType, Field, UnionMode};
/// assert_eq!(
///     TensorData::data_type(),
///     DataType::Union(
///         vec![
///             Field::new("U8", DataType::Binary, false),
///             Field::new(
///                 "U16",
///                 DataType::List(Box::new(Field::new("item", DataType::UInt16, false))),
///                 false
///             ),
///             Field::new(
///                 "U32",
///                 DataType::List(Box::new(Field::new("item", DataType::UInt32, false))),
///                 false
///             ),
///             Field::new(
///                 "U64",
///                 DataType::List(Box::new(Field::new("item", DataType::UInt64, false))),
///                 false
///             ),
///             Field::new(
///                 "I8",
///                 DataType::List(Box::new(Field::new("item", DataType::Int8, false))),
///                 false
///             ),
///             Field::new(
///                 "I16",
///                 DataType::List(Box::new(Field::new("item", DataType::Int16, false))),
///                 false
///             ),
///             Field::new(
///                 "I32",
///                 DataType::List(Box::new(Field::new("item", DataType::Int32, false))),
///                 false
///             ),
///             Field::new(
///                 "I64",
///                 DataType::List(Box::new(Field::new("item", DataType::Int64, false))),
///                 false
///             ),
///             Field::new(
///                 "F16",
///                 DataType::List(Box::new(Field::new("item", DataType::Float16, false))),
///                 false
///             ),
///             Field::new(
///                 "F32",
///                 DataType::List(Box::new(Field::new("item", DataType::Float32, false))),
///                 false
///             ),
///             Field::new(
///                 "F64",
///                 DataType::List(Box::new(Field::new("item", DataType::Float64, false))),
///                 false
///             ),
///             Field::new("JPEG", DataType::Binary, false),
///         ],
///         None,
///         UnionMode::Dense
///     ),
/// );
/// ```
#[derive(Clone, PartialEq, ArrowField, ArrowSerialize, ArrowDeserialize)]
#[arrow_field(type = "dense")]
pub enum TensorData {
    U8(Buffer<u8>),
    U16(Buffer<u16>),
    U32(Buffer<u32>),
    U64(Buffer<u64>),
    // ---
    I8(Buffer<i8>),
    I16(Buffer<i16>),
    I32(Buffer<i32>),
    I64(Buffer<i64>),
    // ---
    F16(Buffer<arrow2::types::f16>),
    F32(Buffer<f32>),
    F64(Buffer<f64>),
    JPEG(Buffer<u8>),
}

impl TensorData {
    pub fn dtype(&self) -> TensorDataType {
        match self {
            Self::U8(_) | Self::JPEG(_) => TensorDataType::U8,
            Self::U16(_) => TensorDataType::U16,
            Self::U32(_) => TensorDataType::U32,
            Self::U64(_) => TensorDataType::U64,
            Self::I8(_) => TensorDataType::I8,
            Self::I16(_) => TensorDataType::I16,
            Self::I32(_) => TensorDataType::I32,
            Self::I64(_) => TensorDataType::I64,
            Self::F16(_) => TensorDataType::F16,
            Self::F32(_) => TensorDataType::F32,
            Self::F64(_) => TensorDataType::F64,
        }
    }

    pub fn size_in_bytes(&self) -> usize {
        match self {
            Self::U8(buf) | Self::JPEG(buf) => buf.len(),
            Self::U16(buf) => buf.len(),
            Self::U32(buf) => buf.len(),
            Self::U64(buf) => buf.len(),
            Self::I8(buf) => buf.len(),
            Self::I16(buf) => buf.len(),
            Self::I32(buf) => buf.len(),
            Self::I64(buf) => buf.len(),
            Self::F16(buf) => buf.len(),
            Self::F32(buf) => buf.len(),
            Self::F64(buf) => buf.len(),
        }
    }

    pub fn is_empty(&self) -> bool {
        self.size_in_bytes() == 0
    }

    pub fn is_compressed_image(&self) -> bool {
        match self {
            Self::U8(_)
            | Self::U16(_)
            | Self::U32(_)
            | Self::U64(_)
            | Self::I8(_)
            | Self::I16(_)
            | Self::I32(_)
            | Self::I64(_)
            | Self::F16(_)
            | Self::F32(_)
            | Self::F64(_) => false,

            Self::JPEG(_) => true,
        }
    }
}

impl std::fmt::Debug for TensorData {
    fn fmt(&self, f: &mut std::fmt::Formatter<'_>) -> std::fmt::Result {
        match self {
            Self::U8(_) => write!(f, "U8({} bytes)", self.size_in_bytes()),
            Self::U16(_) => write!(f, "U16({} bytes)", self.size_in_bytes()),
            Self::U32(_) => write!(f, "U32({} bytes)", self.size_in_bytes()),
            Self::U64(_) => write!(f, "U64({} bytes)", self.size_in_bytes()),
            Self::I8(_) => write!(f, "I8({} bytes)", self.size_in_bytes()),
            Self::I16(_) => write!(f, "I16({} bytes)", self.size_in_bytes()),
            Self::I32(_) => write!(f, "I32({} bytes)", self.size_in_bytes()),
            Self::I64(_) => write!(f, "I64({} bytes)", self.size_in_bytes()),
            Self::F16(_) => write!(f, "F16({} bytes)", self.size_in_bytes()),
            Self::F32(_) => write!(f, "F32({} bytes)", self.size_in_bytes()),
            Self::F64(_) => write!(f, "F64({} bytes)", self.size_in_bytes()),
            Self::JPEG(_) => write!(f, "JPEG({} bytes)", self.size_in_bytes()),
        }
    }
}

/// Flattened `Tensor` data payload
///
/// ## Examples
///
/// ```
/// # use re_log_types::component_types::TensorDimension;
/// # use arrow2_convert::field::ArrowField;
/// # use arrow2::datatypes::{DataType, Field};
/// assert_eq!(
///     TensorDimension::data_type(),
///     DataType::Struct(vec![
///         Field::new("size", DataType::UInt64, false),
///         Field::new("name", DataType::Utf8, true),
///     ])
/// );
/// ```
#[derive(Clone, PartialEq, Eq, ArrowField, ArrowSerialize, ArrowDeserialize)]
#[cfg_attr(feature = "serde", derive(serde::Deserialize, serde::Serialize))]
pub struct TensorDimension {
    /// Number of elements on this dimension.
    /// I.e. size-1 is the maximum allowed index.
    pub size: u64,

    /// Optional name of the dimension, e.g. "color" or "width"
    pub name: Option<String>,
}

impl TensorDimension {
    const DEFAULT_NAME_WIDTH: &'static str = "width";
    const DEFAULT_NAME_HEIGHT: &'static str = "height";
    const DEFAULT_NAME_DEPTH: &'static str = "depth";

    #[inline]
    pub fn height(size: u64) -> Self {
        Self::named(size, String::from(Self::DEFAULT_NAME_HEIGHT))
    }

    #[inline]
    pub fn width(size: u64) -> Self {
        Self::named(size, String::from(Self::DEFAULT_NAME_WIDTH))
    }

    #[inline]
    pub fn depth(size: u64) -> Self {
        Self::named(size, String::from(Self::DEFAULT_NAME_DEPTH))
    }

    #[inline]
    pub fn named(size: u64, name: String) -> Self {
        Self {
            size,
            name: Some(name),
        }
    }
    #[inline]
    pub fn unnamed(size: u64) -> Self {
        Self { size, name: None }
    }
}

impl std::fmt::Debug for TensorDimension {
    fn fmt(&self, f: &mut std::fmt::Formatter<'_>) -> std::fmt::Result {
        if let Some(name) = &self.name {
            write!(f, "{}={}", name, self.size)
        } else {
            self.size.fmt(f)
        }
    }
}

impl std::fmt::Display for TensorDimension {
    fn fmt(&self, f: &mut std::fmt::Formatter<'_>) -> std::fmt::Result {
        if let Some(name) = &self.name {
            write!(f, "{}={}", name, self.size)
        } else {
            self.size.fmt(f)
        }
    }
}

/// How to interpret the contents of a tensor.
// TODO(jleibs) This should be extended to include things like rgb vs bgr
#[derive(Clone, Copy, Debug, PartialEq, Eq, ArrowField, ArrowSerialize, ArrowDeserialize)]
#[cfg_attr(feature = "serde", derive(serde::Deserialize, serde::Serialize))]
#[arrow_field(type = "dense")]
pub enum TensorDataMeaning {
    /// Default behavior: guess based on shape
    Unknown,

    /// The data is an annotated [`crate::component_types::ClassId`] which should be
    /// looked up using the appropriate [`crate::context::AnnotationContext`]
    ClassId,

    /// Image data interpreted as depth map.
    Depth,
}

/// A Multi-dimensional Tensor.
///
/// All clones are shallow.
///
/// ## Examples
///
/// ```
/// # use re_log_types::component_types::{TensorData, TensorDimension, Tensor};
/// # use arrow2_convert::field::ArrowField;
/// # use arrow2::datatypes::{DataType, Field, UnionMode};
/// assert_eq!(
///     Tensor::data_type(),
///     DataType::Struct(vec![
///         Field::new("tensor_id", DataType::FixedSizeBinary(16), false),
///         Field::new(
///             "shape",
///             DataType::List(Box::new(Field::new(
///                 "item",
///                 TensorDimension::data_type(),
///                 false
///             )),),
///             false
///         ),
///         Field::new("data", TensorData::data_type(), false),
///         Field::new(
///             "meaning",
///             DataType::Union(
///                 vec![
///                     Field::new("Unknown", DataType::Boolean, false),
///                     Field::new("ClassId", DataType::Boolean, false),
///                     Field::new("Depth", DataType::Boolean, false)
///                 ],
///                 None,
///                 UnionMode::Dense
///             ),
///             false
///         ),
///         Field::new("meter", DataType::Float32, true),
///     ])
/// );
/// ```
#[derive(Clone, Debug, PartialEq, ArrowField, ArrowSerialize, ArrowDeserialize)]
pub struct Tensor {
    /// Unique identifier for the tensor
    pub tensor_id: TensorId,

    /// Dimensionality and length
    pub shape: Vec<TensorDimension>,

    /// Data payload
    pub data: TensorData,

    /// The per-element data meaning
    /// Used to indicated if the data should be interpreted as color, class_id, etc.
    pub meaning: TensorDataMeaning,

    /// Reciprocal scale of meter unit for depth images
    pub meter: Option<f32>,
}

impl Tensor {
    #[inline]
    pub fn id(&self) -> TensorId {
        self.tensor_id
    }

    #[inline]
    pub fn shape(&self) -> &[TensorDimension] {
        self.shape.as_slice()
    }

    /// Returns the shape of the tensor with all trailing dimensions of size 1 ignored.
    ///
    /// If all dimension sizes are one, this returns only the first dimension.
    #[inline]
    pub fn shape_short(&self) -> &[TensorDimension] {
        if self.shape.is_empty() {
            &self.shape
        } else {
            self.shape
                .iter()
                .enumerate()
                .rev()
                .find(|(_, dim)| dim.size != 1)
                .map_or(&self.shape[0..1], |(i, _)| &self.shape[..(i + 1)])
        }
    }

    #[inline]
    pub fn num_dim(&self) -> usize {
        self.shape.len()
    }

    /// If the tensor can be interpreted as an image, return the height, width, and channels/depth of it.
    pub fn image_height_width_channels(&self) -> Option<[u64; 3]> {
        let shape_short = self.shape_short();

        match shape_short.len() {
            1 => {
                // Special case: Nx1(x1x1x...) tensors are treated as Nx1 gray images.
                if self.shape.len() >= 2 {
                    Some([shape_short[0].size, 1, 1])
                } else {
                    None
                }
            }
            2 => Some([shape_short[0].size, shape_short[1].size, 1]),
            3 => {
                let channels = shape_short[2].size;
                if matches!(channels, 3 | 4) {
                    // rgb, rgba
                    Some([shape_short[0].size, shape_short[1].size, channels])
                } else {
                    None
                }
            }
            _ => None,
        }
    }

    /// Returns true if the tensor can be interpreted as an image.
    pub fn is_shaped_like_an_image(&self) -> bool {
        self.image_height_width_channels().is_some()
    }

    /// Returns true if either all dimensions have size 1 or only a single dimension has a size larger than 1.
    ///
    /// Empty tensors return false.
    #[inline]
    pub fn is_vector(&self) -> bool {
        if self.shape.is_empty() {
            false
        } else {
            self.shape.iter().filter(|dim| dim.size > 1).count() <= 1
        }
    }

    #[inline]
    pub fn meaning(&self) -> TensorDataMeaning {
        self.meaning
    }

    /// Query with x, y, channel indices.
    ///
    /// Allows to query values for any image like tensor even if it has more or less dimensions than 3.
    /// (useful for sampling e.g. `N x M x C x 1` tensor which is a valid image)
    #[inline]
    pub fn get_with_image_coords(&self, x: u64, y: u64, channel: u64) -> Option<TensorElement> {
        match self.shape.len() {
            1 => {
                if y == 0 && channel == 0 {
                    self.get(&[x])
                } else {
                    None
                }
            }
            2 => {
                if channel == 0 {
                    self.get(&[y, x])
                } else {
                    None
                }
            }
            3 => self.get(&[y, x, channel]),
            4 => {
                // Optimization for common case, next case handles this too.
                if self.shape[3].size == 1 {
                    self.get(&[y, x, channel, 0])
                } else {
                    None
                }
            }
            dim => self.image_height_width_channels().and_then(|_| {
                self.get(
                    &[x, y, channel]
                        .into_iter()
                        .chain(std::iter::repeat(0).take(dim - 3))
                        .collect::<Vec<u64>>(),
                )
            }),
        }
    }

    pub fn get(&self, index: &[u64]) -> Option<TensorElement> {
        let mut stride: usize = 1;
        let mut offset: usize = 0;
        for (TensorDimension { size, .. }, index) in self.shape.iter().zip(index).rev() {
            if size <= index {
                return None;
            }
            offset += *index as usize * stride;
            stride *= *size as usize;
        }

        match &self.data {
            TensorData::U8(buf) => Some(TensorElement::U8(buf[offset])),
            TensorData::U16(buf) => Some(TensorElement::U16(buf[offset])),
            TensorData::U32(buf) => Some(TensorElement::U32(buf[offset])),
            TensorData::U64(buf) => Some(TensorElement::U64(buf[offset])),
            TensorData::I8(buf) => Some(TensorElement::I8(buf[offset])),
            TensorData::I16(buf) => Some(TensorElement::I16(buf[offset])),
            TensorData::I32(buf) => Some(TensorElement::I32(buf[offset])),
            TensorData::I64(buf) => Some(TensorElement::I64(buf[offset])),
            TensorData::F16(buf) => Some(TensorElement::F16(buf[offset])),
            TensorData::F32(buf) => Some(TensorElement::F32(buf[offset])),
            TensorData::F64(buf) => Some(TensorElement::F64(buf[offset])),
            TensorData::JPEG(_) => None, // Too expensive to unpack here.
        }
    }

    pub fn dtype(&self) -> TensorDataType {
        self.data.dtype()
    }

    pub fn size_in_bytes(&self) -> usize {
        self.data.size_in_bytes()
    }
}

impl Component for Tensor {
    #[inline]
    fn name() -> crate::ComponentName {
        "rerun.tensor".into()
    }
}

#[derive(thiserror::Error, Debug, PartialEq)]
pub enum TensorCastError {
    #[error("ndarray type mismatch with tensor storage")]
    TypeMismatch,

    #[error("tensor shape did not match storage length")]
    BadTensorShape {
        #[from]
        source: ndarray::ShapeError,
    },

    #[error("ndarray Array is not contiguous and in standard order")]
    NotContiguousStdOrder,
}

macro_rules! tensor_type {
    ($type:ty, $variant:ident) => {
        impl<'a> TryFrom<&'a Tensor> for ::ndarray::ArrayViewD<'a, $type> {
            type Error = TensorCastError;

            fn try_from(value: &'a Tensor) -> Result<Self, Self::Error> {
                let shape: Vec<_> = value.shape.iter().map(|d| d.size as usize).collect();

                if let TensorData::$variant(data) = &value.data {
                    ndarray::ArrayViewD::from_shape(shape, data.as_slice())
                        .map_err(|err| TensorCastError::BadTensorShape { source: err })
                } else {
                    Err(TensorCastError::TypeMismatch)
                }
            }
        }

        impl<'a, D: ::ndarray::Dimension> TryFrom<::ndarray::ArrayView<'a, $type, D>> for Tensor {
            type Error = TensorCastError;

            fn try_from(view: ::ndarray::ArrayView<'a, $type, D>) -> Result<Self, Self::Error> {
                let shape = view
                    .shape()
                    .iter()
                    .map(|dim| TensorDimension {
                        size: *dim as u64,
                        name: None,
                    })
                    .collect();

                match view.to_slice() {
                    Some(slice) => Ok(Tensor {
                        tensor_id: TensorId::random(),
                        shape,
                        data: TensorData::$variant(Vec::from(slice).into()),
                        meaning: TensorDataMeaning::Unknown,
                        meter: None,
                    }),
                    None => Ok(Tensor {
                        tensor_id: TensorId::random(),
                        shape,
                        data: TensorData::$variant(view.iter().cloned().collect::<Vec<_>>().into()),
                        meaning: TensorDataMeaning::Unknown,
                        meter: None,
                    }),
                }
            }
        }

        impl<D: ::ndarray::Dimension> TryFrom<::ndarray::Array<$type, D>> for Tensor {
            type Error = TensorCastError;

            fn try_from(value: ndarray::Array<$type, D>) -> Result<Self, Self::Error> {
                let shape = value
                    .shape()
                    .iter()
                    .map(|dim| TensorDimension {
                        size: *dim as u64,
                        name: None,
                    })
                    .collect();
                value
                    .is_standard_layout()
                    .then(|| Tensor {
                        tensor_id: TensorId::random(),
                        shape,
                        data: TensorData::$variant(value.into_raw_vec().into()),
                        meaning: TensorDataMeaning::Unknown,
                        meter: None,
                    })
                    .ok_or(TensorCastError::NotContiguousStdOrder)
            }
        }
    };
}

tensor_type!(u8, U8);
tensor_type!(u16, U16);
tensor_type!(u32, U32);
tensor_type!(u64, U64);

tensor_type!(i8, I8);
tensor_type!(i16, I16);
tensor_type!(i32, I32);
tensor_type!(i64, I64);

tensor_type!(arrow2::types::f16, F16);
tensor_type!(f32, F32);
tensor_type!(f64, F64);

// Manual expansion of tensor_type! macro for `half::f16` types. We need to do this
// because arrow uses its own half type. The two use the same underlying representation
// but are still distinct types. `half::f16`, however, is more full-featured and
// generally a better choice to use when converting to ndarray.
// ==========================================
// TODO(jleibs): would be nice to support this with the macro definition as well
// but the bytemuck casts add a bit of complexity here.
impl<'a> TryFrom<&'a Tensor> for ::ndarray::ArrayViewD<'a, half::f16> {
    type Error = TensorCastError;

    fn try_from(value: &'a Tensor) -> Result<Self, Self::Error> {
        let shape: Vec<_> = value.shape.iter().map(|d| d.size as usize).collect();
        if let TensorData::F16(data) = &value.data {
            ndarray::ArrayViewD::from_shape(shape, bytemuck::cast_slice(data.as_slice()))
                .map_err(|err| TensorCastError::BadTensorShape { source: err })
        } else {
            Err(TensorCastError::TypeMismatch)
        }
    }
}

impl<'a, D: ::ndarray::Dimension> TryFrom<::ndarray::ArrayView<'a, half::f16, D>> for Tensor {
    type Error = TensorCastError;

    fn try_from(view: ::ndarray::ArrayView<'a, half::f16, D>) -> Result<Self, Self::Error> {
        let shape = view
            .shape()
            .iter()
            .map(|dim| TensorDimension {
                size: *dim as u64,
                name: None,
            })
            .collect();
        match view.to_slice() {
            Some(slice) => Ok(Tensor {
                tensor_id: TensorId::random(),
                shape,
                data: TensorData::F16(Vec::from(bytemuck::cast_slice(slice)).into()),
                meaning: TensorDataMeaning::Unknown,
                meter: None,
            }),
            None => Ok(Tensor {
                tensor_id: TensorId::random(),
                shape,
                data: TensorData::F16(
                    view.iter()
                        .map(|f| arrow2::types::f16::from_bits(f.to_bits()))
                        .collect::<Vec<_>>()
                        .into(),
                ),
                meaning: TensorDataMeaning::Unknown,
                meter: None,
            }),
        }
    }
}

impl<D: ::ndarray::Dimension> TryFrom<::ndarray::Array<half::f16, D>> for Tensor {
    type Error = TensorCastError;

    fn try_from(value: ndarray::Array<half::f16, D>) -> Result<Self, Self::Error> {
        let shape = value
            .shape()
            .iter()
            .map(|dim| TensorDimension {
                size: *dim as u64,
                name: None,
            })
            .collect();
        value
            .is_standard_layout()
            .then(|| Tensor {
                tensor_id: TensorId::random(),
                shape,
                data: TensorData::F16(
                    bytemuck::cast_slice(value.into_raw_vec().as_slice())
                        .to_vec()
                        .into(),
                ),
                meaning: TensorDataMeaning::Unknown,
                meter: None,
            })
            .ok_or(TensorCastError::NotContiguousStdOrder)
    }
}

// ----------------------------------------------------------------------------

/// Errors when loading [`Tensor`] from the [`image`] crate.
#[cfg(feature = "image")]
#[derive(thiserror::Error, Clone, Debug)]
pub enum TensorImageLoadError {
    #[error(transparent)]
    Image(std::sync::Arc<image::ImageError>),

    #[error("Unsupported JPEG color type: {0:?}. Only RGB Jpegs are supported")]
    UnsupportedJpegColorType(image::ColorType),

    #[error("Unsupported color type: {0:?}. We support 8-bit, 16-bit, and f32 images, and RGB, RGBA, Luminance, and Luminance-Alpha.")]
    UnsupportedImageColorType(image::ColorType),

    #[error("Failed to load file: {0}")]
    ReadError(std::sync::Arc<std::io::Error>),

    #[error("The encoded tensor did not match its metadata {expected:?} != {found:?}")]
    InvalidMetaData {
        expected: Vec<TensorDimension>,
        found: Vec<TensorDimension>,
    },

    #[cfg(not(target_arch = "wasm32"))]
    #[error("Unsupported file extension '{extension}' for file {path:?}")]
    UnknownExtension {
        extension: String,
        path: std::path::PathBuf,
    },
}

#[cfg(feature = "image")]
impl From<image::ImageError> for TensorImageLoadError {
    #[inline]
    fn from(err: image::ImageError) -> Self {
        TensorImageLoadError::Image(std::sync::Arc::new(err))
    }
}

#[cfg(feature = "image")]
impl From<std::io::Error> for TensorImageLoadError {
    #[inline]
    fn from(err: std::io::Error) -> Self {
        TensorImageLoadError::ReadError(std::sync::Arc::new(err))
    }
}

/// Errors when converting [`Tensor`] to [`image`] images.
#[cfg(feature = "image")]
#[derive(thiserror::Error, Debug)]
pub enum TensorImageSaveError {
    #[error("Expected image-shaped tensor, got {0:?}")]
    ShapeNotAnImage(Vec<TensorDimension>),

    #[error("Cannot convert tensor with {0} channels and datatype {1} to an image")]
    UnsupportedChannelsDtype(u64, TensorDataType),

    #[error("The tensor data did not match tensor dimensions")]
    BadData,
}

impl Tensor {
    pub fn new(
        tensor_id: TensorId,
        shape: Vec<TensorDimension>,
        data: TensorData,
        meaning: TensorDataMeaning,
        meter: Option<f32>,
    ) -> Self {
        Self {
            tensor_id,
            shape,
            data,
            meaning,
            meter,
        }
    }
}

#[cfg(feature = "image")]
impl Tensor {
    /// Construct a tensor from the contents of an image file on disk.
    ///
    /// JPEGs will be kept encoded, left to the viewer to decode on-the-fly.
    /// Other images types will be decoded directly.
    ///
    /// Requires the `image` feature.
    #[cfg(not(target_arch = "wasm32"))]
    pub fn from_image_file(path: &std::path::Path) -> Result<Self, TensorImageLoadError> {
        crate::profile_function!(path.to_string_lossy());

        let img_bytes = {
            crate::profile_scope!("fs::read");
            std::fs::read(path)?
        };

        let img_format = if let Some(extension) = path.extension() {
            if let Some(format) = image::ImageFormat::from_extension(extension) {
                format
            } else {
                image::guess_format(&img_bytes)?
            }
        } else {
            image::guess_format(&img_bytes)?
        };

        Self::from_image_bytes(img_bytes, img_format)
    }

    /// Construct a tensor from the contents of a JPEG file on disk.
    ///
    /// Requires the `image` feature.
    #[cfg(not(target_arch = "wasm32"))]
    pub fn from_jpeg_file(path: &std::path::Path) -> Result<Self, TensorImageLoadError> {
        crate::profile_function!(path.to_string_lossy());
        let jpeg_bytes = {
            crate::profile_scope!("fs::read");
            std::fs::read(path)?
        };
        Self::from_jpeg_bytes(jpeg_bytes)
    }

    #[deprecated = "Renamed 'from_jpeg_file'"]
    #[cfg(not(target_arch = "wasm32"))]
    pub fn tensor_from_jpeg_file(
        image_path: impl AsRef<std::path::Path>,
    ) -> Result<Self, TensorImageLoadError> {
        Self::from_jpeg_file(image_path.as_ref())
    }

    /// Construct a tensor from the contents of an image file.
    ///
    /// JPEGs will be kept encoded, left to the viewer to decode on-the-fly.
    /// Other images types will be decoded directly.
    ///
    /// Requires the `image` feature.
    pub fn from_image_bytes(
        bytes: Vec<u8>,
        format: image::ImageFormat,
    ) -> Result<Self, TensorImageLoadError> {
        crate::profile_function!(format!("{format:?}"));
        if format == image::ImageFormat::Jpeg {
            Self::from_jpeg_bytes(bytes)
        } else {
            let image = image::load_from_memory_with_format(&bytes, format)?;
            Self::from_image(image)
        }
    }

    /// Construct a tensor from the contents of a JPEG file.
    ///
    /// Requires the `image` feature.
    pub fn from_jpeg_bytes(jpeg_bytes: Vec<u8>) -> Result<Self, TensorImageLoadError> {
        crate::profile_function!();
        use image::ImageDecoder as _;
        let jpeg = image::codecs::jpeg::JpegDecoder::new(std::io::Cursor::new(&jpeg_bytes))?;
        if jpeg.color_type() != image::ColorType::Rgb8 {
            // TODO(emilk): support gray-scale jpeg as well
            return Err(TensorImageLoadError::UnsupportedJpegColorType(
                jpeg.color_type(),
            ));
        }
        let (w, h) = jpeg.dimensions();

        Ok(Self {
            tensor_id: TensorId::random(),
            shape: vec![
                TensorDimension::height(h as _),
                TensorDimension::width(w as _),
                TensorDimension::depth(3),
            ],
            data: TensorData::JPEG(jpeg_bytes.into()),
            meaning: TensorDataMeaning::Unknown,
            meter: None,
        })
    }

    #[deprecated = "Renamed 'from_jpeg_bytes'"]
    #[cfg(not(target_arch = "wasm32"))]
    pub fn tensor_from_jpeg_bytes(jpeg_bytes: Vec<u8>) -> Result<Self, TensorImageLoadError> {
        Self::from_jpeg_bytes(jpeg_bytes)
    }

    /// Construct a tensor from something that can be turned into a [`image::DynamicImage`].
    ///
    /// Requires the `image` feature.
    ///
    /// This is a convenience function that calls [`DecodedTensor::from_image`].
    pub fn from_image(
        image: impl Into<image::DynamicImage>,
    ) -> Result<Tensor, TensorImageLoadError> {
        Self::from_dynamic_image(image.into())
    }

    /// Construct a tensor from [`image::DynamicImage`].
    ///
    /// Requires the `image` feature.
    ///
    /// This is a convenience function that calls [`DecodedTensor::from_dynamic_image`].
    pub fn from_dynamic_image(image: image::DynamicImage) -> Result<Tensor, TensorImageLoadError> {
        DecodedTensor::from_dynamic_image(image).map(DecodedTensor::into_inner)
    }

    /// Predicts if [`Self::to_dynamic_image`] is likely to succeed, without doing anything expensive
    pub fn could_be_dynamic_image(&self) -> bool {
        self.is_shaped_like_an_image()
            && matches!(
                self.dtype(),
                TensorDataType::U8
                    | TensorDataType::U16
                    | TensorDataType::F16
                    | TensorDataType::F32
                    | TensorDataType::F64
            )
    }

    /// Try to convert an image-like tensor into an [`image::DynamicImage`].
    pub fn to_dynamic_image(&self) -> Result<image::DynamicImage, TensorImageSaveError> {
        use ecolor::{gamma_u8_from_linear_f32, linear_u8_from_linear_f32};
        use image::{DynamicImage, GrayImage, RgbImage, RgbaImage};

        type Rgb16Image = image::ImageBuffer<image::Rgb<u16>, Vec<u16>>;
        type Rgba16Image = image::ImageBuffer<image::Rgba<u16>, Vec<u16>>;
        type Gray16Image = image::ImageBuffer<image::Luma<u16>, Vec<u16>>;

        let [h, w, channels] = self
            .image_height_width_channels()
            .ok_or_else(|| TensorImageSaveError::ShapeNotAnImage(self.shape.clone()))?;
        let w = w as u32;
        let h = h as u32;

        let dyn_img_result =
            match (channels, &self.data) {
                (1, TensorData::U8(buf)) => {
                    GrayImage::from_raw(w, h, buf.as_slice().to_vec()).map(DynamicImage::ImageLuma8)
                }
                (1, TensorData::U16(buf)) => Gray16Image::from_raw(w, h, buf.as_slice().to_vec())
                    .map(DynamicImage::ImageLuma16),
                // TODO(emilk) f16
                (1, TensorData::F32(buf)) => {
                    let pixels = buf
                        .iter()
                        .map(|pixel| gamma_u8_from_linear_f32(*pixel))
                        .collect();
                    GrayImage::from_raw(w, h, pixels).map(DynamicImage::ImageLuma8)
                }
                (1, TensorData::F64(buf)) => {
                    let pixels = buf
                        .iter()
                        .map(|&pixel| gamma_u8_from_linear_f32(pixel as f32))
                        .collect();
                    GrayImage::from_raw(w, h, pixels).map(DynamicImage::ImageLuma8)
                }

                (3, TensorData::U8(buf)) => {
                    RgbImage::from_raw(w, h, buf.as_slice().to_vec()).map(DynamicImage::ImageRgb8)
                }
                (3, TensorData::U16(buf)) => Rgb16Image::from_raw(w, h, buf.as_slice().to_vec())
                    .map(DynamicImage::ImageRgb16),
                (3, TensorData::F32(buf)) => {
                    let pixels = buf.iter().copied().map(gamma_u8_from_linear_f32).collect();
                    RgbImage::from_raw(w, h, pixels).map(DynamicImage::ImageRgb8)
                }
                (3, TensorData::F64(buf)) => {
                    let pixels = buf
                        .iter()
                        .map(|&comp| gamma_u8_from_linear_f32(comp as f32))
                        .collect();
                    RgbImage::from_raw(w, h, pixels).map(DynamicImage::ImageRgb8)
                }

                (4, TensorData::U8(buf)) => {
                    RgbaImage::from_raw(w, h, buf.as_slice().to_vec()).map(DynamicImage::ImageRgba8)
                }
                (4, TensorData::U16(buf)) => Rgba16Image::from_raw(w, h, buf.as_slice().to_vec())
                    .map(DynamicImage::ImageRgba16),
                (4, TensorData::F32(buf)) => {
                    let rgba: &[[f32; 4]] = bytemuck::cast_slice(buf.as_slice());
                    let pixels: Vec<u8> = rgba
                        .iter()
                        .flat_map(|&[r, g, b, a]| {
                            let r = gamma_u8_from_linear_f32(r);
                            let g = gamma_u8_from_linear_f32(g);
                            let b = gamma_u8_from_linear_f32(b);
                            let a = linear_u8_from_linear_f32(a);
                            [r, g, b, a]
                        })
                        .collect();
                    RgbaImage::from_raw(w, h, pixels).map(DynamicImage::ImageRgba8)
                }
                (4, TensorData::F64(buf)) => {
                    let rgba: &[[f64; 4]] = bytemuck::cast_slice(buf.as_slice());
                    let pixels: Vec<u8> = rgba
                        .iter()
                        .flat_map(|&[r, g, b, a]| {
                            let r = gamma_u8_from_linear_f32(r as _);
                            let g = gamma_u8_from_linear_f32(g as _);
                            let b = gamma_u8_from_linear_f32(b as _);
                            let a = linear_u8_from_linear_f32(a as _);
                            [r, g, b, a]
                        })
                        .collect();
                    RgbaImage::from_raw(w, h, pixels).map(DynamicImage::ImageRgba8)
                }

                (_, _) => {
                    return Err(TensorImageSaveError::UnsupportedChannelsDtype(
                        channels,
                        self.data.dtype(),
                    ))
                }
            };

        dyn_img_result.ok_or(TensorImageSaveError::BadData)
    }
}

// ----------------------------------------------------------------------------

/// A thin wrapper around a [`Tensor`] that is guaranteed to not be compressed (never a jpeg).
///
/// All clones are shallow, like for [`Tensor`].
#[derive(Clone)]
pub struct DecodedTensor(Tensor);

impl DecodedTensor {
    #[inline(always)]
    pub fn inner(&self) -> &Tensor {
        &self.0
    }

    #[inline(always)]
    pub fn into_inner(self) -> Tensor {
        self.0
    }
}

impl TryFrom<Tensor> for DecodedTensor {
    type Error = Tensor;

    fn try_from(tensor: Tensor) -> Result<Self, Tensor> {
        match &tensor.data {
            TensorData::U8(_)
            | TensorData::U16(_)
            | TensorData::U32(_)
            | TensorData::U64(_)
            | TensorData::I8(_)
            | TensorData::I16(_)
            | TensorData::I32(_)
            | TensorData::I64(_)
            | TensorData::F16(_)
            | TensorData::F32(_)
            | TensorData::F64(_) => Ok(Self(tensor)),

            TensorData::JPEG(_) => Err(tensor),
        }
    }
}

#[cfg(feature = "image")]
impl DecodedTensor {
    /// Construct a tensor from something that can be turned into a [`image::DynamicImage`].
    ///
    /// Requires the `image` feature.
    pub fn from_image(
        image: impl Into<image::DynamicImage>,
    ) -> Result<DecodedTensor, TensorImageLoadError> {
        Self::from_dynamic_image(image.into())
    }

    /// Construct a tensor from [`image::DynamicImage`].
    ///
    /// Requires the `image` feature.
    pub fn from_dynamic_image(
        image: image::DynamicImage,
    ) -> Result<DecodedTensor, TensorImageLoadError> {
        crate::profile_function!();

        let (w, h) = (image.width(), image.height());

        let (depth, data) = match image {
            image::DynamicImage::ImageLuma8(image) => (1, TensorData::U8(image.into_raw().into())),
            image::DynamicImage::ImageRgb8(image) => (3, TensorData::U8(image.into_raw().into())),
            image::DynamicImage::ImageRgba8(image) => (4, TensorData::U8(image.into_raw().into())),
            image::DynamicImage::ImageLuma16(image) => {
                (1, TensorData::U16(image.into_raw().into()))
            }
            image::DynamicImage::ImageRgb16(image) => (3, TensorData::U16(image.into_raw().into())),
            image::DynamicImage::ImageRgba16(image) => {
                (4, TensorData::U16(image.into_raw().into()))
            }
            image::DynamicImage::ImageRgb32F(image) => {
                (3, TensorData::F32(image.into_raw().into()))
            }
            image::DynamicImage::ImageRgba32F(image) => {
                (4, TensorData::F32(image.into_raw().into()))
            }
            image::DynamicImage::ImageLumaA8(image) => {
                re_log::warn!(
                    "Rerun doesn't have native support for 8-bit Luma + Alpha. The image will be convert to RGBA."
                );
                return Self::from_image(image::DynamicImage::ImageLumaA8(image).to_rgba8());
            }
            image::DynamicImage::ImageLumaA16(image) => {
                re_log::warn!(
                    "Rerun doesn't have native support for 16-bit Luma + Alpha. The image will be convert to RGBA."
                );
                return Self::from_image(image::DynamicImage::ImageLumaA16(image).to_rgba16());
            }
            _ => {
                // It is very annoying that DynamicImage is #[non_exhaustive]
                return Err(TensorImageLoadError::UnsupportedImageColorType(
                    image.color(),
                ));
            }
        };
        let tensor = Tensor {
            tensor_id: TensorId::random(),
            shape: vec![
                TensorDimension::height(h as _),
                TensorDimension::width(w as _),
                TensorDimension::depth(depth),
            ],
            data,
            meaning: TensorDataMeaning::Unknown,
            meter: None,
        };
        Ok(DecodedTensor(tensor))
    }

    pub fn try_decode(maybe_encoded_tensor: Tensor) -> Result<Self, TensorImageLoadError> {
        crate::profile_function!();

        match &maybe_encoded_tensor.data {
            TensorData::U8(_)
            | TensorData::U16(_)
            | TensorData::U32(_)
            | TensorData::U64(_)
            | TensorData::I8(_)
            | TensorData::I16(_)
            | TensorData::I32(_)
            | TensorData::I64(_)
            | TensorData::F16(_)
            | TensorData::F32(_)
            | TensorData::F64(_) => Ok(Self(maybe_encoded_tensor)),

            TensorData::JPEG(buf) => {
                use image::io::Reader as ImageReader;
                let mut reader = ImageReader::new(std::io::Cursor::new(buf.as_slice()));
                reader.set_format(image::ImageFormat::Jpeg);
                let img = {
                    crate::profile_scope!("decode_jpeg");
                    reader.decode()?
                };
                let decoded_tensor = DecodedTensor::from_image(img)?;
                if decoded_tensor.shape() == maybe_encoded_tensor.shape() {
                    Ok(decoded_tensor)
                } else {
                    Err(TensorImageLoadError::InvalidMetaData {
                        expected: maybe_encoded_tensor.shape().into(),
                        found: decoded_tensor.shape().into(),
                    })
                }
            }
        }
    }
}

impl AsRef<Tensor> for DecodedTensor {
    #[inline(always)]
    fn as_ref(&self) -> &Tensor {
        &self.0
    }
}

impl std::ops::Deref for DecodedTensor {
    type Target = Tensor;

    #[inline(always)]
    fn deref(&self) -> &Tensor {
        &self.0
    }
}

impl std::borrow::Borrow<Tensor> for DecodedTensor {
    #[inline(always)]
    fn borrow(&self) -> &Tensor {
        &self.0
    }
}

// ----------------------------------------------------------------------------

#[cfg(feature = "disabled")]
#[test]
fn test_ndarray() {
    let t0 = Tensor {
        tensor_id: TensorId::random(),
        shape: vec![
            TensorDimension {
                size: 2,
                name: None,
            },
            TensorDimension {
                size: 2,
                name: None,
            },
        ],
        data: TensorData::U16(vec![1, 2, 3, 4].into()),
        meaning: TensorDataMeaning::Unknown,
        meter: None,
    };
    let a0: ndarray::ArrayViewD<'_, u16> = (&t0).try_into().unwrap();
    dbg!(a0); // NOLINT

    let a = ndarray::Array3::<f64>::zeros((1, 2, 3));
    let t1 = Tensor::try_from(a.into_dyn().view());
    dbg!(t1); // NOLINT
}

#[test]
fn test_arrow() {
    use arrow2_convert::{deserialize::TryIntoCollection, serialize::TryIntoArrow};

    let tensors_in = vec![
        Tensor {
            tensor_id: TensorId(std::default::Default::default()),
            shape: vec![TensorDimension {
                size: 4,
                name: None,
            }],
            data: TensorData::U16(vec![1, 2, 3, 4].into()),
            meaning: TensorDataMeaning::Unknown,
            meter: Some(1000.0),
        },
        Tensor {
            tensor_id: TensorId(std::default::Default::default()),
            shape: vec![TensorDimension {
                size: 2,
                name: None,
            }],
            data: TensorData::F32(vec![1.23, 2.45].into()),
            meaning: TensorDataMeaning::Unknown,
            meter: None,
        },
    ];

    let array: Box<dyn arrow2::array::Array> = tensors_in.iter().try_into_arrow().unwrap();
    let tensors_out: Vec<Tensor> = TryIntoCollection::try_into_collection(array).unwrap();
    assert_eq!(tensors_in, tensors_out);
}

#[test]
fn test_tensor_shape_utilities() {
    fn generate_tensor_from_shape(sizes: &[u64]) -> Tensor {
        let shape = sizes
            .iter()
            .map(|&size| TensorDimension { size, name: None })
            .collect();
        let num_elements = sizes.iter().fold(0, |acc, &size| acc * size);
        let data = (0..num_elements).map(|i| i as u32).collect::<Vec<_>>();

        Tensor {
            tensor_id: TensorId(std::default::Default::default()),
            shape,
            data: TensorData::U32(data.into()),
            meaning: TensorDataMeaning::Unknown,
            meter: None,
        }
    }

    // Empty tensor.
    {
        let tensor = generate_tensor_from_shape(&[]);

        assert_eq!(tensor.image_height_width_channels(), None);
        assert_eq!(tensor.shape_short(), tensor.shape());
        assert!(!tensor.is_vector());
        assert!(!tensor.is_shaped_like_an_image());
    }

    // Single dimension tensors.
    for shape in [vec![4], vec![1]] {
        let tensor = generate_tensor_from_shape(&shape);

        assert_eq!(tensor.image_height_width_channels(), None);
        assert_eq!(tensor.shape_short(), &tensor.shape()[0..1]);
        assert!(tensor.is_vector());
        assert!(!tensor.is_shaped_like_an_image());
    }

    // Single element, but it might be interpreted as a 1x1 gray image!
    for shape in [
        vec![1, 1],
        vec![1, 1, 1],
        vec![1, 1, 1, 1],
        vec![1, 1, 1, 1, 1],
    ] {
        let tensor = generate_tensor_from_shape(&shape);

        assert_eq!(tensor.image_height_width_channels(), Some([1, 1, 1]));
        assert_eq!(tensor.shape_short(), &tensor.shape()[0..1]);
        assert!(tensor.is_vector());
        assert!(tensor.is_shaped_like_an_image());
    }
    // Color/Gray 2x4 images
    for shape in [
        vec![4, 2],
        vec![4, 2, 1],
        vec![4, 2, 1, 1],
        vec![4, 2, 3],
        vec![4, 2, 3, 1, 1],
        vec![4, 2, 4],
        vec![4, 2, 4, 1, 1, 1, 1],
    ] {
        let tensor = generate_tensor_from_shape(&shape);
        let channels = shape.get(2).cloned().unwrap_or(1);

        assert_eq!(tensor.image_height_width_channels(), Some([4, 2, channels]));
        assert_eq!(
            tensor.shape_short(),
            &tensor.shape()[0..(2 + (channels != 1) as usize)]
        );
        assert!(!tensor.is_vector());
        assert!(tensor.is_shaped_like_an_image());
    }

<<<<<<< HEAD
    // gray 1x4 images
=======
    // Gray 1x4 images
>>>>>>> bd7763dc
    for shape in [
        vec![4, 1],
        vec![4, 1, 1],
        vec![4, 1, 1, 1],
        vec![4, 1, 1, 1, 1],
    ] {
        let tensor = generate_tensor_from_shape(&shape);

        assert_eq!(tensor.image_height_width_channels(), Some([4, 1, 1]));
        assert_eq!(tensor.shape_short(), &tensor.shape()[0..1]);
        assert!(tensor.is_vector());
        assert!(tensor.is_shaped_like_an_image());
    }

<<<<<<< HEAD
    // gray 4x1 images
=======
    // Gray 4x1 images
>>>>>>> bd7763dc
    for shape in [
        vec![1, 4],
        vec![1, 4, 1],
        vec![1, 4, 1, 1],
        vec![1, 4, 1, 1, 1],
    ] {
        let tensor = generate_tensor_from_shape(&shape);

        assert_eq!(tensor.image_height_width_channels(), Some([1, 4, 1]));
        assert_eq!(tensor.shape_short(), &tensor.shape()[0..2]);
        assert!(tensor.is_vector());
        assert!(tensor.is_shaped_like_an_image());
    }

    // Non images & non vectors without trailing dimensions
    for shape in [vec![4, 2, 5], vec![1, 1, 1, 2, 4]] {
        let tensor = generate_tensor_from_shape(&shape);

        assert_eq!(tensor.image_height_width_channels(), None);
        assert_eq!(tensor.shape_short(), tensor.shape());
        assert!(!tensor.is_vector());
        assert!(!tensor.is_shaped_like_an_image());
    }
}<|MERGE_RESOLUTION|>--- conflicted
+++ resolved
@@ -436,6 +436,7 @@
         match shape_short.len() {
             1 => {
                 // Special case: Nx1(x1x1x...) tensors are treated as Nx1 gray images.
+                // Special case: Nx1(x1x1x...) tensors are treated as Nx1 gray images.
                 if self.shape.len() >= 2 {
                     Some([shape_short[0].size, 1, 1])
                 } else {
@@ -1381,11 +1382,7 @@
         assert!(tensor.is_shaped_like_an_image());
     }
 
-<<<<<<< HEAD
     // gray 1x4 images
-=======
-    // Gray 1x4 images
->>>>>>> bd7763dc
     for shape in [
         vec![4, 1],
         vec![4, 1, 1],
@@ -1400,11 +1397,7 @@
         assert!(tensor.is_shaped_like_an_image());
     }
 
-<<<<<<< HEAD
     // gray 4x1 images
-=======
-    // Gray 4x1 images
->>>>>>> bd7763dc
     for shape in [
         vec![1, 4],
         vec![1, 4, 1],

//! Potentially user-facing component types.
//!
//! The SDK is responsible for submitting component columns that conforms to these schemas. The
//! schemas are additionally documented in doctests.

use arrow2::{
    array::{FixedSizeListArray, MutableFixedSizeListArray, PrimitiveArray},
    datatypes::{DataType, Field},
};
use arrow2_convert::{
    deserialize::{ArrowArray, ArrowDeserialize},
    field::{ArrowEnableVecForType, ArrowField},
    serialize::ArrowSerialize,
};
use lazy_static::lazy_static;

use crate::Component;

mod arrow;
mod bbox;
mod class_id;
mod color;
pub mod context;
pub mod coordinates;
mod draw_order;
mod instance_key;
mod keypoint_id;
mod label;
mod linestrip;
mod mat;
mod mesh3d;
mod point;
mod quaternion;
mod radius;
mod rect;
mod scalar;
mod size;
mod tensor;
mod text_box;
mod text_entry;
mod transform3d;
mod vec;

pub use arrow::Arrow3D;
pub use bbox::Box3D;
pub use class_id::ClassId;
pub use color::ColorRGBA;
pub use context::{AnnotationContext, AnnotationInfo, ClassDescription};
pub use coordinates::ViewCoordinates;
pub use draw_order::DrawOrder;
pub use instance_key::InstanceKey;
pub use keypoint_id::KeypointId;
pub use label::Label;
pub use linestrip::{LineStrip2D, LineStrip3D};
pub use mat::Mat3x3;
pub use mesh3d::{EncodedMesh3D, Mesh3D, MeshFormat, MeshId, RawMesh3D};
pub use point::{Point2D, Point3D};
pub use quaternion::Quaternion;
pub use radius::Radius;
pub use rect::Rect2D;
pub use scalar::{Scalar, ScalarPlotProps};
pub use size::Size3D;
pub use tensor::{
    DecodedTensor, Tensor, TensorCastError, TensorData, TensorDataMeaning, TensorDimension,
    TensorId,
};
#[cfg(feature = "image")]
pub use tensor::{TensorImageLoadError, TensorImageSaveError};
pub use text_box::TextBox;
pub use text_entry::TextEntry;
pub use transform3d::{
    Affine3D, Angle, AxisAngleRotation, DirectedAffine3D, Pinhole, Rotation3D, Scale3D,
    Transform3D, TranslationMatrix3x3, TranslationRotationScale3D,
};
pub use vec::{Vec2D, Vec3D, Vec4D};

lazy_static! {
    //TODO(john): use a run-time type registry
    static ref FIELDS: [Field; 26] = [
        <AnnotationContext as Component>::field(),
        <Arrow3D as Component>::field(),
        <Box3D as Component>::field(),
        <ClassId as Component>::field(),
        <ColorRGBA as Component>::field(),
        <InstanceKey as Component>::field(),
        <KeypointId as Component>::field(),
        <Label as Component>::field(),
        <LineStrip2D as Component>::field(),
        <LineStrip3D as Component>::field(),
        <Mesh3D as Component>::field(),
        <Point2D as Component>::field(),
        <Point3D as Component>::field(),
        <Quaternion as Component>::field(),
        <Radius as Component>::field(),
        <Rect2D as Component>::field(),
        <Scalar as Component>::field(),
        <ScalarPlotProps as Component>::field(),
        <Size3D as Component>::field(),
        <Tensor as Component>::field(),
        <TextEntry as Component>::field(),
<<<<<<< HEAD
        <Transform3D as Component>::field(),
=======
        <TextBox as Component>::field(),
        <Transform as Component>::field(),
>>>>>>> bd8a0729
        <Vec2D as Component>::field(),
        <Vec3D as Component>::field(),
        <ViewCoordinates as Component>::field(),
    ];
}

/// Iterate over the registered field types
pub fn iter_registered_field_types() -> impl Iterator<Item = &'static Field> {
    FIELDS.iter()
}

#[derive(thiserror::Error, Debug)]
pub enum FieldError {
    #[error("Encountered bad value")]
    BadValue,

    #[error("Slice over bad indices")]
    BadSlice(#[from] std::array::TryFromSliceError),
}

pub type Result<T> = std::result::Result<T, FieldError>;

/// `arrow2_convert` helper for fields of type `[T; SIZE]`
///
/// This allows us to use fields of type `[T; SIZE]` in `arrow2_convert`. Since this is a helper,
/// it must be specified as the type of the field using the `#[arrow_field(type = "FixedSizeArrayField<T,SIZE>")]` attribute.
///
/// ## Example:
/// ```
/// use arrow2_convert::{ArrowField, ArrowSerialize, ArrowDeserialize};
/// use re_log_types::component_types::FixedSizeArrayField;
///
/// #[derive(ArrowField, ArrowSerialize, ArrowDeserialize)]
/// pub struct ConvertibleType {
///     #[arrow_field(type = "FixedSizeArrayField<u32,2>")]
///     data: [u32; 2],
/// }
/// ```
pub struct FixedSizeArrayField<T, const SIZE: usize>(std::marker::PhantomData<T>);

impl<T, const SIZE: usize> ArrowField for FixedSizeArrayField<T, SIZE>
where
    T: ArrowField + ArrowEnableVecForType,
{
    type Type = [T; SIZE];

    #[inline]
    fn data_type() -> DataType {
        arrow2::datatypes::DataType::FixedSizeList(Box::new(<T as ArrowField>::field("item")), SIZE)
    }
}

impl<T, const SIZE: usize> ArrowSerialize for FixedSizeArrayField<T, SIZE>
where
    T: ArrowSerialize + ArrowEnableVecForType + ArrowField<Type = T> + 'static,
    <T as ArrowSerialize>::MutableArrayType: Default,
{
    type MutableArrayType = MutableFixedSizeListArray<<T as ArrowSerialize>::MutableArrayType>;
    #[inline]
    fn new_array() -> Self::MutableArrayType {
        Self::MutableArrayType::new_with_field(
            <T as ArrowSerialize>::new_array(),
            "item",
            <T as ArrowField>::is_nullable(),
            SIZE,
        )
    }

    fn arrow_serialize(
        v: &<Self as ArrowField>::Type,
        array: &mut Self::MutableArrayType,
    ) -> arrow2::error::Result<()> {
        let values = array.mut_values();
        for i in v.iter() {
            <T as ArrowSerialize>::arrow_serialize(i, values)?;
        }
        array.try_push_valid()
    }
}

pub struct FastFixedSizeArrayIter<'a, T, const SIZE: usize>
where
    T: arrow2::types::NativeType,
{
    offset: usize,
    end: usize,
    array: &'a FixedSizeListArray,
    values: &'a PrimitiveArray<T>,
}

impl<'a, T, const SIZE: usize> Iterator for FastFixedSizeArrayIter<'a, T, SIZE>
where
    T: arrow2::types::NativeType,
{
    type Item = Option<[T; SIZE]>;

    fn next(&mut self) -> Option<Self::Item> {
        if self.offset < self.end {
            if let Some(validity) = self.array.validity() {
                if !validity.get_bit(self.offset) {
                    self.offset += 1;
                    return Some(None);
                }
            }

            let out: [T; SIZE] =
                array_init::array_init(|i: usize| self.values.value(self.offset * SIZE + i));
            self.offset += 1;
            Some(Some(out))
        } else {
            None
        }
    }
}

pub struct FastFixedSizeListArray<T, const SIZE: usize>(std::marker::PhantomData<T>);

#[cfg(not(target_os = "windows"))]
extern "C" {
    fn do_not_call_into_iter(); // we never define this function, so the linker will fail
}

impl<'a, T, const SIZE: usize> IntoIterator for &'a FastFixedSizeListArray<T, SIZE>
where
    T: arrow2::types::NativeType,
{
    type Item = Option<[T; SIZE]>;

    type IntoIter = FastFixedSizeArrayIter<'a, T, SIZE>;

    #[cfg(not(target_os = "windows"))]
    fn into_iter(self) -> Self::IntoIter {
        #[allow(unsafe_code)]
        // SAFETY:
        // This exists so we get a link-error if some code tries to call into_iter
        // Iteration should only happen via iter_from_array_ref.
        // This is a quirk of the way the traits work in arrow2_convert.
        unsafe {
            do_not_call_into_iter();
        }
        unreachable!();
    }

    // On windows the above linker trick doesn't work.
    // We'll still catch the issue on build in Linux, but on windows just fall back to panic.
    #[cfg(target_os = "windows")]
    fn into_iter(self) -> Self::IntoIter {
        panic!("Use iter_from_array_ref. This is a quirk of the way the traits work in arrow2_convert.");
    }
}

impl<T, const SIZE: usize> ArrowArray for FastFixedSizeListArray<T, SIZE>
where
    T: arrow2::types::NativeType,
{
    type BaseArrayType = FixedSizeListArray;

    fn iter_from_array_ref(b: &dyn arrow2::array::Array) -> <&Self as IntoIterator>::IntoIter {
        let array = b.as_any().downcast_ref::<Self::BaseArrayType>().unwrap();
        let values = array
            .values()
            .as_any()
            .downcast_ref::<PrimitiveArray<T>>()
            .unwrap();
        FastFixedSizeArrayIter::<T, SIZE> {
            offset: 0,
            end: array.len(),
            array,
            values,
        }
    }
}

impl<T, const SIZE: usize> ArrowDeserialize for FixedSizeArrayField<T, SIZE>
where
    T: arrow2::types::NativeType
        + ArrowDeserialize
        + ArrowEnableVecForType
        + ArrowField<Type = T>
        + 'static,
    <T as ArrowDeserialize>::ArrayType: 'static,
    for<'b> &'b <T as ArrowDeserialize>::ArrayType: IntoIterator,
{
    type ArrayType = FastFixedSizeListArray<T, SIZE>;

    #[inline]
    fn arrow_deserialize(
        v: <&Self::ArrayType as IntoIterator>::Item,
    ) -> Option<<Self as ArrowField>::Type> {
        v
    }
}<|MERGE_RESOLUTION|>--- conflicted
+++ resolved
@@ -98,12 +98,8 @@
         <Size3D as Component>::field(),
         <Tensor as Component>::field(),
         <TextEntry as Component>::field(),
-<<<<<<< HEAD
+        <TextBox as Component>::field(),
         <Transform3D as Component>::field(),
-=======
-        <TextBox as Component>::field(),
-        <Transform as Component>::field(),
->>>>>>> bd8a0729
         <Vec2D as Component>::field(),
         <Vec3D as Component>::field(),
         <ViewCoordinates as Component>::field(),

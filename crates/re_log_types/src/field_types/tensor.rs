use std::sync::Arc;

use arrow2::array::{FixedSizeBinaryArray, MutableFixedSizeBinaryArray};
use arrow2_convert::deserialize::ArrowDeserialize;
use arrow2_convert::field::ArrowField;
use arrow2_convert::{serialize::ArrowSerialize, ArrowDeserialize, ArrowField, ArrowSerialize};

use crate::{msg_bundle::Component, ClassicTensor, TensorDataStore};

pub trait TensorTrait {
    fn id(&self) -> TensorId;
    fn shape(&self) -> &[TensorDimension];
    fn num_dim(&self) -> usize;
    fn is_shaped_like_an_image(&self) -> bool;
}

<<<<<<< HEAD
// ----------------------------------------------------------------------------

/// A unique id per [`Tensor`].
///
/// TODO(emilk): this should be a hash of the tensor (CAS).
#[derive(Clone, Copy, Debug, PartialEq, Eq, PartialOrd, Ord)]
#[cfg_attr(feature = "serde", derive(serde::Deserialize, serde::Serialize))]
pub struct TensorId(pub uuid::Uuid);

impl nohash_hasher::IsEnabled for TensorId {}

// required for [`nohash_hasher`].
#[allow(clippy::derive_hash_xor_eq)]
impl std::hash::Hash for TensorId {
    #[inline]
    fn hash<H: std::hash::Hasher>(&self, state: &mut H) {
        state.write_u64(self.0.as_u128() as u64);
    }
}

impl TensorId {
    #[inline]
    pub fn random() -> Self {
        Self(uuid::Uuid::new_v4())
    }
}

impl ArrowField for TensorId {
    type Type = Self;

    fn data_type() -> arrow2::datatypes::DataType {
        arrow2::datatypes::DataType::FixedSizeBinary(16)
    }
}

//TODO(https://github.com/DataEngineeringLabs/arrow2-convert/issues/79#issue-1415520918)
impl ArrowSerialize for TensorId {
    type MutableArrayType = MutableFixedSizeBinaryArray;

    fn new_array() -> Self::MutableArrayType {
        MutableFixedSizeBinaryArray::new(16)
    }

    fn arrow_serialize(
        v: &<Self as arrow2_convert::field::ArrowField>::Type,
        array: &mut Self::MutableArrayType,
    ) -> arrow2::error::Result<()> {
        array.try_push(Some(v.0.as_bytes()))
    }
}

impl ArrowDeserialize for TensorId {
    type ArrayType = FixedSizeBinaryArray;

    fn arrow_deserialize(
        v: <&Self::ArrayType as IntoIterator>::Item,
    ) -> Option<<Self as ArrowField>::Type> {
        v.and_then(|bytes| uuid::Uuid::from_slice(bytes).ok())
            .map(Self)
    }
}

// ----------------------------------------------------------------------------

=======
/// Flattened `Tensor` data payload
///
/// ```
/// use re_log_types::field_types::TensorData;
/// use arrow2_convert::field::ArrowField;
/// use arrow2::datatypes::{DataType, Field, UnionMode};
///
/// assert_eq!(
///     TensorData::data_type(),
///     DataType::Union(
///         vec![
///             Field::new("U8", DataType::Binary, false),
///             Field::new(
///                 "U16",
///                 DataType::List(Box::new(Field::new("item", DataType::UInt16, false))),
///                 false
///             ),
///             Field::new(
///                 "U32",
///                 DataType::List(Box::new(Field::new("item", DataType::UInt32, false))),
///                 false
///             ),
///             Field::new(
///                 "U64",
///                 DataType::List(Box::new(Field::new("item", DataType::UInt64, false))),
///                 false
///             ),
///             Field::new(
///                 "I8",
///                 DataType::List(Box::new(Field::new("item", DataType::Int8, false))),
///                 false
///             ),
///             Field::new(
///                 "I16",
///                 DataType::List(Box::new(Field::new("item", DataType::Int16, false))),
///                 false
///             ),
///             Field::new(
///                 "I32",
///                 DataType::List(Box::new(Field::new("item", DataType::Int32, false))),
///                 false
///             ),
///             Field::new(
///                 "I64",
///                 DataType::List(Box::new(Field::new("item", DataType::Int64, false))),
///                 false
///             ),
///             Field::new(
///                 "F32",
///                 DataType::List(Box::new(Field::new("item", DataType::Float32, false))),
///                 false
///             ),
///             Field::new(
///                 "F64",
///                 DataType::List(Box::new(Field::new("item", DataType::Float64, false))),
///                 false
///             ),
///         ],
///         None,
///         UnionMode::Dense
///     ),
/// );
/// ```
>>>>>>> 9346695b
#[derive(Debug, PartialEq, ArrowField, ArrowSerialize, ArrowDeserialize)]
#[arrow_field(type = "dense")]
pub enum TensorData {
    U8(Vec<u8>),
    U16(Vec<u16>),
    U32(Vec<u32>),
    U64(Vec<u64>),
    // ---
    I8(Vec<i8>),
    I16(Vec<i16>),
    I32(Vec<i32>),
    I64(Vec<i64>),
    // ---
    //TODO(john) F16
    //F16(Vec<arrow2::types::f16>),
    F32(Vec<f32>),
    F64(Vec<f64>),
}

// Flattened `Tensor` data payload
///
/// ```
/// use re_log_types::field_types::TensorDimension;
/// use arrow2_convert::field::ArrowField;
/// use arrow2::datatypes::{DataType, Field};
///
/// assert_eq!(
///     TensorDimension::data_type(),
///     DataType::Struct(vec![
///         Field::new("size", DataType::UInt64, false),
///         Field::new("name", DataType::Utf8, true),
///     ])
/// );
/// ```
#[derive(Debug, Clone, PartialEq, Eq, ArrowField, ArrowSerialize, ArrowDeserialize)]
#[cfg_attr(feature = "serde", derive(serde::Deserialize, serde::Serialize))]
pub struct TensorDimension {
    /// Number of elements on this dimension.
    /// I.e. size-1 is the maximum allowed index.
    pub size: u64,

    /// Optional name of the dimension, e.g. "color" or "width"
    pub name: Option<String>,
}

impl TensorDimension {
    const DEFAULT_NAME_WIDTH: &'static str = "width";
    const DEFAULT_NAME_HEIGHT: &'static str = "height";
    const DEFAULT_NAME_DEPTH: &'static str = "depth";

    pub fn height(size: u64) -> Self {
        Self::named(size, String::from(Self::DEFAULT_NAME_HEIGHT))
    }

    pub fn width(size: u64) -> Self {
        Self::named(size, String::from(Self::DEFAULT_NAME_WIDTH))
    }

    pub fn depth(size: u64) -> Self {
        Self::named(size, String::from(Self::DEFAULT_NAME_DEPTH))
    }

    pub fn named(size: u64, name: String) -> Self {
        Self {
            size,
            name: Some(name),
        }
    }

    pub fn unnamed(size: u64) -> Self {
        Self { size, name: None }
    }
}

// TODO(jleibs) This should be extended to include things like rgb vs bgr
#[derive(Clone, Copy, Debug, PartialEq, Eq, ArrowField, ArrowSerialize, ArrowDeserialize)]
#[cfg_attr(feature = "serde", derive(serde::Deserialize, serde::Serialize))]
#[arrow_field(type = "dense")]
pub enum TensorDataMeaning {
    /// Default behavior: guess based on shape
    Unknown,
    /// The data is an annotated [`crate::field_types::ClassId`] which should be
    /// looked up using the appropriate [`crate::context::AnnotationContext`]
    ClassId,
}

/// A Multi-dimensional Tensor
///
/// ```
/// use re_log_types::field_types::{TensorData, TensorDimension, Tensor};
/// use arrow2_convert::field::ArrowField;
/// use arrow2::datatypes::{DataType, Field, UnionMode};
/// assert_eq!(
///     Tensor::data_type(),
///     DataType::Struct(vec![
///         //Field::new("tensor_id", DataType::FixedSizeBinary(16), false),
///         Field::new(
///             "shape",
///             DataType::List(Box::new(Field::new(
///                 "item",
///                 TensorDimension::data_type(),
///                 false
///             )),),
///             false
///         ),
///         Field::new("data", TensorData::data_type(), false),
///         Field::new(
///             "meaning",
///             DataType::Union(
///                 vec![
///                     Field::new("Unknown", DataType::Boolean, false),
///                     Field::new("ClassId", DataType::Boolean, false)
///                 ],
///                 None,
///                 UnionMode::Dense
///             ),
///             false
///         )
///     ])
/// );
/// ```
#[derive(Debug, PartialEq, ArrowField, ArrowSerialize, ArrowDeserialize)]
pub struct Tensor {
    /// Unique identifier for the tensor
    pub tensor_id: TensorId,

    /// Dimensionality and length
    pub shape: Vec<TensorDimension>,

    pub data: TensorData,

    /// The per-element data meaning
    /// Used to indicated if the data should be interpreted as color, class_id, etc.
    pub meaning: TensorDataMeaning,
}

impl TensorTrait for Tensor {
    fn id(&self) -> TensorId {
        self.tensor_id
    }

    fn shape(&self) -> &[TensorDimension] {
        self.shape.as_slice()
    }

    fn num_dim(&self) -> usize {
        self.shape.len()
    }

    fn is_shaped_like_an_image(&self) -> bool {
        self.num_dim() == 2
            || self.num_dim() == 3 && {
                matches!(
                    self.shape.last().unwrap().size,
                    // gray, rgb, rgba
                    1 | 3 | 4
                )
            }
    }
}

impl Component for Tensor {
    fn name() -> crate::ComponentName {
        "rerun.tensor".into()
    }
}

#[derive(thiserror::Error, Debug)]
pub enum TensorCastError {
    #[error("ndarray type mismatch with tensor storage")]
    TypeMismatch,

    #[error("tensor shape did not match storage length")]
    BadTensorShape {
        #[from]
        source: ndarray::ShapeError,
    },

    #[error("ndarray Array is not contiguous and in standard order")]
    NotContiguousStdOrder,
}

impl From<&Tensor> for ClassicTensor {
    fn from(value: &Tensor) -> Self {
        let (dtype, data) = match &value.data {
            TensorData::U8(data) => (
                crate::TensorDataType::U8,
                TensorDataStore::Dense(Arc::from(data.as_slice())),
            ),
            TensorData::U16(data) => (
                crate::TensorDataType::U16,
                TensorDataStore::Dense(Arc::from(bytemuck::cast_slice(data.as_slice()))),
            ),
            TensorData::U32(data) => (
                crate::TensorDataType::U32,
                TensorDataStore::Dense(Arc::from(bytemuck::cast_slice(data.as_slice()))),
            ),
            TensorData::U64(data) => (
                crate::TensorDataType::U64,
                TensorDataStore::Dense(Arc::from(bytemuck::cast_slice(data.as_slice()))),
            ),
            TensorData::I8(data) => (
                crate::TensorDataType::I8,
                TensorDataStore::Dense(Arc::from(bytemuck::cast_slice(data.as_slice()))),
            ),
            TensorData::I16(data) => (
                crate::TensorDataType::I16,
                TensorDataStore::Dense(Arc::from(bytemuck::cast_slice(data.as_slice()))),
            ),
            TensorData::I32(data) => (
                crate::TensorDataType::I32,
                TensorDataStore::Dense(Arc::from(bytemuck::cast_slice(data.as_slice()))),
            ),
            TensorData::I64(data) => (
                crate::TensorDataType::I64,
                TensorDataStore::Dense(Arc::from(bytemuck::cast_slice(data.as_slice()))),
            ),
            TensorData::F32(data) => (
                crate::TensorDataType::F32,
                TensorDataStore::Dense(Arc::from(bytemuck::cast_slice(data.as_slice()))),
            ),
            TensorData::F64(data) => (
                crate::TensorDataType::F64,
                TensorDataStore::Dense(Arc::from(bytemuck::cast_slice(data.as_slice()))),
            ),
        };

        ClassicTensor::new(
            value.tensor_id,
            value.shape.clone(),
            dtype,
            value.meaning,
            data,
        )
    }
}

macro_rules! tensor_type {
    ($type:ty, $variant:ident) => {
        impl<'a> TryFrom<&'a Tensor> for ::ndarray::ArrayViewD<'a, $type> {
            type Error = TensorCastError;

            fn try_from(value: &'a Tensor) -> Result<Self, Self::Error> {
                let shape: Vec<_> = value.shape.iter().map(|d| d.size as usize).collect();

                if let TensorData::$variant(data) = &value.data {
                    ndarray::ArrayViewD::from_shape(shape, data.as_slice())
                        .map_err(|err| TensorCastError::BadTensorShape { source: err })
                } else {
                    Err(TensorCastError::TypeMismatch)
                }
            }
        }

        impl<'a> TryFrom<::ndarray::ArrayViewD<'a, $type>> for Tensor {
            type Error = TensorCastError;

            fn try_from(view: ::ndarray::ArrayViewD<'a, $type>) -> Result<Self, Self::Error> {
                let shape = view
                    .shape()
                    .iter()
                    .map(|dim| TensorDimension {
                        size: *dim as u64,
                        name: None,
                    })
                    .collect();
                view.to_slice()
                    .ok_or(TensorCastError::NotContiguousStdOrder)
                    .map(|slice| Tensor {
                        tensor_id: TensorId::random(),
                        shape,
                        data: TensorData::$variant(slice.into()),
                        meaning: TensorDataMeaning::Unknown,
                    })
            }
        }

        impl<D: ::ndarray::Dimension> TryFrom<::ndarray::Array<$type, D>> for Tensor {
            type Error = TensorCastError;

            fn try_from(value: ndarray::Array<$type, D>) -> Result<Self, Self::Error> {
                let shape = value
                    .shape()
                    .iter()
                    .map(|dim| TensorDimension {
                        size: *dim as u64,
                        name: None,
                    })
                    .collect();
                value
                    .is_standard_layout()
                    .then(|| Tensor {
                        tensor_id: TensorId::random(),
                        shape,
                        data: TensorData::$variant(value.into_raw_vec()),
                        meaning: TensorDataMeaning::Unknown,
                    })
                    .ok_or(TensorCastError::NotContiguousStdOrder)
            }
        }
    };
}

tensor_type!(u8, U8);
tensor_type!(u16, U16);
tensor_type!(u32, U32);
tensor_type!(u64, U64);

tensor_type!(i8, I8);
tensor_type!(i16, I16);
tensor_type!(i32, I32);
tensor_type!(i64, I64);

tensor_type!(f32, F32);
tensor_type!(f64, F64);

#[cfg(feature = "disabled")]
#[test]
fn test_ndarray() {
    let t0 = Tensor {
        shape: vec![
            TensorDimension {
                size: 2,
                name: None,
            },
            TensorDimension {
                size: 2,
                name: None,
            },
        ],
        data: TensorData::U16(vec![1, 2, 3, 4]),
    };
    let a0: ndarray::ArrayViewD<'_, u16> = (&t0).try_into().unwrap();
    dbg!(a0);

    let a = ndarray::Array3::<f64>::zeros((1, 2, 3));
    let t1 = Tensor::try_from(a.into_dyn().view());
    dbg!(t1);
}

#[test]
fn test_arrow() {
    use arrow2_convert::{deserialize::TryIntoCollection, serialize::TryIntoArrow};

    let tensors_in = vec![
        Tensor {
            tensor_id: TensorId(std::default::Default::default()),
            shape: vec![TensorDimension {
                size: 4,
                name: None,
            }],
            data: TensorData::U16(vec![1, 2, 3, 4]),
            meaning: TensorDataMeaning::Unknown,
        },
        Tensor {
            tensor_id: TensorId(std::default::Default::default()),
            shape: vec![TensorDimension {
                size: 2,
                name: None,
            }],
            data: TensorData::F32(vec![1.23, 2.45]),
            meaning: TensorDataMeaning::Unknown,
        },
    ];

    let array: Box<dyn arrow2::array::Array> = tensors_in.iter().try_into_arrow().unwrap();
    let tensors_out: Vec<Tensor> = TryIntoCollection::try_into_collection(array).unwrap();
    assert_eq!(tensors_in, tensors_out);
}<|MERGE_RESOLUTION|>--- conflicted
+++ resolved
@@ -14,7 +14,6 @@
     fn is_shaped_like_an_image(&self) -> bool;
 }
 
-<<<<<<< HEAD
 // ----------------------------------------------------------------------------
 
 /// A unique id per [`Tensor`].
@@ -79,7 +78,6 @@
 
 // ----------------------------------------------------------------------------
 
-=======
 /// Flattened `Tensor` data payload
 ///
 /// ```
@@ -143,7 +141,6 @@
 ///     ),
 /// );
 /// ```
->>>>>>> 9346695b
 #[derive(Debug, PartialEq, ArrowField, ArrowSerialize, ArrowDeserialize)]
 #[arrow_field(type = "dense")]
 pub enum TensorData {

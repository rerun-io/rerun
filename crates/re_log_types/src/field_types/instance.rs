use arrow2_convert::{ArrowDeserialize, ArrowField, ArrowSerialize};

use crate::msg_bundle::Component;

/// The Instance used to identify an entity within a batch
///
/// ```
/// use re_log_types::field_types::Instance;
/// use arrow2_convert::field::ArrowField;
/// use arrow2::datatypes::{DataType, Field};
///
/// assert_eq!(Instance::data_type(), DataType::UInt64);
/// ```
#[derive(
    Copy,
    Clone,
    Debug,
    Hash,
    PartialEq,
    Eq,
    PartialOrd,
    Ord,
    ArrowField,
    ArrowSerialize,
    ArrowDeserialize,
)]
#[cfg_attr(feature = "serde", derive(serde::Deserialize, serde::Serialize))]
#[arrow_field(transparent)]
pub struct Instance(pub u64);

<<<<<<< HEAD
=======
impl Instance {
    #[inline]
    pub fn splat() -> Instance {
        Self(u64::MAX)
    }

    #[inline]
    pub fn is_splat(&self) -> bool {
        self.0 == u64::MAX
    }
}

arrow_enable_vec_for_type!(Instance);

>>>>>>> 579b0c6f
impl std::fmt::Display for Instance {
    fn fmt(&self, f: &mut std::fmt::Formatter<'_>) -> std::fmt::Result {
        if self.is_splat() {
            "splat".fmt(f)
        } else {
            let key = self.0;
            format!("key:{key}").fmt(f)
        }
    }
}

impl Component for Instance {
    fn name() -> crate::ComponentName {
        "rerun.instance".into()
    }
}<|MERGE_RESOLUTION|>--- conflicted
+++ resolved
@@ -28,8 +28,6 @@
 #[arrow_field(transparent)]
 pub struct Instance(pub u64);
 
-<<<<<<< HEAD
-=======
 impl Instance {
     #[inline]
     pub fn splat() -> Instance {
@@ -42,9 +40,6 @@
     }
 }
 
-arrow_enable_vec_for_type!(Instance);
-
->>>>>>> 579b0c6f
 impl std::fmt::Display for Instance {
     fn fmt(&self, f: &mut std::fmt::Formatter<'_>) -> std::fmt::Result {
         if self.is_splat() {

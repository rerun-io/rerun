--- conflicted
+++ resolved
@@ -36,11 +36,7 @@
 
 lazy_static! {
     //TODO(john) actully use a run-time type registry
-<<<<<<< HEAD
-    static ref FIELDS: [Field; 10] = [
-=======
-    static ref FIELDS: [Field; 11] = [
->>>>>>> 7f92b591
+    static ref FIELDS: [Field; 12] = [
         <ColorRGBA as Component>::field(),
         <Instance as Component>::field(),
         <KeypointId as Component>::field(),

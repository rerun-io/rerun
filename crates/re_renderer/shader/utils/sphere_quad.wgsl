#import <../global_bindings.wgsl>
#import <../types.wgsl>
#import <./size.wgsl>

/// Span a quad in a way that guarantees that we'll be able to draw a perspective correct sphere
/// on it.
fn sphere_quad(
    point_pos: vec3f,
    point_radius: f32,
    top_bottom: f32,
    left_right: f32,
    to_camera: vec3f,
    camera_distance: f32
) -> vec3f {
    let distance_to_camera_sq = camera_distance * camera_distance; // (passing on micro-optimization here for splitting this out of earlier length calculation)
    let distance_to_camera_inv = 1.0 / camera_distance;
    let quad_normal = to_camera * distance_to_camera_inv;
    let quad_right = normalize(cross(quad_normal, frame.view_from_world[1].xyz)); // It's spheres so any orthogonal vector would do.
    let quad_up = cross(quad_right, quad_normal);
    let pos_in_quad = top_bottom * quad_up + left_right * quad_right;

    // But we want to draw pretend-spheres here!
    // If camera gets close to a sphere (or the sphere is large) then outlines of the sphere would not fit on a quad with radius r!
    // Enlarging the quad is one solution, but then Z gets tricky (== we need to write correct Z and not quad Z to depth buffer) since we may get
    // "unnecessary" overlaps. So instead, we change the size _and_ move the sphere closer (using math!)
    let radius_sq = point_radius * point_radius;
    let camera_offset = radius_sq * distance_to_camera_inv;
    var modified_radius = point_radius * distance_to_camera_inv * sqrt(distance_to_camera_sq - radius_sq);

    // Add half a pixel of margin for the feathering we do for antialiasing the spheres.
    // It's fairly subtle but if we don't do this our spheres look slightly squarish
    modified_radius += 0.5 * frame.pixel_world_size_from_camera_distance * camera_distance;

    return point_pos + pos_in_quad * modified_radius + camera_offset * quad_normal;

    // normal billboard (spheres are cut off!):
    //      pos = point_data.pos + pos_in_quad * point_radius;
    // only enlarged billboard (works but requires z care even for non-overlapping spheres):
    //      modified_radius = length(toCamera) * radius / sqrt(distance_to_camera_sq - radius_sq);
    //      pos = particleCenter + quadPosition * modified_radius;
}

/// Span a quad in a way that guarantees that we'll be able to draw an orthographic correct sphere
/// on it.
fn circle_quad(point_pos: vec3f, point_radius: f32, top_bottom: f32, left_right: f32) -> vec3f {
    let quad_normal = frame.camera_forward;
    let quad_right = normalize(cross(quad_normal, frame.view_from_world[1].xyz)); // It's spheres so any orthogonal vector would do.
    let quad_up = cross(quad_right, quad_normal);
    let pos_in_quad = top_bottom * quad_up + left_right * quad_right;

    // Add half a pixel of margin for the feathering we do for antialiasing the spheres.
    // It's fairly subtle but if we don't do this our spheres look slightly squarish
    // TODO(andreas): Computing distance to camera here is a bit excessive, should get distance more easily - keep in mind this code runs for ortho & perspective.
    let radius = point_radius + 0.5 * approx_pixel_world_size_at(distance(point_pos, frame.camera_position));

    return point_pos + pos_in_quad * radius;
}

/// Returns the index of the current quad.
fn sphere_quad_index(vertex_idx: u32) -> u32 {
    return vertex_idx / 6u;
}

struct SphereQuadData {
    pos_in_world: vec3f,
    point_resolved_radius: f32,
}

/// Span a quad onto which circles or perspective correct spheres can be drawn.
///
/// Note that in orthographic mode, spheres are always circles.
<<<<<<< HEAD
fn sphere_or_circle_quad_span(vertex_idx: u32, point_pos: Vec3, world_radius: f32, force_circle: bool) -> SphereQuadData {
=======
fn sphere_or_circle_quad_span(vertex_idx: u32, point_pos: vec3f, point_unresolved_radius: f32,
                                radius_boost_in_ui_points: f32, force_circle: bool) -> SphereQuadData {
    // Resolve radius to a world size. We need the camera distance for this, which is useful later on.
    let to_camera = frame.camera_position - point_pos;
    let camera_distance = length(to_camera);
    let radius = unresolved_size_to_world(point_unresolved_radius, camera_distance, frame.auto_size_points) +
                 world_size_from_point_size(radius_boost_in_ui_points, camera_distance);

>>>>>>> fe293f59
    // Basic properties of the vertex we're at.
    let local_idx = vertex_idx % 6u;
    let top_bottom = f32(local_idx <= 1u || local_idx == 5u) * 2.0 - 1.0; // 1 for a top vertex, -1 for a bottom vertex.
    let left_right = f32(vertex_idx % 2u) * 2.0 - 1.0; // 1 for a right vertex, -1 for a left vertex.

    // Span quad
    var pos: vec3f;
    if is_camera_orthographic() || force_circle {
        pos = circle_quad(point_pos, world_radius, top_bottom, left_right);
    } else {
        let to_camera = frame.camera_position - point_pos;
        let camera_distance = length(to_camera);
        pos = sphere_quad(point_pos, world_radius, top_bottom, left_right, to_camera, camera_distance);
    }

    return SphereQuadData(pos, world_radius);
}

/// Computes coverage of a 3D sphere placed at `sphere_center` in the fragment shader using the currently set camera.
fn sphere_quad_coverage(world_position: vec3f, radius: f32, sphere_center: vec3f) -> f32 {
    let ray = camera_ray_to_world_pos(world_position);

    // Sphere intersection with anti-aliasing as described by Iq here
    // https://www.shadertoy.com/view/MsSSWV
    // (but rearranged and labeled to it's easier to understand!)
    let d = ray_sphere_distance(ray, sphere_center, radius);
    let distance_to_sphere_surface = d.x;
    let closest_ray_dist = d.y;
    let pixel_world_size = approx_pixel_world_size_at(closest_ray_dist);

    let distance_to_surface_in_pixels = distance_to_sphere_surface / pixel_world_size;

    // At the surface we have 50% coverage, and it decreases with distance.
    // Note that we have signed distances to the sphere surface.
    return saturate(0.5 - distance_to_surface_in_pixels);
}<|MERGE_RESOLUTION|>--- conflicted
+++ resolved
@@ -69,18 +69,7 @@
 /// Span a quad onto which circles or perspective correct spheres can be drawn.
 ///
 /// Note that in orthographic mode, spheres are always circles.
-<<<<<<< HEAD
-fn sphere_or_circle_quad_span(vertex_idx: u32, point_pos: Vec3, world_radius: f32, force_circle: bool) -> SphereQuadData {
-=======
-fn sphere_or_circle_quad_span(vertex_idx: u32, point_pos: vec3f, point_unresolved_radius: f32,
-                                radius_boost_in_ui_points: f32, force_circle: bool) -> SphereQuadData {
-    // Resolve radius to a world size. We need the camera distance for this, which is useful later on.
-    let to_camera = frame.camera_position - point_pos;
-    let camera_distance = length(to_camera);
-    let radius = unresolved_size_to_world(point_unresolved_radius, camera_distance, frame.auto_size_points) +
-                 world_size_from_point_size(radius_boost_in_ui_points, camera_distance);
-
->>>>>>> fe293f59
+fn sphere_or_circle_quad_span(vertex_idx: u32, point_pos: vec3f, world_radius: f32, force_circle: bool) -> SphereQuadData {
     // Basic properties of the vertex we're at.
     let local_idx = vertex_idx % 6u;
     let top_bottom = f32(local_idx <= 1u || local_idx == 5u) * 2.0 - 1.0; // 1 for a top vertex, -1 for a bottom vertex.

--- conflicted
+++ resolved
@@ -26,14 +26,10 @@
     auto_size: f32,
 
     /// Size used for all sizes given with Size::AUTO_LARGE
-<<<<<<< HEAD
     auto_size_large: f32,
-=======
-    auto_size_large_in_points: f32,
 
     /// Factor used to compute depth offsets, see `depth_offset.wgsl`.
     depth_offset_factor: f32,
->>>>>>> a4d50619
 };
 @group(0) @binding(0)
 var<uniform> frame: FrameUniformBuffer;

--- conflicted
+++ resolved
@@ -82,13 +82,8 @@
 
     // Sphere intersection with anti-aliasing as described by Iq here
     // https://www.shadertoy.com/view/MsSSWV
-<<<<<<< HEAD
-    // (but rearranged and labled to it's easier to understand!)
+    // (but rearranged and labeled to it's easier to understand!)
     let d = ray_sphere_distance(ray, in.point_center, in.radius);
-=======
-    // (but rearranged and labeled to it's easier to understand!)
-    let d = sphere_distance(ray, in.point_center, in.radius);
->>>>>>> 630daca4
     let smallest_distance_to_sphere = d.x;
     let closest_ray_dist = d.y;
     let pixel_world_size = approx_pixel_world_size_at(closest_ray_dist);

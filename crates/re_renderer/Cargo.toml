[package]
name = "re_renderer"
version.workspace = true
edition.workspace = true
rust-version.workspace = true
license.workspace = true
publish = false

[features]
default = []
## Add support for the [`puffin`](https://github.com/EmbarkStudios/puffin) profiler.
puffin = ["dep:puffin"]

[dependencies]
ahash = "0.8"
anyhow = "1.0"
bytemuck = { version = "1.12", features = ["derive"] }
<<<<<<< HEAD
clean-path = "0.2"
glam = "0.20"                                          # can't upgrade until macaw gets a new version using glam 0.21
=======
glam = { version = "0.20", features = [
  "bytemuck",
] } # can't upgrade until macaw gets a new version using glam 0.21
half = { version = "2.1", features = ["bytemuck"] }
>>>>>>> 4f0ddfc4
macaw = "0.17"
ordered-float = "3.2"
parking_lot = "0.12"
re_error = { path = "../re_error" }
re_log = { path = "../re_log" }
slotmap = "1.0.6"
static_assertions = "1.1"
thiserror = "1.0"
type-map = "0.5"
unindent = "0.1"

# native
[target.'cfg(not(target_arch = "wasm32"))'.dependencies]
crossbeam = "0.8"
notify = "5.0"
puffin = { version = "0.13", optional = true }
wgpu = { version = "0.14", default-features = false, features = ["wgsl"] }

# wasm
[target.'cfg(target_arch = "wasm32")'.dependencies]
wgpu = { version = "0.14", default-features = false, features = [
  "webgl",
  "wgsl",
] }


## Examples

[dev-dependencies]
env_logger = "0.9"
instant = { version = "0.1", features = ["wasm-bindgen"] }
log = "0.4"
pollster = "0.2"
winit = "0.27"

# native
[target.'cfg(not(target_arch = "wasm32"))'.dev-dependencies]
async-executor = "1.0"

# wasm
[target.'cfg(target_arch = "wasm32")'.dev-dependencies]
console_error_panic_hook = "0.1.7"
console_log = "0.2"
wasm-bindgen-futures = "0.4.33"
web-sys = { version = "0.3.60", features = [
  "Location",
  "Blob",
  "RequestInit",
  "RequestMode",
  "Request",
  "Response",
] }


## Build

[build-dependencies]
glob = "0.3"
pathdiff = "0.2"
unindent = "0.1"
walkdir = "2.0"<|MERGE_RESOLUTION|>--- conflicted
+++ resolved
@@ -15,15 +15,11 @@
 ahash = "0.8"
 anyhow = "1.0"
 bytemuck = { version = "1.12", features = ["derive"] }
-<<<<<<< HEAD
 clean-path = "0.2"
-glam = "0.20"                                          # can't upgrade until macaw gets a new version using glam 0.21
-=======
 glam = { version = "0.20", features = [
   "bytemuck",
 ] } # can't upgrade until macaw gets a new version using glam 0.21
 half = { version = "2.1", features = ["bytemuck"] }
->>>>>>> 4f0ddfc4
 macaw = "0.17"
 ordered-float = "3.2"
 parking_lot = "0.12"

--- conflicted
+++ resolved
@@ -26,11 +26,8 @@
 re_error = { path = "../re_error" }
 re_log = { path = "../re_log" }
 slotmap = "1.0.6"
-<<<<<<< HEAD
 smallvec = "1.10"
-=======
 static_assertions = "1.1"
->>>>>>> 3e9ebb4b
 thiserror = "1.0"
 type-map = "0.5"
 unindent = "0.1"

[package]
name = "re_renderer"
authors.workspace = true
description = "A wgpu based renderer for all your visualization needs."
edition.workspace = true
homepage.workspace = true
license.workspace = true
publish = true
readme = "README.md"
repository.workspace = true
rust-version.workspace = true
version.workspace = true
include = [
  "../../LICENSE-APACHE",
  "../../LICENSE-MIT",
  "**/*.rs",
  "Cargo.toml",
  "shader/*",
]

[package.metadata.docs.rs]
all-features = true
targets = ["x86_64-unknown-linux-gnu", "wasm32-unknown-unknown"]


[features]
default = ["import-obj", "import-gltf"]

## Support for Arrow datatypes for end-to-end zero-copy.
arrow = ["dep:arrow2"]

## Support importing .obj files
import-obj = ["dep:tobj"]

## Support importing .gltf and .glb files
import-gltf = ["dep:gltf"]

## Enable (de)serialization using serde.
serde = ["dep:serde"]

## Render using webgl instead of webgpu on wasm builds.
webgl = ["wgpu/webgl", "dep:wgpu-core"]

[dependencies]
re_error.workspace = true
re_log.workspace = true
re_tracing.workspace = true

ahash.workspace = true
anyhow.workspace = true
bitflags.workspace = true
bytemuck.workspace = true
cfg-if.workspace = true
clean-path.workspace = true
document-features.workspace = true
ecolor = { workspace = true, features = ["bytemuck"] }
enumset.workspace = true
glam = { workspace = true, features = ["bytemuck"] }
half = { workspace = true, features = ["bytemuck"] }
itertools = { workspace = true }
macaw.workspace = true
never.workspace = true
ordered-float.workspace = true
parking_lot.workspace = true
slotmap.workspace = true
smallvec.workspace = true
static_assertions.workspace = true
thiserror.workspace = true
type-map.workspace = true
wgpu.workspace = true

# optional
arrow2 = { workspace = true, optional = true }
gltf = { workspace = true, optional = true }
<<<<<<< HEAD
serde = { version = "1", features = ["derive"], optional = true }
tobj = { version = "4.0", optional = true }
wgpu-core = { workspace = true, optional = true }                 # Needed for error handling when wgpu-core implemented backend is used.
=======
serde = { workspace = true, features = ["derive"], optional = true }
tobj = { workspace = true, optional = true }
>>>>>>> ac7daa29

# native
[target.'cfg(not(target_arch = "wasm32"))'.dependencies]
crossbeam.workspace = true
notify.workspace = true
wgpu-core.workspace = true

# webgpu
[target.'cfg(all(target_arch = "wasm32", not(features = "webgl")))'.dependencies]
wasm-bindgen-futures.workspace = true

[dev-dependencies]
unindent.workspace = true

# For build.rs:
[build-dependencies]
# Rerun
re_build_tools.workspace = true

# External
anyhow.workspace = true
cfg_aliases.workspace = true
clean-path.workspace = true
pathdiff.workspace = true
walkdir.workspace = true<|MERGE_RESOLUTION|>--- conflicted
+++ resolved
@@ -72,14 +72,9 @@
 # optional
 arrow2 = { workspace = true, optional = true }
 gltf = { workspace = true, optional = true }
-<<<<<<< HEAD
-serde = { version = "1", features = ["derive"], optional = true }
-tobj = { version = "4.0", optional = true }
-wgpu-core = { workspace = true, optional = true }                 # Needed for error handling when wgpu-core implemented backend is used.
-=======
 serde = { workspace = true, features = ["derive"], optional = true }
 tobj = { workspace = true, optional = true }
->>>>>>> ac7daa29
+wgpu-core = { workspace = true, optional = true }                    # Needed for error handling when wgpu-core implemented backend is used.
 
 # native
 [target.'cfg(not(target_arch = "wasm32"))'.dependencies]

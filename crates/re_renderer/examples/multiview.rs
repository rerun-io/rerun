use std::{f32::consts::TAU, io::Read};

use ecolor::Hsva;
use framework::Example;
use glam::Vec3;
use itertools::Itertools;
use macaw::IsoTransform;
use rand::Rng;

use re_renderer::{
    renderer::{
        GenericSkyboxDrawData, LineDrawData, LineStripFlags, MeshDrawData, MeshInstance,
        PointCloudDrawData, PointCloudPoint, TestTriangleDrawData,
    },
    resource_managers::ResourceLifeTime,
    view_builder::{OrthographicCameraMode, Projection, TargetConfiguration, ViewBuilder},
<<<<<<< HEAD
    LineStripSeriesBuilder, RenderContext, Size,
=======
    Color32, LineStripSeriesBuilder, RenderContext, Rgba,
>>>>>>> 892b0ae3
};
use winit::event::{ElementState, VirtualKeyCode};

mod framework;

fn draw_view<'a, D: 'static + re_renderer::renderer::DrawData + Sync + Send + Clone>(
    re_ctx: &'a mut RenderContext,
    target_cfg: TargetConfiguration,
    skybox: &GenericSkyboxDrawData,
    draw_data: &D,
) -> (ViewBuilder, wgpu::CommandBuffer) {
    let mut view_builder = ViewBuilder::default();
    let command_buffer = view_builder
        .setup_view(re_ctx, target_cfg)
        .unwrap()
        .queue_draw(skybox)
        .queue_draw(draw_data)
        .draw(re_ctx, Rgba::TRANSPARENT)
        .unwrap();

    (view_builder, command_buffer)
}

fn build_mesh_instances(
    re_ctx: &mut RenderContext,
    model_mesh_instances: &[MeshInstance],
    mesh_instance_positions_and_colors: &[(glam::Vec3, Color32)],
    seconds_since_startup: f32,
) -> MeshDrawData {
    let mesh_instances = mesh_instance_positions_and_colors
        .chunks_exact(model_mesh_instances.len())
        .enumerate()
        .flat_map(|(i, positions_and_colors)| {
            model_mesh_instances.iter().zip(positions_and_colors).map(
                move |(model_mesh_instances, (p, c))| MeshInstance {
                    gpu_mesh: model_mesh_instances.gpu_mesh.clone(),
                    mesh: None,
                    world_from_mesh: macaw::Conformal3::from_scale_rotation_translation(
                        0.025 + (i % 10) as f32 * 0.01,
                        glam::Quat::from_rotation_y(i as f32 + seconds_since_startup * 5.0),
                        *p,
                    ) * model_mesh_instances.world_from_mesh,
                    additive_tint: *c,
                },
            )
        })
        .collect_vec();
    MeshDrawData::new(re_ctx, &mesh_instances).unwrap()
}

fn lorenz_points(seconds_since_startup: f32) -> Vec<glam::Vec3> {
    // Lorenz attractor https://en.wikipedia.org/wiki/Lorenz_system
    fn lorenz_integrate(cur: glam::Vec3, dt: f32) -> glam::Vec3 {
        let sigma: f32 = 10.0;
        let rho: f32 = 28.0;
        let beta: f32 = 8.0 / 3.0;

        cur + glam::vec3(
            sigma * (cur.y - cur.x),
            cur.x * (rho - cur.z) - cur.y,
            cur.x * cur.y - beta * cur.z,
        ) * dt
    }

    // slow buildup and reset
    let num_points = (((seconds_since_startup * 0.05).fract() * 10000.0) as u32).max(1);

    let mut latest_point = glam::vec3(-0.1, 0.001, 0.0);
    std::iter::repeat_with(move || {
        latest_point = lorenz_integrate(latest_point, 0.005);
        latest_point
    })
    // lorenz system is sensitive to start conditions (.. that's the whole point), so transform after the fact
    .map(|p| (p + glam::vec3(-5.0, 0.0, -23.0)) * 0.6)
    .take(num_points as _)
    .collect()
}

fn build_lines(re_ctx: &mut RenderContext, seconds_since_startup: f32) -> LineDrawData {
    // Calculate some points that look nice for an animated line.
    let lorenz_points = lorenz_points(seconds_since_startup);

    let mut builder = LineStripSeriesBuilder::<()>::default();

    // Complex orange line.
    builder
        .add_strip(lorenz_points.into_iter())
<<<<<<< HEAD
        .color_rgb(255, 191, 0)
        .radius(Size::new_points(1.0));
=======
        .color(Color32::from_rgb(255, 191, 0))
        .radius(0.05);
>>>>>>> 892b0ae3

    // Green Zig-Zag arrow
    builder
        .add_strip(
            [
                glam::vec3(0.0, -1.0, 0.0),
                glam::vec3(1.0, 0.0, 0.0),
                glam::vec3(2.0, -1.0, 0.0),
                glam::vec3(3.0, 0.0, 0.0),
            ]
            .into_iter(),
        )
<<<<<<< HEAD
        .color_rgb(50, 255, 50)
        .radius(Size::new_scene(0.05))
=======
        .color(Color32::GREEN)
        .radius(0.05)
>>>>>>> 892b0ae3
        .flags(LineStripFlags::CAP_END_TRIANGLE | LineStripFlags::CAP_START_ROUND);

    // Blue spiral
    builder
        .add_strip((0..1000).map(|i| {
            glam::vec3(
                (i as f32 * 0.01).sin() * 2.0,
                i as f32 * 0.01 - 6.0,
                (i as f32 * 0.01).cos() * 2.0,
            )
        }))
<<<<<<< HEAD
        .color_rgb(50, 50, 255)
        .radius(Size::new_scene(0.1))
=======
        .color(Color32::BLUE)
        .radius(0.1)
>>>>>>> 892b0ae3
        .flags(LineStripFlags::CAP_END_TRIANGLE);

    builder.to_draw_data(re_ctx)
}

enum CameraControl {
    RotateAroundCenter,

    // TODO(andreas): Only pauses rotation right now. Add camera controller.
    Manual,
}

struct Multiview {
    perspective_projection: bool,

    camera_control: CameraControl,
    camera_position: glam::Vec3,

    model_mesh_instances: Vec<MeshInstance>,
    mesh_instance_positions_and_colors: Vec<(glam::Vec3, Color32)>,

    // Want to have a large cloud of random points, but doing rng for all of them every frame is too slow
    random_points: Vec<PointCloudPoint>,
}

fn random_color(rnd: &mut impl rand::Rng) -> Color32 {
    Hsva {
        h: rnd.gen::<f32>(),
        s: rnd.gen::<f32>() * 0.5 + 0.5,
        v: rnd.gen::<f32>() * 0.5 + 0.5,
        a: 1.0,
    }
    .into()
}

impl Example for Multiview {
    fn title() -> &'static str {
        "Multiple Views"
    }

    fn new(re_ctx: &mut RenderContext) -> Self {
        re_log::info!("Switch between orthographic & perspective by pressing 'O'");
        re_log::info!("Stop camera movement by pressing 'Space'");

        let mut rnd = <rand::rngs::StdRng as rand::SeedableRng>::seed_from_u64(42);
        let random_point_range = -5.0_f32..5.0_f32;
        let random_points = (0..500000)
            .map(|_| PointCloudPoint {
                position: glam::vec3(
                    rnd.gen_range(random_point_range.clone()),
                    rnd.gen_range(random_point_range.clone()),
                    rnd.gen_range(random_point_range.clone()),
                ),
<<<<<<< HEAD
                radius: Size::new_scene(rnd.gen_range(0.005..0.05)),
                srgb_color: [rnd.gen(), rnd.gen(), rnd.gen(), 255].into(),
=======
                radius: rnd.gen_range(0.005..0.05),
                color: random_color(&mut rnd),
>>>>>>> 892b0ae3
            })
            .collect_vec();

        let model_mesh_instances = {
            let reader = std::io::Cursor::new(include_bytes!("rerun.obj.zip"));
            let mut zip = zip::ZipArchive::new(reader).unwrap();
            let mut zipped_obj = zip.by_name("rerun.obj").unwrap();
            let mut obj_data = Vec::new();
            zipped_obj.read_to_end(&mut obj_data).unwrap();
            re_renderer::importer::obj::load_obj_from_buffer(
                &obj_data,
                ResourceLifeTime::LongLived,
                re_ctx,
            )
            .unwrap()
        };

        let mesh_instance_positions_and_colors = lorenz_points(10.0)
            .iter()
            .flat_map(|p| {
                model_mesh_instances.iter().map(|_| {
                    let mut rnd = rand::thread_rng();
                    (*p, random_color(&mut rnd))
                })
            })
            .collect();

        Self {
            perspective_projection: true,

            camera_control: CameraControl::RotateAroundCenter,
            camera_position: glam::Vec3::ZERO,

            model_mesh_instances,
            mesh_instance_positions_and_colors,
            random_points,
        }
    }

    fn draw(
        &mut self,
        re_ctx: &mut RenderContext,
        resolution: [u32; 2],
        time: &framework::Time,
        pixels_from_point: f32,
    ) -> Vec<framework::ViewDrawResult> {
        if matches!(self.camera_control, CameraControl::RotateAroundCenter) {
            let seconds_since_startup = time.seconds_since_startup();
            self.camera_position = Vec3::new(
                seconds_since_startup.sin(),
                0.5,
                seconds_since_startup.cos(),
            ) * 10.0;
        }

        let seconds_since_startup = time.seconds_since_startup();
        let view_from_world =
            IsoTransform::look_at_rh(self.camera_position, Vec3::ZERO, Vec3::Y).unwrap();

        let triangle = TestTriangleDrawData::new(re_ctx);
        let skybox = GenericSkyboxDrawData::new(re_ctx);
        let lines = build_lines(re_ctx, seconds_since_startup);
        let point_cloud = PointCloudDrawData::new(re_ctx, &self.random_points).unwrap();
        let meshes = build_mesh_instances(
            re_ctx,
            &self.model_mesh_instances,
            &self.mesh_instance_positions_and_colors,
            seconds_since_startup,
        );

        let splits = framework::split_resolution(resolution, 2, 2).collect::<Vec<_>>();

        let projection_from_view = if self.perspective_projection {
            Projection::Perspective {
                vertical_fov: 70.0 * TAU / 360.0,
                near_plane_distance: 0.01,
            }
        } else {
            Projection::Orthographic {
                camera_mode: OrthographicCameraMode::NearPlaneCenter,
                vertical_world_size: 15.0,
                far_plane_distance: 100000.0,
            }
        };

        // Using a macro here because `DrawData` isn't object safe and a closure cannot be
        // generic over its input type.
        #[rustfmt::skip]
        macro_rules! draw {
            ($name:ident @ split #$n:expr) => {{
                let (view_builder, command_buffer) = draw_view(re_ctx,
                    TargetConfiguration {
                        name: stringify!($name).into(),
                        resolution_in_pixel: splits[$n].resolution_in_pixel,
                        view_from_world,
                        projection_from_view: projection_from_view.clone(),
                        pixels_from_point,
                    },
                    &skybox,
                    &$name
                );
                framework::ViewDrawResult {
                    view_builder,
                    command_buffer,
                    target_location: splits[$n].target_location,
                }
            }};
        }

        vec![
            draw!(triangle @ split #0),
            draw!(lines @ split #1),
            draw!(meshes @ split #2),
            draw!(point_cloud @ split #3),
        ]
    }

    fn on_keyboard_input(&mut self, input: winit::event::KeyboardInput) {
        match (input.state, input.virtual_keycode) {
            (ElementState::Pressed, Some(VirtualKeyCode::O)) => {
                self.perspective_projection = !self.perspective_projection;
            }

            (ElementState::Pressed, Some(VirtualKeyCode::Space)) => {
                self.camera_control = match self.camera_control {
                    CameraControl::RotateAroundCenter => CameraControl::Manual,
                    CameraControl::Manual => CameraControl::RotateAroundCenter,
                };
            }

            _ => {}
        }
    }
}

fn main() {
    framework::start::<Multiview>();
}<|MERGE_RESOLUTION|>--- conflicted
+++ resolved
@@ -14,11 +14,7 @@
     },
     resource_managers::ResourceLifeTime,
     view_builder::{OrthographicCameraMode, Projection, TargetConfiguration, ViewBuilder},
-<<<<<<< HEAD
-    LineStripSeriesBuilder, RenderContext, Size,
-=======
-    Color32, LineStripSeriesBuilder, RenderContext, Rgba,
->>>>>>> 892b0ae3
+    Color32, LineStripSeriesBuilder, RenderContext, Rgba, Size,
 };
 use winit::event::{ElementState, VirtualKeyCode};
 
@@ -106,13 +102,8 @@
     // Complex orange line.
     builder
         .add_strip(lorenz_points.into_iter())
-<<<<<<< HEAD
-        .color_rgb(255, 191, 0)
+        .color(Color32::from_rgb(255, 191, 0))
         .radius(Size::new_points(1.0));
-=======
-        .color(Color32::from_rgb(255, 191, 0))
-        .radius(0.05);
->>>>>>> 892b0ae3
 
     // Green Zig-Zag arrow
     builder
@@ -125,13 +116,8 @@
             ]
             .into_iter(),
         )
-<<<<<<< HEAD
-        .color_rgb(50, 255, 50)
+        .color(Color32::GREEN)
         .radius(Size::new_scene(0.05))
-=======
-        .color(Color32::GREEN)
-        .radius(0.05)
->>>>>>> 892b0ae3
         .flags(LineStripFlags::CAP_END_TRIANGLE | LineStripFlags::CAP_START_ROUND);
 
     // Blue spiral
@@ -143,13 +129,8 @@
                 (i as f32 * 0.01).cos() * 2.0,
             )
         }))
-<<<<<<< HEAD
-        .color_rgb(50, 50, 255)
+        .color(Color32::BLUE)
         .radius(Size::new_scene(0.1))
-=======
-        .color(Color32::BLUE)
-        .radius(0.1)
->>>>>>> 892b0ae3
         .flags(LineStripFlags::CAP_END_TRIANGLE);
 
     builder.to_draw_data(re_ctx)
@@ -203,13 +184,8 @@
                     rnd.gen_range(random_point_range.clone()),
                     rnd.gen_range(random_point_range.clone()),
                 ),
-<<<<<<< HEAD
                 radius: Size::new_scene(rnd.gen_range(0.005..0.05)),
-                srgb_color: [rnd.gen(), rnd.gen(), rnd.gen(), 255].into(),
-=======
-                radius: rnd.gen_range(0.005..0.05),
                 color: random_color(&mut rnd),
->>>>>>> 892b0ae3
             })
             .collect_vec();
 

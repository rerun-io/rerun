use ecolor::Hsva;
use re_renderer::{
    renderer::{
        LineStripFlags, RectangleDrawData, TextureFilterMag, TextureFilterMin, TexturedRect,
    },
    resource_managers::{GpuTexture2DHandle, Texture2DCreationDesc},
<<<<<<< HEAD
    view_builder::{self, Projection, TargetConfiguration, ViewBuilder},
    Color32, LineStripSeriesBuilder, PointCloudBuilder, Rgba, Size,
=======
    view_builder::{self, Projection, ViewBuilder},
    Color32, LineStripSeriesBuilder, PointCloudBuilder, Size,
>>>>>>> a4d50619
};

mod framework;

struct Render2D {
    rerun_logo_texture: GpuTexture2DHandle,
    rerun_logo_texture_width: u32,
    rerun_logo_texture_height: u32,
}

impl framework::Example for Render2D {
    fn title() -> &'static str {
        "2D Rendering"
    }

    fn new(re_ctx: &mut re_renderer::RenderContext) -> Self {
        let rerun_logo =
            image::load_from_memory(include_bytes!("../../re_ui/data/logo_dark_mode.png")).unwrap();

        let mut image_data = rerun_logo.as_rgba8().unwrap().to_vec();

        // Premultiply alpha.
        for color in image_data.chunks_exact_mut(4) {
            color.clone_from_slice(
                &ecolor::Color32::from_rgba_unmultiplied(color[0], color[1], color[2], color[3])
                    .to_array(),
            );
        }

        let rerun_logo_texture = re_ctx.texture_manager_2d.create(
            &mut re_ctx.gpu_resources.textures,
            &Texture2DCreationDesc {
                label: "rerun logo".into(),
                data: &image_data,
                format: wgpu::TextureFormat::Rgba8UnormSrgb,
                width: rerun_logo.width(),
                height: rerun_logo.height(),
            },
        );
        Render2D {
            rerun_logo_texture,

            rerun_logo_texture_width: rerun_logo.width(),
            rerun_logo_texture_height: rerun_logo.height(),
        }
    }

    fn draw(
        &mut self,
        re_ctx: &mut re_renderer::RenderContext,
        resolution: [u32; 2],
        time: &framework::Time,
        pixels_from_point: f32,
    ) -> Vec<framework::ViewDrawResult> {
        let splits = framework::split_resolution(resolution, 1, 2).collect::<Vec<_>>();

        let screen_size = glam::vec2(
            splits[0].resolution_in_pixel[0] as f32,
            splits[0].resolution_in_pixel[1] as f32,
        );

        let mut line_strip_builder = LineStripSeriesBuilder::<()>::default();
        let mut line_batch = line_strip_builder.batch("all lines");

        // Blue rect outline around the bottom right quarter.
        let line_radius = 10.0;
        let blue_rect_position = screen_size * 0.5 - glam::vec2(line_radius, line_radius);
        line_batch
            .add_rectangle_outline_2d(
                blue_rect_position,
                glam::vec2(screen_size.x * 0.5, 0.0),
                glam::vec2(0.0, screen_size.y * 0.5),
            )
            .radius(Size::new_scene(line_radius))
            .color(Color32::BLUE);

        // .. within, a orange rectangle
        line_batch
            .add_rectangle_outline_2d(
                blue_rect_position + screen_size * 0.125,
                glam::vec2(screen_size.x * 0.25, 0.0),
                glam::vec2(0.0, screen_size.y * 0.25),
            )
            .radius(Size::new_scene(5.0))
            .color(Color32::from_rgb(255, 100, 1));

        // All variations of line caps
        for (i, flags) in [
            LineStripFlags::empty(),
            LineStripFlags::CAP_START_ROUND,
            LineStripFlags::CAP_END_ROUND,
            LineStripFlags::CAP_START_TRIANGLE,
            LineStripFlags::CAP_END_TRIANGLE,
            LineStripFlags::CAP_START_ROUND | LineStripFlags::CAP_END_ROUND,
            LineStripFlags::CAP_START_ROUND | LineStripFlags::CAP_END_TRIANGLE,
            LineStripFlags::CAP_START_TRIANGLE | LineStripFlags::CAP_END_ROUND,
            LineStripFlags::CAP_START_TRIANGLE | LineStripFlags::CAP_END_TRIANGLE,
        ]
        .iter()
        .enumerate()
        {
            let y = (i + 1) as f32 * 70.0;
            line_batch
                .add_segment_2d(glam::vec2(70.0, y), glam::vec2(400.0, y))
                .radius(Size::new_scene(15.0))
                .flags(*flags);
        }

        // Lines with different kinds of radius
        // The first two lines are the same thickness if there no (!) scaling.
        // Moving the windows to a high dpi screen makes the second one bigger.
        // Also, it looks different under perspective projection.
        // The third line is automatic thickness which is determined by the line renderer implementation.
        line_batch
            .add_segment_2d(glam::vec2(500.0, 10.0), glam::vec2(1000.0, 10.0))
            .radius(Size::new_scene(4.0))
            .color(Color32::from_rgb(255, 180, 1));
        line_batch
            .add_segment_2d(glam::vec2(500.0, 30.0), glam::vec2(1000.0, 30.0))
            .radius(Size::new_points(4.0))
            .color(Color32::from_rgb(255, 180, 1));
        line_batch
            .add_segment_2d(glam::vec2(500.0, 60.0), glam::vec2(1000.0, 60.0))
            .radius(Size::AUTO)
            .color(Color32::from_rgb(255, 180, 1));
        line_batch
            .add_segment_2d(glam::vec2(500.0, 90.0), glam::vec2(1000.0, 90.0))
            .radius(Size::AUTO_LARGE)
            .color(Color32::from_rgb(255, 180, 1));

        // Points with different kinds of radius
        // The first two points are the same thickness if there no (!) scaling.
        // Moving the windows to a high dpi screen makes the second one bigger.
        // Also, it looks different under perspective projection.
        // The third point is automatic thickness which is determined by the point renderer implementation.
        let mut point_cloud_builder = PointCloudBuilder::<()>::default();
        point_cloud_builder
            .batch("points")
            .add_points_2d(
                [
                    glam::vec2(500.0, 120.0),
                    glam::vec2(520.0, 120.0),
                    glam::vec2(540.0, 120.0),
                    glam::vec2(560.0, 120.0),
                ]
                .into_iter(),
            )
            .radii(
                [
                    Size::new_scene(4.0),
                    Size::new_points(4.0),
                    Size::AUTO,
                    Size::AUTO_LARGE,
                ]
                .into_iter(),
            )
            .color(Color32::from_rgb(55, 180, 1));

        // Pile stuff to test for overlap handling
        {
            let mut batch = line_strip_builder.batch("overlapping objects");
            for i in 0..10 {
                let x = 5.0 * i as f32 + 20.0;
                batch
                    .add_segment_2d(glam::vec2(x, 700.0), glam::vec2(x, 780.0))
                    .color(Hsva::new(10.0 / i as f32, 1.0, 0.5, 1.0).into())
                    .radius(Size::new_points(10.0));
            }
        }

        let line_strip_draw_data = line_strip_builder.to_draw_data(re_ctx);
        let point_draw_data = point_cloud_builder.to_draw_data(re_ctx).unwrap();

        let image_scale = 4.0;
        let rectangle_draw_data = RectangleDrawData::new(
            re_ctx,
            &[
                TexturedRect {
                    top_left_corner_position: glam::vec3(500.0, 120.0, -0.05),
                    extent_u: self.rerun_logo_texture_width as f32 * image_scale * glam::Vec3::X,
                    extent_v: self.rerun_logo_texture_height as f32 * image_scale * glam::Vec3::Y,
                    texture: self.rerun_logo_texture.clone(),
                    texture_filter_magnification: TextureFilterMag::Nearest,
                    texture_filter_minification: TextureFilterMin::Linear,
                    ..Default::default()
                },
                TexturedRect {
                    top_left_corner_position: glam::vec3(
                        500.0,
                        // Intentionally overlap pictures to illustrate z-fighting resolution
                        170.0 + self.rerun_logo_texture_height as f32 * image_scale * 0.25,
                        -0.05,
                    ),
                    extent_u: self.rerun_logo_texture_width as f32 * image_scale * glam::Vec3::X,
                    extent_v: self.rerun_logo_texture_height as f32 * image_scale * glam::Vec3::Y,
                    texture: self.rerun_logo_texture.clone(),
                    texture_filter_magnification: TextureFilterMag::Linear,
                    texture_filter_minification: TextureFilterMin::Linear,
                    depth_offset: 1,
                    ..Default::default()
                },
            ],
        )
        .unwrap();

        vec![
            // 2d view to the left
            {
                let mut view_builder = ViewBuilder::default();
                view_builder
                    .setup_view(
                        re_ctx,
                        TargetConfiguration {
                            name: "2D".into(),
                            resolution_in_pixel: splits[0].resolution_in_pixel,
                            view_from_world: macaw::IsoTransform::IDENTITY,
                            projection_from_view: Projection::Orthographic {
                                camera_mode:
                                    view_builder::OrthographicCameraMode::TopLeftCornerAndExtendZ,
                                vertical_world_size: splits[0].resolution_in_pixel[1] as f32,
                                far_plane_distance: 1000.0,
                            },
                            pixels_from_point,
                            ..Default::default()
                        },
                    )
                    .unwrap();
                view_builder.queue_draw(&line_strip_draw_data);
                view_builder.queue_draw(&point_draw_data);
                view_builder.queue_draw(&rectangle_draw_data);
                let command_buffer = view_builder
                    .draw(re_ctx, ecolor::Rgba::TRANSPARENT)
                    .unwrap();
                framework::ViewDrawResult {
                    view_builder,
                    command_buffer,
                    target_location: splits[0].target_location,
                }
            },
            // and 3d view of the same scene to the right
            {
                let mut view_builder = ViewBuilder::default();
                let seconds_since_startup = time.seconds_since_startup();
                let camera_rotation_center = screen_size.extend(0.0) * 0.5;
                let camera_position = glam::vec3(
                    seconds_since_startup.sin(),
                    0.5,
                    seconds_since_startup.cos(),
                ) * screen_size.x.max(screen_size.y)
                    + camera_rotation_center;
                view_builder
                    .setup_view(
                        re_ctx,
                        view_builder::TargetConfiguration {
                            name: "3D".into(),
                            resolution_in_pixel: splits[1].resolution_in_pixel,
                            view_from_world: macaw::IsoTransform::look_at_rh(
                                camera_position,
                                camera_rotation_center,
                                glam::Vec3::Y,
                            )
                            .unwrap(),
                            projection_from_view: Projection::Perspective {
                                vertical_fov: 70.0 * std::f32::consts::TAU / 360.0,
                                near_plane_distance: 0.01,
                            },
                            pixels_from_point,
                            ..Default::default()
                        },
                    )
                    .unwrap();
                let command_buffer = view_builder
                    .queue_draw(&line_strip_draw_data)
                    .queue_draw(&point_draw_data)
                    .queue_draw(&rectangle_draw_data)
                    .draw(re_ctx, ecolor::Rgba::TRANSPARENT)
                    .unwrap();
                framework::ViewDrawResult {
                    view_builder,
                    command_buffer,
                    target_location: splits[1].target_location,
                }
            },
        ]
    }

    fn on_keyboard_input(&mut self, _input: winit::event::KeyboardInput) {}
}

fn main() {
    framework::start::<Render2D>();
}<|MERGE_RESOLUTION|>--- conflicted
+++ resolved
@@ -4,13 +4,8 @@
         LineStripFlags, RectangleDrawData, TextureFilterMag, TextureFilterMin, TexturedRect,
     },
     resource_managers::{GpuTexture2DHandle, Texture2DCreationDesc},
-<<<<<<< HEAD
     view_builder::{self, Projection, TargetConfiguration, ViewBuilder},
-    Color32, LineStripSeriesBuilder, PointCloudBuilder, Rgba, Size,
-=======
-    view_builder::{self, Projection, ViewBuilder},
     Color32, LineStripSeriesBuilder, PointCloudBuilder, Size,
->>>>>>> a4d50619
 };
 
 mod framework;

use re_renderer::{
    renderer::{
        LineStripFlags, PointCloudDrawData, PointCloudPoint, Rectangle, RectangleDrawData,
        TextureFilterMag, TextureFilterMin,
    },
    resource_managers::{GpuTexture2DHandle, Texture2DCreationDesc},
    view_builder::{self, Projection, ViewBuilder},
<<<<<<< HEAD
    LineStripSeriesBuilder, Size,
=======
    Color32, LineStripSeriesBuilder, Rgba,
>>>>>>> 892b0ae3
};

mod framework;

struct Render2D {
    rerun_logo_texture: GpuTexture2DHandle,
    rerun_logo_texture_width: u32,
    rerun_logo_texture_height: u32,
}

impl framework::Example for Render2D {
    fn title() -> &'static str {
        "2D Rendering"
    }

    fn new(re_ctx: &mut re_renderer::RenderContext) -> Self {
        let rerun_logo =
            image::load_from_memory(include_bytes!("../../re_ui/data/logo_dark_mode.png")).unwrap();

        let mut image_data = rerun_logo.as_rgba8().unwrap().to_vec();

        // Premultiply alpha.
        for color in image_data.chunks_exact_mut(4) {
            color.clone_from_slice(
                &ecolor::Color32::from_rgba_unmultiplied(color[0], color[1], color[2], color[3])
                    .to_array(),
            );
        }

        let rerun_logo_texture = re_ctx.texture_manager_2d.create(
            &mut re_ctx.gpu_resources.textures,
            &Texture2DCreationDesc {
                label: "rerun logo".into(),
                data: &image_data,
                format: wgpu::TextureFormat::Rgba8UnormSrgb,
                width: rerun_logo.width(),
                height: rerun_logo.height(),
            },
        );
        Render2D {
            rerun_logo_texture,

            rerun_logo_texture_width: rerun_logo.width(),
            rerun_logo_texture_height: rerun_logo.height(),
        }
    }

    fn draw(
        &mut self,
        re_ctx: &mut re_renderer::RenderContext,
        resolution: [u32; 2],
        time: &framework::Time,
        pixels_from_point: f32,
    ) -> Vec<framework::ViewDrawResult> {
        let splits = framework::split_resolution(resolution, 1, 2).collect::<Vec<_>>();

        let screen_size = glam::vec2(
            splits[0].resolution_in_pixel[0] as f32,
            splits[0].resolution_in_pixel[1] as f32,
        );

        let mut line_strip_builder = LineStripSeriesBuilder::<()>::default();

        // Blue rect outline around the bottom right quarter.
        let line_radius = 10.0;
        let blue_rect_position = screen_size * 0.5 - glam::vec2(line_radius, line_radius);
        line_strip_builder
            .add_rectangle_outline_2d(
                blue_rect_position,
                glam::vec2(screen_size.x * 0.5, 0.0),
                glam::vec2(0.0, screen_size.y * 0.5),
            )
<<<<<<< HEAD
            .radius(Size::new_scene(line_radius))
            .color_rgb(50, 50, 255);
=======
            .radius(line_radius)
            .color(Color32::BLUE);
>>>>>>> 892b0ae3

        // .. within, a orange rectangle
        line_strip_builder
            .add_rectangle_outline_2d(
                blue_rect_position + screen_size * 0.125,
                glam::vec2(screen_size.x * 0.25, 0.0),
                glam::vec2(0.0, screen_size.y * 0.25),
            )
<<<<<<< HEAD
            .radius(Size::new_scene(5.0))
            .color_rgb(255, 100, 1);
=======
            .radius(5.0)
            .color(Color32::from_rgb(255, 100, 1));
>>>>>>> 892b0ae3

        // All variations of line caps
        for (i, flags) in [
            LineStripFlags::empty(),
            LineStripFlags::CAP_START_ROUND,
            LineStripFlags::CAP_END_ROUND,
            LineStripFlags::CAP_START_TRIANGLE,
            LineStripFlags::CAP_END_TRIANGLE,
            LineStripFlags::CAP_START_ROUND | LineStripFlags::CAP_END_ROUND,
            LineStripFlags::CAP_START_ROUND | LineStripFlags::CAP_END_TRIANGLE,
            LineStripFlags::CAP_START_TRIANGLE | LineStripFlags::CAP_END_ROUND,
            LineStripFlags::CAP_START_TRIANGLE | LineStripFlags::CAP_END_TRIANGLE,
        ]
        .iter()
        .enumerate()
        {
            let y = (i + 1) as f32 * 70.0;
            line_strip_builder
                .add_segment_2d(glam::vec2(70.0, y), glam::vec2(400.0, y))
                .radius(Size::new_scene(15.0))
                .flags(*flags);
        }

        // Lines with different kinds of radius
        // The first two lines are the same thickness if there no (!) scaling.
        // Moving the windows to a high dpi screen makes the second one bigger.
        // Also, it looks different under perspective projection.
        // The third line is automatic thickness which is determined by the line renderer implementation.
        line_strip_builder
            .add_segment_2d(glam::vec2(500.0, 10.0), glam::vec2(1000.0, 10.0))
            .radius(Size::new_scene(4.0))
            .color_rgb(255, 180, 1);
        line_strip_builder
            .add_segment_2d(glam::vec2(500.0, 30.0), glam::vec2(1000.0, 30.0))
            .radius(Size::new_points(4.0))
            .color_rgb(255, 180, 1);
        line_strip_builder
            .add_segment_2d(glam::vec2(500.0, 60.0), glam::vec2(1000.0, 60.0))
            .radius(Size::AUTO)
            .color_rgb(255, 180, 1);
        line_strip_builder
            .add_segment_2d(glam::vec2(500.0, 90.0), glam::vec2(1000.0, 90.0))
            .radius(Size::AUTO_LARGE)
            .color_rgb(255, 180, 1);

        let line_strip_draw_data = line_strip_builder.to_draw_data(re_ctx);

        // Points with different kinds of radius
        // The first two points are the same thickness if there no (!) scaling.
        // Moving the windows to a high dpi screen makes the second one bigger.
        // Also, it looks different under perspective projection.
        // The third point is automatic thickness which is determined by the point renderer implementation.
        let points = vec![
            PointCloudPoint {
                position: glam::vec3(500.0, 120.0, 0.0),
                radius: Size::new_scene(4.0),
                srgb_color: [55, 180, 1, 255].into(),
            },
            PointCloudPoint {
                position: glam::vec3(520.0, 120.0, 0.0),
                radius: Size::new_points(4.0),
                srgb_color: [55, 180, 1, 255].into(),
            },
            PointCloudPoint {
                position: glam::vec3(540.0, 120.0, 0.0),
                radius: Size::AUTO,
                srgb_color: [55, 180, 1, 255].into(),
            },
            PointCloudPoint {
                position: glam::vec3(560.0, 120.0, 0.0),
                radius: Size::AUTO_LARGE,
                srgb_color: [55, 180, 1, 255].into(),
            },
        ];

        let point_draw_data = PointCloudDrawData::new(re_ctx, &points).unwrap();

        let image_scale = 4.0;
        let rectangle_draw_data = RectangleDrawData::new(
            re_ctx,
            &[
                Rectangle {
                    top_left_corner_position: glam::vec3(500.0, 120.0, -0.05),
                    extent_u: self.rerun_logo_texture_width as f32 * image_scale * glam::Vec3::X,
                    extent_v: self.rerun_logo_texture_height as f32 * image_scale * glam::Vec3::Y,
                    texture: self.rerun_logo_texture.clone(),
                    texture_filter_magnification: TextureFilterMag::Nearest,
                    texture_filter_minification: TextureFilterMin::Linear,
                    multiplicative_tint: Rgba::WHITE,
                },
                Rectangle {
                    top_left_corner_position: glam::vec3(
                        500.0,
                        170.0 + self.rerun_logo_texture_height as f32 * image_scale,
                        -0.05,
                    ),
                    extent_u: self.rerun_logo_texture_width as f32 * image_scale * glam::Vec3::X,
                    extent_v: self.rerun_logo_texture_height as f32 * image_scale * glam::Vec3::Y,
                    texture: self.rerun_logo_texture.clone(),
                    texture_filter_magnification: TextureFilterMag::Linear,
                    texture_filter_minification: TextureFilterMin::Linear,
                    multiplicative_tint: Rgba::WHITE,
                },
            ],
        )
        .unwrap();

        vec![
            // 2d view to the left
            {
                let mut view_builder = ViewBuilder::default();
                view_builder
                    .setup_view(
                        re_ctx,
                        view_builder::TargetConfiguration::new_2d_target(
                            "2D".into(),
                            splits[0].resolution_in_pixel,
                            1.0,
                            pixels_from_point,
                            glam::Vec2::ZERO,
                        ),
                    )
                    .unwrap();
                view_builder.queue_draw(&line_strip_draw_data);
                view_builder.queue_draw(&point_draw_data);
                view_builder.queue_draw(&rectangle_draw_data);
                let command_buffer = view_builder
                    .draw(re_ctx, ecolor::Rgba::TRANSPARENT)
                    .unwrap();
                framework::ViewDrawResult {
                    view_builder,
                    command_buffer,
                    target_location: splits[0].target_location,
                }
            },
            // and 3d view of the same scene to the right
            {
<<<<<<< HEAD
                {
                    let mut view_builder = ViewBuilder::default();
                    let seconds_since_startup = time.seconds_since_startup();
                    let camera_rotation_center = screen_size.extend(0.0) * 0.5;
                    let camera_position = glam::vec3(
                        seconds_since_startup.sin(),
                        0.5,
                        seconds_since_startup.cos(),
                    ) * screen_size.x.max(screen_size.y)
                        + camera_rotation_center;
                    view_builder
                        .setup_view(
                            re_ctx,
                            view_builder::TargetConfiguration {
                                name: "3D".into(),
                                resolution_in_pixel: splits[1].resolution_in_pixel,
                                view_from_world: macaw::IsoTransform::look_at_rh(
                                    camera_position,
                                    camera_rotation_center,
                                    glam::Vec3::Y,
                                )
                                .unwrap(),
                                projection_from_view: Projection::Perspective {
                                    vertical_fov: 70.0 * std::f32::consts::TAU / 360.0,
                                    near_plane_distance: 0.01,
                                },
                                pixels_from_point,
                            },
                        )
                        .unwrap();
                    view_builder.queue_draw(&line_strip_draw_data);
                    view_builder.queue_draw(&point_draw_data);
                    view_builder.queue_draw(&rectangle_draw_data);
                    let command_buffer = view_builder
                        .draw(re_ctx, ValueRgba8UnormSrgb::TRANSPARENT)
                        .unwrap();
                    framework::ViewDrawResult {
                        view_builder,
                        command_buffer,
                        target_location: splits[1].target_location,
                    }
=======
                let mut view_builder = ViewBuilder::default();
                let seconds_since_startup = time.seconds_since_startup();
                let camera_rotation_center = screen_size.extend(0.0) * 0.5;
                let camera_position = glam::vec3(
                    seconds_since_startup.sin(),
                    0.5,
                    seconds_since_startup.cos(),
                ) * screen_size.x.max(screen_size.y)
                    + camera_rotation_center;
                view_builder
                    .setup_view(
                        re_ctx,
                        view_builder::TargetConfiguration {
                            name: "3D".into(),
                            resolution_in_pixel: splits[1].resolution_in_pixel,
                            view_from_world: macaw::IsoTransform::look_at_rh(
                                camera_position,
                                camera_rotation_center,
                                glam::Vec3::Y,
                            )
                            .unwrap(),
                            projection_from_view: Projection::Perspective {
                                vertical_fov: 70.0 * std::f32::consts::TAU / 360.0,
                                near_plane_distance: 0.01,
                            },
                        },
                    )
                    .unwrap();
                view_builder.queue_draw(&line_strip_draw_data);
                view_builder.queue_draw(&rectangle_draw_data);
                let command_buffer = view_builder
                    .draw(re_ctx, ecolor::Rgba::TRANSPARENT)
                    .unwrap();
                framework::ViewDrawResult {
                    view_builder,
                    command_buffer,
                    target_location: splits[1].target_location,
>>>>>>> 892b0ae3
                }
            },
        ]
    }

    fn on_keyboard_input(&mut self, _input: winit::event::KeyboardInput) {}
}

fn main() {
    framework::start::<Render2D>();
}<|MERGE_RESOLUTION|>--- conflicted
+++ resolved
@@ -5,11 +5,7 @@
     },
     resource_managers::{GpuTexture2DHandle, Texture2DCreationDesc},
     view_builder::{self, Projection, ViewBuilder},
-<<<<<<< HEAD
-    LineStripSeriesBuilder, Size,
-=======
-    Color32, LineStripSeriesBuilder, Rgba,
->>>>>>> 892b0ae3
+    Color32, LineStripSeriesBuilder, Rgba, Size,
 };
 
 mod framework;
@@ -82,13 +78,8 @@
                 glam::vec2(screen_size.x * 0.5, 0.0),
                 glam::vec2(0.0, screen_size.y * 0.5),
             )
-<<<<<<< HEAD
             .radius(Size::new_scene(line_radius))
-            .color_rgb(50, 50, 255);
-=======
-            .radius(line_radius)
             .color(Color32::BLUE);
->>>>>>> 892b0ae3
 
         // .. within, a orange rectangle
         line_strip_builder
@@ -97,13 +88,8 @@
                 glam::vec2(screen_size.x * 0.25, 0.0),
                 glam::vec2(0.0, screen_size.y * 0.25),
             )
-<<<<<<< HEAD
             .radius(Size::new_scene(5.0))
-            .color_rgb(255, 100, 1);
-=======
-            .radius(5.0)
             .color(Color32::from_rgb(255, 100, 1));
->>>>>>> 892b0ae3
 
         // All variations of line caps
         for (i, flags) in [
@@ -135,19 +121,19 @@
         line_strip_builder
             .add_segment_2d(glam::vec2(500.0, 10.0), glam::vec2(1000.0, 10.0))
             .radius(Size::new_scene(4.0))
-            .color_rgb(255, 180, 1);
+            .color(Color32::from_rgb(255, 180, 1));
         line_strip_builder
             .add_segment_2d(glam::vec2(500.0, 30.0), glam::vec2(1000.0, 30.0))
             .radius(Size::new_points(4.0))
-            .color_rgb(255, 180, 1);
+            .color(Color32::from_rgb(255, 180, 1));
         line_strip_builder
             .add_segment_2d(glam::vec2(500.0, 60.0), glam::vec2(1000.0, 60.0))
             .radius(Size::AUTO)
-            .color_rgb(255, 180, 1);
+            .color(Color32::from_rgb(255, 180, 1));
         line_strip_builder
             .add_segment_2d(glam::vec2(500.0, 90.0), glam::vec2(1000.0, 90.0))
             .radius(Size::AUTO_LARGE)
-            .color_rgb(255, 180, 1);
+            .color(Color32::from_rgb(255, 180, 1));
 
         let line_strip_draw_data = line_strip_builder.to_draw_data(re_ctx);
 
@@ -160,22 +146,22 @@
             PointCloudPoint {
                 position: glam::vec3(500.0, 120.0, 0.0),
                 radius: Size::new_scene(4.0),
-                srgb_color: [55, 180, 1, 255].into(),
+                color: Color32::from_rgb(55, 180, 1),
             },
             PointCloudPoint {
                 position: glam::vec3(520.0, 120.0, 0.0),
                 radius: Size::new_points(4.0),
-                srgb_color: [55, 180, 1, 255].into(),
+                color: Color32::from_rgb(55, 180, 1),
             },
             PointCloudPoint {
                 position: glam::vec3(540.0, 120.0, 0.0),
                 radius: Size::AUTO,
-                srgb_color: [55, 180, 1, 255].into(),
+                color: Color32::from_rgb(55, 180, 1),
             },
             PointCloudPoint {
                 position: glam::vec3(560.0, 120.0, 0.0),
                 radius: Size::AUTO_LARGE,
-                srgb_color: [55, 180, 1, 255].into(),
+                color: Color32::from_rgb(55, 180, 1),
             },
         ];
 
@@ -241,49 +227,6 @@
             },
             // and 3d view of the same scene to the right
             {
-<<<<<<< HEAD
-                {
-                    let mut view_builder = ViewBuilder::default();
-                    let seconds_since_startup = time.seconds_since_startup();
-                    let camera_rotation_center = screen_size.extend(0.0) * 0.5;
-                    let camera_position = glam::vec3(
-                        seconds_since_startup.sin(),
-                        0.5,
-                        seconds_since_startup.cos(),
-                    ) * screen_size.x.max(screen_size.y)
-                        + camera_rotation_center;
-                    view_builder
-                        .setup_view(
-                            re_ctx,
-                            view_builder::TargetConfiguration {
-                                name: "3D".into(),
-                                resolution_in_pixel: splits[1].resolution_in_pixel,
-                                view_from_world: macaw::IsoTransform::look_at_rh(
-                                    camera_position,
-                                    camera_rotation_center,
-                                    glam::Vec3::Y,
-                                )
-                                .unwrap(),
-                                projection_from_view: Projection::Perspective {
-                                    vertical_fov: 70.0 * std::f32::consts::TAU / 360.0,
-                                    near_plane_distance: 0.01,
-                                },
-                                pixels_from_point,
-                            },
-                        )
-                        .unwrap();
-                    view_builder.queue_draw(&line_strip_draw_data);
-                    view_builder.queue_draw(&point_draw_data);
-                    view_builder.queue_draw(&rectangle_draw_data);
-                    let command_buffer = view_builder
-                        .draw(re_ctx, ValueRgba8UnormSrgb::TRANSPARENT)
-                        .unwrap();
-                    framework::ViewDrawResult {
-                        view_builder,
-                        command_buffer,
-                        target_location: splits[1].target_location,
-                    }
-=======
                 let mut view_builder = ViewBuilder::default();
                 let seconds_since_startup = time.seconds_since_startup();
                 let camera_rotation_center = screen_size.extend(0.0) * 0.5;
@@ -309,10 +252,12 @@
                                 vertical_fov: 70.0 * std::f32::consts::TAU / 360.0,
                                 near_plane_distance: 0.01,
                             },
+                            pixels_from_point,
                         },
                     )
                     .unwrap();
                 view_builder.queue_draw(&line_strip_draw_data);
+                view_builder.queue_draw(&point_draw_data);
                 view_builder.queue_draw(&rectangle_draw_data);
                 let command_buffer = view_builder
                     .draw(re_ctx, ecolor::Rgba::TRANSPARENT)
@@ -321,7 +266,6 @@
                     view_builder,
                     command_buffer,
                     target_location: splits[1].target_location,
->>>>>>> 892b0ae3
                 }
             },
         ]

--- conflicted
+++ resolved
@@ -20,14 +20,8 @@
 use rand::Rng;
 use re_renderer::{
     config::{supported_backends, HardwareTier, RenderContextConfig},
-<<<<<<< HEAD
-    mesh::{mesh_vertices::MeshVertexData, MeshData},
-    mesh_manager::{MeshHandle, MeshManager},
-    renderer::{lines::LineStripFlags, *},
-=======
     mesh_manager::{GpuMeshHandle, MeshManager},
     renderer::*,
->>>>>>> a72205a2
     view_builder::{TargetConfiguration, ViewBuilder},
     DebugLabel, *,
 };

--- conflicted
+++ resolved
@@ -34,75 +34,6 @@
 // Rendering things using Rerun's renderer.
 
 async fn run(event_loop: EventLoop<()>, window: Window) {
-<<<<<<< HEAD
-    let mut wgpu_ctx = WgpuContext::new(event_loop, window).await.unwrap();
-
-    let re_ctx = RenderContext::new(
-        &wgpu_ctx.device,
-        &wgpu_ctx.queue,
-        RenderContextConfig {
-            output_format_color: wgpu_ctx.swapchain_format,
-        },
-    );
-
-    // Store our `RenderContext` into the `WgpuContext` so that lifetime issues will
-    // be handled for us.
-    wgpu_ctx.user_data.insert(re_ctx);
-
-    wgpu_ctx.run(
-        // Setting up the `prepare` callback, which will be called once per frame with
-        // a ready-to-be-filled `CommandEncoder`.
-        |user_data, device, queue, encoder, resolution| {
-            let mut view_builder = ViewBuilder::new();
-
-            let pos = Vec3::new(0.0, 0.0, 3.0);
-            let iso = IsoTransform::from_rotation_translation(
-                Quat::from_affine3(&Affine3A::look_at_rh(pos, Vec3::ZERO, Vec3::Y).inverse()),
-                pos,
-            );
-            let target_cfg = TargetConfiguration {
-                resolution_in_pixel: resolution,
-                world_from_view: iso,
-                fov_y: 70.0 * TAU / 360.0,
-                near_plane_distance: 0.01,
-                target_identifier: 0,
-            };
-
-            let re_ctx = user_data.get_mut::<RenderContext>().unwrap();
-
-            // TODO: what about web and release?
-            let mut fs = OsFileSystem::default();
-
-            // TODO: note how caching/lifecycle of everything works
-            let mut resolver = FileResolver::with_search_path(fs, {
-                let mut search_path = SearchPath::default();
-                // TODO: fill up search path
-                search_path
-            });
-
-            let triangle = TestTriangleDrawable::new(re_ctx, device, &mut resolver);
-            let skybox = GenericSkyboxDrawable::new(re_ctx, device, &mut resolver);
-
-            view_builder
-                .setup_view(re_ctx, device, queue, &mut resolver, &target_cfg)
-                .unwrap()
-                .queue_draw(&triangle)
-                .queue_draw(&skybox)
-                .draw(re_ctx, encoder)
-                .unwrap();
-
-            view_builder
-        },
-        // Setting up the `draw` callback, which will be called once per frame with the
-        // renderpass drawing onto the swapchain.
-        {
-            |user_data, rpass, frame_builder: ViewBuilder| {
-                let re_ctx = user_data.get::<RenderContext>().unwrap();
-                frame_builder.composite(re_ctx, rpass).unwrap();
-            }
-        },
-    );
-=======
     let app = Application::new(event_loop, window).await.unwrap();
     app.run();
 }
@@ -116,6 +47,17 @@
     encoder: &mut wgpu::CommandEncoder,
     resolution: [u32; 2],
 ) -> ViewBuilder {
+    // TODO: should this really be here tho?
+            // TODO: what about web and release?
+            let mut fs = OsFileSystem::default();
+            // TODO: note how caching/lifecycle of everything works
+            let mut resolver = FileResolver::with_search_path(fs, {
+                let mut search_path = SearchPath::default();
+                // TODO: fill up search path
+                search_path
+            });
+
+
     let mut view_builder = ViewBuilder::new();
 
     // Rotate camera around the center at a distance of 5, looking down at 45 deg
@@ -130,11 +72,11 @@
         target_identifier: 0,
     };
 
-    let triangle = TestTriangleDrawable::new(re_ctx, device);
-    let skybox = GenericSkyboxDrawable::new(re_ctx, device);
+            let triangle = TestTriangleDrawable::new(re_ctx, device, &mut resolver);
+            let skybox = GenericSkyboxDrawable::new(re_ctx, device, &mut resolver);
 
     view_builder
-        .setup_view(re_ctx, device, queue, &target_cfg)
+        .setup_view(re_ctx, device, queue, &mut resolver, &target_cfg)
         .unwrap()
         .queue_draw(&triangle)
         .queue_draw(&skybox)
@@ -142,7 +84,6 @@
         .unwrap();
 
     view_builder
->>>>>>> 1b010eb5
 }
 
 // ---
@@ -233,8 +174,7 @@
     fn run(mut self) {
         self.event_loop.run(move |event, _, control_flow| {
             // Keep our example busy.
-            // Not how one should generally do it, but great for animated content and
-            // checking on perf.
+            // Not how one should generally do it, but great for animated content and checking on perf.
             *control_flow = ControlFlow::Poll;
 
             match event {
@@ -291,21 +231,6 @@
                     self.queue.submit(Some(encoder.finish()));
                     frame.present();
 
-<<<<<<< HEAD
-                    #[cfg(not(target_arch = "wasm32"))]
-                    {
-                        // Note that this measures time spent on CPU, not GPU
-                        // However, iff we're GPU bound (likely for this sample) and GPU times
-                        // are somewhat stable, we eventually end up waiting for GPU in
-                        // `get_current_texture` (wgpu has a swap chain with a limited amount of
-                        // buffers, the exact count is dependent on `present_mode` and backend!).
-                        // It's important to keep in mind that depending on the `present_mode`,
-                        // the GPU might be waiting on the screen in turn.
-                        let time_passed = std::time::Instant::now() - start_time;
-                        // TODO(andreas): Display a median over n frames and while we're on it
-                        // also stddev thereof.
-                        self.window.set_title(&format!(
-=======
                     self.re_ctx.frame_maintenance(&self.device);
 
                     // Note that this measures time spent on CPU, not GPU
@@ -323,7 +248,6 @@
                     let time_until_next_report = 1.0 - self.time.seconds_since_startup().fract();
                     if time_until_next_report - time_passed.as_secs_f32() < 0.0 {
                         let time_info_str = format!(
->>>>>>> 1b010eb5
                             "{:.2} ms ({:.2} fps)",
                             time_passed.as_secs_f32() * 1000.0,
                             1.0 / time_passed.as_secs_f32()

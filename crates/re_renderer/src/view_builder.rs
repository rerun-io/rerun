--- conflicted
+++ resolved
@@ -524,11 +524,7 @@
             .get::<Compositor>()
             .context("get compositor")?;
         tonemapper
-<<<<<<< HEAD
-            .draw(&ctx.gpu_resources, pass, &setup.tonemapping_drawable)
-=======
-            .draw(&ctx.resource_pools, pass, &setup.tonemapping_draw_data)
->>>>>>> d3d3c07c
+            .draw(&ctx.gpu_resources, pass, &setup.tonemapping_draw_data)
             .context("composite into main view")
     }
 }
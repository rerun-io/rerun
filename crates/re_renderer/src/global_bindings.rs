use crate::{
    wgpu_buffer_types,
    wgpu_resources::{
        BindGroupDesc, BindGroupEntry, BindGroupLayoutDesc, GpuBindGroupHandleStrong,
        GpuBindGroupLayoutHandle, GpuBufferHandleStrong, GpuSamplerHandle, SamplerDesc,
        WgpuResourcePools,
    },
};

use bytemuck::{Pod, Zeroable};
use smallvec::smallvec;

/// Mirrors the GPU contents of a frame-global uniform buffer.
///
/// Contains information that is constant for a single frame like camera.
/// (does not contain information that is special to a particular renderer)
#[repr(C)]
#[derive(Clone, Copy, Zeroable, Pod)]
pub(crate) struct FrameUniformBuffer {
    pub view_from_world: wgpu_buffer_types::Mat4x3,
    pub projection_from_view: wgpu_buffer_types::Mat4,
    pub projection_from_world: wgpu_buffer_types::Mat4,

    /// Camera position in world space.
    pub camera_position: glam::Vec3,

    /// For perspective: Multiply this with a camera distance to get a measure of how wide a pixel is in world units.
    /// For orthographic: This is the world size value, independent of distance.
    pub pixel_world_size_from_camera_distance: f32,

    /// Camera direction in world space.
    /// Same as `-view_from_world.row(2).truncate()`
    pub camera_forward: glam::Vec3,

    /// How many pixels there are per point.
    /// I.e. the ui scaling factor.
    pub pixels_from_point: f32,

    /// (tan(fov_y / 2) * aspect_ratio, tan(fov_y /2)), i.e. half ratio of screen dimension to screen distance in x & y.
    /// Both values are set to positive infinity for orthographic projection
    pub tan_half_fov: wgpu_buffer_types::Vec2,

    /// Size used for all sizes given with Size::AUTO, may be both a point or a world size.
    pub auto_size: f32,

<<<<<<< HEAD
    /// Size used for all sizes given with Size::AUTO_LARGE, may be both a point or a world size.
    pub auto_size_large: f32,
=======
    /// Size used for all sizes given with Size::AUTO_LARGE
    pub auto_size_large_in_points: f32,

    /// Factor used to compute depth offsets, see `depth_offset.wgsl`.
    pub depth_offset_factor: f32,
    pub _padding: glam::Vec3,
>>>>>>> a4d50619
}

pub(crate) struct GlobalBindings {
    pub(crate) layout: GpuBindGroupLayoutHandle,
    nearest_neighbor_sampler: GpuSamplerHandle,
    trilinear_sampler: GpuSamplerHandle,
}

impl GlobalBindings {
    pub fn new(pools: &mut WgpuResourcePools, device: &wgpu::Device) -> Self {
        Self {
            layout: pools.bind_group_layouts.get_or_create(
                device,
                &BindGroupLayoutDesc {
                    label: "global bind group layout".into(),

                    // Needs to be kept in sync with `global_bindings.wgsl` / `create_bind_group`
                    entries: vec![
                        // The global per-frame uniform buffer.
                        wgpu::BindGroupLayoutEntry {
                            binding: 0,
                            visibility: wgpu::ShaderStages::all(),
                            ty: wgpu::BindingType::Buffer {
                                ty: wgpu::BufferBindingType::Uniform,
                                has_dynamic_offset: false,
                                min_binding_size: (std::mem::size_of::<FrameUniformBuffer>()
                                    as u64)
                                    .try_into()
                                    .ok(),
                            },
                            count: None,
                        },
                        // Sampler without any filtering.
                        wgpu::BindGroupLayoutEntry {
                            binding: 1,
                            visibility: wgpu::ShaderStages::FRAGMENT,
                            ty: wgpu::BindingType::Sampler(wgpu::SamplerBindingType::NonFiltering),
                            count: None,
                        },
                        // Trilinear sampler.
                        wgpu::BindGroupLayoutEntry {
                            binding: 2,
                            visibility: wgpu::ShaderStages::FRAGMENT,
                            ty: wgpu::BindingType::Sampler(wgpu::SamplerBindingType::Filtering),
                            count: None,
                        },
                    ],
                },
            ),
            nearest_neighbor_sampler: pools.samplers.get_or_create(
                device,
                &SamplerDesc {
                    label: "nearest".into(),
                    address_mode_u: wgpu::AddressMode::Repeat,
                    address_mode_v: wgpu::AddressMode::Repeat,
                    address_mode_w: wgpu::AddressMode::Repeat,
                    ..Default::default()
                },
            ),
            trilinear_sampler: pools.samplers.get_or_create(
                device,
                &SamplerDesc {
                    label: "linear".into(),
                    mag_filter: wgpu::FilterMode::Linear,
                    min_filter: wgpu::FilterMode::Linear,
                    mipmap_filter: wgpu::FilterMode::Linear,
                    address_mode_u: wgpu::AddressMode::Repeat,
                    address_mode_v: wgpu::AddressMode::Repeat,
                    address_mode_w: wgpu::AddressMode::Repeat,
                    ..Default::default()
                },
            ),
        }
    }

    /// Creates a bind group that follows the global bind group layout.
    pub fn create_bind_group(
        &self,
        pools: &mut WgpuResourcePools,
        device: &wgpu::Device,
        frame_uniform_buffer: &GpuBufferHandleStrong,
    ) -> GpuBindGroupHandleStrong {
        pools.bind_groups.alloc(
            device,
            // Needs to be kept in sync with `global_bindings.wgsl` / `self.layout`
            &BindGroupDesc {
                label: "global bind group".into(),
                entries: smallvec![
                    BindGroupEntry::Buffer {
                        handle: **frame_uniform_buffer,
                        offset: 0,
                        size: None,
                    },
                    BindGroupEntry::Sampler(self.nearest_neighbor_sampler),
                    BindGroupEntry::Sampler(self.trilinear_sampler),
                ],
                layout: self.layout,
            },
            &pools.bind_group_layouts,
            &pools.textures,
            &pools.buffers,
            &pools.samplers,
        )
    }
}<|MERGE_RESOLUTION|>--- conflicted
+++ resolved
@@ -43,17 +43,12 @@
     /// Size used for all sizes given with Size::AUTO, may be both a point or a world size.
     pub auto_size: f32,
 
-<<<<<<< HEAD
     /// Size used for all sizes given with Size::AUTO_LARGE, may be both a point or a world size.
     pub auto_size_large: f32,
-=======
-    /// Size used for all sizes given with Size::AUTO_LARGE
-    pub auto_size_large_in_points: f32,
 
     /// Factor used to compute depth offsets, see `depth_offset.wgsl`.
     pub depth_offset_factor: f32,
     pub _padding: glam::Vec3,
->>>>>>> a4d50619
 }
 
 pub(crate) struct GlobalBindings {

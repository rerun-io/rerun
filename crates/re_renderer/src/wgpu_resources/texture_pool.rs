use std::hash::Hash;

use crate::debug_label::DebugLabel;

use super::{
    dynamic_resource_pool::{DynamicResourcePool, SizedResourceDesc},
    resource::PoolError,
};

slotmap::new_key_type! { pub struct GpuTextureHandle; }

/// A reference counter baked texture handle.
/// Once all strong handles are dropped, the texture will be marked for reclamation in the following frame.
pub type GpuTextureHandleStrong = std::sync::Arc<GpuTextureHandle>;

pub struct GpuTexture {
    pub texture: wgpu::Texture,
    pub default_view: wgpu::TextureView,
    // TODO(andreas) What about custom views? Should probably have a separate resource manager for it!
}

#[derive(Clone, Hash, PartialEq, Eq, Debug)]
pub struct TextureDesc {
    /// Debug label of the texture. This will show up in graphics debuggers for easy identification.
    pub label: DebugLabel,

    /// Size of the texture. All components must be greater than zero. For a
    /// regular 1D/2D texture, the unused sizes will be 1. For 2DArray textures,
    /// Z is the number of 2D textures in that array.
    pub size: wgpu::Extent3d,

    /// Mip count of texture. For a texture with no extra mips, this must be 1.
    pub mip_level_count: u32,

    /// Sample count of texture. If this is not 1, texture must have [`wgpu::BindingType::Texture::multisampled`] set to true.
    pub sample_count: u32,

    /// Dimensions of the texture.
    pub dimension: wgpu::TextureDimension,

    /// Format of the texture.
    pub format: wgpu::TextureFormat,

    /// Allowed usages of the texture. If used in other ways, the operation will panic.
    pub usage: wgpu::TextureUsages,
}

impl SizedResourceDesc for TextureDesc {
    /// Number of bytes this texture is expected to take.
    ///
    /// The actual number might be both bigger (padding) and lower (gpu sided compression).
    fn resource_size_in_bytes(&self) -> u64 {
        let mut size_in_bytes = 0;
        let format_desc = self.format.describe();
        let pixels_per_block =
            format_desc.block_dimensions.0 as u64 * format_desc.block_dimensions.1 as u64;

        for mip in 0..self.size.max_mips(self.dimension) {
            let mip_size = self
                .size
                .mip_level_size(mip, self.dimension)
                .physical_size(self.format);
            let num_pixels = mip_size.width * mip_size.height * mip_size.depth_or_array_layers;
            let num_blocks = num_pixels as u64 / pixels_per_block;
            size_in_bytes += num_blocks * format_desc.block_size as u64;
        }

        size_in_bytes
    }
}
#[derive(Default)]
pub struct GpuTexturePool {
    pool: DynamicResourcePool<GpuTextureHandle, TextureDesc, GpuTexture>,
}

impl GpuTexturePool {
    /// Returns a ref counted handle to a currently unused texture.
    /// Once ownership to the handle is given up, the texture may be reclaimed in future frames.
    pub fn alloc(&mut self, device: &wgpu::Device, desc: &TextureDesc) -> GpuTextureHandleStrong {
        crate::profile_function!();
        self.pool.alloc(desc, |desc| {
            let texture = device.create_texture(&wgpu::TextureDescriptor {
                label: desc.label.get(),
                size: desc.size,
                mip_level_count: desc.mip_level_count,
                sample_count: desc.sample_count,
                dimension: desc.dimension,
                format: desc.format,
                usage: desc.usage,
                view_formats: &[desc.format],
            });
            let view = texture.create_view(&wgpu::TextureViewDescriptor::default());
            GpuTexture {
                texture,
                default_view: view,
            }
        })
    }

    /// Called by `RenderContext` every frame. Updates statistics and may free unused textures.
<<<<<<< HEAD
    pub fn begin_frame(&mut self, frame_index: u64) {
        self.pool.begin_frame(frame_index);
=======
    pub fn frame_maintenance(&mut self, frame_index: u64) {
        self.pool
            .frame_maintenance(frame_index, |res| res.texture.destroy());
>>>>>>> 548d269a
    }

    /// Takes strong texture handle to ensure the user is still holding on to the texture.
    pub fn get_resource(&self, handle: &GpuTextureHandleStrong) -> Result<&GpuTexture, PoolError> {
        self.pool.get_resource(**handle)
    }

    /// Internal method to retrieve a resource with a weak handle (used by [`super::GpuBindGroupPool`]).
    pub(super) fn get_resource_weak(
        &self,
        handle: GpuTextureHandle,
    ) -> Result<&GpuTexture, PoolError> {
        self.pool.get_resource(handle)
    }

    /// Internal method to retrieve a strong handle from a weak handle (used by [`super::GpuBindGroupPool`])
    /// without inrementing the ref-count (note the returned reference!).
    pub(super) fn get_strong_handle(&self, handle: GpuTextureHandle) -> &GpuTextureHandleStrong {
        self.pool.get_strong_handle(handle)
    }

    pub fn num_resources(&self) -> usize {
        self.pool.num_resources()
    }

    pub fn total_gpu_size_in_bytes(&self) -> u64 {
        self.pool.total_resource_size_in_bytes()
    }
}<|MERGE_RESOLUTION|>--- conflicted
+++ resolved
@@ -98,14 +98,9 @@
     }
 
     /// Called by `RenderContext` every frame. Updates statistics and may free unused textures.
-<<<<<<< HEAD
     pub fn begin_frame(&mut self, frame_index: u64) {
-        self.pool.begin_frame(frame_index);
-=======
-    pub fn frame_maintenance(&mut self, frame_index: u64) {
         self.pool
-            .frame_maintenance(frame_index, |res| res.texture.destroy());
->>>>>>> 548d269a
+            .begin_frame(frame_index, |res| res.texture.destroy());
     }
 
     /// Takes strong texture handle to ensure the user is still holding on to the texture.

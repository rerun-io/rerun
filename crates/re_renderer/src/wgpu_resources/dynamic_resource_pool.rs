use std::{
    collections::{hash_map::Entry, HashMap},
    fmt::Debug,
    hash::Hash,
    sync::Arc,
};

use slotmap::{Key, SecondaryMap, SlotMap};

use smallvec::{smallvec, SmallVec};

use super::resource::PoolError;

pub trait SizedResourceDesc {
    fn resource_size_in_bytes(&self) -> u64;
}

/// Generic resource pool for all resources that have varying contents beyond their description.
///
/// Unlike in [`super::static_resource_pool::StaticResourcePool`], a resource is not uniquely identified by its description.
pub(super) struct DynamicResourcePool<Handle: Key, Desc, Res> {
    /// All known resources of this type.
    resources: SlotMap<Handle, (Desc, Res)>,

    /// Handles to all alive resources.
    /// We story any ref counted handle we give out in [`DynamicResourcePool::alloc`] here in order to keep it alive.
    /// Every [`DynamicResourcePool::begin_frame`] we check if the pool is now the only owner of the handle
    /// and if so mark it as deallocated.
    /// Being a [`SecondaryMap`] allows us to upgrade "weak" handles to strong handles,
    /// something required by [`super::GpuBindGroupPool`]
    alive_handles: SecondaryMap<Handle, Arc<Handle>>,

    /// Any resource that has been deallocated last frame.
    /// We keep them around for a bit longer to allow reclamation
    last_frame_deallocated: HashMap<Desc, SmallVec<[Arc<Handle>; 4]>>,

    current_frame_index: u64,
    total_resource_size_in_bytes: u64,
}

/// We cannot #derive(Default) as that would require Handle/Desc/Res to implement Default too.
impl<Handle: Key, Desc, Res> Default for DynamicResourcePool<Handle, Desc, Res> {
    fn default() -> Self {
        Self {
            resources: Default::default(),
            alive_handles: Default::default(),
            last_frame_deallocated: Default::default(),
            current_frame_index: Default::default(),
            total_resource_size_in_bytes: 0,
        }
    }
}

impl<Handle, Desc, Res> DynamicResourcePool<Handle, Desc, Res>
where
    Handle: Key,
    Desc: Clone + Eq + Hash + Debug + SizedResourceDesc,
{
    pub fn alloc<F: FnOnce(&Desc) -> Res>(&mut self, desc: &Desc, creation_func: F) -> Arc<Handle> {
        // First check if we can reclaim a resource we have around from a previous frame.
        let handle =
            if let Entry::Occupied(mut entry) = self.last_frame_deallocated.entry(desc.clone()) {
                re_log::trace!(?desc, "Reclaimed previously discarded resource",);

                let handle = entry.get_mut().pop().unwrap();
                if entry.get().is_empty() {
                    entry.remove();
                }
                handle
            // Otherwise create a new resource
            } else {
                let resource = creation_func(desc);
                self.total_resource_size_in_bytes += desc.resource_size_in_bytes();
                Arc::new(self.resources.insert((desc.clone(), resource)))
            };

        self.alive_handles.insert(*handle, Arc::clone(&handle));
        handle
    }

    pub fn get_resource(&self, handle: Handle) -> Result<&Res, PoolError> {
        self.resources
            .get(handle)
            .map(|(_, resource)| resource)
            .ok_or_else(|| {
                if handle.is_null() {
                    PoolError::NullHandle
                } else {
                    PoolError::ResourceNotAvailable
                }
            })
    }

<<<<<<< HEAD
    pub fn begin_frame(&mut self, frame_index: u64) {
=======
    pub fn frame_maintenance(
        &mut self,
        frame_index: u64,
        mut on_destroy_resource: impl FnMut(&Res),
    ) {
>>>>>>> 548d269a
        self.current_frame_index = frame_index;

        // Throw out any resources that we haven't reclaimed last frame.
        for (desc, handles) in self.last_frame_deallocated.drain() {
            re_log::trace!(
                count = handles.len(),
                ?desc,
                "Drained dangling resources from last frame",
            );
            for handle in handles {
                if let Some((_, res)) = self.resources.remove(*handle) {
                    on_destroy_resource(&res);
                }
                self.total_resource_size_in_bytes -= desc.resource_size_in_bytes();
            }
        }

        // If the strong count went down to 1, we must be the only ones holding on to handle.
        //
        // thread safety:
        // Since the count is pushed from 1 to 2 by `alloc`, it should not be possible to ever
        // get temporarily get back down to 1 without dropping the last user available copy of the Arc<Handle>.
        self.alive_handles.retain(|handle, strong_handle| {
            if Arc::strong_count(strong_handle) == 1 {
                let desc = &self.resources[handle].0;
                match self.last_frame_deallocated.entry(desc.clone()) {
                    Entry::Occupied(mut e) => {
                        e.get_mut().push(Arc::clone(strong_handle));
                    }
                    Entry::Vacant(e) => {
                        e.insert(smallvec![Arc::clone(strong_handle)]);
                    }
                }
                false
            } else {
                true
            }
        });
    }

    /// Upgrades a "weak" handle to a reference counted handle by looking it up.
    /// Returns a reference in order to avoid needlessly increasing the ref-count.
    pub(super) fn get_strong_handle(&self, handle: Handle) -> &Arc<Handle> {
        &self.alive_handles[handle]
    }

    pub fn num_resources(&self) -> usize {
        self.resources.len()
    }

    pub fn total_resource_size_in_bytes(&self) -> u64 {
        self.total_resource_size_in_bytes
    }
}

#[cfg(test)]
mod tests {
    use std::{
        cell::Cell,
        sync::{
            atomic::{AtomicUsize, Ordering},
            Arc,
        },
    };

    use slotmap::Key;

    use super::{DynamicResourcePool, SizedResourceDesc};
    use crate::wgpu_resources::resource::PoolError;

    slotmap::new_key_type! { pub struct ConcreteHandle; }

    #[derive(Clone, PartialEq, Eq, Hash, Debug)]
    pub struct ConcreteResourceDesc(u32);

    impl SizedResourceDesc for ConcreteResourceDesc {
        fn resource_size_in_bytes(&self) -> u64 {
            1
        }
    }

    #[derive(Debug)]
    pub struct ConcreteResource {
        id: u32,
        drop_counter: Arc<AtomicUsize>,
    }

    impl Drop for ConcreteResource {
        fn drop(&mut self) {
            self.drop_counter.fetch_add(1, Ordering::Release);
        }
    }

    type Pool = DynamicResourcePool<ConcreteHandle, ConcreteResourceDesc, ConcreteResource>;

    #[test]
    fn resource_alloc_and_reuse() {
        let mut pool = Pool::default();
        let drop_counter = Arc::new(AtomicUsize::new(0));

        let initial_resource_descs = [0, 0, 1, 2, 2, 3];

        // Alloc on a new pool always returns a new resource.
        allocate_resources(&initial_resource_descs, &mut pool, true, &drop_counter);

        // After frame maintenance we get used resources.
        // Still, no resources were dropped.
        {
            let drop_counter_before = drop_counter.load(Ordering::Acquire);
<<<<<<< HEAD
            pool.begin_frame(1);
=======
            let mut called_destroy = false;
            pool.frame_maintenance(1, |_| called_destroy = true);
>>>>>>> 548d269a

            assert!(!called_destroy);
            assert_eq!(drop_counter_before, drop_counter.load(Ordering::Acquire),);
        }

        // Allocate the same resources again, this should *not* create any new resources.
        allocate_resources(&initial_resource_descs, &mut pool, false, &drop_counter);
        // Doing it again, it will again create resources.
        allocate_resources(&initial_resource_descs, &mut pool, true, &drop_counter);

        // Doing frame maintenance twice will drop all resources
        {
            let drop_counter_before = drop_counter.load(Ordering::Acquire);
<<<<<<< HEAD
            pool.begin_frame(2);
            pool.begin_frame(3);
=======
            let mut called_destroy = false;
            pool.frame_maintenance(2, |_| called_destroy = true);
            assert!(!called_destroy);
            pool.frame_maintenance(3, |_| called_destroy = true);
            assert!(called_destroy);
>>>>>>> 548d269a
            let drop_counter_now = drop_counter.load(Ordering::Acquire);
            assert_eq!(
                drop_counter_before + initial_resource_descs.len() * 2,
                drop_counter_now
            );
            assert_eq!(pool.total_resource_size_in_bytes(), 0);
        }

        // Holding on to a handle avoids both re-use and dropping.
        {
            let drop_counter_before = drop_counter.load(Ordering::Acquire);
            let handle0 = pool.alloc(&ConcreteResourceDesc(0), |d| ConcreteResource {
                id: d.0,
                drop_counter: drop_counter.clone(),
            });
            let handle1 = pool.alloc(&ConcreteResourceDesc(0), |d| ConcreteResource {
                id: d.0,
                drop_counter: drop_counter.clone(),
            });
            assert_ne!(handle0, handle1);
            drop(handle1);

<<<<<<< HEAD
            pool.begin_frame(4);
            assert_eq!(drop_counter_before, drop_counter.load(Ordering::Acquire),);
            pool.begin_frame(5);
=======
            let mut called_destroy = false;
            pool.frame_maintenance(4, |_| called_destroy = true);
            assert!(!called_destroy);
            assert_eq!(drop_counter_before, drop_counter.load(Ordering::Acquire),);
            pool.frame_maintenance(5, |_| called_destroy = true);
            assert!(called_destroy);
>>>>>>> 548d269a
            assert_eq!(
                drop_counter_before + 1,
                drop_counter.load(Ordering::Acquire),
            );
        }
    }

    fn allocate_resources(
        descs: &[u32],
        pool: &mut DynamicResourcePool<ConcreteHandle, ConcreteResourceDesc, ConcreteResource>,
        expect_allocation: bool,
        drop_counter: &Arc<AtomicUsize>,
    ) {
        let drop_counter_before = drop_counter.load(Ordering::Acquire);
        let byte_count_before = pool.total_resource_size_in_bytes();
        for &desc in descs {
            // Previous loop iteration didn't drop Resources despite dropping a handle.
            assert_eq!(drop_counter_before, drop_counter.load(Ordering::Acquire));

            let new_resource_created = Cell::new(false);
            let handle = pool.alloc(&ConcreteResourceDesc(desc), |d| {
                new_resource_created.set(true);
                ConcreteResource {
                    id: d.0,
                    drop_counter: drop_counter.clone(),
                }
            });
            assert_eq!(new_resource_created.get(), expect_allocation);

            // Resource pool keeps the handle alive, but otherwise we're the only owners.
            assert_eq!(Arc::strong_count(&handle), 2);
        }

        if expect_allocation {
            assert_eq!(
                byte_count_before
                    + descs
                        .iter()
                        .map(|d| ConcreteResourceDesc(*d).resource_size_in_bytes())
                        .sum::<u64>(),
                pool.total_resource_size_in_bytes()
            );
        } else {
            assert_eq!(byte_count_before, pool.total_resource_size_in_bytes());
        }
    }

    #[test]
    fn get_resource() {
        let mut pool = Pool::default();
        let drop_counter = Arc::new(AtomicUsize::new(0));

        // Query with valid handle
        let handle = pool.alloc(&ConcreteResourceDesc(0), |d| ConcreteResource {
            id: d.0,
            drop_counter: drop_counter.clone(),
        });
        assert!(pool.get_resource(*handle).is_ok());
        assert!(matches!(
            *pool.get_resource(*handle).unwrap(),
            ConcreteResource {
                id: 0,
                drop_counter: _
            }
        ));

        // Query with null handle
        assert!(matches!(
            pool.get_resource(ConcreteHandle::null()),
            Err(PoolError::NullHandle)
        ));

        // Query with invalid handle
        let inner_handle = *handle;
        drop(handle);
<<<<<<< HEAD
        pool.begin_frame(0);
        pool.begin_frame(1);
=======
        pool.frame_maintenance(0, |_| {});
        pool.frame_maintenance(1, |_| {});
>>>>>>> 548d269a
        assert!(matches!(
            pool.get_resource(inner_handle),
            Err(PoolError::ResourceNotAvailable)
        ));
    }
}<|MERGE_RESOLUTION|>--- conflicted
+++ resolved
@@ -91,15 +91,7 @@
             })
     }
 
-<<<<<<< HEAD
-    pub fn begin_frame(&mut self, frame_index: u64) {
-=======
-    pub fn frame_maintenance(
-        &mut self,
-        frame_index: u64,
-        mut on_destroy_resource: impl FnMut(&Res),
-    ) {
->>>>>>> 548d269a
+    pub fn begin_frame(&mut self, frame_index: u64, mut on_destroy_resource: impl FnMut(&Res)) {
         self.current_frame_index = frame_index;
 
         // Throw out any resources that we haven't reclaimed last frame.
@@ -209,12 +201,8 @@
         // Still, no resources were dropped.
         {
             let drop_counter_before = drop_counter.load(Ordering::Acquire);
-<<<<<<< HEAD
-            pool.begin_frame(1);
-=======
             let mut called_destroy = false;
-            pool.frame_maintenance(1, |_| called_destroy = true);
->>>>>>> 548d269a
+            pool.begin_frame(1, |_| called_destroy = true);
 
             assert!(!called_destroy);
             assert_eq!(drop_counter_before, drop_counter.load(Ordering::Acquire),);
@@ -228,16 +216,11 @@
         // Doing frame maintenance twice will drop all resources
         {
             let drop_counter_before = drop_counter.load(Ordering::Acquire);
-<<<<<<< HEAD
-            pool.begin_frame(2);
-            pool.begin_frame(3);
-=======
             let mut called_destroy = false;
-            pool.frame_maintenance(2, |_| called_destroy = true);
+            pool.begin_frame(2, |_| called_destroy = true);
             assert!(!called_destroy);
-            pool.frame_maintenance(3, |_| called_destroy = true);
+            pool.begin_frame(3, |_| called_destroy = true);
             assert!(called_destroy);
->>>>>>> 548d269a
             let drop_counter_now = drop_counter.load(Ordering::Acquire);
             assert_eq!(
                 drop_counter_before + initial_resource_descs.len() * 2,
@@ -260,18 +243,12 @@
             assert_ne!(handle0, handle1);
             drop(handle1);
 
-<<<<<<< HEAD
-            pool.begin_frame(4);
-            assert_eq!(drop_counter_before, drop_counter.load(Ordering::Acquire),);
-            pool.begin_frame(5);
-=======
             let mut called_destroy = false;
-            pool.frame_maintenance(4, |_| called_destroy = true);
+            pool.begin_frame(4, |_| called_destroy = true);
             assert!(!called_destroy);
             assert_eq!(drop_counter_before, drop_counter.load(Ordering::Acquire),);
-            pool.frame_maintenance(5, |_| called_destroy = true);
+            pool.begin_frame(5, |_| called_destroy = true);
             assert!(called_destroy);
->>>>>>> 548d269a
             assert_eq!(
                 drop_counter_before + 1,
                 drop_counter.load(Ordering::Acquire),
@@ -347,13 +324,8 @@
         // Query with invalid handle
         let inner_handle = *handle;
         drop(handle);
-<<<<<<< HEAD
-        pool.begin_frame(0);
-        pool.begin_frame(1);
-=======
-        pool.frame_maintenance(0, |_| {});
-        pool.frame_maintenance(1, |_| {});
->>>>>>> 548d269a
+        pool.begin_frame(0, |_| {});
+        pool.begin_frame(1, |_| {});
         assert!(matches!(
             pool.get_resource(inner_handle),
             Err(PoolError::ResourceNotAvailable)

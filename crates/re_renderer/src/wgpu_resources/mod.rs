//! Wgpu resource pools are concerned with handling low level gpu resources efficiently.
//!
//! They facilitate easy creation and avoidance of unnecessary gpu allocations.
//!
//!
//! This is in contrast to the [`crate::resource_managers`] which are concerned with
//! higher level resources that arise from processing user provided data.

mod bind_group_layout_pool;
pub use bind_group_layout_pool::{
    BindGroupLayoutDesc, GpuBindGroupLayoutHandle, GpuBindGroupLayoutPool,
};

mod bind_group_pool;
pub use bind_group_pool::{
    BindGroupDesc, BindGroupEntry, GpuBindGroup, GpuBindGroupHandle, GpuBindGroupPool,
};

mod buffer_pool;
pub use buffer_pool::{BufferDesc, GpuBuffer, GpuBufferHandle, GpuBufferPool};

mod pipeline_layout_pool;
pub use pipeline_layout_pool::{
    GpuPipelineLayoutHandle, GpuPipelineLayoutPool, PipelineLayoutDesc,
};

mod render_pipeline_pool;
pub use render_pipeline_pool::{
    GpuRenderPipelineHandle, GpuRenderPipelinePool, RenderPipelineDesc, VertexBufferLayout,
};

mod sampler_pool;
pub use sampler_pool::{GpuSamplerHandle, GpuSamplerPool, SamplerDesc};

mod shader_module_pool;
pub use shader_module_pool::{GpuShaderModuleHandle, GpuShaderModulePool, ShaderModuleDesc};

mod texture_pool;
pub use texture_pool::{
    GpuTexture, GpuTextureHandle, GpuTextureInternal, GpuTexturePool, TextureDesc,
};

mod resource;
pub use resource::PoolError;

mod dynamic_resource_pool;
mod static_resource_pool;

/// Collection of all wgpu resource pools.
///
/// Note that all resource pools define their resources by type & type properties (the descriptor).
/// This means they are not directly concerned with contents and tend to act more like allocators.
/// Garbage collection / resource reclamation strategy differs by type,
/// for details check their respective allocation/creation functions!
#[derive(Default)]
pub struct WgpuResourcePools {
    pub(crate) bind_group_layouts: GpuBindGroupLayoutPool,
    pub(crate) pipeline_layouts: GpuPipelineLayoutPool,
    pub(crate) render_pipelines: GpuRenderPipelinePool,
    pub(crate) samplers: GpuSamplerPool,
    pub(crate) shader_modules: GpuShaderModulePool,

    pub(crate) bind_groups: GpuBindGroupPool,

    pub buffers: GpuBufferPool,
    pub textures: GpuTexturePool,
}

#[derive(Default)]
pub struct WgpuResourcePoolStatistics {
    pub num_bind_group_layouts: usize,
    pub num_pipeline_layouts: usize,
    pub num_render_pipelines: usize,
    pub num_samplers: usize,
    pub num_shader_modules: usize,
    pub num_bind_groups: usize,
    pub num_buffers: usize,
    pub num_textures: usize,
    pub total_buffer_size_in_bytes: u64,
    pub total_texture_size_in_bytes: u64,
}

impl WgpuResourcePoolStatistics {
    pub fn total_bytes(&self) -> u64 {
        let Self {
            num_bind_group_layouts: _,
            num_pipeline_layouts: _,
            num_render_pipelines: _,
            num_samplers: _,
            num_shader_modules: _,
            num_bind_groups: _,
            num_buffers: _,
            num_textures: _,
            total_buffer_size_in_bytes,
            total_texture_size_in_bytes,
        } = self;
        total_buffer_size_in_bytes + total_texture_size_in_bytes
    }
}

impl WgpuResourcePools {
    pub fn statistics(&self) -> WgpuResourcePoolStatistics {
        WgpuResourcePoolStatistics {
            num_bind_group_layouts: self.bind_group_layouts.num_resources(),
            num_pipeline_layouts: self.pipeline_layouts.num_resources(),
            num_render_pipelines: self.render_pipelines.num_resources(),
            num_samplers: self.samplers.num_resources(),
            num_shader_modules: self.shader_modules.num_resources(),
            num_bind_groups: self.bind_groups.num_resources(),
            num_buffers: self.buffers.num_resources(),
            num_textures: self.textures.num_resources(),
            total_buffer_size_in_bytes: self.buffers.total_gpu_size_in_bytes(),
            total_texture_size_in_bytes: self.textures.total_gpu_size_in_bytes(),
        }
    }
}

<<<<<<< HEAD
#[derive(Copy, Clone)]
=======
#[derive(Clone, Copy)]
>>>>>>> f0c2fdea
pub struct TextureRowDataInfo {
    /// How many bytes per row contain actual data.
    pub bytes_per_row_unpadded: u32,

    /// How many bytes per row are required to be allocated in total.
    pub bytes_per_row_padded: u32,
}

/// Returns the number of required bytes per row of a texture with the given format and width.
pub fn texture_row_data_info(format: wgpu::TextureFormat, width: u32) -> TextureRowDataInfo {
    let format_info = format.describe();
    let width_blocks = width / format_info.block_dimensions.0 as u32;
    let bytes_per_row_unaligned = width_blocks * format_info.block_size as u32;

    TextureRowDataInfo {
        bytes_per_row_unpadded: bytes_per_row_unaligned,
        bytes_per_row_padded: wgpu::util::align_to(
            bytes_per_row_unaligned,
            wgpu::COPY_BYTES_PER_ROW_ALIGNMENT,
        ),
    }
}

impl TextureRowDataInfo {
    /// Removes the padding from a buffer containing gpu texture data.
    pub fn remove_padding(&self, buffer: &[u8]) -> Vec<u8> {
        if self.bytes_per_row_padded == self.bytes_per_row_unpadded {
            return buffer.to_vec();
        }

        let height = (buffer.len() as u32) / self.bytes_per_row_padded;
        let mut unpadded_buffer =
            Vec::with_capacity((self.bytes_per_row_unpadded * height) as usize);

        for row in 0..height {
            let offset = (self.bytes_per_row_padded * row) as usize;
            unpadded_buffer.extend_from_slice(
                &buffer[offset..(offset + self.bytes_per_row_unpadded as usize)],
            );
        }

        unpadded_buffer
    }
}<|MERGE_RESOLUTION|>--- conflicted
+++ resolved
@@ -115,11 +115,7 @@
     }
 }
 
-<<<<<<< HEAD
-#[derive(Copy, Clone)]
-=======
 #[derive(Clone, Copy)]
->>>>>>> f0c2fdea
 pub struct TextureRowDataInfo {
     /// How many bytes per row contain actual data.
     pub bytes_per_row_unpadded: u32,

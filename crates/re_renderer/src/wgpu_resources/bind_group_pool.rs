--- conflicted
+++ resolved
@@ -185,11 +185,7 @@
         _buffers: &mut GpuBufferPool,
         _samplers: &mut GpuSamplerPool,
     ) {
-<<<<<<< HEAD
-        self.pool.begin_frame(frame_index);
-=======
-        self.pool.frame_maintenance(frame_index, |_res| {});
->>>>>>> 548d269a
+        self.pool.begin_frame(frame_index, |_res| {});
         // TODO(andreas): Update usage counter on dependent resources.
     }
 

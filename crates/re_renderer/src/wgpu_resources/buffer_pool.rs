use std::hash::Hash;

use crate::debug_label::DebugLabel;

use super::{
<<<<<<< HEAD
    dynamic_resource_pool::{DynamicResourcePool, DynamicResourcesDesc},
=======
    dynamic_resource_pool::{DynamicResource, DynamicResourcePool, SizedResourceDesc},
>>>>>>> 49cc353c
    resource::PoolError,
};

slotmap::new_key_type! { pub struct GpuBufferHandle; }

/// A reference-counter baked buffer.
/// Once all instances are dropped, the buffer will be marked for reclamation in the following frame.
pub type GpuBuffer = std::sync::Arc<DynamicResource<GpuBufferHandle, BufferDesc, wgpu::Buffer>>;

/// Buffer creation descriptor.
#[derive(Clone, Hash, PartialEq, Eq, Debug)]
pub struct BufferDesc {
    /// Debug label of a buffer. This will show up in graphics debuggers for easy identification.
    pub label: DebugLabel,

    /// Size of a buffer.
    pub size: wgpu::BufferAddress,

    /// Usages of a buffer. If the buffer is used in any way that isn't specified here, the operation
    /// will panic.
    pub usage: wgpu::BufferUsages,

    /// Allows a buffer to be mapped immediately after they are made. It does not have to be [`BufferUsages::MAP_READ`] or
    /// [`BufferUsages::MAP_WRITE`], all buffers are allowed to be mapped at creation.
    ///
    /// *WARNING*: If this is `true`, the pool won't be able to reclaim the buffer later!
    /// Furthermore, [`size`](#structfield.size) must be a multiple of [`COPY_BUFFER_ALIGNMENT`].
    pub mapped_at_creation: bool,
}

impl DynamicResourcesDesc for BufferDesc {
    fn resource_size_in_bytes(&self) -> u64 {
        self.size
    }

    fn allow_reuse(&self) -> bool {
        // We can't re-use buffers that were mapped at creation since we don't know if the user
        // unmapped the buffer.
        // We could try to figure it out, but mapped-at-creation buffers should only be used by one of the dedicated allocators anyways!
        !self.mapped_at_creation
    }
}

#[derive(Default)]
pub struct GpuBufferPool {
    pool: DynamicResourcePool<GpuBufferHandle, BufferDesc, wgpu::Buffer>,
}

impl GpuBufferPool {
<<<<<<< HEAD
    /// Returns a ref counted handle to a currently unused buffer.
    /// Once ownership to the handle is given up, the buffer may be reclaimed in future frames,
    /// unless `BufferDesc::mapped_at_creation` was true.
=======
    /// Returns a reference-counted gpu buffer that is currently unused.
    /// Once ownership is given up, the buffer may be reclaimed in future frames.
>>>>>>> 49cc353c
    ///
    /// For more efficient allocation (faster, less fragmentation) you should sub-allocate buffers whenever possible
    /// either manually or using a higher level allocator.
    pub fn alloc(&mut self, device: &wgpu::Device, desc: &BufferDesc) -> GpuBuffer {
        self.pool.alloc(desc, |desc| {
            device.create_buffer(&wgpu::BufferDescriptor {
                label: desc.label.get(),
                size: desc.size,
                usage: desc.usage,
                mapped_at_creation: desc.mapped_at_creation,
            })
        })
    }

    /// Called by `RenderContext` every frame. Updates statistics and may free unused buffers.
    pub fn begin_frame(&mut self, frame_index: u64) {
        self.pool.begin_frame(frame_index, |res| res.destroy());
    }

<<<<<<< HEAD
    /// Takes strong buffer handle to ensure the user is still holding on to the buffer.
    pub fn get_resource(&self, handle: &GpuBufferHandleStrong) -> Result<&wgpu::Buffer, PoolError> {
        self.pool.get_resource(**handle)
    }

    /// Internal method to retrieve a resource with a weak handle (used by [`super::GpuBindGroupPool`])
    pub(super) fn get_resource_weak(
        &self,
        handle: GpuBufferHandle,
    ) -> Result<&wgpu::Buffer, PoolError> {
        self.pool.get_resource(handle)
    }

    /// Internal method to retrieve a strong handle from a weak handle (used by [`super::GpuBindGroupPool`])
    /// without incrementing the ref-count (note the returned reference!).
    pub(super) fn get_strong_handle(&self, handle: GpuBufferHandle) -> &GpuBufferHandleStrong {
        self.pool.get_strong_handle(handle)
=======
    /// Internal method to retrieve a resource from a weak handle (used by [`super::GpuBindGroupPool`])
    pub(super) fn get_from_handle(&self, handle: GpuBufferHandle) -> Result<GpuBuffer, PoolError> {
        self.pool.get_from_handle(handle)
>>>>>>> 49cc353c
    }

    pub fn num_resources(&self) -> usize {
        self.pool.num_resources()
    }

    pub fn total_gpu_size_in_bytes(&self) -> u64 {
        self.pool.total_resource_size_in_bytes()
    }
}<|MERGE_RESOLUTION|>--- conflicted
+++ resolved
@@ -3,11 +3,7 @@
 use crate::debug_label::DebugLabel;
 
 use super::{
-<<<<<<< HEAD
-    dynamic_resource_pool::{DynamicResourcePool, DynamicResourcesDesc},
-=======
-    dynamic_resource_pool::{DynamicResource, DynamicResourcePool, SizedResourceDesc},
->>>>>>> 49cc353c
+    dynamic_resource_pool::{DynamicResource, DynamicResourcePool, DynamicResourcesDesc},
     resource::PoolError,
 };
 
@@ -57,14 +53,9 @@
 }
 
 impl GpuBufferPool {
-<<<<<<< HEAD
-    /// Returns a ref counted handle to a currently unused buffer.
-    /// Once ownership to the handle is given up, the buffer may be reclaimed in future frames,
+    /// Returns a reference-counted gpu buffer that is currently unused.
+    /// Once ownership is given up, the buffer may be reclaimed in future frames
     /// unless `BufferDesc::mapped_at_creation` was true.
-=======
-    /// Returns a reference-counted gpu buffer that is currently unused.
-    /// Once ownership is given up, the buffer may be reclaimed in future frames.
->>>>>>> 49cc353c
     ///
     /// For more efficient allocation (faster, less fragmentation) you should sub-allocate buffers whenever possible
     /// either manually or using a higher level allocator.
@@ -84,29 +75,9 @@
         self.pool.begin_frame(frame_index, |res| res.destroy());
     }
 
-<<<<<<< HEAD
-    /// Takes strong buffer handle to ensure the user is still holding on to the buffer.
-    pub fn get_resource(&self, handle: &GpuBufferHandleStrong) -> Result<&wgpu::Buffer, PoolError> {
-        self.pool.get_resource(**handle)
-    }
-
-    /// Internal method to retrieve a resource with a weak handle (used by [`super::GpuBindGroupPool`])
-    pub(super) fn get_resource_weak(
-        &self,
-        handle: GpuBufferHandle,
-    ) -> Result<&wgpu::Buffer, PoolError> {
-        self.pool.get_resource(handle)
-    }
-
-    /// Internal method to retrieve a strong handle from a weak handle (used by [`super::GpuBindGroupPool`])
-    /// without incrementing the ref-count (note the returned reference!).
-    pub(super) fn get_strong_handle(&self, handle: GpuBufferHandle) -> &GpuBufferHandleStrong {
-        self.pool.get_strong_handle(handle)
-=======
     /// Internal method to retrieve a resource from a weak handle (used by [`super::GpuBindGroupPool`])
     pub(super) fn get_from_handle(&self, handle: GpuBufferHandle) -> Result<GpuBuffer, PoolError> {
         self.pool.get_from_handle(handle)
->>>>>>> 49cc353c
     }
 
     pub fn num_resources(&self) -> usize {

--- conflicted
+++ resolved
@@ -1,7 +1,7 @@
 //! Mesh renderer.
 //!
 //! Uses instancing to render instances of the same mesh in a single draw call.
-//! Instance data is kept in an instance-stepped vertex data.
+//! Instance data is kept in an instance-stepped vertex data, see [`GpuInstanceData`].
 
 use std::sync::Arc;
 
@@ -25,55 +25,10 @@
     WgpuResourcePools,
 };
 
-<<<<<<< HEAD
-/// Element in the gpu residing instance buffer.
-///
-/// Keep in sync with `mesh_vertex.wgsl`
-#[repr(C, packed)]
-#[derive(Clone, Copy, bytemuck::Pod, bytemuck::Zeroable)]
-struct GpuInstanceData {
-    // Don't use alignend glam types because they enforce alignment.
-    // (staging buffer might be 4 byte aligned only!)
-    world_from_mesh_row_0: [f32; 4],
-    world_from_mesh_row_1: [f32; 4],
-    world_from_mesh_row_2: [f32; 4],
-
-    world_from_mesh_normal_row_0: [f32; 3],
-    world_from_mesh_normal_row_1: [f32; 3],
-    world_from_mesh_normal_row_2: [f32; 3],
-
-    additive_tint: Color32,
-}
-
-impl GpuInstanceData {
-    pub fn vertex_buffer_layout() -> VertexBufferLayout {
-        let shader_start_location = mesh_vertices::next_free_shader_location();
-
-        VertexBufferLayout {
-            array_stride: std::mem::size_of::<GpuInstanceData>() as _,
-            step_mode: wgpu::VertexStepMode::Instance,
-            attributes: VertexBufferLayout::attributes_from_formats(
-                shader_start_location,
-                [
-                    // Affine mesh transform.
-                    wgpu::VertexFormat::Float32x4,
-                    wgpu::VertexFormat::Float32x4,
-                    wgpu::VertexFormat::Float32x4,
-                    // Transposed inverse mesh transform.
-                    wgpu::VertexFormat::Float32x3,
-                    wgpu::VertexFormat::Float32x3,
-                    wgpu::VertexFormat::Float32x3,
-                    // Tint color
-                    wgpu::VertexFormat::Unorm8x4,
-                ]
-                .into_iter(),
-            ),
-=======
 mod gpu_data {
     use ecolor::Color32;
 
     use crate::{mesh::mesh_vertices, wgpu_resources::VertexBufferLayout};
-    use smallvec::smallvec;
 
     /// Element in the gpu residing instance buffer.
     ///
@@ -81,10 +36,16 @@
     #[repr(C, packed)]
     #[derive(Clone, Copy, bytemuck::Pod, bytemuck::Zeroable)]
     pub struct InstanceData {
-        // Don't use alignend glam types because they enforce alignment.
+        // Don't use aligned glam types because they enforce alignment.
         // (staging buffer might be 4 byte aligned only!)
-        pub translation_and_scale: [f32; 4],
-        pub rotation: [f32; 4],
+        pub world_from_mesh_row_0: [f32; 4],
+        pub world_from_mesh_row_1: [f32; 4],
+        pub world_from_mesh_row_2: [f32; 4],
+
+        pub world_from_mesh_normal_row_0: [f32; 3],
+        pub world_from_mesh_normal_row_1: [f32; 3],
+        pub world_from_mesh_normal_row_2: [f32; 3],
+
         pub additive_tint: Color32,
     }
 
@@ -95,30 +56,23 @@
             VertexBufferLayout {
                 array_stride: std::mem::size_of::<InstanceData>() as _,
                 step_mode: wgpu::VertexStepMode::Instance,
-                attributes: smallvec![
-                    // Position and Scale.
-                    // We could move scale to a separate field, it's _probably_ not gonna have any impact at all
-                    // But then again it's easy and less confusing to always keep them fused.
-                    wgpu::VertexAttribute {
-                        format: wgpu::VertexFormat::Float32x4,
-                        offset: memoffset::offset_of!(InstanceData, translation_and_scale) as _,
-                        shader_location: shader_start_location,
-                    },
-                    // Rotation (quaternion)
-                    wgpu::VertexAttribute {
-                        format: wgpu::VertexFormat::Float32x4,
-                        offset: memoffset::offset_of!(InstanceData, rotation) as _,
-                        shader_location: shader_start_location + 1,
-                    },
-                    // Tint color
-                    wgpu::VertexAttribute {
-                        format: wgpu::VertexFormat::Unorm8x4,
-                        offset: memoffset::offset_of!(InstanceData, additive_tint) as _,
-                        shader_location: shader_start_location + 2,
-                    },
-                ],
+                attributes: VertexBufferLayout::attributes_from_formats(
+                    shader_start_location,
+                    [
+                        // Affine mesh transform.
+                        wgpu::VertexFormat::Float32x4,
+                        wgpu::VertexFormat::Float32x4,
+                        wgpu::VertexFormat::Float32x4,
+                        // Transposed inverse mesh transform.
+                        wgpu::VertexFormat::Float32x3,
+                        wgpu::VertexFormat::Float32x3,
+                        wgpu::VertexFormat::Float32x3,
+                        // Tint color
+                        wgpu::VertexFormat::Unorm8x4,
+                    ]
+                    .into_iter(),
+                ),
             }
->>>>>>> 6303a2e1
         }
     }
 }
@@ -220,19 +174,19 @@
                     gpu_instance.world_from_mesh_row_0 = instance
                         .world_from_mesh
                         .matrix3
-                        .col(0)
+                        .row(0)
                         .extend(instance.world_from_mesh.translation.x)
                         .to_array();
                     gpu_instance.world_from_mesh_row_1 = instance
                         .world_from_mesh
                         .matrix3
-                        .col(1)
+                        .row(1)
                         .extend(instance.world_from_mesh.translation.y)
                         .to_array();
                     gpu_instance.world_from_mesh_row_2 = instance
                         .world_from_mesh
                         .matrix3
-                        .col(2)
+                        .row(2)
                         .extend(instance.world_from_mesh.translation.z)
                         .to_array();
 

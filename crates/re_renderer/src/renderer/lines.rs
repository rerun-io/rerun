//! Line renderer for efficient rendering of many line(strips)
//!
//!
//! How it works:
//! =================
//!
//! Each drawn line strip consists of a series of quads and all quads are rendered in a single draw call.
//! The only data we upload are the user provided positions (the "skeleton" of the line so to speak) and line strip wide configurations.
//! The quads are oriented and spanned in a vertex shader.
//!
//! It is tempting to use instancing and store per-instance (==quad) data in a instance-stepped vertex buffer.
//! However, GPUs are notoriously bad at processing instances with a small batch size as
//! [various](https://gamedev.net/forums/topic/676540-fastest-way-to-draw-quads/5279146/)
//! [people](https://gamedev.net/forums/topic/702292-performance-fastest-quad-drawing/5406023/)
//! [point](https://www.reddit.com/r/vulkan/comments/le74sr/why_gpu_instancing_is_slow_for_small_meshes/)
//! [out](https://www.reddit.com/r/vulkan/comments/47kfve/instanced_rendering_performance/)
//! [...](https://www.reddit.com/r/opengl/comments/q7yikr/how_to_draw_several_quads_through_instancing/).
//!
//! Instead, we use a single (un-instanced) triangle list draw call and use the vertex id to orient ourselves in the vertex shader
//! (e.g. the index of the current quad is `vertex_idx / 6` etc.).
//! Our triangle list topology pretends that there is only a single strip, but in reality we want to render several in one draw call.
//! So every time a new line strip starts (except on the first strip) we need to discard a quad by collapsing vertices into their predecessors.
//!
//! All data we fetch in the vertex shader is uploaded as textures in order to maintain WebGL compatibility.
//! (at the full webgpu feature level we could use raw buffers instead which are easier to handle and a better match for our access pattern)
//!
//! Data is provided in two separate textures, the "position data texture" and the "line strip texture".
//! The "line strip texture" contains packed information over properties that are global to a single strip (see `gpu_data::LineStripInfo`)
//! Data in the "position data texture" is layed out a follows (see `gpu_data::PositionData`):
//! ```raw
//!                   ___________________________________________________________________
//! position data    | pos, strip_idx | pos, strip_idx | pos, strip_idx | pos, strip_idx | ...
//!                   ___________________________________________________________________
//! (vertex shader)  |             quad 0              |              quad 2             |
//!                                    ______________________________________________________________
//!                                   |               quad 1            |              quad 3        | ...
//! ```
//!
//! Why not a triangle *strip* instead if *list*?
//! -----------------------------------------------
//!
//! As long as we're not able to restart the strip (requires indices!), we can't discard a quad in a triangle strip setup.
//! However, this could be solved with an index buffer which has the ability to restart triangle strips (something we haven't tried yet).
//!
//! Another much more tricky issue is handling of line caps:
//! Let's have a look at a corner between two line positions (line positions marked with `X`)
//! ```raw
//! o--------------------------o
//!                            /
//! X=================X       /
//!                  //      /
//! o---------o     //      /
//!          /     //      /
//!         o      X      o
//! ```
//! If we want to keep the line along its skeleton with constant radius, the top right corner
//! would move further and further outward as we decrease the angle of the joint. Eventually it reaches infinity!
//! (i.e. not great to fix it up with discard in the fragment shader either)
//!
//! To prevent this we need to generate this shape:
//! ```raw
//! a-------------------b
//!                       \
//! X=================X    \
//!                  //     \
//! c---------d     //      e
//!          /     //      /
//!         f      X      g
//! ```
//!
//! To achieve this we need to do one of:
//! 1) generating a new triangle at `[d,b,e]`
//!     * can't do that without significant preprocessing, makes the entire pipeline much more complicated
//! 2) twist one of the quads, making both quads overlap in the area of `[d,b,e]` (doesn't add any new vertices)
//!    * unless (!) we duplicate vertices at one of the quads, the twist would need to continue for the rest of the strip!
//! 3) make one quad stop before the joint by forming `[a,b,d,c]`, the other one taking over the joint by forming `[b,e,g,f]`
//!    * implies breaking up the quads (point d would be part of one quad but not the other)
//!
//! (2) and (3) can be implemented relatively easy if we're using a triangle strip!
//! (2) can be implemented in theory with a triangle list, but means that any joint has ripple effects on the rest of the list.
//!
//! TODO(andreas): Implement (3). Right now we don't implement line caps at all.
//!
//!
//! Arrow Heads
//! -----------------------------------------------
//! Yet another place where our triangle *strip* comes in handy is that we can take triangles from superfluous quads to form pointy arrows.
//! Again, we keep all the geometry calculating logic in the vertex shader.
//!
//! Things we might try in the future
//! ----------------------------------
//! * more line properties
//! * more per-position attributes
//! * experiment with indexed primitives to lower amount of vertices processed
//!    * note that this would let us remove the degenerated quads between lines, making the approach cleaner and removing the "restart bit"
//!

use std::num::NonZeroU32;

use bitflags::bitflags;
use bytemuck::Zeroable;
use smallvec::smallvec;

use crate::{
    include_file,
    renderer::utils::next_multiple_of,
    view_builder::ViewBuilder,
    wgpu_resources::{
        BindGroupDesc, BindGroupEntry, BindGroupLayoutDesc, GpuBindGroupHandleStrong,
        GpuBindGroupLayoutHandle, GpuRenderPipelineHandle, PipelineLayoutDesc, RenderPipelineDesc,
        ShaderModuleDesc, TextureDesc,
    },
};

use super::*;

pub mod gpu_data {
    // Don't use `wgsl_buffer_types` since none of this data goes into a buffer, so its alignment rules don't apply.

    use super::LineStripFlags;

    #[repr(C, packed)]
    #[derive(Clone, Copy, bytemuck::Pod, bytemuck::Zeroable)]
    pub struct LineVertex {
        pub pos: glam::Vec3,
        // TODO(andreas): If we limit ourselves to 65536 line strip (we do as of writing!), we get 16bit extra storage here.
        // We probably want to store accumulated line length in there so that we can do stippling in the fragment shader
        pub strip_index: u32,
    }
    // (unlike the fields in a uniform buffer)
    static_assertions::assert_eq_size!(LineVertex, glam::Vec4);

    #[repr(C, packed)]
    #[derive(Clone, Copy, bytemuck::Pod, bytemuck::Zeroable)]
    pub struct LineStripInfo {
        pub srgb_color: [u8; 4], // alpha unused right now
        pub stippling: u8,
        pub flags: LineStripFlags,
        pub radius: half::f16,
    }
    static_assertions::assert_eq_size!(LineStripInfo, [u32; 2]);
}

/// A line drawing operation. Encompasses several lines, each consisting of a list of positions.
/// Expected to be recrated every frame.
#[derive(Clone)]
pub struct LineDrawData {
    bind_group: Option<GpuBindGroupHandleStrong>,
    num_quads: u32,
}

impl DrawData for LineDrawData {
    type Renderer = LineRenderer;
}

bitflags! {
    /// Property flags for a line strip
    ///
    /// Needs to be kept in sync with `lines.wgsl`
    #[repr(C)]
    #[derive(Default, bytemuck::Pod, bytemuck::Zeroable)]
    pub struct LineStripFlags : u8 {
        /// Puts a equilateral triangle at the end of the line strip.
        const CAP_END_TRIANGLE = 0b0000_0001;
    }
}

impl LineStripFlags {
    pub fn get_triangle_cap_tip_length(line_radius: f32) -> f32 {
        // hardcoded in lines.wgsl
        // Alternatively we could declare the entire last segment to be a tip, making the line length configurable!
        line_radius * 4.0
    }
}

/// Style information for a line strip.
#[derive(Clone)]
pub struct LineStripInfo {
    /// Radius of the line strip in world space
    /// TODO(andreas) Should be able to specify if this is in pixels, or both by providing a minimum in pixels.
    pub radius: f32,

    /// srgb color. Alpha unused right now
    pub srgb_color: [u8; 4],

    /// Additional properties for the linestrip.
    pub flags: LineStripFlags,
    // Value from 0 to 1. 0 makes a line invisible, 1 is filled out, 0.5 is half dashes.
    // TODO(andreas): unsupported right now.
    //pub stippling: f32,
}

impl Default for LineStripInfo {
    fn default() -> Self {
        Self {
            radius: 1.0,
            srgb_color: [255, 255, 255, 255],
            flags: LineStripFlags::empty(),
        }
    }
}

impl LineDrawData {
    /// Transforms and uploads line strip data to be consumed by gpu.
    ///
    /// Try to bundle all line strips into a single draw data instance whenever possible.
    /// If you pass zero lines instances, subsequent drawing will do nothing.
    pub fn new(
        ctx: &mut RenderContext,
        vertices: &[gpu_data::LineVertex],
        strips: &[LineStripInfo],
    ) -> anyhow::Result<Self> {
        let line_renderer = ctx.renderers.get_or_create::<_, LineRenderer>(
            &ctx.shared_renderer_data,
            &mut ctx.gpu_resources,
            &ctx.device,
            &mut ctx.resolver,
        );

        if strips.is_empty() {
            return Ok(LineDrawData {
                bind_group: None,
                num_quads: 0,
            });
        }

        // Textures are 2D since 1D textures are very limited in size (8k typically).
        // Need to keep these values in sync with lines.wgsl!
        const POSITION_TEXTURE_SIZE: u32 = 512; // 512 x 512 x vec4<f32> == 4mb, 262144 PositionDatas
        const LINE_STRIP_TEXTURE_SIZE: u32 = 256; // 256 x 256 x vec2<u32> == 0.5mb, 65536 line strips

        // Make sure the size of a row is a multiple of the row byte alignment to make buffer copies easier.
        static_assertions::const_assert_eq!(
            POSITION_TEXTURE_SIZE * std::mem::size_of::<gpu_data::LineVertex>() as u32
                % wgpu::COPY_BYTES_PER_ROW_ALIGNMENT,
            0
        );
        static_assertions::const_assert_eq!(
            LINE_STRIP_TEXTURE_SIZE * std::mem::size_of::<gpu_data::LineStripInfo>() as u32
                % wgpu::COPY_BYTES_PER_ROW_ALIGNMENT,
            0
        );

        let num_strips = strips.len() as u32;
        let num_vertices = vertices.len() as u32;

        // TODO(andreas): just create more draw work items each with its own texture to become "unlimited"
        anyhow::ensure!(
            num_strips <= LINE_STRIP_TEXTURE_SIZE * LINE_STRIP_TEXTURE_SIZE,
            "Too many line strips! The maximum is {} but passed were {num_strips}",
            LINE_STRIP_TEXTURE_SIZE * LINE_STRIP_TEXTURE_SIZE
        );
        anyhow::ensure!(
            vertices.iter().all(|v| v.strip_index < num_strips),
            "Line vertex refers to unknown line strip."
        );
        // TODO(andreas): just create more draw work items each with its own texture to become "unlimited".
        //              (note that this one is a bit trickier to fix than extra line-strips, as we need to split a strip!)
        anyhow::ensure!(num_vertices <= POSITION_TEXTURE_SIZE * POSITION_TEXTURE_SIZE,
                "Too many line segments! The maximum number of positions is {} but specified were {num_vertices}",
                POSITION_TEXTURE_SIZE * POSITION_TEXTURE_SIZE
            );

        // No index buffer, so after each strip we have a quad that is discarded or turned into an arrow cap.
        // This means from a geometry perspective there is only ONE strip, i.e. 2 less quads than there are half-PositionDatas!
        let num_quads = if strips
            .last()
            .unwrap()
            .flags
            .contains(LineStripFlags::CAP_END_TRIANGLE)
        {
            num_vertices
        } else {
            num_vertices - 1
        };

        // TODO(andreas): We want a "stack allocation" here that lives for one frame.
<<<<<<< HEAD
        //                  Note also that this doesn't protect against sharing the same texture with several LineDrawable!
        let position_data_texture = ctx.gpu_resources.textures.alloc(
=======
        //                  Note also that this doesn't protect against sharing the same texture with several LineDrawData!
        let position_data_texture = ctx.resource_pools.textures.alloc(
>>>>>>> d3d3c07c
            &ctx.device,
            &TextureDesc {
                label: "line position data".into(),
                size: wgpu::Extent3d {
                    width: POSITION_TEXTURE_SIZE,
                    height: POSITION_TEXTURE_SIZE,
                    depth_or_array_layers: 1,
                },
                mip_level_count: 1,
                sample_count: 1,
                dimension: wgpu::TextureDimension::D2,
                format: wgpu::TextureFormat::Rgba32Float,
                usage: wgpu::TextureUsages::TEXTURE_BINDING | wgpu::TextureUsages::COPY_DST,
            },
        );
        let line_strip_texture = ctx.gpu_resources.textures.alloc(
            &ctx.device,
            &TextureDesc {
                label: "line strips".into(),
                size: wgpu::Extent3d {
                    width: LINE_STRIP_TEXTURE_SIZE,
                    height: LINE_STRIP_TEXTURE_SIZE,
                    depth_or_array_layers: 1,
                },
                mip_level_count: 1,
                sample_count: 1,
                dimension: wgpu::TextureDimension::D2,
                format: wgpu::TextureFormat::Rg32Uint,
                usage: wgpu::TextureUsages::TEXTURE_BINDING | wgpu::TextureUsages::COPY_DST,
            },
        );

        // TODO(andreas): We want a staging-belt(-like) mechanism to upload data instead of the queue.
        //                  These staging buffers would be provided by the belt.
        // To make the data upload simpler (and have it be done in one go), we always update full rows of each of our textures
        let mut position_data_staging =
            Vec::with_capacity(next_multiple_of(num_vertices, POSITION_TEXTURE_SIZE) as usize);
        position_data_staging.extend(vertices.iter());
        position_data_staging.extend(
            std::iter::repeat(gpu_data::LineVertex::zeroed()).take(
                (next_multiple_of(num_vertices, POSITION_TEXTURE_SIZE) - num_vertices) as usize,
            ),
        );

        let mut line_strip_info_staging =
            Vec::with_capacity(next_multiple_of(num_strips, LINE_STRIP_TEXTURE_SIZE) as usize);
        line_strip_info_staging.extend(strips.iter().map(|line_strip| {
            gpu_data::LineStripInfo {
                srgb_color: line_strip.srgb_color,
                radius: half::f16::from_f32(line_strip.radius),
                stippling: 0, //(line_strip.stippling.clamp(0.0, 1.0) * 255.0) as u8,
                flags: line_strip.flags,
            }
        }));
        line_strip_info_staging.extend(
            std::iter::repeat(gpu_data::LineStripInfo::zeroed()).take(
                (next_multiple_of(num_strips, LINE_STRIP_TEXTURE_SIZE) - num_strips) as usize,
            ),
        );

        // Upload data from staging buffers to gpu.
        ctx.queue.write_texture(
            wgpu::ImageCopyTexture {
                texture: &ctx
                    .gpu_resources
                    .textures
                    .get_resource(&position_data_texture)?
                    .texture,
                mip_level: 0,
                origin: wgpu::Origin3d::ZERO,
                aspect: wgpu::TextureAspect::All,
            },
            bytemuck::cast_slice(&position_data_staging),
            wgpu::ImageDataLayout {
                offset: 0,
                bytes_per_row: NonZeroU32::new(
                    POSITION_TEXTURE_SIZE * std::mem::size_of::<gpu_data::LineVertex>() as u32,
                ),
                rows_per_image: None,
            },
            wgpu::Extent3d {
                width: POSITION_TEXTURE_SIZE,
                height: (num_vertices + POSITION_TEXTURE_SIZE - 1) / POSITION_TEXTURE_SIZE,
                depth_or_array_layers: 1,
            },
        );
        ctx.queue.write_texture(
            wgpu::ImageCopyTexture {
                texture: &ctx
                    .gpu_resources
                    .textures
                    .get_resource(&line_strip_texture)?
                    .texture,
                mip_level: 0,
                origin: wgpu::Origin3d::ZERO,
                aspect: wgpu::TextureAspect::All,
            },
            bytemuck::cast_slice(&line_strip_info_staging),
            wgpu::ImageDataLayout {
                offset: 0,
                bytes_per_row: NonZeroU32::new(
                    LINE_STRIP_TEXTURE_SIZE * std::mem::size_of::<gpu_data::LineStripInfo>() as u32,
                ),
                rows_per_image: None,
            },
            wgpu::Extent3d {
                width: LINE_STRIP_TEXTURE_SIZE,
                height: (num_strips + LINE_STRIP_TEXTURE_SIZE - 1) / LINE_STRIP_TEXTURE_SIZE,
                depth_or_array_layers: 1,
            },
        );

<<<<<<< HEAD
        Ok(LineDrawable {
            bind_group: Some(ctx.gpu_resources.bind_groups.alloc(
=======
        Ok(LineDrawData {
            bind_group: Some(ctx.resource_pools.bind_groups.alloc(
>>>>>>> d3d3c07c
                &ctx.device,
                &BindGroupDesc {
                    label: "line draw data".into(),
                    entries: smallvec![
                        BindGroupEntry::DefaultTextureView(*position_data_texture),
                        BindGroupEntry::DefaultTextureView(*line_strip_texture),
                    ],
                    layout: line_renderer.bind_group_layout,
                },
                &ctx.gpu_resources.bind_group_layouts,
                &ctx.gpu_resources.textures,
                &ctx.gpu_resources.buffers,
                &ctx.gpu_resources.samplers,
            )),
            num_quads,
        })
    }
}

pub struct LineRenderer {
    render_pipeline: GpuRenderPipelineHandle,
    bind_group_layout: GpuBindGroupLayoutHandle,
}

impl Renderer for LineRenderer {
    type RendererDrawData = LineDrawData;

    fn create_renderer<Fs: FileSystem>(
        shared_data: &SharedRendererData,
        pools: &mut WgpuResourcePools,
        device: &wgpu::Device,
        resolver: &mut FileResolver<Fs>,
    ) -> Self {
        let bind_group_layout = pools.bind_group_layouts.get_or_create(
            device,
            &BindGroupLayoutDesc {
                label: "line renderer".into(),
                entries: vec![
                    wgpu::BindGroupLayoutEntry {
                        binding: 0,
                        visibility: wgpu::ShaderStages::VERTEX,
                        ty: wgpu::BindingType::Texture {
                            sample_type: wgpu::TextureSampleType::Float { filterable: false },
                            view_dimension: wgpu::TextureViewDimension::D2,
                            multisampled: false,
                        },
                        count: None,
                    },
                    wgpu::BindGroupLayoutEntry {
                        binding: 1,
                        visibility: wgpu::ShaderStages::VERTEX,
                        ty: wgpu::BindingType::Texture {
                            sample_type: wgpu::TextureSampleType::Uint,
                            view_dimension: wgpu::TextureViewDimension::D2,
                            multisampled: false,
                        },
                        count: None,
                    },
                ],
            },
        );

        let pipeline_layout = pools.pipeline_layouts.get_or_create(
            device,
            &PipelineLayoutDesc {
                label: "line renderer".into(),
                entries: vec![shared_data.global_bindings.layout, bind_group_layout],
            },
            &pools.bind_group_layouts,
        );

        let shader_module = pools.shader_modules.get_or_create(
            device,
            resolver,
            &ShaderModuleDesc {
                label: "LineRenderer".into(),
                source: include_file!("../../shader/lines.wgsl"),
            },
        );

        let render_pipeline = pools.render_pipelines.get_or_create(
            device,
            &RenderPipelineDesc {
                label: "LineRenderer".into(),
                pipeline_layout,
                vertex_entrypoint: "vs_main".into(),
                vertex_handle: shader_module,
                fragment_entrypoint: "fs_main".into(),
                fragment_handle: shader_module,
                vertex_buffers: smallvec![],
                render_targets: smallvec![Some(ViewBuilder::MAIN_TARGET_COLOR_FORMAT.into())],
                primitive: wgpu::PrimitiveState {
                    topology: wgpu::PrimitiveTopology::TriangleList,
                    ..Default::default()
                },
                depth_stencil: ViewBuilder::MAIN_TARGET_DEFAULT_DEPTH_STATE,
                multisample: ViewBuilder::MAIN_TARGET_DEFAULT_MSAA_STATE,
            },
            &pools.pipeline_layouts,
            &pools.shader_modules,
        );

        LineRenderer {
            render_pipeline,
            bind_group_layout,
        }
    }

    fn draw<'a>(
        &self,
        pools: &'a WgpuResourcePools,
        pass: &mut wgpu::RenderPass<'a>,
        draw_data: &Self::RendererDrawData,
    ) -> anyhow::Result<()> {
        let Some(bind_group) = &draw_data.bind_group else {
            return Ok(()); // No lines submitted.
        };
        let bind_group = pools.bind_groups.get_resource(bind_group)?;
        let pipeline = pools.render_pipelines.get_resource(self.render_pipeline)?;

        pass.set_pipeline(pipeline);
        pass.set_bind_group(1, bind_group, &[]);
        pass.draw(0..draw_data.num_quads * 6, 0..1);

        Ok(())
    }
}<|MERGE_RESOLUTION|>--- conflicted
+++ resolved
@@ -275,13 +275,8 @@
         };
 
         // TODO(andreas): We want a "stack allocation" here that lives for one frame.
-<<<<<<< HEAD
-        //                  Note also that this doesn't protect against sharing the same texture with several LineDrawable!
+        //                  Note also that this doesn't protect against sharing the same texture with several LineDrawData!
         let position_data_texture = ctx.gpu_resources.textures.alloc(
-=======
-        //                  Note also that this doesn't protect against sharing the same texture with several LineDrawData!
-        let position_data_texture = ctx.resource_pools.textures.alloc(
->>>>>>> d3d3c07c
             &ctx.device,
             &TextureDesc {
                 label: "line position data".into(),
@@ -394,13 +389,8 @@
             },
         );
 
-<<<<<<< HEAD
-        Ok(LineDrawable {
+        Ok(LineDrawData {
             bind_group: Some(ctx.gpu_resources.bind_groups.alloc(
-=======
-        Ok(LineDrawData {
-            bind_group: Some(ctx.resource_pools.bind_groups.alloc(
->>>>>>> d3d3c07c
                 &ctx.device,
                 &BindGroupDesc {
                     label: "line draw data".into(),

--- conflicted
+++ resolved
@@ -1,15 +1,10 @@
 use crate::{
     context::SharedRendererData,
-<<<<<<< HEAD
-    resource_pools::{pipeline_layout_pool::*, render_pipeline_pool::*, WgpuResourcePools},
-    view_builder::ViewBuilder,
-=======
-    frame_builder::FrameBuilder,
     include_file,
     resource_pools::{
         pipeline_layout_pool::*, render_pipeline_pool::*, shader_module_pool::*, WgpuResourcePools,
     },
->>>>>>> bda259b7
+    view_builder::ViewBuilder,
 };
 
 use super::*;

use crate::{
    context::SharedRendererData,
<<<<<<< HEAD
    resource_pools::{pipeline_layout_pool::*, render_pipeline_pool::*, WgpuResourcePools},
    view_builder::ViewBuilder,
=======
    frame_builder::FrameBuilder,
    include_file,
    resource_pools::{
        pipeline_layout_pool::*, render_pipeline_pool::*, shader_module_pool::ShaderModuleDesc,
        WgpuResourcePools,
    },
>>>>>>> bda259b7
};

use super::*;

/// Renders a generated skybox from a color gradient
///
/// Is not actually a skybox, but a fullscreen effect.
/// Should be rendered *last* to reduce amount of overdraw!
pub struct GenericSkybox {
    render_pipeline: RenderPipelineHandle,
}

#[derive(Clone)]
pub struct GenericSkyboxDrawable {}

impl Drawable for GenericSkyboxDrawable {
    type Renderer = GenericSkybox;
}

impl GenericSkyboxDrawable {
    pub fn new(ctx: &mut RenderContext, device: &wgpu::Device) -> Self {
        ctx.renderers.get_or_create::<GenericSkybox>(
            &ctx.shared_renderer_data,
            &mut ctx.resource_pools,
            device,
        );

        GenericSkyboxDrawable {}
    }
}

impl Renderer for GenericSkybox {
    type DrawData = GenericSkyboxDrawable;

    fn create_renderer(
        shared_data: &SharedRendererData,
        pools: &mut WgpuResourcePools,
        device: &wgpu::Device,
    ) -> Self {
        let render_pipeline = pools.render_pipelines.request(
            device,
            &RenderPipelineDesc {
                label: "generic_skybox".into(),
                pipeline_layout: pools.pipeline_layouts.request(
                    device,
                    &PipelineLayoutDesc {
                        label: "global only".into(),
                        entries: vec![shared_data.global_bindings.layout],
                    },
                    &pools.bind_group_layouts,
                ),

                vertex_entrypoint: "main".into(),
                vertex_handle: pools.shader_modules.request(
                    device,
                    &ShaderModuleDesc {
                        label: "screen_triangle (vertex)".into(),
                        source: include_file!("../../shader/screen_triangle.wgsl"),
                    },
                ),
                fragment_entrypoint: "main".into(),
                fragment_handle: pools.shader_modules.request(
                    device,
                    &ShaderModuleDesc {
                        label: "generic_skybox (fragment)".into(),
                        source: include_file!("../../shader/generic_skybox.wgsl"),
                    },
                ),
                vertex_buffers: vec![],
                render_targets: vec![Some(ViewBuilder::FORMAT_HDR.into())],
                primitive: wgpu::PrimitiveState::default(),
                depth_stencil: Some(wgpu::DepthStencilState {
                    format: ViewBuilder::FORMAT_DEPTH,
                    // Pass depth test only if the fragment hasn't been written to.
                    // This allows us to draw the skybox last which is much more efficient than using it as a clear pass!
                    depth_compare: wgpu::CompareFunction::Equal,
                    depth_write_enabled: false,
                    stencil: Default::default(),
                    bias: Default::default(),
                }),
                multisample: wgpu::MultisampleState::default(),
            },
            &pools.pipeline_layouts,
            &pools.shader_modules,
        );
        GenericSkybox { render_pipeline }
    }

    fn draw<'a>(
        &self,
        pools: &'a WgpuResourcePools,
        pass: &mut wgpu::RenderPass<'a>,
        _draw_data: &GenericSkyboxDrawable,
    ) -> anyhow::Result<()> {
        let pipeline = pools.render_pipelines.get(self.render_pipeline)?;

        pass.set_pipeline(&pipeline.pipeline);
        pass.draw(0..3, 0..1);

        Ok(())
    }

    fn draw_order() -> u32 {
        DrawOrder::Background as u32
    }
}<|MERGE_RESOLUTION|>--- conflicted
+++ resolved
@@ -1,16 +1,11 @@
 use crate::{
     context::SharedRendererData,
-<<<<<<< HEAD
-    resource_pools::{pipeline_layout_pool::*, render_pipeline_pool::*, WgpuResourcePools},
-    view_builder::ViewBuilder,
-=======
-    frame_builder::FrameBuilder,
     include_file,
     resource_pools::{
         pipeline_layout_pool::*, render_pipeline_pool::*, shader_module_pool::ShaderModuleDesc,
         WgpuResourcePools,
     },
->>>>>>> bda259b7
+    view_builder::ViewBuilder,
 };
 
 use super::*;

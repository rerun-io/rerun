use type_map::concurrent::{self, TypeMap};

use crate::FileServer;
use crate::{
    global_bindings::GlobalBindings, renderer::Renderer, resource_pools::WgpuResourcePools,
};

/// Any resource involving wgpu rendering which can be re-used across different scenes.
/// I.e. render pipelines, resource pools, etc.
pub struct RenderContext {
    pub(crate) shared_renderer_data: SharedRendererData,
    pub(crate) renderers: Renderers,
    pub(crate) resource_pools: WgpuResourcePools,

    // TODO(andreas): Add frame/lifetime statistics, shared resources (e.g. "global" uniform buffer), ??
    frame_index: u64,
}

/// Startup configuration for a [`RenderContext`]
///
/// Contains any kind of configuration that doesn't change for the entire lifetime of a [`RenderContext`].
/// (flipside, if we do want to change any of these, the [`RenderContext`] needs to be re-created)
pub struct RenderContextConfig {
    /// The color format used by the eframe output buffer.
    pub output_format_color: wgpu::TextureFormat,
}

/// Immutable data that is shared between all [`Renderer`]
pub(crate) struct SharedRendererData {
    pub(crate) config: RenderContextConfig,

    /// Global bindings, always bound to 0 bind group slot zero.
    /// [`Renderer`] are not allowed to use bind group 0 themselves!
    pub(crate) global_bindings: GlobalBindings,
}

/// Struct owning *all* [`Renderer`].
/// [`Renderer`] are created lazily and stay around indefinitely.
pub(crate) struct Renderers {
    renderers: concurrent::TypeMap,
}

impl Renderers {
    pub fn get_or_create<R: 'static + Renderer + Send + Sync>(
        &mut self,
        shared_data: &SharedRendererData,
        resource_pools: &mut WgpuResourcePools,
        device: &wgpu::Device,
    ) -> &R {
        self.renderers
            .entry()
            .or_insert_with(|| R::create_renderer(shared_data, resource_pools, device))
    }

    pub fn get<R: 'static + Renderer>(&self) -> Option<&R> {
        self.renderers.get::<R>()
    }
}

impl RenderContext {
    pub fn new(device: &wgpu::Device, _queue: &wgpu::Queue, config: RenderContextConfig) -> Self {
        let mut resource_pools = WgpuResourcePools::default();
        let global_bindings = GlobalBindings::new(&mut resource_pools, device);

        RenderContext {
            shared_renderer_data: SharedRendererData {
                config,
                global_bindings,
            },

            renderers: Renderers {
                renderers: TypeMap::new(),
            },
            resource_pools,

            frame_index: 0,
        }
    }

    pub fn frame_maintenance(&mut self, device: &wgpu::Device) {
        // The set of files on disk that were modified in any way since last frame,
        // ignoring deletions.
        // Always an empty set in release builds.
        let modified_paths = FileServer::get_mut(|fs| fs.collect());

        {
            let WgpuResourcePools {
                bind_group_layouts: _,
                bind_groups,
                pipeline_layouts,
                render_pipelines,
                samplers,
<<<<<<< HEAD
                shader_modules,
                textures,
=======
                buffers,
>>>>>>> 595cee91
            } = &mut self.resource_pools; // not all pools require maintenance

            // Render pipeline maintenance must come before shader module maintenance since
            // it registers them.
            render_pipelines.frame_maintenance(
                device,
                self.frame_index,
                shader_modules,
                pipeline_layouts,
            );

            shader_modules.frame_maintenance(device, self.frame_index, &modified_paths);

            // Bind group maintenance must come before texture/buffer maintenance since it
            // registers texture/buffer use
            bind_groups.frame_maintenance(self.frame_index, textures, buffers, samplers);

            textures.frame_maintenance(self.frame_index);
            buffers.frame_maintenance(self.frame_index);
        }

        self.frame_index += 1;
    }
}<|MERGE_RESOLUTION|>--- conflicted
+++ resolved
@@ -90,12 +90,9 @@
                 pipeline_layouts,
                 render_pipelines,
                 samplers,
-<<<<<<< HEAD
                 shader_modules,
                 textures,
-=======
                 buffers,
->>>>>>> 595cee91
             } = &mut self.resource_pools; // not all pools require maintenance
 
             // Render pipeline maintenance must come before shader module maintenance since

use std::sync::Arc;

use parking_lot::Mutex;
use type_map::concurrent::{self, TypeMap};

use crate::{
    allocator::CpuWriteGpuReadBelt,
    config::RenderContextConfig,
    global_bindings::GlobalBindings,
    renderer::Renderer,
    resource_managers::{MeshManager, TextureManager2D},
    wgpu_resources::WgpuResourcePools,
    FileResolver, FileServer, FileSystem, RecommendedFileResolver,
};

/// Any resource involving wgpu rendering which can be re-used across different scenes.
/// I.e. render pipelines, resource pools, etc.
pub struct RenderContext {
    pub device: Arc<wgpu::Device>,
    pub queue: Arc<wgpu::Queue>,

    pub(crate) shared_renderer_data: SharedRendererData,
    pub(crate) renderers: Renderers,
    pub(crate) resolver: RecommendedFileResolver,
    #[cfg(all(not(target_arch = "wasm32"), debug_assertions))] // native debug build
    pub(crate) err_tracker: std::sync::Arc<crate::error_tracker::ErrorTracker>,

    /// Utility type map that will be cleared every frame.
    pub per_frame_data_helper: TypeMap,

    pub gpu_resources: WgpuResourcePools,
    pub mesh_manager: MeshManager,
    pub texture_manager_2d: TextureManager2D,
    pub cpu_write_gpu_read_belt: Mutex<CpuWriteGpuReadBelt>,

    pub(crate) active_frame: ActiveFrameContext,
}

/// Immutable data that is shared between all [`Renderer`]
pub struct SharedRendererData {
    pub(crate) config: RenderContextConfig,

    /// Global bindings, always bound to 0 bind group slot zero.
    /// [`Renderer`] are not allowed to use bind group 0 themselves!
    pub(crate) global_bindings: GlobalBindings,
}

/// Struct owning *all* [`Renderer`].
/// [`Renderer`] are created lazily and stay around indefinitely.
pub(crate) struct Renderers {
    renderers: concurrent::TypeMap,
}

impl Renderers {
    pub fn get_or_create<Fs: FileSystem, R: 'static + Renderer + Send + Sync>(
        &mut self,
        shared_data: &SharedRendererData,
        resource_pools: &mut WgpuResourcePools,
        device: &wgpu::Device,
        resolver: &mut FileResolver<Fs>,
    ) -> &R {
        self.renderers.entry().or_insert_with(|| {
            crate::profile_scope!("create_renderer", std::any::type_name::<R>());
            R::create_renderer(shared_data, resource_pools, device, resolver)
        })
    }

    pub fn get<R: 'static + Renderer>(&self) -> Option<&R> {
        self.renderers.get::<R>()
    }
}

impl RenderContext {
    pub fn new(
        device: Arc<wgpu::Device>,
        queue: Arc<wgpu::Queue>,
        config: RenderContextConfig,
    ) -> Self {
        let mut gpu_resources = WgpuResourcePools::default();
        let global_bindings = GlobalBindings::new(&mut gpu_resources, &device);

        // Validate capabilities of the device.
        assert!(
            config.hardware_tier.limits().check_limits(&device.limits()),
            "The given device doesn't support the required limits for the given hardware tier {:?}.
            Required:
            {:?}
            Actual:
            {:?}",
            config.hardware_tier,
            config.hardware_tier.limits(),
            device.limits(),
        );
        assert!(
            device.features().contains(config.hardware_tier.features()),
            "The given device doesn't support the required features for the given hardware tier {:?}.
            Required:
            {:?}
            Actual:
            {:?}",
            config.hardware_tier,
            config.hardware_tier.features(),
            device.features(),
        );
        // Can't check downlevel feature flags since they sit on the adapter, not on the device.

        // In debug builds, make sure to catch all errors, never crash, and try to
        // always let the user find a way to return a poisoned pipeline back into a
        // sane state.
        #[cfg(all(not(target_arch = "wasm32"), debug_assertions))] // native debug build
        let err_tracker = {
            let err_tracker = std::sync::Arc::new(crate::error_tracker::ErrorTracker::default());
            device.on_uncaptured_error({
                let err_tracker = std::sync::Arc::clone(&err_tracker);
                Box::new(move |err| err_tracker.handle_error(err))
            });
            err_tracker
        };

        let shared_renderer_data = SharedRendererData {
            config,
            global_bindings,
        };

        let mut resolver = crate::new_recommended_file_resolver();
        let mut renderers = Renderers {
            renderers: TypeMap::new(),
        };

        let mesh_manager = MeshManager::new(
            device.clone(),
            queue.clone(),
            renderers.get_or_create(
                &shared_renderer_data,
                &mut gpu_resources,
                &device,
                &mut resolver,
            ),
        );
        let texture_manager_2d =
            TextureManager2D::new(device.clone(), queue.clone(), &mut gpu_resources.textures);

        RenderContext {
            device,
            queue,

            shared_renderer_data,

            renderers,

            per_frame_data_helper: TypeMap::new(),

            gpu_resources,

            mesh_manager,
            texture_manager_2d,
            // 32MiB chunk size (as big as a for instance a 2048x1024 float4 texture)
            cpu_write_gpu_read_belt: Mutex::new(CpuWriteGpuReadBelt::new(wgpu::BufferSize::new(1024 * 1024 * 32).unwrap())),

            resolver,

            #[cfg(all(not(target_arch = "wasm32"), debug_assertions))] // native debug build
            err_tracker,

            active_frame: ActiveFrameContext { frame_global_command_encoder: None, frame_index: 0 }
        }
    }

    /// Call this at the beginning of a new frame.
    ///
    /// Updates internal book-keeping, frame allocators and executes delayed events like shader reloading.
    pub fn begin_frame(&mut self) {
<<<<<<< HEAD
        crate::profile_function!();

        self.active_frame = ActiveFrameContext {
            frame_global_command_encoder: None,
            frame_index: self.active_frame.frame_index + 1,
        };
        let frame_index = self.active_frame.frame_index;
=======
        self.frame_index += 1;
        self.per_frame_data_helper.clear();
>>>>>>> 49cc353c

        // Tick the error tracker so that it knows when to reset!
        // Note that we're ticking on begin_frame rather than raw frames, which
        // makes a world of difference when we're in a poisoned state.
        #[cfg(all(not(target_arch = "wasm32"), debug_assertions))] // native debug build
        self.err_tracker.tick();

        // The set of files on disk that were modified in any way since last frame,
        // ignoring deletions.
        // Always an empty set in release builds.
        let modified_paths = FileServer::get_mut(|fs| fs.collect(&mut self.resolver));
        if !modified_paths.is_empty() {
            re_log::debug!(?modified_paths, "got some filesystem events");
        }

        self.mesh_manager.begin_frame(frame_index);
        self.texture_manager_2d.begin_frame(frame_index);

        {
            let WgpuResourcePools {
                bind_group_layouts,
                bind_groups,
                pipeline_layouts,
                render_pipelines,
                samplers,
                shader_modules,
                textures,
                buffers,
            } = &mut self.gpu_resources; // not all pools require maintenance

            // Shader module maintenance must come before render pipelines because render pipeline
            // recompilation picks up all shaders that have been recompiled this frame.
            shader_modules.begin_frame(
                &self.device,
                &mut self.resolver,
                frame_index,
                &modified_paths,
            );
            render_pipelines.begin_frame(
                &self.device,
                frame_index,
                shader_modules,
                pipeline_layouts,
            );

            // Bind group maintenance must come before texture/buffer maintenance since it
            // registers texture/buffer use
            bind_groups.begin_frame(frame_index, textures, buffers, samplers);

            textures.begin_frame(frame_index);
            buffers.begin_frame(frame_index);

            pipeline_layouts.begin_frame(frame_index);
            bind_group_layouts.begin_frame(frame_index);
            samplers.begin_frame(frame_index);
        }

        // Retrieve unused staging buffer.
        self.cpu_write_gpu_read_belt
            .lock()
            .after_queue_submit(&self.gpu_resources.buffers);
    }

    /// Call this at the end of a frame but before submitting command buffers from [`crate::view_builder::ViewBuilder`]
    pub fn before_submit(&mut self) {
        crate::profile_function!();

        // Unmap all staging buffers.
        self.cpu_write_gpu_read_belt
            .lock()
            .before_queue_submit(&self.gpu_resources.buffers);

        if let Some(command_encoder) = self.active_frame.frame_global_command_encoder.take() {
            let command_buffer = command_encoder.finish();

            // TODO(andreas): For better performance, we should try to bundle this with the single submit call that is currently happening in eframe.
            //                  How do we hook in there and make sure this buffer is submitted first?
            self.queue.submit([command_buffer]);
        }
    }
}

impl Drop for RenderContext {
    fn drop(&mut self) {
        // Close global command encoder if there is any pending.
        // Not doing so before shutdown causes errors.
        if let Some(encoder) = self.active_frame.frame_global_command_encoder.take() {
            encoder.finish();
        }
    }
}

pub struct ActiveFrameContext {
    /// Command encoder for all commands that should go in before view builder are submitted.
    ///
    /// This should be used for any gpu copy operation outside of a renderer or view builder.
    /// (i.e. typically in [`crate::renderer::DrawData`] creation!)
    frame_global_command_encoder: Option<wgpu::CommandEncoder>,

    // TODO(andreas): Add frame/lifetime statistics, shared resources (e.g. "global" uniform buffer), ??
    frame_index: u64,
}

impl ActiveFrameContext {
    /// Gets or creates a command encoder that runs before all view builder encoder.
    pub fn frame_global_command_encoder(
        &mut self,
        device: &wgpu::Device,
    ) -> &mut wgpu::CommandEncoder {
        self.frame_global_command_encoder.get_or_insert_with(|| {
            device.create_command_encoder(&wgpu::CommandEncoderDescriptor {
                label: crate::DebugLabel::from("global \"before viewbuilder\" command encoder")
                    .get(),
            })
        })
    }
}

/// Gets allocation size for a uniform buffer padded in a way that multiple can be put in a single wgpu buffer.
///
/// TODO(andreas): Once we have higher level buffer allocators this should be handled there.
pub(crate) fn uniform_buffer_allocation_size<Data>(device: &wgpu::Device) -> u64 {
    let uniform_buffer_size = std::mem::size_of::<Data>();
    wgpu::util::align_to(
        uniform_buffer_size as u32,
        device.limits().min_uniform_buffer_offset_alignment,
    ) as u64
}<|MERGE_RESOLUTION|>--- conflicted
+++ resolved
@@ -170,18 +170,14 @@
     ///
     /// Updates internal book-keeping, frame allocators and executes delayed events like shader reloading.
     pub fn begin_frame(&mut self) {
-<<<<<<< HEAD
         crate::profile_function!();
+        self.per_frame_data_helper.clear();
 
         self.active_frame = ActiveFrameContext {
             frame_global_command_encoder: None,
             frame_index: self.active_frame.frame_index + 1,
         };
         let frame_index = self.active_frame.frame_index;
-=======
-        self.frame_index += 1;
-        self.per_frame_data_helper.clear();
->>>>>>> 49cc353c
 
         // Tick the error tracker so that it knows when to reset!
         // Note that we're ticking on begin_frame rather than raw frames, which
@@ -240,9 +236,7 @@
         }
 
         // Retrieve unused staging buffer.
-        self.cpu_write_gpu_read_belt
-            .lock()
-            .after_queue_submit(&self.gpu_resources.buffers);
+        self.cpu_write_gpu_read_belt.lock().after_queue_submit();
     }
 
     /// Call this at the end of a frame but before submitting command buffers from [`crate::view_builder::ViewBuilder`]
@@ -250,9 +244,7 @@
         crate::profile_function!();
 
         // Unmap all staging buffers.
-        self.cpu_write_gpu_read_belt
-            .lock()
-            .before_queue_submit(&self.gpu_resources.buffers);
+        self.cpu_write_gpu_read_belt.lock().before_queue_submit();
 
         if let Some(command_encoder) = self.active_frame.frame_global_command_encoder.take() {
             let command_buffer = command_encoder.finish();

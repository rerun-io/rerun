--- conflicted
+++ resolved
@@ -76,11 +76,7 @@
     pub fn sanity_check(&self) -> Result<(), MeshError> {
         re_tracing::profile_function!();
 
-<<<<<<< HEAD
-        let Mesh {
-=======
         let Self {
->>>>>>> 88ba40b0
             label: _,
             triangle_indices,
             vertex_positions,

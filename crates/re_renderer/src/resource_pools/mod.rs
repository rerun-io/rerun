// Low level resource pools for wgpu resources

pub(crate) mod bind_group_layout_pool;
pub(crate) mod bind_group_pool;
pub(crate) mod buffer_pool;
pub(crate) mod pipeline_layout_pool;
pub(crate) mod render_pipeline_pool;
pub(crate) mod sampler_pool;
pub(crate) mod shader_module_pool;
pub(crate) mod texture_pool;

mod resource_pool;

use self::{
    bind_group_layout_pool::BindGroupLayoutPool, bind_group_pool::BindGroupPool,
    buffer_pool::BufferPool, pipeline_layout_pool::PipelineLayoutPool,
    render_pipeline_pool::RenderPipelinePool, sampler_pool::SamplerPool,
    shader_module_pool::ShaderModulePool, texture_pool::TexturePool,
};

/// Collection of all wgpu resource pools.
///
/// Note that all resource pools define their resources by type & type properties (the descriptor).
/// This means they are not directly concerned with contents and tend to act more like allocators.
#[derive(Default)]
<<<<<<< HEAD
pub struct WgpuResourcePools {
    pub(crate) textures: TexturePool,
    pub(crate) buffers: BufferPool,
    pub(crate) render_pipelines: RenderPipelinePool,
    pub(crate) pipeline_layouts: PipelineLayoutPool,
=======
pub(crate) struct WgpuResourcePools {
>>>>>>> bda259b7
    pub(crate) bind_group_layouts: BindGroupLayoutPool,
    pub(crate) bind_groups: BindGroupPool,
    pub(crate) buffers: BufferPool,
    pub(crate) pipeline_layouts: PipelineLayoutPool,
    pub(crate) render_pipelines: RenderPipelinePool,
    pub(crate) samplers: SamplerPool,
    pub(crate) shader_modules: ShaderModulePool,
    pub(crate) textures: TexturePool,
}<|MERGE_RESOLUTION|>--- conflicted
+++ resolved
@@ -23,15 +23,7 @@
 /// Note that all resource pools define their resources by type & type properties (the descriptor).
 /// This means they are not directly concerned with contents and tend to act more like allocators.
 #[derive(Default)]
-<<<<<<< HEAD
 pub struct WgpuResourcePools {
-    pub(crate) textures: TexturePool,
-    pub(crate) buffers: BufferPool,
-    pub(crate) render_pipelines: RenderPipelinePool,
-    pub(crate) pipeline_layouts: PipelineLayoutPool,
-=======
-pub(crate) struct WgpuResourcePools {
->>>>>>> bda259b7
     pub(crate) bind_group_layouts: BindGroupLayoutPool,
     pub(crate) bind_groups: BindGroupPool,
     pub(crate) buffers: BufferPool,

// Low level resource pools for wgpu resources

pub(crate) mod bind_group_layout_pool;
pub(crate) mod bind_group_pool;
pub(crate) mod buffer_pool;
pub(crate) mod pipeline_layout_pool;
pub(crate) mod render_pipeline_pool;
pub(crate) mod sampler_pool;
pub(crate) mod shader_module_pool;
pub(crate) mod texture_pool;

mod resource_pool;

use self::{
    bind_group_layout_pool::BindGroupLayoutPool, bind_group_pool::BindGroupPool,
<<<<<<< HEAD
    pipeline_layout_pool::PipelineLayoutPool, render_pipeline_pool::RenderPipelinePool,
    sampler_pool::SamplerPool, shader_module_pool::ShaderModulePool, texture_pool::TexturePool,
=======
    buffer_pool::BufferPool, pipeline_layout_pool::PipelineLayoutPool,
    render_pipeline_pool::RenderPipelinePool, sampler_pool::SamplerPool, texture_pool::TexturePool,
>>>>>>> 595cee91
};

/// Collection of all wgpu resource pools.
///
/// Note that all resource pools define their resources by type & type properties (the descriptor).
/// This means they are not directly concerned with contents and tend to act more like allocators.
#[derive(Default)]
pub(crate) struct WgpuResourcePools {
<<<<<<< HEAD
=======
    pub(crate) textures: TexturePool,
    pub(crate) buffers: BufferPool,
    pub(crate) render_pipelines: RenderPipelinePool,
    pub(crate) pipeline_layouts: PipelineLayoutPool,
>>>>>>> 595cee91
    pub(crate) bind_group_layouts: BindGroupLayoutPool,
    pub(crate) bind_groups: BindGroupPool,
    pub(crate) pipeline_layouts: PipelineLayoutPool,
    pub(crate) render_pipelines: RenderPipelinePool,
    pub(crate) samplers: SamplerPool,
    pub(crate) shader_modules: ShaderModulePool,
    pub(crate) textures: TexturePool,
}<|MERGE_RESOLUTION|>--- conflicted
+++ resolved
@@ -13,13 +13,9 @@
 
 use self::{
     bind_group_layout_pool::BindGroupLayoutPool, bind_group_pool::BindGroupPool,
-<<<<<<< HEAD
-    pipeline_layout_pool::PipelineLayoutPool, render_pipeline_pool::RenderPipelinePool,
-    sampler_pool::SamplerPool, shader_module_pool::ShaderModulePool, texture_pool::TexturePool,
-=======
     buffer_pool::BufferPool, pipeline_layout_pool::PipelineLayoutPool,
-    render_pipeline_pool::RenderPipelinePool, sampler_pool::SamplerPool, texture_pool::TexturePool,
->>>>>>> 595cee91
+    render_pipeline_pool::RenderPipelinePool, sampler_pool::SamplerPool,
+    shader_module_pool::ShaderModulePool, texture_pool::TexturePool,
 };
 
 /// Collection of all wgpu resource pools.
@@ -28,15 +24,9 @@
 /// This means they are not directly concerned with contents and tend to act more like allocators.
 #[derive(Default)]
 pub(crate) struct WgpuResourcePools {
-<<<<<<< HEAD
-=======
-    pub(crate) textures: TexturePool,
-    pub(crate) buffers: BufferPool,
-    pub(crate) render_pipelines: RenderPipelinePool,
-    pub(crate) pipeline_layouts: PipelineLayoutPool,
->>>>>>> 595cee91
     pub(crate) bind_group_layouts: BindGroupLayoutPool,
     pub(crate) bind_groups: BindGroupPool,
+    pub(crate) buffers: BufferPool,
     pub(crate) pipeline_layouts: PipelineLayoutPool,
     pub(crate) render_pipelines: RenderPipelinePool,
     pub(crate) samplers: SamplerPool,

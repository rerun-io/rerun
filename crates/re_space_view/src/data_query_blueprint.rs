--- conflicted
+++ resolved
@@ -34,9 +34,6 @@
 }
 
 impl DataQueryBlueprint {
-<<<<<<< HEAD
-    pub const OVERRIDES_PREFIX: &'static str = "overrides";
-=======
     pub fn is_equivalent(&self, other: &DataQueryBlueprint) -> bool {
         self.space_view_class_name.eq(&other.space_view_class_name)
             && self.expressions.eq(&other.expressions)
@@ -44,8 +41,8 @@
 }
 
 impl DataQueryBlueprint {
-    pub const INDIVIDUAL_OVERRIDES_PREFIX: &str = "individual_overrides";
-    pub const RECURSIVE_OVERRIDES_PREFIX: &str = "recursive_overrides";
+    pub const INDIVIDUAL_OVERRIDES_PREFIX: &'static str = "individual_overrides";
+    pub const RECURSIVE_OVERRIDES_PREFIX: &'static str = "recursive_overrides";
 
     pub fn new<'a>(
         space_view_class_name: SpaceViewClassName,
@@ -158,7 +155,6 @@
                 ));
         }
     }
->>>>>>> 0ab14127
 }
 
 impl DataQuery for DataQueryBlueprint {

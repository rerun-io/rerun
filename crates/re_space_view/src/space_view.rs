--- conflicted
+++ resolved
@@ -14,16 +14,9 @@
 use re_types_core::archetypes::Clear;
 use re_types_core::Archetype as _;
 use re_viewer_context::{
-<<<<<<< HEAD
-    blueprint_timepoint_for_writes, DataResult, OverridePath, PerSystemEntities, PropertyOverrides,
-    RecommendedSpaceView, SpaceViewClass, SpaceViewClassIdentifier, SpaceViewId, SpaceViewState,
-    StoreContext, SystemCommand, SystemCommandSender as _, SystemExecutionOutput, ViewQuery,
-    ViewerContext,
-=======
-    DataResult, PerSystemEntities, PropertyOverrides, RecommendedSpaceView, SpaceViewClass,
-    SpaceViewClassIdentifier, SpaceViewId, SpaceViewState, StoreContext, SystemCommand,
-    SystemCommandSender as _, SystemExecutionOutput, ViewQuery, ViewerContext,
->>>>>>> 7fc42990
+    DataResult, OverridePath, PerSystemEntities, PropertyOverrides, RecommendedSpaceView,
+    SpaceViewClass, SpaceViewClassIdentifier, SpaceViewId, SpaceViewState, StoreContext,
+    SystemCommand, SystemCommandSender as _, SystemExecutionOutput, ViewQuery, ViewerContext,
 };
 
 // ----------------------------------------------------------------------------

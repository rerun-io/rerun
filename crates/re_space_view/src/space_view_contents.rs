--- conflicted
+++ resolved
@@ -10,28 +10,17 @@
     path::RuleEffect, EntityPath, EntityPathFilter, EntityPathRule, EntityPathSubs, Timeline,
 };
 use re_types::{
-<<<<<<< HEAD
     blueprint::{
         archetypes as blueprint_archetypes, components as blueprint_components,
         components::QueryExpression,
     },
-    Archetype as _,
-=======
-    blueprint::{archetypes as blueprint_archetypes, components::QueryExpression},
     Archetype as _, SpaceViewClassIdentifier,
->>>>>>> 27f8a352
 };
 use re_types_core::{components::VisualizerOverrides, ComponentName};
 use re_viewer_context::{
     DataQueryResult, DataResult, DataResultHandle, DataResultNode, DataResultTree,
-<<<<<<< HEAD
     IndicatedEntities, OverridePath, PerVisualizer, PropertyOverrides, QueryRange,
-    SpaceViewClassIdentifier, SpaceViewClassRegistry, SpaceViewId, ViewerContext,
-    VisualizableEntities,
-=======
-    IndicatedEntities, OverridePath, PerVisualizer, PropertyOverrides, SpaceViewId, StoreContext,
-    ViewerContext, VisualizableEntities,
->>>>>>> 27f8a352
+    SpaceViewClassRegistry, SpaceViewId, ViewerContext, VisualizableEntities,
 };
 
 use crate::{

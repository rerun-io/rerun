--- conflicted
+++ resolved
@@ -31,13 +31,5 @@
 re_viewer_context.workspace = true
 re_viewport_blueprint.workspace = true
 
-<<<<<<< HEAD
 ahash.workspace = true
-egui.workspace = true
-itertools.workspace = true
-nohash-hasher.workspace = true
-slotmap.workspace = true
-smallvec = { workspace = true, features = ["serde"] }
-=======
-egui.workspace = true
->>>>>>> be84090b
+egui.workspace = true
[package]
name = "rerun_py"             # name of the rust crate
edition.workspace = true
license.workspace = true
publish = false
rust-version.workspace = true
version.workspace = true

[lints]
workspace = true

[lib]
crate-type = ["cdylib"]
name = "rerun_bindings" # name of the .so library that the Python module will import


[features]
default = ["extension-module"]

## Extra features that aren't ready to be included in release builds yet.
extra = []

## The features we turn on when building the `rerun-sdk` PyPi package
## for <https://pypi.org/project/rerun-sdk/>.
pypi = ["extension-module", "nasm", "web_viewer", "server"]

## We need to enable the `pyo3/extension-module` when building the SDK,
## but we cannot enable it when building tests and benchmarks, so we
## must make it an optional feature.
## * <https://pyo3.rs/latest/faq.html#i-cant-run-cargo-test-or-i-cant-build-in-a-cargo-workspace-im-having-linker-issues-like-symbol-not-found-or-undefined-reference-to-_pyexc_systemerror>
## * <https://pyo3.rs/main/building-and-distribution#building-python-extension-modules>
extension-module = ["pyo3/extension-module"]

## Enable faster native video decoding with assembly.
## You need to install [nasm](https://github.com/netwide-assembler/nasm) to compile with this feature.
nasm = ["re_video/nasm"]

## Enables integration with `re_perf_telemetry` (Tracy, Jaeger).
##
## This only works on native.
perf_telemetry = ["dep:re_perf_telemetry", "re_grpc_client/perf_telemetry"]

server = ["re_sdk/server", "dep:re_grpc_server"]

## Support serving a web viewer over HTTP with `serve()`.
##
## Enabling this adds quite a bit to the binary size,
## since it requires bundling the viewer as wasm.
web_viewer = [
  "re_sdk/web_viewer",
  "dep:re_web_viewer_server",
  "dep:re_grpc_server",
]


[dependencies]
re_arrow_util.workspace = true
re_auth.workspace = true
re_build_info.workspace = true
re_chunk.workspace = true
re_chunk_store.workspace = true
re_dataframe.workspace = true
re_datafusion.workspace = true
re_format_arrow.workspace = true
re_grpc_client.workspace = true
re_grpc_server = { workspace = true, optional = true }
re_log = { workspace = true, features = ["setup"] }
re_log_encoding = { workspace = true }
re_log_types.workspace = true
re_memory.workspace = true
re_sdk = { workspace = true, features = ["data_loaders"] }
re_sorbet.workspace = true
re_tuid.workspace = true
re_uri.workspace = true
re_video.workspace = true
re_web_viewer_server = { workspace = true, optional = true }

arrow = { workspace = true, features = ["pyarrow"] }
<<<<<<< HEAD
chrono.workspace = true
jiff.workspace = true
=======
chrono.workspace = true #TODO(#9317): migrate to jiff when upgrading to pyo3 0.24
comfy-table.workspace = true
>>>>>>> ee9b5bf2
crossbeam.workspace = true
datafusion.workspace = true
datafusion-ffi.workspace = true
document-features.workspace = true
futures.workspace = true
itertools.workspace = true
jiff.workspace = true
infer.workspace = true
mimalloc = { workspace = true, features = ["local_dynamic_tls"] }
numpy.workspace = true
once_cell.workspace = true
parking_lot.workspace = true
pyo3 = { workspace = true, features = [
<<<<<<< HEAD
  "abi3-py38",
  "chrono",
=======
  "abi3-py39", # Require at least Python 3.9
  "chrono",    #TODO(#9317): migrate to jiff when upgrading to pyo3 0.24
>>>>>>> ee9b5bf2
] }
rand = { workspace = true, features = ["std", "std_rng"] }
rustls = { workspace = true, features = ["ring"] }
strum.workspace = true
strum_macros.workspace = true
tracing.workspace = true
uuid.workspace = true

# Deps for remote feature
re_protos = { workspace = true, features = ["py"] }
prost-types.workspace = true
tokio = { workspace = true, features = ["rt-multi-thread"] }
tokio-stream.workspace = true
tonic = { workspace = true, default-features = false, features = ["transport"] }
url.workspace = true
thiserror.workspace = true

# Native dependencies:
[target.'cfg(not(target_arch = "wasm32"))'.dependencies]
re_perf_telemetry = { workspace = true, features = ["tracy"], optional = true }


[build-dependencies]
re_build_tools.workspace = true
pyo3-build-config.workspace = true<|MERGE_RESOLUTION|>--- conflicted
+++ resolved
@@ -76,13 +76,8 @@
 re_web_viewer_server = { workspace = true, optional = true }
 
 arrow = { workspace = true, features = ["pyarrow"] }
-<<<<<<< HEAD
-chrono.workspace = true
-jiff.workspace = true
-=======
 chrono.workspace = true #TODO(#9317): migrate to jiff when upgrading to pyo3 0.24
 comfy-table.workspace = true
->>>>>>> ee9b5bf2
 crossbeam.workspace = true
 datafusion.workspace = true
 datafusion-ffi.workspace = true
@@ -96,13 +91,8 @@
 once_cell.workspace = true
 parking_lot.workspace = true
 pyo3 = { workspace = true, features = [
-<<<<<<< HEAD
-  "abi3-py38",
-  "chrono",
-=======
   "abi3-py39", # Require at least Python 3.9
   "chrono",    #TODO(#9317): migrate to jiff when upgrading to pyo3 0.24
->>>>>>> ee9b5bf2
 ] }
 rand = { workspace = true, features = ["std", "std_rng"] }
 rustls = { workspace = true, features = ["ring"] }

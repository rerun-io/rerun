--- conflicted
+++ resolved
@@ -1141,16 +1141,12 @@
 def new_entity_path(parts: list[str]) -> str:
     """Create an entity path."""
 
-<<<<<<< HEAD
+def new_property_entity_path(parts: list[str]) -> str:
+    """Create a property entity path."""
+
 def asset_video_read_frame_timestamps_nanos(
     video_bytes_arrow_array: Any, media_type: Optional[str] = None
 ) -> list[int]:
-=======
-def new_property_entity_path(parts: list[str]) -> str:
-    """Create a property entity path."""
-
-def asset_video_read_frame_timestamps_ns(video_bytes_arrow_array: Any, media_type: Optional[str] = None) -> list[int]:
->>>>>>> de56074c
     """
     Reads the timestamps of all frames in a video asset.
 

--- conflicted
+++ resolved
@@ -606,26 +606,6 @@
         -------
         Schema
             The schema of the recording.
-<<<<<<< HEAD
-
-        """
-        ...
-
-    def get_recording_schema(self, id: str) -> Schema:
-        """
-        Get the schema for a recording in the storage node.
-
-        Parameters
-        ----------
-        id : str
-            The id of the recording to get the schema for.
-
-        Returns
-        -------
-        Schema
-            The schema of the recording.
-=======
->>>>>>> ac80fbc2
 
         """
         ...

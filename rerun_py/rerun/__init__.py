"""The Rerun Python SDK, which is a wrapper around the rerun_sdk crate."""

import atexit
import logging
import os
from dataclasses import dataclass
from enum import Enum
from pathlib import Path
from typing import Final, Iterable, Optional, Sequence, Tuple, Union

import numpy as np
import numpy.typing as npt
from rerun.color_conversion import linear_to_gamma_u8_pixel, u8_array_to_rgba

from rerun import rerun_bindings  # type: ignore[attr-defined]

EXP_ARROW = os.environ.get("RERUN_EXP_ARROW", "0").lower() in ("1", "true")

if EXP_ARROW:
    import pyarrow as pa

    from rerun import components


def rerun_shutdown() -> None:
    rerun_bindings.flush()


atexit.register(rerun_shutdown)

# -----------------------------------------------------------------------------

ColorDtype = Union[np.uint8, np.float32, np.float64]
Colors = npt.NDArray[ColorDtype]
Color = Union[npt.NDArray[ColorDtype], Sequence[Union[int, float]]]

OptionalClassIds = Optional[Union[int, npt.ArrayLike]]
OptionalKeyPointIds = Optional[Union[int, npt.ArrayLike]]


class MeshFormat(Enum):
    # Needs some way of logging materials too, or adding some default material to the
    # viewer.
    # GLTF = "GLTF"

    # Binary glTF
    GLB = "GLB"

    # Needs some way of logging materials too, or adding some default material to the
    # viewer.
    # Wavefront .obj
    OBJ = "OBJ"


@dataclass
class ImageFormat(Enum):
    # """ jpeg """"
    JPEG = "jpeg"


def get_recording_id() -> str:
    """
    Get the recording ID that this process is logging to, as a UUIDv4.

    The default recording_id is based on `multiprocessing.current_process().authkey`
    which means that all processes spawned with `multiprocessing`
    will have the same default recording_id.

    If you are not using `multiprocessing` and still want several different Python
    processes to log to the same Rerun instance (and be part of the same recording),
    you will need to manually assign them all the same recording_id.
    Any random UUIDv4 will work, or copy the recording id for the parent process.
    """
    return str(rerun_bindings.get_recording_id())


def set_recording_id(value: str) -> None:
    """
    Set the recording ID that this process is logging to, as a UUIDv4.

    The default recording_id is based on `multiprocessing.current_process().authkey`
    which means that all processes spawned with `multiprocessing`
    will have the same default recording_id.

    If you are not using `multiprocessing` and still want several different Python
    processes to log to the same Rerun instance (and be part of the same recording),
    you will need to manually assign them all the same recording_id.
    Any random UUIDv4 will work, or copy the recording id for the parent process.
    """
    rerun_bindings.set_recording_id(value)


def init(application_id: str) -> None:
    """
    Initialize the Rerun SDK with a user-chosen application id (name).

    Your Rerun recordings will be categorized by this application id, so
    try to pick a unique one for each application that uses the Rerun SDK.

    For instance, if you have one application doing object detection
    and another doing camera calibration, you could have
    `rerun.init("object_detector")` and `rerun.init("calibrator")`.
    """
    rerun_bindings.init(application_id)


def connect(addr: Optional[str] = None) -> None:
    """Connect to a remote Rerun Viewer on the given ip:port."""
    rerun_bindings.connect(addr)


def serve() -> None:
    """
    Serve a Rerun Web Viewer.

    WARNING: This is an experimental feature.
    """
    rerun_bindings.serve()


def disconnect() -> None:
    """Disconnect from the remote rerun server (if any)."""
    rerun_bindings.disconnect()


def show() -> None:
    """
    Show previously logged data.

    This only works if you have not called `connect`.

    This will clear the logged data after showing it.

    NOTE: There is a bug which causes this function to only work once on some platforms.
    """
    rerun_bindings.show()


def save(path: str) -> None:
    """
    Save previously logged data to a file.

    This only works if you have not called `connect`.

    This will clear the logged data after saving.
    """
    rerun_bindings.save(path)


def set_time_sequence(timeline: str, sequence: Optional[int]) -> None:
    """
    Set the current time for this thread.

    Used for all subsequent logging on the same thread,
    until the next call to `set_time_sequence`.

    For instance: `set_time_sequence("frame_nr", frame_nr)`.

    You can remove a timeline again using `set_time_sequence("frame_nr", None)`.

    There is no requirement of monoticity. You can move the time backwards if you like.
    """
    rerun_bindings.set_time_sequence(timeline, sequence)


def set_time_seconds(timeline: str, seconds: Optional[float]) -> None:
    """
    Set the current time for this thread.

    Used for all subsequent logging on the same thread,
    until the next call to `set_time_seconds`.

    For instance: `set_time_seconds("capture_time", seconds_since_unix_epoch)`.

    You can remove a timeline again using `set_time_seconds("capture_time", None)`.

    The argument should be in seconds, and should be measured either from the
    unix epoch (1970-01-01), or from some recent time (e.g. your program startup).

    The rerun_bindings has a built-in time which is `log_time`, and is logged as seconds
    since unix epoch.

    There is no requirement of monoticity. You can move the time backwards if you like.
    """
    rerun_bindings.set_time_seconds(timeline, seconds)


def set_time_nanos(timeline: str, nanos: Optional[int]) -> None:
    """
    Set the current time for this thread.

    Used for all subsequent logging on the same thread,
    until the next call to `set_time_nanos`.

    For instance: `set_time_nanos("capture_time", nanos_since_unix_epoch)`.

    You can remove a timeline again using `set_time_nanos("capture_time", None)`.

    The argument should be in nanoseconds, and should be measured either from the
    unix epoch (1970-01-01), or from some recent time (e.g. your program startup).

    The rerun_bindings has a built-in time which is `log_time`, and is logged as nanos since
    unix epoch.

    There is no requirement of monoticity. You can move the time backwards if you like.
    """
    rerun_bindings.set_time_nanos(timeline, nanos)


@dataclass
class LogLevel:
    """
    Represents the standard log levels.

    This is a collection of constants rather than an enum because we do support
    arbitrary strings as level (e.g. for user-defined levels).
    """

    # """ Designates catastrophic failures. """
    CRITICAL: Final = "CRITICAL"
    # """ Designates very serious errors. """
    ERROR: Final = "ERROR"
    # """ Designates hazardous situations. """
    WARN: Final = "WARN"
    # """ Designates useful information. """
    INFO: Final = "INFO"
    # """ Designates lower priority information. """
    DEBUG: Final = "DEBUG"
    # """ Designates very low priority, often extremely verbose, information. """
    TRACE: Final = "TRACE"


class LoggingHandler(logging.Handler):
    """
    Provides a logging handler that forwards all events to the Rerun SDK.

    Because Rerun's data model doesn't match 1-to-1 with the different concepts from
    python's logging ecosystem, we need a way to map the latter to the former:

    * Root Object: Optional root object to gather all the logs under.

    * Object path: the name of the logger responsible for the creation of the LogRecord
                   is used as the final object path, appended after the Root Object path.

    * Level: the log level is mapped as-is.

    * Body: the body of the text entry corresponds to the formatted output of
            the LogRecord using the standard formatter of the logging package,
            unless it has been overridden by the user.

    Read more about logging handlers at https://docs.python.org/3/howto/logging.html#handlers.
    """

    LVL2NAME: Final = {
        logging.CRITICAL: LogLevel.CRITICAL,
        logging.ERROR: LogLevel.ERROR,
        logging.WARNING: LogLevel.WARN,
        logging.INFO: LogLevel.INFO,
        logging.DEBUG: LogLevel.DEBUG,
    }

    def __init__(self, root_obj_path: Optional[str] = None):
        logging.Handler.__init__(self)
        self.root_obj_path = root_obj_path

    def emit(self, record: logging.LogRecord) -> None:
        """Emits a record to the Rerun SDK."""
        objpath = record.name.replace(".", "/")
        if self.root_obj_path is not None:
            objpath = f"{self.root_obj_path}/{objpath}"
        level = self.LVL2NAME.get(record.levelno)
        if level is None:  # user-defined level
            level = record.levelname
        log_text_entry(objpath, record.getMessage(), level=level)


def log_text_entry(
    obj_path: str,
    text: str,
    level: Optional[str] = LogLevel.INFO,
    color: Optional[Sequence[int]] = None,
    timeless: bool = False,
) -> None:
    """
    Log a text entry, with optional level.

    * If no `level` is given, it will default to `LogLevel.INFO`.
    * `color` is optional RGB or RGBA triplet in 0-255 sRGB.
    """
    rerun_bindings.log_text_entry(obj_path, text, level, color, timeless)


def log_scalar(
    obj_path: str,
    scalar: float,
    label: Optional[str] = None,
    color: Optional[Sequence[int]] = None,
    radius: Optional[float] = None,
    scattered: Optional[bool] = None,
) -> None:
    """
    Log a double-precision scalar that will be visualized as a timeseries plot.

    The current simulation time will be used for the time/X-axis, hence scalars cannot be
    timeless!

    See also examples/plots.

    ## Understanding the plot and attributes hierarchy

    Timeseries come in three parts: points, lines and finally the plots themselves.
    As a user of the Rerun SDK, your one and only entrypoint into that hierarchy is through the
    lowest-level layer: the points.

    When logging scalars and their attributes (label, color, radius, scattered) through this
    function, Rerun will turn them into points with similar attributes.
    From these points, lines with appropriate attributes can then be inferred; and from these
    inferred lines, plots with appropriate attributes will be inferred in turn!

    In terms of actual hierarchy:
    - Each space represents a single plot.
    - Each object path within a space that contains scalar data is a line within that plot.
    - Each logged scalar is a point.

    E.g. the following:
    ```
    rerun.log_scalar("trig/sin", sin(t), label="sin(t)", color=RED)
    rerun.log_scalar("trig/cos", cos(t), label="cos(t)", color=BLUE)
    ```
    will yield a single plot (space = `trig`), comprised of two lines (object paths `trig/sin`
    and `trig/cos`).

    ## Attributes

    The attributes you assigned (or not) to a scalar will affect all layers: points, lines and
    plots alike.

    ### `label`

    An optional label for the point.

    This won't show up on points at the moment, as our plots don't yet support displaying labels
    for individual points.

    If all points within a single object path (i.e. a line) share the same label, then this label
    will be used as the label for the line itself.
    Otherwise, the line will be named after the object path.

    The plot itself is named after the space it's in.

    ### `color`

    An optional color in the form of a RGB or RGBA triplet in 0-255 sRGB.
    If left unspecified, a pseudo-random color will be used instead. That same color will apply
    to all points residing in the same object path that don't have a color specified.

    Points within a single line do not have to share the same color, the line will have
    differently colored segments as appropriate.

    If all points within a single object path (i.e. a line) share the same color, then this color
    will be used as the line color in the plot legend.
    Otherwise, the line will appear grey in the legend.

    ### `radius`

    An optional radius for the point.

    Points within a single line do not have to share the same radius, the line will have
    differently sized segments as appropriate.

    If all points within a single object path (i.e. a line) share the same radius, then this radius
    will be used as the line width too.
    Otherwise, the line will use the default width of `1.0`.

    ### `scattered`

    Specifies whether the point should form a continuous line with its neighbours, or whether it
    should stand on its own, akin to a scatter plot.

    Points within a single line do not have to all share the same scatteredness: the line will
    switch between a scattered and a continous representation as required.
    """
    rerun_bindings.log_scalar(obj_path, scalar, label, color, radius, scattered)


# """ How to specify rectangles (axis-aligned bounding boxes). """
class RectFormat(Enum):
    # """ [x,y,w,h], with x,y = left,top. """"
    XYWH = "XYWH"

    # """ [y,x,h,w], with x,y = left,top. """"
    YXHW = "YXHW"

    # """ [x0, y0, x1, y1], with x0,y0 = left,top and x1,y1 = right,bottom """"
    XYXY = "XYXY"

    # """ [y0, x0, y1, x1], with x0,y0 = left,top and x1,y1 = right,bottom """"
    YXYX = "YXYX"

    # """ [x_center, y_center, width, height]"
    XCYCWH = "XCYCWH"

    # """ [x_center, y_center, width/2, height/2]"
    XCYCW2H2 = "XCYCW2H2"


def log_rect(
    obj_path: str,
    rect: Optional[npt.ArrayLike],
    *,
    rect_format: RectFormat = RectFormat.XYWH,
    color: Optional[Sequence[int]] = None,
    label: Optional[str] = None,
    class_id: Optional[int] = None,
    timeless: bool = False,
) -> None:
    """
    Log a 2D rectangle.

    * `rect`: the recangle in [x, y, w, h], or some format you pick with the
    `rect_format` argument.
    * `rect_format`: how to interpret the `rect` argument
    * `color`: Optional RGB or RGBA triplet in 0-255 sRGB.
    * `label`: Optional text to show inside the rectangle.
    * `class_id`: Optional class id for the rectangle.
       The class id provides color and label if not specified explicitly.
    """
    rerun_bindings.log_rect(obj_path, rect_format.value, _to_sequence(rect), color, label, class_id, timeless)


def log_rects(
    obj_path: str,
    rects: Optional[npt.ArrayLike],
    *,
    rect_format: RectFormat = RectFormat.XYWH,
    identifiers: Optional[Sequence[Union[str, int]]] = None,
    colors: Optional[Union[Color, Colors]] = None,
    labels: Optional[Sequence[str]] = None,
    class_ids: OptionalClassIds = None,
    timeless: bool = False,
) -> None:
    """
    Log multiple 2D rectangles.

    Logging again to the same `obj_path` will replace all the previous rectangles.

    * `rects`: Nx4 numpy array, where each row is [x, y, w, h], or some format you pick with the `rect_format`
    argument.
    * `rect_format`: how to interpret the `rect` argument
    * `identifiers`: per-point identifiers - unique names or numbers that show up when you hover the rectangles.
      In the future these will be used to track the rectangles over time.
    * `labels`: Optional per-rectangle text to show inside the rectangle.
    * `class_ids`: Optional class ids for the rectangles.
      The class id provides colors and labels if not specified explicitly.

    Colors should either be in 0-255 gamma space or in 0-1 linear space.
    Colors can be RGB or RGBA. You can supply no colors, one color,
    or one color per point in a Nx3 or Nx4 numpy array.

    Supported `dtype`s for `colors`:
    * uint8: color components should be in 0-255 sRGB gamma space, except for alpha which should be in 0-255 linear
    space.
    * float32/float64: all color components should be in 0-1 linear space.

    """
    # Treat None the same as []
    if rects is None:
        rects = []
    rects = np.asarray(rects, dtype="float32")
    if len(rects) == 0:
        rects = rects.reshape((0, 4))

    identifiers = [] if identifiers is None else [str(s) for s in identifiers]
    colors = _normalize_colors(colors)
    class_ids = _normalize_ids(class_ids)
    if labels is None:
        labels = []

    rerun_bindings.log_rects(
        obj_path=obj_path,
        rect_format=rect_format.value,
        identifiers=identifiers,
        rects=rects,
        colors=colors,
        labels=labels,
        class_ids=class_ids,
        timeless=timeless,
    )

    if EXP_ARROW:
        arrays = []
        fields = []

        if rect_format == RectFormat.XYWH:
            rects_array = pa.StructArray.from_arrays(
                arrays=[pa.array(c, type=pa.float32()) for c in rects.T],
                fields=[
                    pa.field("x", pa.float32(), nullable=False),
                    pa.field("y", pa.float32(), nullable=False),
                    pa.field("w", pa.float32(), nullable=False),
                    pa.field("h", pa.float32(), nullable=False),
                ],
            )
            fields.append(pa.field("rect", type=rects_array.type, nullable=False))
            arrays.append(rects_array)
        else:
            raise NotImplementedError("RectFormat not yet implemented")

        if colors.any():
            fields.append(pa.field("color_srgba_unmultiplied", pa.uint32(), nullable=True))
            arrays.append(pa.array([u8_array_to_rgba(c) for c in colors], type=pa.uint32()))

        arr = pa.StructArray.from_arrays(arrays, fields=fields)
<<<<<<< HEAD
        print(arr.to_string())
        rerun_sdk.log_arrow_msg(obj_path, arr)
=======
        rerun_bindings.log_arrow_msg(obj_path, arr)
>>>>>>> 01c5d012


def log_point(
    obj_path: str,
    position: Optional[npt.NDArray[np.float32]],
    *,
    color: Optional[Sequence[int]] = None,
    label: Optional[str] = None,
    class_id: Optional[int] = None,
    keypoint_id: Optional[int] = None,
    timeless: bool = False,
) -> None:
    """
    Log a 2D or 3D point, with optional color.

    Logging again to the same `obj_path` will replace the previous point.

    * `position`: 2x1 or 3x1 array
    * `color`: Optional color of the point
    * `label`: Optional text to show with the point
    * `class_id`: Optional class id for the point.
        The class id provides color and label if not specified explicitly.
    * `keypoint_id`: Optional key point id for the point, identifying it within a class.
        If keypoint_id is passed but no class_id was specified, class_id will be set to 0.
        This is useful to identify points within a single classification (which is identified with class_id).
        E.g. the classification might be 'Person' and the keypoints refer to joints on a detected skeleton.

    Colors should either be in 0-255 gamma space or in 0-1 linear space.
    Colors can be RGB or RGBA. You can supply no colors, one color,
    or one color per point in a Nx3 or Nx4 numpy array.

    Supported `dtype`s for `color`:
    * uint8: color components should be in 0-255 sRGB gamma space, except for alpha which should be in 0-255 linear
    space.
    * float32/float64: all color components should be in 0-1 linear space.
    """
    if keypoint_id is not None and class_id is None:
        class_id = 0
    if position is not None:
        position = np.require(position, dtype="float32")

    rerun_bindings.log_point(obj_path, position, color, label, class_id, keypoint_id, timeless)


def log_points(
    obj_path: str,
    positions: Optional[npt.NDArray[np.float32]],
    *,
    identifiers: Optional[Sequence[Union[str, int]]] = None,
    colors: Optional[Union[Color, Colors]] = None,
    labels: Optional[Sequence[str]] = None,
    class_ids: OptionalClassIds = None,
    keypoint_ids: OptionalKeyPointIds = None,
    timeless: bool = False,
) -> None:
    """
    Log 2D or 3D points, with optional colors.

    Logging again to the same `obj_path` will replace all the previous points.

    * `positions`: Nx2 or Nx3 array
    * `identifiers`: per-point identifiers - unique names or numbers that show up when you hover the points.
      In the future these will be used to track the points over time.
    * `color`: Optional colors of the points.
    * `labels`: Optional per-point text to show with the points
    * `class_ids`: Optional class ids for the points.
        The class id provides colors and labels if not specified explicitly.
    * `keypoint_ids`: Optional key point ids for the points, identifying them within a class.
        If keypoint_ids are passed in but no class_ids were specified, class_id will be set to 0.
        This is useful to identify points within a single classification (which is identified with class_id).
        E.g. the classification might be 'Person' and the keypoints refer to joints on a detected skeleton.

    Colors should either be in 0-255 gamma space or in 0-1 linear space.
    Colors can be RGB or RGBA. You can supply no colors, one color,
    or one color per point in a Nx3 or Nx4 numpy array.

    Supported `dtype`s for `colors`:
    * uint8: color components should be in 0-255 sRGB gamma space, except for alpha which should be in 0-255 linear
    space.
    * float32/float64: all color components should be in 0-1 linear space.

    """
    if keypoint_ids is not None and class_ids is None:
        class_ids = 0
    if positions is None:
        positions = np.require([], dtype="float32")
    else:
        positions = np.require(positions, dtype="float32")

    identifiers = [] if identifiers is None else [str(s) for s in identifiers]

    colors = _normalize_colors(colors)
    class_ids = _normalize_ids(class_ids)
    keypoint_ids = _normalize_ids(keypoint_ids)
    if labels is None:
        labels = []

    rerun_bindings.log_points(
        obj_path=obj_path,
        positions=positions,
        identifiers=identifiers,
        colors=colors,
        labels=labels,
        class_ids=class_ids,
        keypoint_ids=keypoint_ids,
        timeless=timeless,
    )


def _normalize_colors(colors: Optional[npt.ArrayLike] = None) -> npt.NDArray[np.uint8]:
    """Normalize flexible colors arrays."""
    if colors is None:
        # An empty array represents no colors.
        return np.array((), dtype=np.uint8)
    else:
        colors_array = np.array(colors, copy=False)

        # Rust expects colors in 0-255 uint8
        if colors_array.dtype.type in [np.float32, np.float64]:
            return linear_to_gamma_u8_pixel(linear=colors_array)

        return np.require(colors_array, np.uint8)


def _normalize_ids(class_ids: OptionalClassIds = None) -> npt.NDArray[np.uint16]:
    """Normalize flexible class id arrays."""
    if class_ids is None:
        return np.array((), dtype=np.uint16)
    else:
        # TODO(andreas): Does this need optimizing for the case where class_ids is already an np array?
        return np.array(class_ids, dtype=np.uint16, copy=False)


# -----------------------------------------------------------------------------


def log_unknown_transform(obj_path: str, timeless: bool = False) -> None:
    """Log that this object is NOT in the same space as the parent, but you do not (yet) know how they relate."""
    rerun_bindings.log_unknown_transform(obj_path, timeless=timeless)


def log_rigid3(
    obj_path: str,
    *,
    parent_from_child: Optional[Tuple[npt.ArrayLike, npt.ArrayLike]] = None,
    child_from_parent: Optional[Tuple[npt.ArrayLike, npt.ArrayLike]] = None,
    xyz: str = "",
    timeless: bool = False,
) -> None:
    """
    Log a proper rigid 3D transform between this object and the parent.

    Set either `parent_from_child` or `child_from_parent` to
    a tuple of `(translation_xyz, quat_xyzw)`.

    `parent_from_child`
    -------------------
    `parent_from_child=(translation_xyz, quat_xyzw)`

    Also known as pose (e.g. camera extrinsics).

    The translation is the position of the object in the parent space.
    The resulting transform from child to parent corresponds to taking a point in the child space,
    rotating it by the given rotations, and then translating it by the given translation:

    `point_parent = translation + quat * point_child * quat*

    `child_from_parent`
    -------------------
    `child_from_parent=(translation_xyz, quat_xyzw)`

    the inverse of `parent_from_child`

    `xyz`
    ----
    Optionally set the view coordinates of this object, e.g. to `RDF` for `X=Right, Y=Down, Z=Forward`.
    This is a convenience for also calling `log_view_coordinates`.

    Example
    -------
    ```
    rerun.log_rigid3("world/camera", parent_from_child=(t,q))
    rerun.log_pinhole("world/camera/image", …)
    ```

    """
    if parent_from_child and child_from_parent:
        raise TypeError("Set either parent_from_child or child_from_parent, but not both")
    elif parent_from_child:
        (t, q) = parent_from_child
        rerun_bindings.log_rigid3(
            obj_path,
            parent_from_child=True,
            rotation_q=_to_sequence(q),
            translation=_to_sequence(t),
            timeless=timeless,
        )
    elif child_from_parent:
        (t, q) = child_from_parent
        rerun_bindings.log_rigid3(
            obj_path,
            parent_from_child=False,
            rotation_q=_to_sequence(q),
            translation=_to_sequence(t),
            timeless=timeless,
        )
    else:
        raise TypeError("Set either parent_from_child or child_from_parent")

    if xyz != "":
        log_view_coordinates(obj_path, xyz=xyz, timeless=timeless)


def log_pinhole(
    obj_path: str, *, child_from_parent: npt.ArrayLike, width: int, height: int, timeless: bool = False
) -> None:
    """
    Log a perspective camera model.

    This logs the pinhole model that projects points from the parent (camera) space to this space (image) such that:
    ```
    point_image_hom = child_from_parent * point_cam
    point_image = point_image_hom[:,1] / point_image_hom[2]
    ```

    Where `point_image_hom` is the projected point in the image space expressed in homogeneous coordinates.

    Example
    -------
    ```
    rerun.log_rigid3("world/camera", …)
    rerun.log_pinhole("world/camera/image", …)
    ```

    `child_from_parent`: Row-major intrinsics matrix for projecting from camera space to image space
    `resolution`: Array with [width, height] image resolution in pixels.

    """
    rerun_bindings.log_pinhole(
        obj_path,
        resolution=[width, height],
        child_from_parent=np.asarray(child_from_parent).T.tolist(),
        timeless=timeless,
    )


# -----------------------------------------------------------------------------


def log_view_coordinates(
    obj_path: str, *, xyz: str = "", up: str = "", right_handed: Optional[bool] = None, timeless: bool = False
) -> None:
    """
    Log the view coordinates for an object.

    Each object defines its own coordinate system, called a space.
    By logging view coordinates you can give semantic meaning to the XYZ axes of the space.
    This is for instance useful for camera objects ("what axis is forward?").

    For full control, set the `xyz` parameter to a three-letter acronym (`xyz="RDF"`). Each letter represents:

    * R: Right
    * L: Left
    * U: Up
    * D: Down
    * F: Forward
    * B: Back

    Some of the most common are:

    * "RDF": X=Right Y=Down Z=Forward  (right-handed)
    * "RUB"  X=Right Y=Up   Z=Back     (right-handed)
    * "RDB": X=Right Y=Down Z=Back     (left-handed)
    * "RUF": X=Right Y=Up   Z=Forward  (left-handed)

    Example
    -------
    ```
    rerun.log_view_coordinates("world/camera", xyz="RUB")
    ```

    For world-coordinates it's often conventient to just specify an up-axis.
    You can do so by using the `up`-parameter (where `up` is one of "+X", "-X", "+Y", "-Y", "+Z", "-Z"):

    ```
    rerun.log_view_coordinates("world", up="+Z", right_handed=True, timeless=True)
    rerun.log_view_coordinates("world", up="-Y", right_handed=False, timeless=True)
    ```

    """
    if xyz == "" and up == "":
        raise TypeError("You must set either 'xyz' or 'up'")
    if xyz != "" and up != "":
        raise TypeError("You must set either 'xyz' or 'up', but not both")
    if xyz != "":
        rerun_bindings.log_view_coordinates_xyz(obj_path, xyz, right_handed, timeless)
    else:
        if right_handed is None:
            right_handed = True
        rerun_bindings.log_view_coordinates_up_handedness(obj_path, up, right_handed, timeless)


# -----------------------------------------------------------------------------


def log_path(
    obj_path: str,
    positions: Optional[npt.NDArray[np.float32]],
    *,
    stroke_width: Optional[float] = None,
    color: Optional[Sequence[int]] = None,
    timeless: bool = False,
) -> None:
    r"""
    Log a 3D path.

    A path is a list of points connected by line segments. It can be used to draw approximations of smooth curves.

    The points will be connected in order, like so:

           2------3     5
          /        \   /
    0----1          \ /
                     4

    `positions`: a Nx3 array of points along the path.
    `stroke_width`: width of the line.
    `color` is optional RGB or RGBA triplet in 0-255 sRGB.
    """
    if positions is not None:
        positions = np.require(positions, dtype="float32")
    rerun_bindings.log_path(obj_path, positions, stroke_width, color, timeless)


def log_line_segments(
    obj_path: str,
    positions: npt.NDArray[np.float32],
    *,
    stroke_width: Optional[float] = None,
    color: Optional[Sequence[int]] = None,
    timeless: bool = False,
) -> None:
    r"""
    Log many 2D or 3D line segments.

    The points will be connected in even-odd pairs, like so:

           2------3     5
                       /
    0----1            /
                     4

    `positions`: a Nx3 array of points along the path.
    `stroke_width`: width of the line.
    `color` is optional RGB or RGBA triplet in 0-255 sRGB.
    """
    if positions is None:
        positions = []
    positions = np.require(positions, dtype="float32")
    rerun_bindings.log_line_segments(obj_path, positions, stroke_width, color, timeless)


def log_arrow(
    obj_path: str,
    origin: Optional[npt.ArrayLike],
    vector: Optional[npt.ArrayLike] = None,
    *,
    color: Optional[Sequence[int]] = None,
    label: Optional[str] = None,
    width_scale: Optional[float] = None,
    timeless: bool = False,
) -> None:
    """
    Log a 3D arrow.

    An arrow is defined with an `origin`, and a `vector`. This can also be considered as `start` and `end` positions
    for the arrow.

    The shaft is rendered as a cylinder with `radius = 0.5 * width_scale`.
    The tip is rendered as a cone with `height = 2.0 * width_scale` and `radius = 1.0 * width_scale`.

    Parameters
    ----------
    obj_path
        The path to store the object at.
    origin
        The base position of the arrow.
    vector
        The vector along which the arrow will be drawn.
    color
        An optional RGB or RGBA triplet in 0-255 sRGB.
    label
        An optional text to show beside the arrow.
    width_scale
        An optional scaling factor, default=1.0.
    timeless
        Object is not time-dependent, and will be visible at any time point.

    """
    rerun_bindings.log_arrow(
        obj_path,
        origin=_to_sequence(origin),
        vector=_to_sequence(vector),
        color=color,
        label=label,
        width_scale=width_scale,
        timeless=timeless,
    )


def log_obb(
    obj_path: str,
    half_size: Optional[npt.ArrayLike],
    position: Optional[npt.ArrayLike] = None,
    rotation_q: Optional[npt.ArrayLike] = None,
    color: Optional[Sequence[int]] = None,
    stroke_width: Optional[float] = None,
    label: Optional[str] = None,
    class_id: Optional[int] = None,
    timeless: bool = False,
) -> None:
    """
    Log a 3D oriented bounding box, defined by its half size.

    `half_size`: Array with [x, y, z] half dimensions of the OBB.
    `position`: Array with [x, y, z] position of the OBB in world space.
    `rotation_q`: Array with quaternion coordinates [x, y, z, w] for the rotation from model to world space
    `color`: Optional RGB or RGBA triplet in 0-255 sRGB.
    `stroke_width`: Optional width of the OBB edges.
    `label` Optional text label placed at `position`.
    `class_id`: Optional class id for the OBB.
                 The class id provides colors and labels if not specified explicitly.
    """
    rerun_bindings.log_obb(
        obj_path,
        half_size=_to_sequence(half_size),
        position=_to_sequence(position),
        rotation_q=_to_sequence(rotation_q),
        color=color,
        stroke_width=stroke_width,
        label=label,
        timeless=timeless,
        class_id=class_id,
    )


def log_image(
    obj_path: str,
    image: Colors,
    *,
    timeless: bool = False,
) -> None:
    """
    Log a gray or color image.

    The image should either have 1, 3 or 4 channels (gray, RGB or RGBA).

    Supported `dtype`s:
    * uint8: color components should be in 0-255 sRGB gamma space, except for alpha which should be in 0-255 linear
    space.
    * uint16: color components should be in 0-65535 sRGB gamma space, except for alpha which should be in 0-65535
    linear space.
    * float32/float64: all color components should be in 0-1 linear space.

    """
    # Catch some errors early:
    if len(image.shape) < 2 or 3 < len(image.shape):
        raise TypeError(f"Expected image, got array of shape {image.shape}")

    if len(image.shape) == 3:
        depth = image.shape[2]
        if depth not in (1, 3, 4):
            raise TypeError(
                f"Expected image depth of 1 (gray), 3 (RGB) or 4 (RGBA). Instead got array of shape {image.shape}"
            )

    log_tensor(obj_path, image, timeless=timeless)


def log_depth_image(
    obj_path: str,
    image: Colors,
    *,
    meter: Optional[float] = None,
    timeless: bool = False,
) -> None:
    """
    Log a depth image.

    The image must be a 2D array. Supported `dtype`:s are: uint8, uint16, float32, float64

    meter: How long is a meter in the given dtype?
           For instance: with uint16, perhaps meter=1000 which would mean
           you have millimeter precision and a range of up to ~65 meters (2^16 / 1000).

    """
    # Catch some errors early:
    if len(image.shape) != 2:
        raise TypeError(f"Expected 2D depth image, got array of shape {image.shape}")

    log_tensor(obj_path, image, meter=meter, timeless=timeless)


def log_segmentation_image(
    obj_path: str,
    image: npt.ArrayLike,
    *,
    timeless: bool = False,
) -> None:
    """
    Log an image made up of uint8 or uint16 class-ids.

    The image should have 1 channels.

    Supported `dtype`s:
    * uint8: components should be 0-255 class ids
    * uint16: components should be 0-65535 class ids

    """
    if not isinstance(image, np.ndarray):
        image = np.array(image, dtype=np.uint16)

    # Catch some errors early:
    if len(image.shape) < 2 or 3 < len(image.shape):
        raise TypeError(f"Expected image, got array of shape {image.shape}")

    if len(image.shape) == 3:
        depth = image.shape[2]
        if depth != 1:
            raise TypeError(f"Expected image depth of 1. Instead got array of shape {image.shape}")

    if image.dtype == "uint8":
        rerun_bindings.log_tensor_u8(obj_path, image, None, None, rerun_bindings.TensorDataMeaning.ClassId, timeless)
    elif image.dtype == "uint16":
        rerun_bindings.log_tensor_u16(obj_path, image, None, None, rerun_bindings.TensorDataMeaning.ClassId, timeless)
    else:
        raise TypeError(f"Unsupported dtype: {image.dtype}")


def log_tensor(
    obj_path: str,
    tensor: npt.NDArray[Union[np.uint8, np.uint16, np.float32, np.float64]],
    names: Optional[Iterable[str]] = None,
    meter: Optional[float] = None,
    timeless: bool = False,
) -> None:
    """Log a general tensor, perhaps with named dimensions."""
    if names is not None:
        names = list(names)
        assert len(tensor.shape) == len(names)

    if tensor.dtype == "uint8":
        rerun_bindings.log_tensor_u8(obj_path, tensor, names, meter, None, timeless)
    elif tensor.dtype == "uint16":
        rerun_bindings.log_tensor_u16(obj_path, tensor, names, meter, None, timeless)
    elif tensor.dtype == "float32":
        rerun_bindings.log_tensor_f32(obj_path, tensor, names, meter, None, timeless)
    elif tensor.dtype == "float64":
        rerun_bindings.log_tensor_f32(obj_path, tensor.astype("float32"), names, meter, None, timeless)
    else:
        raise TypeError(f"Unsupported dtype: {tensor.dtype}")


def log_mesh_file(
    obj_path: str,
    mesh_format: MeshFormat,
    mesh_file: bytes,
    *,
    transform: Optional[npt.NDArray[np.float32]] = None,
    timeless: bool = False,
) -> None:
    """
    Log the contents of a mesh file (.gltf, .glb, .obj, …).

    `transform` is an optional 3x4 affine transform matrix applied to the mesh.

    Example:
    -------
    ```
    # Move mesh 10 units along the X axis.
    transform=np.array([
        [1, 0, 0, 10],
        [0, 1, 0, 0],
        [0, 0, 1, 0]])
    ```

    """
    if transform is None:
        transform = np.empty(shape=(0, 0), dtype=np.float32)
    else:
        transform = np.require(transform, dtype="float32")

    rerun_bindings.log_mesh_file(obj_path, mesh_format.value, mesh_file, transform, timeless)


def log_image_file(
    obj_path: str,
    img_path: Path,
    img_format: Optional[ImageFormat] = None,
    timeless: bool = False,
) -> None:
    """
    Log the contents of an image file (only JPEGs supported for now).

    If no `img_format` is specified, we will try and guess it.
    """
    img_format = getattr(img_format, "value", None)
    rerun_bindings.log_image_file(obj_path, img_path, img_format, timeless)


def _to_sequence(array: Optional[npt.ArrayLike]) -> Optional[Sequence[float]]:
    if isinstance(array, np.ndarray):
        return np.require(array, float).tolist()  # type: ignore[no-any-return]

    return array  # type: ignore[return-value]


def log_cleared(obj_path: str, *, recursive: bool = False) -> None:
    """
    Indicate that an object at a given path should no longer be displayed.

    If `recursive` is True this will also clear all sub-paths
    """
    rerun_bindings.log_cleared(obj_path, recursive)

    if EXP_ARROW:
        # TODO(jleibs): type registry?
        # TODO(jleibs): proper handling of rect_format

        cleared_arr = pa.array([True], type=components.ClearedField.type)
        arr = pa.StructArray.from_arrays([cleared_arr], fields=[components.ClearedField])
        rerun_bindings.log_arrow_msg(obj_path, "rect", arr)


@dataclass
class AnnotationInfo:
    """
    Annotation info annotating a class id or key-point id.

    Color and label will be used to annotate objects/keypoints which reference the id.
    The id refers either to a class or key-point id
    """

    id: int = 0
    label: Optional[str] = None
    color: Optional[Color] = None


AnnotationInfoLike = Union[Tuple[int, str], Tuple[int, str, Color], AnnotationInfo]


def coerce_annotation_info(arg: AnnotationInfoLike) -> AnnotationInfo:
    if type(arg) is AnnotationInfo:
        return arg
    else:
        return AnnotationInfo(*arg)  # type: ignore[misc]


@dataclass
class ClassDescription:
    """
    Metadata about a class type identified by an id.

    Typically a class description contains only a annotation info.
    However, within a class there might be several keypoints, each with its own annotation info.
    Keypoints in turn may be connected to each other by connections (typically used for skeleton edges).
    """

    info: Optional[AnnotationInfoLike] = None
    keypoint_annotations: Optional[Iterable[AnnotationInfoLike]] = None
    keypoint_connections: Optional[Iterable[Union[int, Tuple[int, int]]]] = None


ClassDescriptionLike = Union[AnnotationInfoLike, ClassDescription]


def coerce_class_descriptor_like(arg: ClassDescriptionLike) -> ClassDescription:
    if type(arg) is ClassDescription:
        return arg
    else:
        return ClassDescription(info=arg)  # type: ignore[arg-type]


def log_annotation_context(
    obj_path: str,
    class_descriptions: Union[ClassDescriptionLike, Iterable[ClassDescriptionLike]],
    *,
    timeless: bool = True,
) -> None:
    """
    Log an annotation context made up of a collection of ClassDescriptions.

    Any object needing to access the annotation context will find it by searching the
    path upward. If all objects share the same you can simply log it to the
    root ("/"), or if you want a per-object ClassDescriptions log it to the same path as
    your object.

    Each ClassDescription must include an annotation info with an id, which will be used for matching
    the class and may optionally include a label and color. Colors should
    either be in 0-255 gamma space or in 0-1 linear space. Colors can be RGB or
    RGBA.

    These can either be specified verbosely as:
    ```
    [AnnotationInfo(id=23, label='foo', color=(255, 0, 0)), ...]
    ```

    Or using short-hand tuples.
    ```
    [(23, 'bar'), ...]
    ```

    Unspecified colors will be filled in by the visualizer randomly.
    """
    if not isinstance(class_descriptions, Iterable):
        class_descriptions = [class_descriptions]

    # Coerce tuples into ClassDescription dataclass for convenience
    typed_class_descriptions = (coerce_class_descriptor_like(d) for d in class_descriptions)

    # Convert back to fixed tuple for easy pyo3 conversion
    # This is pretty messy but will likely go away / be refactored with pending data-model changes.
    def info_to_tuple(info: Optional[AnnotationInfoLike]) -> Tuple[int, Optional[str], Optional[Sequence[int]]]:
        if info is None:
            return (0, None, None)
        info = coerce_annotation_info(info)
        color = None if info.color is None else _normalize_colors(info.color).tolist()
        return (info.id, info.label, color)

    def keypoint_connections_to_flat_list(
        keypoint_connections: Optional[Iterable[Union[int, Tuple[int, int]]]]
    ) -> Sequence[int]:
        if keypoint_connections is None:
            return []
        # flatten keypoint connections
        connections = list(keypoint_connections)
        if type(connections[0]) is tuple:
            connections = [item for tuple in connections for item in tuple]  # type: ignore[union-attr]
        return connections  # type: ignore[return-value]

    tuple_class_descriptions = [
        (
            info_to_tuple(d.info),
            tuple(info_to_tuple(a) for a in d.keypoint_annotations or []),
            keypoint_connections_to_flat_list(d.keypoint_connections),
        )
        for d in typed_class_descriptions
    ]

    rerun_bindings.log_annotation_context(obj_path, tuple_class_descriptions, timeless)


def set_visible(obj_path: str, visibile: bool) -> None:
    """
    set_visible has been deprecated.

    The replacement is `log_cleared()`.
    See: https://github.com/rerun-io/rerun/pull/285 for details
    """
    # This is a slight abose of DeprecationWarning compared to using
    # warning.warn, but there is no function to call here anymore.
    # this is (slightly) better than just failing on an undefined function
    # TODO(jleibs) Remove after 11/25
    raise DeprecationWarning("set_visible has been deprecated. please use log_cleared")<|MERGE_RESOLUTION|>--- conflicted
+++ resolved
@@ -511,12 +511,7 @@
             arrays.append(pa.array([u8_array_to_rgba(c) for c in colors], type=pa.uint32()))
 
         arr = pa.StructArray.from_arrays(arrays, fields=fields)
-<<<<<<< HEAD
-        print(arr.to_string())
-        rerun_sdk.log_arrow_msg(obj_path, arr)
-=======
         rerun_bindings.log_arrow_msg(obj_path, arr)
->>>>>>> 01c5d012
 
 
 def log_point(

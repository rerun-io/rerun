--- conflicted
+++ resolved
@@ -570,7 +570,6 @@
     if labels is None:
         labels = []
 
-<<<<<<< HEAD
     rerun_sdk.log_points(
         obj_path=obj_path,
         positions=positions,
@@ -578,11 +577,9 @@
         colors=colors,
         labels=labels,
         class_ids=class_ids,
+        keypoint_ids=keypoint_ids,
         timeless=timeless,
     )
-=======
-    rerun_sdk.log_points(obj_path, positions, colors, labels, class_ids, keypoint_ids, timeless)
->>>>>>> 63eb4e0d
 
 
 def _normalize_colors(colors: Optional[npt.ArrayLike] = None) -> npt.NDArray[np.uint8]:

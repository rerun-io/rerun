--- conflicted
+++ resolved
@@ -337,38 +337,11 @@
         # TODO(jleibs): type registry?
         # TODO(jleibs): proper handling of rect_format
 
-<<<<<<< HEAD
-        rect_field = pa.field(
-            name="rect",
-            type=pa.struct([("x", pa.float32()), ("y", pa.float32()), ("w", pa.float32()), ("h", pa.float32())]),
-            nullable=False,
-            metadata={
-                # "ARROW:extension:name": "rerun.rect",
-            },
-        )
-
-        color_field = pa.field(
-            name="rgbacolor",
-            type=pa.uint32(),
-            nullable=False,
-            metadata={
-                # "ARROW:extension:name": "rerun.rgbacolor",
-            },
-        )
-
-        rect_arr = pa.array([tuple(rect) if rect else None], type=rect_field.type)
-=======
-        rect_arr = pa.array([[tuple(rect)] if rect else None], type=components.RectField.type)
->>>>>>> d8266d23
+        rect_arr = pa.array([tuple(rect) if rect else None], type=components.RectField.type)
         colors = _normalize_colors(color)
-        color_arr = pa.array([[u8_array_to_rgba(colors)] if color else None], type=components.ColorField.type)
-
-<<<<<<< HEAD
-        arr = pa.StructArray.from_arrays([rect_arr, color_arr], fields=[rect_field, color_field])
-=======
+        color_arr = pa.array([u8_array_to_rgba(colors) if color else None], type=components.ColorField.type)
+
         arr = pa.StructArray.from_arrays([rect_arr, color_arr], fields=[components.RectField, components.ColorField])
-        print(arr)
->>>>>>> d8266d23
         rerun_sdk.log_arrow_msg(obj_path, "rect", arr)
 
 

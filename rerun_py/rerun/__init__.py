"""The Rerun Python SDK, which is a wrapper around the rerun_sdk crate."""

import atexit
from typing import Optional

<<<<<<< HEAD
from rerun.components import point
=======
>>>>>>> d520c9a0
from rerun.log import log_cleared
from rerun.log.annotation import log_annotation_context
from rerun.log.arrow import log_arrow
from rerun.log.bounding_box import log_obb
from rerun.log.camera import log_pinhole
from rerun.log.file import log_image_file, log_mesh_file
from rerun.log.image import log_depth_image, log_image, log_segmentation_image
from rerun.log.lines import log_line_segments, log_path
from rerun.log.points import log_point, log_points
from rerun.log.rects import log_rect, log_rects
from rerun.log.scalar import log_scalar
from rerun.log.tensor import log_tensor
from rerun.log.text import log_text_entry
from rerun.log.transform import log_rigid3, log_unknown_transform, log_view_coordinates

from rerun import rerun_bindings  # type: ignore[attr-defined]
<<<<<<< HEAD
from rerun import components
=======
>>>>>>> d520c9a0

__all__ = [
    "log_annotation_context",
    "log_arrow",
    "log_cleared",
    "log_cleared",
    "log_depth_image",
    "log_image",
    "log_image_file",
    "log_line_segments",
    "log_mesh_file",
    "log_obb",
    "log_path",
    "log_pinhole",
    "log_point",
    "log_points",
    "log_rect",
    "log_rects",
    "log_rigid3",
    "log_scalar",
    "log_segmentation_image",
    "log_tensor",
    "log_text_entry",
    "log_unknown_transform",
    "log_view_coordinates",
]


def rerun_shutdown() -> None:
    rerun_bindings.flush()


atexit.register(rerun_shutdown)

# -----------------------------------------------------------------------------


def get_recording_id() -> str:
    """
    Get the recording ID that this process is logging to, as a UUIDv4.

    The default recording_id is based on `multiprocessing.current_process().authkey`
    which means that all processes spawned with `multiprocessing`
    will have the same default recording_id.

    If you are not using `multiprocessing` and still want several different Python
    processes to log to the same Rerun instance (and be part of the same recording),
    you will need to manually assign them all the same recording_id.
    Any random UUIDv4 will work, or copy the recording id for the parent process.
    """
    return str(rerun_bindings.get_recording_id())


def set_recording_id(value: str) -> None:
    """
    Set the recording ID that this process is logging to, as a UUIDv4.

    The default recording_id is based on `multiprocessing.current_process().authkey`
    which means that all processes spawned with `multiprocessing`
    will have the same default recording_id.

    If you are not using `multiprocessing` and still want several different Python
    processes to log to the same Rerun instance (and be part of the same recording),
    you will need to manually assign them all the same recording_id.
    Any random UUIDv4 will work, or copy the recording id for the parent process.
    """
    rerun_bindings.set_recording_id(value)


def init(application_id: str) -> None:
    """
    Initialize the Rerun SDK with a user-chosen application id (name).

    Your Rerun recordings will be categorized by this application id, so
    try to pick a unique one for each application that uses the Rerun SDK.

    For instance, if you have one application doing object detection
    and another doing camera calibration, you could have
    `rerun.init("object_detector")` and `rerun.init("calibrator")`.
    """
    rerun_bindings.init(application_id)


def connect(addr: Optional[str] = None) -> None:
    """Connect to a remote Rerun Viewer on the given ip:port."""
    rerun_bindings.connect(addr)


def serve() -> None:
    """
    Serve a Rerun Web Viewer.

    WARNING: This is an experimental feature.
    """
    rerun_bindings.serve()


def disconnect() -> None:
    """Disconnect from the remote rerun server (if any)."""
    rerun_bindings.disconnect()


def show() -> None:
    """
    Show previously logged data.

    This only works if you have not called `connect`.

    This will clear the logged data after showing it.

    NOTE: There is a bug which causes this function to only work once on some platforms.
    """
    rerun_bindings.show()


def save(path: str) -> None:
    """
    Save previously logged data to a file.

    This only works if you have not called `connect`.

    This will clear the logged data after saving.
    """
    rerun_bindings.save(path)


def set_time_sequence(timeline: str, sequence: Optional[int]) -> None:
    """
    Set the current time for this thread.

    Used for all subsequent logging on the same thread,
    until the next call to `set_time_sequence`.

    For instance: `set_time_sequence("frame_nr", frame_nr)`.

    You can remove a timeline again using `set_time_sequence("frame_nr", None)`.

    There is no requirement of monoticity. You can move the time backwards if you like.
    """
    rerun_bindings.set_time_sequence(timeline, sequence)


def set_time_seconds(timeline: str, seconds: Optional[float]) -> None:
    """
    Set the current time for this thread.

    Used for all subsequent logging on the same thread,
    until the next call to `set_time_seconds`.

    For instance: `set_time_seconds("capture_time", seconds_since_unix_epoch)`.

    You can remove a timeline again using `set_time_seconds("capture_time", None)`.

    The argument should be in seconds, and should be measured either from the
    unix epoch (1970-01-01), or from some recent time (e.g. your program startup).

    The rerun_bindings has a built-in time which is `log_time`, and is logged as seconds
    since unix epoch.

    There is no requirement of monoticity. You can move the time backwards if you like.
    """
    rerun_bindings.set_time_seconds(timeline, seconds)


def set_time_nanos(timeline: str, nanos: Optional[int]) -> None:
    """
    Set the current time for this thread.

    Used for all subsequent logging on the same thread,
    until the next call to `set_time_nanos`.

    For instance: `set_time_nanos("capture_time", nanos_since_unix_epoch)`.

    You can remove a timeline again using `set_time_nanos("capture_time", None)`.

    The argument should be in nanoseconds, and should be measured either from the
    unix epoch (1970-01-01), or from some recent time (e.g. your program startup).

    The rerun_bindings has a built-in time which is `log_time`, and is logged as nanos since
    unix epoch.

    There is no requirement of monoticity. You can move the time backwards if you like.
    """
    rerun_bindings.set_time_nanos(timeline, nanos)<|MERGE_RESOLUTION|>--- conflicted
+++ resolved
@@ -3,10 +3,7 @@
 import atexit
 from typing import Optional
 
-<<<<<<< HEAD
 from rerun.components import point
-=======
->>>>>>> d520c9a0
 from rerun.log import log_cleared
 from rerun.log.annotation import log_annotation_context
 from rerun.log.arrow import log_arrow
@@ -23,10 +20,6 @@
 from rerun.log.transform import log_rigid3, log_unknown_transform, log_view_coordinates
 
 from rerun import rerun_bindings  # type: ignore[attr-defined]
-<<<<<<< HEAD
-from rerun import components
-=======
->>>>>>> d520c9a0
 
 __all__ = [
     "log_annotation_context",

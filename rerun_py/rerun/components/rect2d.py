--- conflicted
+++ resolved
@@ -5,16 +5,11 @@
 import numpy as np
 import numpy.typing as npt
 import pyarrow as pa
-<<<<<<< HEAD
 from rerun.components import (
     REGISTERED_COMPONENT_NAMES,
     ComponentTypeFactory,
     build_dense_union,
 )
-from rerun.log.rects import RectFormat
-=======
-from rerun.components import REGISTERED_FIELDS, ComponentTypeFactory, build_dense_union
->>>>>>> 7f9d835d
 
 __all__ = [
     "Rect2DArray",

from __future__ import annotations

import uuid
from typing import Final, Iterable, Union, cast

import numpy as np
import numpy.typing as npt
import pyarrow as pa
from rerun.components import REGISTERED_FIELDS, ComponentTypeFactory, build_dense_union

from rerun import bindings

__all__ = [
    "TensorArray",
    "TensorType",
    "TensorDType",
]

TensorDType = Union[
    np.uint8,
    np.uint16,
    np.uint32,
    np.uint64,
    np.int8,
    np.int16,
    np.int32,
    np.int64,
    np.float16,
    np.float32,
    np.float64,
]

# Map array dtypes to supported Tensor discriminant values
DTYPE_MAP: Final[dict[npt.DTypeLike, str]] = {
    np.uint8: "U8",
    np.uint16: "U16",
    np.uint32: "U32",
    np.uint64: "U64",
    np.int8: "I8",
    np.int16: "I16",
    np.int32: "I32",
    np.int64: "I64",
    np.float16: "F16",
    np.float32: "F32",
    np.float64: "F64",
}


class TensorArray(pa.ExtensionArray):  # type: ignore[misc]
    def from_numpy(
        array: npt.NDArray[TensorDType],
        names: Iterable[str | None] | None = None,
        meaning: bindings.TensorDataMeaning = None,
    ) -> TensorArray:
        """Build a `TensorArray` from an numpy array."""
        # Build a random tensor_id
        tensor_id = pa.repeat(pa.scalar(uuid.uuid4().bytes, type=TensorType.storage_type["tensor_id"].type), 1)

        if not names:
            names = [None] * len(array.shape)
        shape_data = [[{"name": x[0], "size": x[1]} for x in zip(names, array.shape)]]
        shape = pa.array(shape_data, type=TensorType.storage_type["shape"].type)

        if array.dtype == np.uint8:
            data_inner = pa.array([array.flatten().tobytes()], type=pa.binary())
        else:
            data_storage = pa.array(array.flatten())
            data_inner = pa.ListArray.from_arrays(pa.array([0, len(data_storage)]), data_storage)

        data = build_dense_union(
            TensorType.storage_type["data"].type,
            discriminant=DTYPE_MAP[cast(TensorDType, array.dtype.type)],
            child=data_inner,
        )

        meaning = build_dense_union(
            TensorType.storage_type["meaning"].type,
<<<<<<< HEAD
            discriminant=("Unknown" if meaning == bindings.TensorDataMeaning.Unknown else "ClassId"),
            child=pa.array([True], type=pa.bool_()),
=======
            discriminant=("ClassId" if meaning == bindings.TensorDataMeaning.ClassId else "Unknown"),
            data=pa.array([True], type=pa.bool_()),
>>>>>>> d9d28375
        )

        storage = pa.StructArray.from_arrays(
            [
                tensor_id,
                shape,
                data,
                meaning,
            ],
            fields=list(TensorType.storage_type),
        ).cast(TensorType.storage_type)
        storage.validate(full=True)
        # TODO(john) enable extension type wrapper
        # return cast(TensorArray, pa.ExtensionArray.from_storage(TensorType(), storage))
        return storage  # type: ignore[no-any-return]


TensorType = ComponentTypeFactory("TensorType", TensorArray, REGISTERED_FIELDS["rerun.tensor"])

pa.register_extension_type(TensorType())<|MERGE_RESOLUTION|>--- conflicted
+++ resolved
@@ -75,13 +75,8 @@
 
         meaning = build_dense_union(
             TensorType.storage_type["meaning"].type,
-<<<<<<< HEAD
-            discriminant=("Unknown" if meaning == bindings.TensorDataMeaning.Unknown else "ClassId"),
+            discriminant=("ClassId" if meaning == bindings.TensorDataMeaning.ClassId else "Unknown"),
             child=pa.array([True], type=pa.bool_()),
-=======
-            discriminant=("ClassId" if meaning == bindings.TensorDataMeaning.ClassId else "Unknown"),
-            data=pa.array([True], type=pa.bool_()),
->>>>>>> d9d28375
         )
 
         storage = pa.StructArray.from_arrays(

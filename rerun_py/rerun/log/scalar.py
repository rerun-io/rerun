from typing import Optional, Sequence

import numpy as np
from rerun.components.color import ColorRGBAArray
from rerun.components.label import LabelArray
from rerun.components.radius import RadiusArray
from rerun.components.scalar import ScalarArray, ScalarPlotPropsArray
from rerun.log import _normalize_colors

from rerun import bindings

__all__ = [
    "log_scalar",
]


def log_scalar(
    entity_path: str,
    scalar: float,
    label: Optional[str] = None,
    color: Optional[Sequence[int]] = None,
    radius: Optional[float] = None,
    scattered: Optional[bool] = None,
) -> None:
    """
    Log a double-precision scalar that will be visualized as a timeseries plot.

    The current simulation time will be used for the time/X-axis, hence scalars
    cannot be timeless!

    See also examples/plots.

    Understanding the plot and attributes hierarchy

    Timeseries come in three parts: points, lines and finally the plots
    themselves. As a user of the Rerun SDK, your one and only entrypoint into
    that hierarchy is through the lowest-level layer: the points.

    When logging scalars and their attributes (label, color, radius, scattered)
    through this function, Rerun will turn them into points with similar
    attributes. From these points, lines with appropriate attributes can then be
    inferred; and from these inferred lines, plots with appropriate attributes
    will be inferred in turn!

    In terms of actual hierarchy:

    - Each space represents a single plot.
<<<<<<< HEAD
    - Each object path within a space that contains scalar data is a line within
      that plot.
=======
    - Each entity path within a space that contains scalar data is a line within that plot.
>>>>>>> 023eb398
    - Each logged scalar is a point.

    E.g. the following:
    ```
    rerun.log_scalar("trig/sin", sin(t), label="sin(t)",
    color=RED) rerun.log_scalar("trig/cos", cos(t), label="cos(t)", color=BLUE)
    ```
<<<<<<< HEAD
    will yield a single plot (space = `trig`), comprised of two lines
    (object paths `trig/sin` and `trig/cos`).


    Parameters
    ----------
    obj_path:
        The path to the scalar in the space hierarchy.
    scalar:
        The scalar value to log.
    label:
        An optional label for the point.

        This won't show up on points at the moment, as our plots don't yet
        support displaying labels for individual points. If all points within a
        single object path (i.e. a line) share the same label, then this label
        will be used as the label for the line itself. Otherwise, the line will
        be named after the object path. The plot itself is named after the space
        it's in.
    color:
        An optional color in the form of a RGB or RGBA triplet in 0-255 sRGB.

        If left unspecified, a pseudo-random color will be used instead. That
        same color will apply to all points residing in the same object path
        that don't have a color specified.

        Points within a single line do not have to share the same color, the line
        will have differently colored segments as appropriate.
        If all points within a single object path (i.e. a line) share the same
        color, then this color will be used as the line color in the plot legend.
        Otherwise, the line will appear grey in the legend.
    radius:
        An optional radius for the point.

        Points within a single line do not have to share the same radius, the line
        will have differently sized segments as appropriate.

        If all points within a single object path (i.e. a line) share the same
        radius, then this radius will be used as the line width too. Otherwise, the
        line will use the default width of `1.0`.
    scattered:
        Specifies whether the point should form a continuous line with its
        neighbors, or whether it should stand on its own, akin to a scatter plot.
        Points within a single line do not have to all share the same scatteredness:
        the line will switch between a scattered and a continuous representation as
        required.
=======
    will yield a single plot (space = `trig`), comprised of two lines (entity paths `trig/sin`
    and `trig/cos`).

    ## Attributes

    The attributes you assigned (or not) to a scalar will affect all layers: points, lines and
    plots alike.

    ### `label`

    An optional label for the point.

    This won't show up on points at the moment, as our plots don't yet support displaying labels
    for individual points.

    If all points within a single entity path (i.e. a line) share the same label, then this label
    will be used as the label for the line itself.
    Otherwise, the line will be named after the entity path.

    The plot itself is named after the space it's in.

    ### `color`

    An optional color in the form of a RGB or RGBA triplet in 0-255 sRGB.
    If left unspecified, a pseudo-random color will be used instead. That same color will apply
    to all points residing in the same entity path that don't have a color specified.

    Points within a single line do not have to share the same color, the line will have
    differently colored segments as appropriate.

    If all points within a single entity path (i.e. a line) share the same color, then this color
    will be used as the line color in the plot legend.
    Otherwise, the line will appear grey in the legend.

    ### `radius`

    An optional radius for the point.

    Points within a single line do not have to share the same radius, the line will have
    differently sized segments as appropriate.

    If all points within a single entity path (i.e. a line) share the same radius, then this radius
    will be used as the line width too.
    Otherwise, the line will use the default width of `1.0`.

    ### `scattered`

    Specifies whether the point should form a continuous line with its neighbours, or whether it
    should stand on its own, akin to a scatter plot.
>>>>>>> 023eb398

    """
    comps = {"rerun.scalar": ScalarArray.from_numpy(np.array([scalar]))}

    if label:
        comps["rerun.label"] = LabelArray.new([label])

    if color:
        colors = _normalize_colors(np.array([color]))
        comps["rerun.colorrgba"] = ColorRGBAArray.from_numpy(colors)

    if radius:
        comps["rerun.radius"] = RadiusArray.from_numpy(np.array([radius]))

    if scattered:
        props = [{"scattered": scattered}]
        comps["rerun.scalar_plot_props"] = ScalarPlotPropsArray.from_props(props)

    bindings.log_arrow_msg(entity_path, components=comps, timeless=False)<|MERGE_RESOLUTION|>--- conflicted
+++ resolved
@@ -45,12 +45,7 @@
     In terms of actual hierarchy:
 
     - Each space represents a single plot.
-<<<<<<< HEAD
-    - Each object path within a space that contains scalar data is a line within
-      that plot.
-=======
     - Each entity path within a space that contains scalar data is a line within that plot.
->>>>>>> 023eb398
     - Each logged scalar is a point.
 
     E.g. the following:
@@ -58,14 +53,13 @@
     rerun.log_scalar("trig/sin", sin(t), label="sin(t)",
     color=RED) rerun.log_scalar("trig/cos", cos(t), label="cos(t)", color=BLUE)
     ```
-<<<<<<< HEAD
     will yield a single plot (space = `trig`), comprised of two lines
-    (object paths `trig/sin` and `trig/cos`).
+    (entity paths `trig/sin` and `trig/cos`).
 
 
     Parameters
     ----------
-    obj_path:
+    entity_path:
         The path to the scalar in the space hierarchy.
     scalar:
         The scalar value to log.
@@ -74,20 +68,20 @@
 
         This won't show up on points at the moment, as our plots don't yet
         support displaying labels for individual points. If all points within a
-        single object path (i.e. a line) share the same label, then this label
+        single entity path (i.e. a line) share the same label, then this label
         will be used as the label for the line itself. Otherwise, the line will
-        be named after the object path. The plot itself is named after the space
+        be named after the entity path. The plot itself is named after the space
         it's in.
     color:
         An optional color in the form of a RGB or RGBA triplet in 0-255 sRGB.
 
         If left unspecified, a pseudo-random color will be used instead. That
-        same color will apply to all points residing in the same object path
+        same color will apply to all points residing in the same entity path
         that don't have a color specified.
 
         Points within a single line do not have to share the same color, the line
         will have differently colored segments as appropriate.
-        If all points within a single object path (i.e. a line) share the same
+        If all points within a single entity path (i.e. a line) share the same
         color, then this color will be used as the line color in the plot legend.
         Otherwise, the line will appear grey in the legend.
     radius:
@@ -96,7 +90,7 @@
         Points within a single line do not have to share the same radius, the line
         will have differently sized segments as appropriate.
 
-        If all points within a single object path (i.e. a line) share the same
+        If all points within a single entity path (i.e. a line) share the same
         radius, then this radius will be used as the line width too. Otherwise, the
         line will use the default width of `1.0`.
     scattered:
@@ -105,57 +99,6 @@
         Points within a single line do not have to all share the same scatteredness:
         the line will switch between a scattered and a continuous representation as
         required.
-=======
-    will yield a single plot (space = `trig`), comprised of two lines (entity paths `trig/sin`
-    and `trig/cos`).
-
-    ## Attributes
-
-    The attributes you assigned (or not) to a scalar will affect all layers: points, lines and
-    plots alike.
-
-    ### `label`
-
-    An optional label for the point.
-
-    This won't show up on points at the moment, as our plots don't yet support displaying labels
-    for individual points.
-
-    If all points within a single entity path (i.e. a line) share the same label, then this label
-    will be used as the label for the line itself.
-    Otherwise, the line will be named after the entity path.
-
-    The plot itself is named after the space it's in.
-
-    ### `color`
-
-    An optional color in the form of a RGB or RGBA triplet in 0-255 sRGB.
-    If left unspecified, a pseudo-random color will be used instead. That same color will apply
-    to all points residing in the same entity path that don't have a color specified.
-
-    Points within a single line do not have to share the same color, the line will have
-    differently colored segments as appropriate.
-
-    If all points within a single entity path (i.e. a line) share the same color, then this color
-    will be used as the line color in the plot legend.
-    Otherwise, the line will appear grey in the legend.
-
-    ### `radius`
-
-    An optional radius for the point.
-
-    Points within a single line do not have to share the same radius, the line will have
-    differently sized segments as appropriate.
-
-    If all points within a single entity path (i.e. a line) share the same radius, then this radius
-    will be used as the line width too.
-    Otherwise, the line will use the default width of `1.0`.
-
-    ### `scattered`
-
-    Specifies whether the point should form a continuous line with its neighbours, or whether it
-    should stand on its own, akin to a scatter plot.
->>>>>>> 023eb398
 
     """
     comps = {"rerun.scalar": ScalarArray.from_numpy(np.array([scalar]))}

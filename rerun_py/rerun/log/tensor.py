--- conflicted
+++ resolved
@@ -24,13 +24,10 @@
 
 
 def _to_numpy(tensor: Tensor) -> npt.NDArray[Any]:
-<<<<<<< HEAD
-=======
     # isinstance is 4x faster than catching AttributeError
     if isinstance(tensor, np.ndarray):
         return tensor
 
->>>>>>> f8fc9fba
     try:
         # Make available to the cpu
         return tensor.numpy(force=True)  # type: ignore[union-attr]

from typing import Any, Iterable, Optional, Protocol, Union

import numpy as np
import numpy.typing as npt
from rerun.components.tensor import TensorArray
from rerun.log.error_utils import _send_warning

from rerun import bindings

__all__ = [
    "log_tensor",
]


class TorchTensorLike(Protocol):
    """Describes what is need from a Torch Tensor to be loggable to Rerun."""

    def numpy(self, force: bool) -> npt.NDArray[Any]:
        ...


Tensor = Union[npt.ArrayLike, TorchTensorLike]
"""Type helper for a tensor-like object that can be logged to Rerun."""


def _to_numpy(tensor: Tensor) -> npt.NDArray[Any]:
    # isinstance is 4x faster than catching AttributeError
    if isinstance(tensor, np.ndarray):
        return tensor

    try:
        # Make available to the cpu
        return tensor.numpy(force=True)  # type: ignore[union-attr]
    except AttributeError:
        return np.array(tensor, copy=False)


def log_tensor(
    entity_path: str,
    tensor: npt.ArrayLike,
    names: Optional[Iterable[str]] = None,
    meter: Optional[float] = None,
    timeless: bool = False,
) -> None:
<<<<<<< HEAD
    """
    Log an arbitrary-dimensional tensor.

    Parameters
    ----------
    obj_path:
        Path to the image in the space hierarchy.
    tensor:
        A [Tensor][rerun.log.tensor.Tensor] objector.
    names:
        Optional names for each dimension of the tensor.
    meter:
        Optional scale of the tensor (e.g. meters per cell).
    timeless:
        If true, the tensor will be timeless (default: False).

    """
    _log_tensor(obj_path, tensor=_to_numpy(tensor), names=names, meter=meter, timeless=timeless)
=======
    _log_tensor(entity_path, tensor=_to_numpy(tensor), names=names, meter=meter, timeless=timeless)
>>>>>>> 023eb398


def _log_tensor(
    entity_path: str,
    tensor: npt.NDArray[Any],
    names: Optional[Iterable[Optional[str]]] = None,
    meter: Optional[float] = None,
    meaning: bindings.TensorDataMeaning = None,
    timeless: bool = False,
) -> None:
    """Log a general tensor, perhaps with named dimensions."""
    if names is not None:
        names = list(names)

        if len(tensor.shape) != len(names):
            _send_warning(
                (
                    f"len(tensor.shape) = len({tensor.shape}) = {len(tensor.shape)} != "
                    + f"len(names) = len({names}) = {len(names)}. Dropping tensor dimension names."
                ),
                2,
            )
            names = None

    SUPPORTED_DTYPES: Any = [
        np.uint8,
        np.uint16,
        np.uint32,
        np.uint64,
        np.int8,
        np.int16,
        np.int32,
        np.int64,
        np.float16,
        np.float32,
        np.float64,
    ]

    # We don't support float16 -- upscale to f32
    # TODO(#854): Native F16 support for arrow tensors
    if tensor.dtype == np.float16:
        tensor = np.asarray(tensor, dtype="float32")

    if tensor.dtype not in SUPPORTED_DTYPES:
        _send_warning(f"Unsupported dtype: {tensor.dtype}. Expected a numeric type. Skipping this tensor.", 2)
        return

    comps = {"rerun.tensor": TensorArray.from_numpy(tensor, names, meaning, meter)}

    bindings.log_arrow_msg(entity_path, components=comps, timeless=timeless)<|MERGE_RESOLUTION|>--- conflicted
+++ resolved
@@ -42,14 +42,13 @@
     meter: Optional[float] = None,
     timeless: bool = False,
 ) -> None:
-<<<<<<< HEAD
     """
     Log an arbitrary-dimensional tensor.
 
     Parameters
     ----------
-    obj_path:
-        Path to the image in the space hierarchy.
+    entity_path:
+        Path to the tensor in the space hierarchy.
     tensor:
         A [Tensor][rerun.log.tensor.Tensor] objector.
     names:
@@ -60,10 +59,7 @@
         If true, the tensor will be timeless (default: False).
 
     """
-    _log_tensor(obj_path, tensor=_to_numpy(tensor), names=names, meter=meter, timeless=timeless)
-=======
     _log_tensor(entity_path, tensor=_to_numpy(tensor), names=names, meter=meter, timeless=timeless)
->>>>>>> 023eb398
 
 
 def _log_tensor(

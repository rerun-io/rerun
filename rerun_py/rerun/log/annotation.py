--- conflicted
+++ resolved
@@ -82,17 +82,10 @@
     """
     Log an annotation context made up of a collection of [ClassDescription][rerun.log.annotation.ClassDescription]s.
 
-<<<<<<< HEAD
-    Any object needing to access the annotation context will find it by
-    searching the path upward. If all objects share the same you can simply log
-    it to the root ("/"), or if you want a per-object ClassDescriptions log it
-    to the same path as your object.
-=======
     Any entity needing to access the annotation context will find it by searching the
     path upward. If all entities share the same you can simply log it to the
     root ("/"), or if you want a per-entity ClassDescriptions log it to the same path as
     your entity.
->>>>>>> 023eb398
 
     Each ClassDescription must include an annotation info with an id, which will
     be used for matching the class and may optionally include a label and color.
@@ -113,7 +106,7 @@
 
     Parameters
     ----------
-    obj_path:
+    entity_path:
         The path to the annotation context in the space hierarchy.
     class_descriptions:
         A single ClassDescription or a collection of ClassDescriptions.

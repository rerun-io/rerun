--- conflicted
+++ resolved
@@ -42,18 +42,6 @@
 [project.scripts]
 rerun = "rerun.__main__:main"
 
-<<<<<<< HEAD
-[tool.black]
-line-length = 120
-target-version = ["py38"]
-
-exclude = [
-  # Intentionally uses ''' instead of """ so we can embed it in a docstring in the Python API docs.
-  "docs/code-examples/text_document.py",
-]
-
-=======
->>>>>>> 7f7f0f3f
 [tool.ruff]
 # https://beta.ruff.rs/docs/configuration/
 
@@ -63,6 +51,9 @@
   # Automatically generated test artifacts
   "venv/",
   "target/",
+
+  # Intentionally uses ''' instead of """ so we can embed it in a docstring in the Python API docs.
+  "docs/code-examples/text_document.py",
 
   # generated
   "examples/python/objectron/proto/objectron/proto.py",

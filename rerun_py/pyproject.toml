--- conflicted
+++ resolved
@@ -108,15 +108,11 @@
 ]
 
 [tool.ruff.per-file-ignores]
-<<<<<<< HEAD
 "docs/code-examples/all/*" = [
-=======
-"docs/code-examples/*" = [
   # Missing required import: `from __future__ import annotations`
   "I002",
 ]
 "crates/re_viewer/data/quick_start_guides/*" = [
->>>>>>> 65b50778
   # Missing required import: `from __future__ import annotations`
   "I002",
 ]

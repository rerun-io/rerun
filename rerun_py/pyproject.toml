--- conflicted
+++ resolved
@@ -35,7 +35,6 @@
 text = "MIT OR Apache-2.0"
 
 [project.optional-dependencies]
-<<<<<<< HEAD
 tests = [
   "inline-snapshot==0.31.1",
   "opencv-python>4.6",
@@ -47,11 +46,7 @@
   "torch>=2.5", # Needs numpy 2 support
   "datafusion==50.1.0",
 ]
-notebook = ["rerun-notebook==0.28.0-alpha.1+dev"]
-=======
-tests = ["pytest==8.4.2", "syrupy==5.0.0"]
 notebook = ["rerun-notebook==0.29.0-alpha.1+dev"]
->>>>>>> 5c7b6c4a
 datafusion = ["datafusion==50.1.0"]
 # Note: We avoid self-referential extras like "rerun-sdk[notebook]" because they cause
 # uv to fetch rerun-sdk from PyPI when the local package isn't built yet.
@@ -82,40 +77,7 @@
 # Allow preview lints to be enabled (like `PLW1514` to force `encoding` on open).
 preview = true
 # But we only want to opt-in to certain preview rules!
-lint.explicit-preview-rules = true
-
-<<<<<<< HEAD
-=======
-extend-exclude = [
-  # Automatically generated test artifacts
-  "target_ra/",
-  "target_wasm/",
-  "target/",
-  "venv/",
-
-  "scripts/ci/compare_path_digest.py",
-
-  # Intentionally uses ''' instead of """ so we can embed it in a docstring in the Python API docs.
-  "docs/snippets/all/archetypes/text_document.py",
-  "docs/snippets/all/views/text_document.py",
-
-  # TODO(#4047): incomplete example snippet
-  "docs/snippets/all/tutorials/timelines_example.py",
-
-  # Intentionally incomplete snippets
-  "docs/snippets/all/concepts/how_helix_was_logged.py",
-  "docs/snippets/all/concepts/static",
-  "docs/snippets/all/tutorials/custom-application-id.py",
-  "docs/snippets/all/tutorials/custom-recording-id.py",
-
-  # generated
-  "examples/python/objectron/objectron/proto/objectron/proto.py",
-
-  # Copied from https://github.com/colmap/colmap/blob/bf3e19140f491c3042bfd85b7192ef7d249808ec/scripts/python/read_write_model.py
-  "examples/python/structure_from_motion/structure_from_motion/read_write_model.py",
-]
-
->>>>>>> 5c7b6c4a
+
 lint.ignore = [
   # It's pretty hard to always avoid variable/argument shadowing of built-in
   "A001",
@@ -153,6 +115,36 @@
 
   # allow relative imports
   "TID252",
+]
+
+lint.explicit-preview-rules = true
+extend-exclude = [
+  # Automatically generated test artifacts
+  "target_ra/",
+  "target_wasm/",
+  "target/",
+  "venv/",
+
+  "scripts/ci/compare_path_digest.py",
+
+  # Intentionally uses ''' instead of """ so we can embed it in a docstring in the Python API docs.
+  "docs/snippets/all/archetypes/text_document.py",
+  "docs/snippets/all/views/text_document.py",
+
+  # TODO(#4047): incomplete example snippet
+  "docs/snippets/all/tutorials/timelines_example.py",
+
+  # Intentionally incomplete snippets
+  "docs/snippets/all/concepts/how_helix_was_logged.py",
+  "docs/snippets/all/concepts/static",
+  "docs/snippets/all/tutorials/custom-application-id.py",
+  "docs/snippets/all/tutorials/custom-recording-id.py",
+
+  # generated
+  "examples/python/objectron/objectron/proto/objectron/proto.py",
+
+  # Copied from https://github.com/colmap/colmap/blob/bf3e19140f491c3042bfd85b7192ef7d249808ec/scripts/python/read_write_model.py
+  "examples/python/structure_from_motion/structure_from_motion/read_write_model.py",
 ]
 
 line-length = 120

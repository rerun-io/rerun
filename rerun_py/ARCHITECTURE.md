# Rerun Python SDK Architecture

**NOTE**: this document applies to the next generation, WIP API, currently residing in `rerun_sdk/rerun/_rerun2`.

## Background

Rerun primarily logs components, which are pieces of data with well-defined memory layout and semantics. For example, the `Color` component is stored as a `uint32` and represent a sRGB, RGBA color information. Components are typically logged in array form.

In most cases, multiple components are needed to represent an object to be logged and displayed in the Rerun viewer. For example, a 3D point cloud might need a `Point3D` component with the coordinates, a `Colors` component with the colors, and a `Label` component with the text labels.

We call an `Archetype` a well-define collection of component that represent a give type of high-level object understood by the Rerun viewer. For example, the `Points3D` archetype (note the plural form) includes the following components:
- `Point3D`: the point coordinates (note the singular form)
- `Color`: the color information, if any
- `Label`: the textual label, if any
- `Radii`: the radius of the point, if any
- etc.

Some complex components are build using combination of another type of object called "datatype". These objects have well-defined memory layout but typically lack semantics. For example, the `Vec3D` datatype is a size 3 array of `float32`, and can be used by various components (for example, the `Point3D` component use the `Vec3D` datatype).

The purpose of the Python SDK is to make it easy to build archetype-conforming data structures and log them for subsequent display and inspection using the Rerun viewer, through an easy-to-learn, Pythonic API. To that end, it exposes an API over the supported archetypes, as well as all the components and datatypes needed to build them. In addition, the SDK provides the `rr.log()` function to log any archetype-conforming object, and several support function for initialisation, recording session management, etc.

The present document focuses on the construction of archetype-conforming objects and the `rr.log()` function.


## Object types

Each of the archetype, component, and datatype made available by the Python SDK is implemented by up to three different kinds of objects, which are described here.

#### Native objects (`ObjectName`)

TODO(ab): generation of `__str__`, `__int__`, `__float__`
TODO(ab): generation of `__array__` (can be overridden)

The Python SDK makes extensive use of the  [`attrs`](https://www.attrs.org) package, which helps to minimize the amount of code to be generated and helps with the implementation.

#### Arrow extension type objects (`ObjectNameType`)

TODO(ab)


#### Arrow extension array objects (`ObjectNameArrayType`)

TODO(ab):
- `from_similar()`
- impl never autogen'd, so hand-coded required

#### Typing aliases (`ObjectNameLike` and `ObjectNameArrayLike`)

TODO(ab)


## Code generation

Keeping the various SDKs in sync with the Rerun viewer requires automation to be tractable. The Python SDK is no exception, and large parts of its implementation is generated using the `re_types` and `re_types_builder` crates, based on the object definitions found in `crates/re_types/definitions` and the generation code found in `crates/re_types_builder/src/codegen/python.rs`.

#### Archetype

In terms of code generation, archetypes are the simplest object. They consist of a native object whose fields are the various components that make up the archetype. The components are stored in their Arrow extension array form, such that they are ready to be sent to the Rerun viewer or saved to a `.rrd` file. The fields always use the respective component's extension array `from_similar()` method as converter.

The archetype native objects are the primary user-facing API of the Rerun SDK.

#### Components

Component's key role is to provide the serialisation of user data into their read-to-log, serialised Arrow array form. As such, a component's Arrow extension array object, and it's `from_similar()` method, play a key role. By convention, components must be structs with one, and exactly one, field.

The code generator distinguishes between delegating and non-delegating components

Delegating components use a datatype as field type, and their Arrow extension array object delegate its implementation to the corresponding datatype's. As a result, their implementation is very minimal, and forgoes native objects and typing aliases. `Point2D` is an example of delegating component (it delegates to the `Point2D` datatype).

Non-delegating components use a native type as field type, such as a `float` or `int` instead of relying on a separate datatypes. As a result, their implementation much resembles that of datatypes as they must handle data serialisation in addition to their semantic role. In particular, a native object and typing aliases are generated.

#### Datatypes

Datatypes primary concern is modelling well-defined data structures, including a nice user-facing construction API and support for Arrow serialisation. All the object types described in the previous section are thus generated for components.

Contrary to archetypes and components, datatypes occasionally represent complex data structures, such as `Transform3D`, made of nested structs and unions. The latter, lacking an obvious counterpart in Python, calls for a specific treatment (see below for details).


## Extensions

Though a fully automatic generation of an SDK conforming to our stated goals of ease-of-use and Pythonic API is asymptotically feasible, the effort required is disproportionate. The code generator thus offers a number of hooks allowing parts of the SDK to be hand-coded to handle edge cases and fine-tune the user-facing API.

This section covers the available hooks.

### The TypeExt class

During codegen, each class looks for a file: `class_ext.py` in the same directory where the class
will be generated. For example `datatypes/color_ext.py` is the extension file for the `Color` datatype,
which can be found in `datatypes/color.py`.

In this file you must define a class called `<Type>Ext`, which will be added as a mixin to the generated class.

Any methods defined in the extension class will be accessible via the generated class, so this can be a helpful way of adding
things such as custom constructors.

Additionally the extension class allows you to override `__init__()`, `__array__()`, `native_to_pa_array`, or the field converters for any of the generated fields.

#### Native object init method (`__init__()`)

By default, the generated class uses `attrs` to generate an `__init__()` method that accepts keyword arguments for each field.

However, if your extension class includes its own `__init__()` method, the generated class will be created with
`@define(init=False)` so that `__init__` will instead be called on the extension class.

The override implementation may make use of the `__attrs_init__()` function, which `attrs`
[generates](https://www.attrs.org/en/stable/init.html#custom-init) to call through to the generated `__init__()` method
that would otherwise have been generated.

Init method overrides are typically used when the default constructor provided by `attrs` doesn't provide a satisfactory API. See `datatypes/angle_ext.py` for an example.

#### Native object field converter (`fieldname__field_converter_override()`)

This hook enables native objects to accept flexible input for their fields while normalizing their content to a
well-defined type. As this is a key enabler of a Pythonic user-facing API, most fields should have a converter set. The
code generator attempts to provide meaningful default converter whenever possible

The extension can define a custom converter for any field by implementing a `staticmethod` on the extension class.
The function must match the pattern `<fieldname>__field_converter_override`. This will be added as the `converter`
argument to the corresponding field definition.

See `components/color_ext.py` for an example.

#### Native object Numpy conversion method (`__array__()`)

If an object can be natively converted to a numpy array it should implement the `__array__()` method, which in turn
allows Numpy to automatically ingest instances of that class in a controlled way.

By default, this will be generated automatically for types which only contain a single field which is a numpy array. However,
other types can still implement this method on the extension class directly, in which case the default implementation will
be skipped.

#### PyArrow array conversion method (`native_to_pa_array_override()`)

This hook is the primary means of providing serialization to Arrow data, which is required for any non-delegating component or datatypes used by delegating components.

## Design notes on code generation

### Logging with `rr.log`

TODO(ab): auto upcasting

### Union type handling

TODO(ab):
- *not* inheritance (arm type might be reused elsewhere)
- `inner: Union[x, y]`
- `kind` for disambiguation (e.g. `Angle`) (typically requires init override for clean API)


### Interplay between hooks and generated methods

Implementing a Pythonic API for a component or datatype sometime require a subtle interplay between various hand-coded overrides and auto-generated methods. The `Color` component is a good illustration:

<<<<<<< HEAD
- The `rgba__field_converter_override()` converter flexibly normalises user input into a `int` RGBA storage.
- The auto-generated `__int__()` method facilitates the conversion of a `Color` instance into a `int`, which is recognised by Numpy array creation functions.
- The `native_to_pa_array()` exploits these capabilities of the `Color` native object to simplify its implementation (even though, in most cases, the user code wills skip using actual `Color` instances).
=======
- The `ColorExt.rgba__field_converter_override()` converter flexibly normalises user input into a `int` RGBA storage.
- The auto-generated `__int__()` method facilitates the conversion of a `Color` instance into a `int`, which is recognised by Numpy array creation functions.
- The `ColorExt.native_to_pa_array()` exploits these capabilities of the `Color` native object to simplify its implementation (even though, in most cases, the user code will skip using actual `Color` instances).
>>>>>>> 6c052de9

### Converter must be functions

The `converter` attribute of [`attrs.field()`] can be any callable. Often, `lambda` would make for a concise and efficient converter implementation, but, unfortunately, mypy doesn't support anything else than regular functions and emits error otherwise. For this reason, the code generator always uses regular functions when generating default converter. This is done by either of the following means:

- using built-in function (e.g. `int()`, for non-nullable `int` fields);
- using one of the functions provided in `_rerun2/_converters.py` (e.g. `int_or_none()` for nullable `int` fields);
- locally generating a bespoke converter function (e.g. for field using datatypes, nullable or otherwise).


### Typing

TODO(ab):
- fully typed SDK is a goal
- both mypy and pyright
- tests (in `rerun_py/tests/unit/`) serve as typing test as well and should minimise use of `# noqa` and similar
- unfortunately, PyCharm [doesn't properly support converters](https://youtrack.jetbrains.com/issue/PY-34243/attr.s-attr.ibconverter...-type-hinting-false-positive).<|MERGE_RESOLUTION|>--- conflicted
+++ resolved
@@ -151,15 +151,9 @@
 
 Implementing a Pythonic API for a component or datatype sometime require a subtle interplay between various hand-coded overrides and auto-generated methods. The `Color` component is a good illustration:
 
-<<<<<<< HEAD
-- The `rgba__field_converter_override()` converter flexibly normalises user input into a `int` RGBA storage.
-- The auto-generated `__int__()` method facilitates the conversion of a `Color` instance into a `int`, which is recognised by Numpy array creation functions.
-- The `native_to_pa_array()` exploits these capabilities of the `Color` native object to simplify its implementation (even though, in most cases, the user code wills skip using actual `Color` instances).
-=======
 - The `ColorExt.rgba__field_converter_override()` converter flexibly normalises user input into a `int` RGBA storage.
 - The auto-generated `__int__()` method facilitates the conversion of a `Color` instance into a `int`, which is recognised by Numpy array creation functions.
 - The `ColorExt.native_to_pa_array()` exploits these capabilities of the `Color` native object to simplify its implementation (even though, in most cases, the user code will skip using actual `Color` instances).
->>>>>>> 6c052de9
 
 ### Converter must be functions
 

--- conflicted
+++ resolved
@@ -498,37 +498,22 @@
     If no `space` is given, the space name "3D" will be used.
     """
     positions = np.require(positions, dtype="float32")
-<<<<<<< HEAD
     rerun_rs.log_line_segments(
         obj_path, positions, stroke_width, color, timeless, space
     )
-=======
-    rerun_rs.log_line_segments(obj_path, positions, stroke_width, color, timeless, space)
->>>>>>> 8003b00d
 
 
 def log_obb(
     obj_path: str,
-<<<<<<< HEAD
-    half_size: ArrayLike,
-    position: ArrayLike,
-    rotation_q: ArrayLike,
-    color: Optional[Sequence[int]] = None,
-    stroke_width: Optional[float] = None,
-    label: Optional[str] = None,
-    timeless: bool = False,
-    space: Optional[str] = None,
-):
-=======
     half_size: npt.ArrayLike,
     position: npt.ArrayLike,
     rotation_q: npt.ArrayLike,
     color: Optional[Sequence[int]] = None,
     stroke_width: Optional[float] = None,
-    timeless: bool = False,
-    space: Optional[str] = None,
-) -> None:
->>>>>>> 8003b00d
+    label: Optional[str] = None,
+    timeless: bool = False,
+    space: Optional[str] = None,
+) -> None:
     """
     Log a 3D oriented bounding box, defined by its half size.
 

--- conflicted
+++ resolved
@@ -2,17 +2,10 @@
 
 import atexit
 import numpy as np
-<<<<<<< HEAD
-import numpy.typing as npt
-from typing import Any, Optional, Sequence, Union, Iterable
-from pathlib import Path
-=======
-
->>>>>>> 25cd4160
 from dataclasses import dataclass
 from enum import Enum
 from pathlib import Path
-from typing import Optional, Sequence, Union, Iterable, Final
+from typing import Any, Optional, Sequence, Union, Iterable, Final
 
 from rerun_sdk import rerun_sdk as rerun_rs # type: ignore[attr-defined]
 from rerun_sdk.color_conversion import linear_to_gamma_u8_pixel

"""The Rerun Python SDK, which is a wrapper around the Rust crate rerun_sdk."""

import atexit
from dataclasses import dataclass
from enum import Enum
from pathlib import Path
from typing import Final, Iterable, Optional, Sequence, Union

import numpy as np
import numpy.typing as npt
from rerun_sdk import rerun_sdk as rerun_rs  # type: ignore[attr-defined]
from rerun_sdk.color_conversion import linear_to_gamma_u8_pixel


def rerun_shutdown() -> None:
    rerun_rs.flush()


atexit.register(rerun_shutdown)

# -----------------------------------------------------------------------------

# ArrayLike = Union[np.ndarray, Sequence]
ColorDtype = Union[np.uint8, np.float32, np.float64]
Colors = npt.NDArray[ColorDtype]


class MeshFormat(Enum):
    # Needs some way of logging materials too, or adding some default material to the
    # viewer.
    # GLTF = "GLTF"

    # Binary glTF
    GLB = "GLB"

    # Needs some way of logging materials too, or adding some default material to the
    # viewer.
    # Wavefront .obj
    OBJ = "OBJ"


class CameraSpaceConvention(Enum):
    """The convention used for the camera space's (3D) coordinate system."""

    # Right-handed system used by ARKit and PyTorch3D.
    # * +X = right
    # * +Y = up
    # * +Z = back (camera looks along -Z)
    X_RIGHT_Y_UP_Z_BACK = "XRightYUpZBack"

    # Right-handed system used by OpenCV.
    # * +X = right
    # * +Y = down
    # * +Z = forward
    X_RIGHT_Y_DOWN_Z_FWD = "XRightYDownZFwd"


@dataclass
class ImageFormat(Enum):
    # """ jpeg """"
    JPEG = "jpeg"


def get_recording_id() -> str:
    """
    Get the recording ID that this process is logging to, as a UUIDv4.

    The default recording_id is based on `multiprocessing.current_process().authkey`
    which means that all processes spawned with `multiprocessing`
    will have the same default recording_id.

    If you are not using `multiprocessing` and still want several different Python
    processes to log to the same Rerun instance (and be part of the same recording),
    you will need to manually assign them all the same recording_id.
    Any random UUIDv4 will work, or copy the recording id for the parent process.
    """
    return str(rerun_rs.get_recording_id())


def set_recording_id(value: str) -> None:
    """
    Set the recording ID that this process is logging to, as a UUIDv4.

    The default recording_id is based on `multiprocessing.current_process().authkey`
    which means that all processes spawned with `multiprocessing`
    will have the same default recording_id.

    If you are not using `multiprocessing` and still want several different Python
    processes to log to the same Rerun instance (and be part of the same recording),
    you will need to manually assign them all the same recording_id.
    Any random UUIDv4 will work, or copy the recording id for the parent process.
    """
    rerun_rs.set_recording_id(str)


def connect(addr: Optional[str] = None) -> None:
    """Connect to a remote Rerun Viewer on the given ip:port."""
    rerun_rs.connect(addr)


def serve() -> None:
    """
    Serve a Rerun Web Viewer.

    WARNING: This is an experimental feature.
    """
    rerun_rs.serve()


def disconnect() -> None:
    """Disconnect from the remote rerun server (if any)."""
    rerun_rs.disconnect()


def show() -> None:
    """
    Show previously logged data.

    This only works if you have not called `connect`.

    This will clear the logged data after showing it.

    NOTE: There is a bug which causes this function to only work once on some platforms.
    """
    rerun_rs.show()


def save(path: str) -> None:
    """
    Save previously logged data to a file.

    This only works if you have not called `connect`.

    This will clear the logged data after saving.
    """
    rerun_rs.save(path)


def set_time_sequence(time_source: str, sequence: Optional[int]) -> None:
    """
    Set the current time for this thread.

    Used for all subsequent logging on the same thread,
    until the next call to `set_time_sequence`.

    For instance: `set_time_sequence("frame_nr", frame_nr)`.

    You can remove a time source again using `set_time_sequence("frame_nr", None)`.

    There is no requirement of monoticity. You can move the time backwards if you like.
    """
    rerun_rs.set_time_sequence(time_source, sequence)


def set_time_seconds(time_source: str, seconds: Optional[float]) -> None:
    """
    Set the current time for this thread.

    Used for all subsequent logging on the same thread,
    until the next call to `set_time_seconds`.

    For instance: `set_time_seconds("capture_time", seconds_since_unix_epoch)`.

    You can remove a time source again using `set_time_seconds("capture_time", None)`.

    The argument should be in seconds, and should be measured either from the
    unix epoch (1970-01-01), or from some recent time (e.g. your program startup).

    The rerun_sdk has a built-in time which is `log_time`, and is logged as seconds
    since unix epoch.

    There is no requirement of monoticity. You can move the time backwards if you like.
    """
    rerun_rs.set_time_seconds(time_source, seconds)


def set_time_nanos(time_source: str, nanos: Optional[int]) -> None:
    """
    Set the current time for this thread.

    Used for all subsequent logging on the same thread,
    until the next call to `set_time_nanos`.

    For instance: `set_time_nanos("capture_time", nanos_since_unix_epoch)`.

    You can remove a time source again using `set_time_nanos("capture_time", None)`.

    The argument should be in nanoseconds, and should be measured either from the
    unix epoch (1970-01-01), or from some recent time (e.g. your program startup).

    The rerun_sdk has a built-in time which is `log_time`, and is logged as nanos since
    unix epoch.

    There is no requirement of monoticity. You can move the time backwards if you like.
    """
    rerun_rs.set_time_nanos(time_source, nanos)


def set_space_up(space: str, up: Sequence[float]) -> None:
    """
    Set the preferred up-axis in the viewer for a given 3D space.

    - space: The name of the space
    - up: The (x, y, z) values of the up-axis
    """
    rerun_rs.set_space_up(space, up)


@dataclass
class LogLevel:
    """
    Represents the standard log levels.

    This is a collection of constants rather than an enum because we do support
    arbitrary strings as level (e.g. for user-defined levels).
    """

    # """ Designates very serious errors. """
    ERROR: Final = "ERROR"
    # """ Designates hazardous situations. """
    WARN: Final = "WARN"
    # """ Designates useful information. """
    INFO: Final = "INFO"
    # """ Designates lower priority information. """
    DEBUG: Final = "DEBUG"
    # """ Designates very low priority, often extremely verbose, information. """
    TRACE: Final = "TRACE"


def log_text_entry(
    obj_path: str,
    text: str,
    level: Optional[str] = LogLevel.INFO,
    color: Optional[Sequence[int]] = None,
    timeless: bool = False,
    space: Optional[str] = None,
) -> None:
    """
    Log a text entry, with optional level.

    * If no `level` is given, it will default to `LogLevel.INFO`.
    * `color` is optional RGB or RGBA triplet in 0-255 sRGB.
    * If no `space` is given, the space name "logs" will be used.
    """
    rerun_rs.log_text_entry(obj_path, text, level, color, timeless, space)


# """ How to specify rectangles (axis-aligned bounding boxes). """
class RectFormat(Enum):
    # """ [x,y,w,h], with x,y = left,top. """"
    XYWH = "XYWH"

    # """ [y,x,h,w], with x,y = left,top. """"
    YXHW = "YXHW"

    # """ [x0, y0, x1, y1], with x0,y0 = left,top and x1,y1 = right,bottom """"
    XYXY = "XYXY"

    # """ [y0, x0, y1, x1], with x0,y0 = left,top and x1,y1 = right,bottom """"
    YXYX = "YXYX"

    # """ [x_center, y_center, width, height]"
    XCYCWH = "XCYCWH"

    # """ [x_center, y_center, width/2, height/2]"
    XCYCW2H2 = "XCYCW2H2"


def log_rect(
    obj_path: str,
    rect: npt.ArrayLike,
    *,
    rect_format: RectFormat = RectFormat.XYWH,
    color: Optional[Sequence[int]] = None,
    label: Optional[str] = None,
    timeless: bool = False,
    space: Optional[str] = None,
) -> None:
    """
    Log a 2D rectangle.

    * `rect`: the recangle in [x, y, w, h], or some format you pick with the
    `rect_format` argument.
    * `rect_format`: how to interpret the `rect` argument
    * `label` is an optional text to show inside the rectangle.
    * `color` is optional RGB or RGBA triplet in 0-255 sRGB.
    If no `space` is given, the space name "2D" will be used.
    """
    rerun_rs.log_rect(obj_path, rect_format.value, _to_sequence(rect), color, label, timeless, space)


def log_rects(
    obj_path: str,
    rects: npt.ArrayLike,
    *,
    rect_format: RectFormat = RectFormat.XYWH,
    colors: Optional[Colors] = None,
    labels: Optional[Sequence[str]] = None,
    timeless: bool = False,
    space: Optional[str] = None,
) -> None:
    """
    Log multiple 2D rectangles.

    Logging again to the same `obj_path` will replace all the previous rectangles.

    * `rects`: Nx4 numpy array, where each row is [x, y, w, h], or some format you pick with the `rect_format`
    argument.
    * `rect_format`: how to interpret the `rect` argument
    * `labels` is an optional per-rectangle text to show inside the rectangle.

    Colors should either be in 0-255 gamma space or in 0-1 linear space.
    Colors can be RGB or RGBA. You can supply no colors, one color,
    or one color per point in a Nx3 or Nx4 numpy array.

    Supported `dtype`s for `colors`:
    * uint8: color components should be in 0-255 sRGB gamma space, except for alpha which should be in 0-255 linear
    space.
    * float32/float64: all color components should be in 0-1 linear space.

    If no `space` is given, the space name "2D" will be used.
    """
    rects = np.require(rects, dtype="float32")
    colors = _normalize_colors(colors)
    if labels is None:
        labels = []

    rerun_rs.log_rects(obj_path, rect_format.value, rects, colors, labels, timeless, space)


def log_point(
    obj_path: str,
    position: npt.NDArray[np.float32],
    color: Optional[Sequence[int]] = None,
    timeless: bool = False,
    space: Optional[str] = None,
) -> None:
    """
    Log a 2D or 3D point, with optional color.

    Logging again to the same `obj_path` will replace the previous point.

    `position`: 2x1 or 3x1 array

    Colors should either be in 0-255 gamma space or in 0-1 linear space.
    Colors can be RGB or RGBA. You can supply no colors, one color,
    or one color per point in a Nx3 or Nx4 numpy array.

    Supported `dtype`s for `colors`:
    * uint8: color components should be in 0-255 sRGB gamma space, except for alpha which should be in 0-255 linear
    space.
    * float32/float64: all color components should be in 0-1 linear space.

    If no `space` is given, the space name "2D" or "3D" will be used,
    depending on the dimensionality of the data.
    """
    position = np.require(position, dtype="float32")
    rerun_rs.log_point(obj_path, position, color, timeless, space)


def log_points(
    obj_path: str,
    positions: npt.NDArray[np.float32],
    *,
    colors: Optional[Colors] = None,
    timeless: bool = False,
    space: Optional[str] = None,
) -> None:
    """
    Log 2D or 3D points, with optional colors.

    Logging again to the same `obj_path` will replace all the previous points.

    `positions`: Nx2 or Nx3 array

    Colors should either be in 0-255 gamma space or in 0-1 linear space.
    Colors can be RGB or RGBA. You can supply no colors, one color,
    or one color per point in a Nx3 or Nx4 numpy array.

    Supported `dtype`s for `colors`:
    * uint8: color components should be in 0-255 sRGB gamma space, except for alpha which should be in 0-255 linear
    space.
    * float32/float64: all color components should be in 0-1 linear space.

    If no `space` is given, the space name "2D" or "3D" will be used,
    depending on the dimensionality of the data.
    """
    positions = np.require(positions, dtype="float32")
    colors = _normalize_colors(colors)

    rerun_rs.log_points(obj_path, positions, colors, timeless, space)


def _normalize_colors(colors: Optional[npt.ArrayLike] = None) -> npt.NDArray[np.uint8]:
    """Normalize flexible colors arrays."""
    if colors is None:
        # An empty array represents no colors.
        return np.array((), dtype=np.uint8)
    else:
        colors_array = np.array(colors)

        # Rust expects colors in 0-255 uint8
        if colors_array.dtype.type in [np.float32, np.float64]:
            return linear_to_gamma_u8_pixel(linear=colors_array)

        return np.require(colors_array, np.uint8)


def log_camera(
    obj_path: str,
    rotation_q: npt.ArrayLike,
    position: npt.ArrayLike,
    intrinsics: npt.ArrayLike,
    resolution: npt.ArrayLike,
    camera_space_convention: CameraSpaceConvention = CameraSpaceConvention.X_RIGHT_Y_DOWN_Z_FWD,
    timeless: bool = False,
    space: Optional[str] = None,
    target_space: Optional[str] = None,
) -> None:
    """
    Log a perspective camera model.

    `rotation_q`: Array with quaternion coordinates [x, y, z, w] for the rotation from camera to world space
    `position`: Array with [x, y, z] position of the camera in world space.
    `intrinsics`: Row-major intrinsics matrix for projecting from camera space to image space
    `resolution`: Array with [width, height] image resolution in pixels.
    `camera_space_convention`: The convention used for the orientation of the camera's 3D coordinate system.
    `space`: The 3D space the camera is in. Will default to "3D".
    `target_space`: The 2D space that the camera projects into.
    """
    rerun_rs.log_camera(
        obj_path,
<<<<<<< HEAD
        _to_sequence(resolution),
        _to_transposed_sequence(intrinsics),
        _to_sequence(rotation_q),
        _to_sequence(position),
        camera_space_convention.value,
        timeless,
        space,
        target_space)
=======
        resolution=_to_sequence(resolution),
        intrinsics_matrix=np.asarray(intrinsics).T.tolist(),
        rotation_q=_to_sequence(rotation_q),
        position=_to_sequence(position),
        camera_space_convention=camera_space_convention.value,
        timeless=timeless,
        space=space,
        target_space=target_space,
    )
>>>>>>> ca889630


def _log_extrinsics(obj_path: str,
                    rotation_q: ArrayLike,
                    position: ArrayLike,
                    camera_space_convention: CameraSpaceConvention = CameraSpaceConvention.X_RIGHT_Y_DOWN_Z_FWD,
                    timeless: bool = False,):
    """EXPERIMENTAL: Log camera extrinsics

    `rotation_q`: Array with quaternion coordinates [x, y, z, w] for the rotation from camera to world space
    `position`: Array with [x, y, z] position of the camera in world space.
    `camera_space_convention`: The convention used for the orientation of the camera's 3D coordinate system.
    """
    rerun_rs.log_extrinsics(
        obj_path,
        _to_sequence(rotation_q),
        _to_sequence(position),
        camera_space_convention.value,
        timeless)


def _log_intrinsics(obj_path: str,
                    intrinsics: ArrayLike,
                    resolution: ArrayLike,
                    timeless: bool = False):
    """EXPERIMENTAL: Log a perspective camera model.

    `intrinsics`: Row-major intrinsics matrix for projecting from camera space to image space
    `resolution`: Array with [width, height] image resolution in pixels.
    """
    rerun_rs.log_intrinsics(
        obj_path,
        _to_sequence(resolution),
        _to_transposed_sequence(intrinsics),
        timeless)


def log_path(
    obj_path: str,
    positions: npt.NDArray[np.float32],
    *,
    stroke_width: Optional[float] = None,
    color: Optional[Sequence[int]] = None,
    timeless: bool = False,
    space: Optional[str] = None,
) -> None:
    r"""
    Log a 3D path.

    A path is a list of points connected by line segments. It can be used to draw approximations of smooth curves.

    The points will be connected in order, like so:

           2------3     5
          /        \   /
    0----1          \ /
                     4

    `positions`: a Nx3 array of points along the path.
    `stroke_width`: width of the line.
    `color` is optional RGB or RGBA triplet in 0-255 sRGB.

    If no `space` is given, the space name "3D" will be used.
    """
    positions = np.require(positions, dtype="float32")
    rerun_rs.log_path(obj_path, positions, stroke_width, color, timeless, space)


def log_line_segments(
    obj_path: str,
    positions: npt.NDArray[np.float32],
    *,
    stroke_width: Optional[float] = None,
    color: Optional[Sequence[int]] = None,
    timeless: bool = False,
    space: Optional[str] = None,
) -> None:
    r"""
    Log many 2D or 3D line segments.

    The points will be connected in even-odd pairs, like so:

           2------3     5
                       /
    0----1            /
                     4

    `positions`: a Nx3 array of points along the path.
    `stroke_width`: width of the line.
    `color` is optional RGB or RGBA triplet in 0-255 sRGB.

    If no `space` is given, the space name "3D" will be used.
    """
    positions = np.require(positions, dtype="float32")
    rerun_rs.log_line_segments(obj_path, positions, stroke_width, color, timeless, space)


def log_obb(
    obj_path: str,
    half_size: npt.ArrayLike,
    position: npt.ArrayLike,
    rotation_q: npt.ArrayLike,
    color: Optional[Sequence[int]] = None,
    stroke_width: Optional[float] = None,
    timeless: bool = False,
    space: Optional[str] = None,
) -> None:
    """
    Log a 3D oriented bounding box, defined by its half size.

    `half_size`: Array with [x, y, z] half dimensions of the OBB.
    `position`: Array with [x, y, z] position of the OBB in world space.
    `rotation_q`: Array with quaternion coordinates [x, y, z, w] for the rotation from model to world space
    `color` is optional RGB or RGBA triplet in 0-255 sRGB.
    `stroke_width`: width of the OBB edges.
    `space`: The 3D space the OBB is in. Will default to "3D".
    """
    rerun_rs.log_obb(
        obj_path,
        _to_sequence(half_size),
        _to_sequence(position),
        _to_sequence(rotation_q),
        color,
        stroke_width,
        timeless,
        space,
    )


def log_image(
    obj_path: str,
    image: Colors,
    *,
    timeless: bool = False,
    space: Optional[str] = None,
) -> None:
    """
    Log a gray or color image.

    The image should either have 1, 3 or 4 channels (gray, RGB or RGBA).

    Supported `dtype`s:
    * uint8: color components should be in 0-255 sRGB gamma space, except for alpha which should be in 0-255 linear
    space.
    * uint16: color components should be in 0-65535 sRGB gamma space, except for alpha which should be in 0-65535
    linear space.
    * float32/float64: all color components should be in 0-1 linear space.

    If no `space` is given, the space name "2D" will be used.
    """
    # Catch some errors early:
    if len(image.shape) < 2 or 3 < len(image.shape):
        raise TypeError(f"Expected image, got array of shape {image.shape}")

    if len(image.shape) == 3:
        depth = image.shape[2]
        if depth not in (1, 3, 4):
            raise TypeError(
                f"Expected image depth of 1 (gray), 3 (RGB) or 4 (RGBA). Instead got array of shape {image.shape}"
            )

    log_tensor(obj_path, image, timeless=timeless, space=space)


def log_depth_image(
    obj_path: str,
    image: Colors,
    *,
    meter: Optional[float] = None,
    timeless: bool = False,
    space: Optional[str] = None,
) -> None:
    """
    Log a depth image.

    The image must be a 2D array. Supported `dtype`:s are: uint8, uint16, float32, float64

    meter: How long is a meter in the given dtype?
           For instance: with uint16, perhaps meter=1000 which would mean
           you have millimeter precision and a range of up to ~65 meters (2^16 / 1000).

    If no `space` is given, the space name "2D" will be used.
    """
    # Catch some errors early:
    if len(image.shape) != 2:
        raise TypeError(f"Expected 2D depth image, got array of shape {image.shape}")

    log_tensor(obj_path, image, meter=meter, timeless=timeless, space=space)


def log_tensor(
    obj_path: str,
    tensor: npt.NDArray[Union[np.uint8, np.uint16, np.float32, np.float64]],
    names: Optional[Iterable[str]] = None,
    meter: Optional[float] = None,
    timeless: bool = False,
    space: Optional[str] = None,
) -> None:
    """If no `space` is given, the space name "2D" will be used."""
    if names is not None:
        names = list(names)
        assert len(tensor.shape) == len(names)

    if tensor.dtype == "uint8":
        rerun_rs.log_tensor_u8(obj_path, tensor, names, meter, timeless, space)
    elif tensor.dtype == "uint16":
        rerun_rs.log_tensor_u16(obj_path, tensor, names, meter, timeless, space)
    elif tensor.dtype == "float32":
        rerun_rs.log_tensor_f32(obj_path, tensor, names, meter, timeless, space)
    elif tensor.dtype == "float64":
        rerun_rs.log_tensor_f32(obj_path, tensor.astype("float32"), names, meter, timeless, space)
    else:
        raise TypeError(f"Unsupported dtype: {tensor.dtype}")


def log_mesh_file(
    obj_path: str,
    mesh_format: MeshFormat,
    mesh_file: bytes,
    *,
    transform: Optional[npt.NDArray[np.float32]] = None,
    timeless: bool = False,
    space: Optional[str] = None,
) -> None:
    """
    Log the contents of a mesh file (.gltf, .glb, .obj, …).

    `transform` is an optional 3x4 affine transform matrix applied to the mesh.

    Example:
    -------
    ```
    # Move mesh 10 units along the X axis.
    transform=np.array([
        [1, 0, 0, 10],
        [0, 1, 0, 0],
        [0, 0, 1, 0]])
    ```

    """
    if transform is None:
        transform = np.empty(shape=(0, 0), dtype=np.float32)
    else:
        transform = np.require(transform, dtype="float32")

    rerun_rs.log_mesh_file(obj_path, mesh_format.value, mesh_file, transform, timeless, space)


def log_image_file(
    obj_path: str,
    img_path: Path,
    img_format: Optional[ImageFormat] = None,
    timeless: bool = False,
    space: Optional[str] = None,
) -> None:
    """
    Log the contents of an image file (only JPEGs supported for now).

    If no `img_format` is specified, we will try and guess it.
    If no `space` is given, the space name "2D" will be used.
    """
    img_format = getattr(img_format, "value", None)
    rerun_rs.log_image_file(obj_path, img_path, img_format, timeless, space)


def _to_sequence(array: npt.ArrayLike) -> Sequence[float]:
    if isinstance(array, np.ndarray):
        return np.require(array, float).tolist()  # type: ignore[no-any-return]

    return array  # type: ignore[return-value]<|MERGE_RESOLUTION|>--- conflicted
+++ resolved
@@ -430,16 +430,6 @@
     """
     rerun_rs.log_camera(
         obj_path,
-<<<<<<< HEAD
-        _to_sequence(resolution),
-        _to_transposed_sequence(intrinsics),
-        _to_sequence(rotation_q),
-        _to_sequence(position),
-        camera_space_convention.value,
-        timeless,
-        space,
-        target_space)
-=======
         resolution=_to_sequence(resolution),
         intrinsics_matrix=np.asarray(intrinsics).T.tolist(),
         rotation_q=_to_sequence(rotation_q),
@@ -449,14 +439,13 @@
         space=space,
         target_space=target_space,
     )
->>>>>>> ca889630
 
 
 def _log_extrinsics(obj_path: str,
-                    rotation_q: ArrayLike,
-                    position: ArrayLike,
+                    rotation_q: npt.ArrayLike,
+                    position: npt.ArrayLike,
                     camera_space_convention: CameraSpaceConvention = CameraSpaceConvention.X_RIGHT_Y_DOWN_Z_FWD,
-                    timeless: bool = False,):
+                    timeless: bool = False) -> None:
     """EXPERIMENTAL: Log camera extrinsics
 
     `rotation_q`: Array with quaternion coordinates [x, y, z, w] for the rotation from camera to world space
@@ -465,16 +454,16 @@
     """
     rerun_rs.log_extrinsics(
         obj_path,
-        _to_sequence(rotation_q),
-        _to_sequence(position),
-        camera_space_convention.value,
-        timeless)
+        rotation=_to_sequence(rotation_q),
+        position=_to_sequence(position),
+        camera_space_convention=camera_space_convention.value,
+        timeless=timeless)
 
 
 def _log_intrinsics(obj_path: str,
-                    intrinsics: ArrayLike,
-                    resolution: ArrayLike,
-                    timeless: bool = False):
+                    intrinsics: npt.ArrayLike,
+                    resolution: npt.ArrayLike,
+                    timeless: bool = False) -> None:
     """EXPERIMENTAL: Log a perspective camera model.
 
     `intrinsics`: Row-major intrinsics matrix for projecting from camera space to image space
@@ -482,9 +471,9 @@
     """
     rerun_rs.log_intrinsics(
         obj_path,
-        _to_sequence(resolution),
-        _to_transposed_sequence(intrinsics),
-        timeless)
+        resolution=_to_sequence(resolution),
+        intrinsics=np.asarray(intrinsics).T.tolist(),
+        timeless=timeless)
 
 
 def log_path(

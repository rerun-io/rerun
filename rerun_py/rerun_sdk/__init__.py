--- conflicted
+++ resolved
@@ -1,24 +1,15 @@
 # The Rerun Python SDK, which is a wrapper around the Rust crate rerun_sdk
 import atexit
+import ntpath
+from dataclasses import dataclass
 from enum import Enum
-import ntpath
+from pathlib import Path
+from typing import Any, Iterable, Optional, Sequence, TypeVar, Union
+
 import numpy as np
-<<<<<<< HEAD
-from typing import List, Optional, Sequence, Union, Iterable
-=======
 import numpy.typing as npt
-from typing import Any, Optional, Sequence, Union, Iterable
->>>>>>> 2ce02521
-from pathlib import Path
-import numpy.typing as npt
-from typing import Optional, Sequence, TypeVar, Union
-from dataclasses import dataclass
-
-<<<<<<< HEAD
+
 from rerun_sdk import rerun_sdk as rerun_rs  # type: ignore[attr-defined]
-=======
-from rerun_sdk import rerun_sdk as rerun_rs # type: ignore[attr-defined]
->>>>>>> 2ce02521
 from rerun_sdk.color_conversion import linear_to_gamma_u8_pixel
 
 
@@ -83,11 +74,7 @@
     you will need to manually assign them all the same recording_id.
     Any random UUIDv4 will work, or copy the recording id for the parent process.
     """
-<<<<<<< HEAD
     return str(rerun_rs.get_recording_id())
-=======
-    return rerun_rs.get_recording_id() # type: ignore[no-any-return]
->>>>>>> 2ce02521
 
 
 def set_recording_id(value: str) -> None:
@@ -122,13 +109,8 @@
     rerun_rs.serve()
 
 
-<<<<<<< HEAD
 def disconnect() -> None:
     """Disconnect from the remote rerun server (if any)."""
-=======
-def disconnect():
-    """ Disconnect from the remote rerun server (if any). """
->>>>>>> 2ce02521
     rerun_rs.disconnect()
 
 
@@ -566,7 +548,6 @@
     log_tensor(obj_path, image, meter=meter, timeless=timeless, space=space)
 
 
-<<<<<<< HEAD
 def log_tensor(
     obj_path: str,
     tensor: npt.NDArray[Union[np.uint8, np.uint16, np.float32, np.float64]],
@@ -575,14 +556,6 @@
     timeless: bool = False,
     space: Optional[str] = None,
 ) -> None:
-=======
-def log_tensor(obj_path: str,
-               tensor: np.ndarray,
-               names: Optional[Iterable[str]] = None,
-               meter: Optional[float] = None,
-               timeless: bool = False,
-               space: Optional[str] = None):
->>>>>>> 2ce02521
     """
     If no `space` is given, the space name "2D" will be used.
     """
@@ -605,7 +578,6 @@
         raise TypeError(f"Unsupported dtype: {tensor.dtype}")
 
 
-<<<<<<< HEAD
 def log_mesh_file(
     obj_path: str,
     mesh_format: MeshFormat,
@@ -615,14 +587,6 @@
     timeless: bool = False,
     space: Optional[str] = None,
 ) -> None:
-=======
-def log_mesh_file(obj_path: str,
-                  mesh_format: MeshFormat,
-                  mesh_file: bytes, *,
-                  transform: Optional[np.ndarray] = None,
-                  timeless: bool = False,
-                  space: Optional[str] = None):
->>>>>>> 2ce02521
     """
     Log the contents of a mesh file (.gltf, .glb, .obj, …).
 
@@ -663,22 +627,9 @@
     img_format = getattr(img_format, "value", None)
     rerun_rs.log_image_file(obj_path, img_path, img_format, timeless, space)
 
-<<<<<<< HEAD
-=======
-
-def _to_sequence(array: ArrayLike) -> Sequence[Any]:
-    if hasattr(array, 'tolist'):
-        return array.tolist() # type: ignore[no-any-return, union-attr]
-    return array # type: ignore[return-value]
->>>>>>> 2ce02521
 
 def _to_sequence(array: npt.ArrayLike) -> Sequence[float]:
     if isinstance(array, np.ndarray):
         return np.require(array, float).tolist()  # type: ignore[no-any-return]
 
-<<<<<<< HEAD
-    return array  # type: ignore[return-value]
-=======
-def _to_transposed_sequence(array: ArrayLike) -> Sequence[Any]:
-    return np.asarray(array).T.tolist() # type: ignore[no-any-return]
->>>>>>> 2ce02521
+    return array  # type: ignore[return-value]
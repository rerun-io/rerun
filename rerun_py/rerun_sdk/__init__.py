--- conflicted
+++ resolved
@@ -1,19 +1,15 @@
 """The Rerun Python SDK, which is a wrapper around the Rust crate rerun_sdk."""
 
 import atexit
-<<<<<<< HEAD
 import logging
 import numpy as np
-
-=======
->>>>>>> 7abc9580
+import numpy.typing as npt
+
 from dataclasses import dataclass
 from enum import Enum
 from pathlib import Path
 from typing import Final, Iterable, Optional, Sequence, Union
 
-import numpy as np
-import numpy.typing as npt
 from rerun_sdk import rerun_sdk as rerun_rs  # type: ignore[attr-defined]
 from rerun_sdk.color_conversion import linear_to_gamma_u8_pixel
 
@@ -235,7 +231,6 @@
     TRACE: Final = "TRACE"
 
 
-<<<<<<< HEAD
 class LoggingHandler(logging.Handler):
     """
     This class provides a logging handler that forwards all events to the Rerun SDK.
@@ -289,16 +284,6 @@
                    color: Optional[Sequence[int]] = None,
                    timeless: bool = False,
                    space: Optional[str] = None):
-=======
-def log_text_entry(
-    obj_path: str,
-    text: str,
-    level: Optional[str] = LogLevel.INFO,
-    color: Optional[Sequence[int]] = None,
-    timeless: bool = False,
-    space: Optional[str] = None,
-) -> None:
->>>>>>> 7abc9580
     """
     Log a text entry, with optional level.
 

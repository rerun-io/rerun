--- conflicted
+++ resolved
@@ -179,26 +179,17 @@
                 self.pa_array = value
             elif hasattr(value, "as_arrow_array"):
                 self.pa_array = value.as_arrow_array()
-<<<<<<< HEAD
-            elif pa_type is None:
-                if value is None:
-                    if not drop_untyped_nones:
-                        raise ValueError("Cannot convert None to arrow array. Type is unknown.")
-=======
             else:
                 if pa_type is None:
-                    if value is None or isinstance(value, Sized) and len(value) == 0:
+                    if value is None or (isinstance(value, Sized) and len(value) == 0):
                         if not drop_untyped_nones:
                             raise ValueError(f"Cannot convert {value} to arrow array without an explicit type")
                     else:
                         self.pa_array = _parse_arrow_array(value, pa_type=None, np_type=np_type, descriptor=descriptor)
->>>>>>> 0f7f7ba3
                 else:
-                    self.pa_array = _parse_arrow_array(value, pa_type=None, np_type=np_type, descriptor=descriptor)
-            else:
-                if value is None:
-                    value = []
-                self.pa_array = _parse_arrow_array(value, pa_type=pa_type, np_type=np_type, descriptor=None)
+                    if value is None:
+                        value = []
+                    self.pa_array = _parse_arrow_array(value, pa_type=pa_type, np_type=np_type, descriptor=None)
 
     def is_valid(self) -> bool:
         return self.pa_array is not None

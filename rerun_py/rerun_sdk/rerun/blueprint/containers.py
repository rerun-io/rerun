--- conflicted
+++ resolved
@@ -13,15 +13,10 @@
 
     def __init__(
         self,
-<<<<<<< HEAD
-        *contents: Container | SpaceView,
-        column_shares: Optional[ColumnShareArrayLike] = None,
-        name: Utf8Like | None = None,
-=======
         *args: Container | SpaceView,
         contents: Optional[Iterable[Container | SpaceView]] = None,
         column_shares: Optional[ColumnShareArrayLike] = None,
->>>>>>> d70a0f59
+        name: Utf8Like | None = None,
     ):
         """
         Construct a new horizontal container.
@@ -40,11 +35,7 @@
             The name of the container
 
         """
-<<<<<<< HEAD
-        super().__init__(*contents, kind=ContainerKind.Horizontal, column_shares=column_shares, name=name)
-=======
-        super().__init__(*args, contents=contents, kind=ContainerKind.Horizontal, column_shares=column_shares)
->>>>>>> d70a0f59
+        super().__init__(*args, contents=contents, kind=ContainerKind.Horizontal, column_shares=column_shares, name=name)
 
 
 class Vertical(Container):
@@ -52,15 +43,10 @@
 
     def __init__(
         self,
-<<<<<<< HEAD
-        *contents: Container | SpaceView,
-        row_shares: Optional[RowShareArrayLike] = None,
-        name: Utf8Like | None = None,
-=======
         *args: Container | SpaceView,
         contents: Optional[Iterable[Container | SpaceView]] = None,
         row_shares: Optional[RowShareArrayLike] = None,
->>>>>>> d70a0f59
+        name: Utf8Like | None = None,
     ):
         """
         Construct a new vertical container.
@@ -79,11 +65,7 @@
             The name of the container
 
         """
-<<<<<<< HEAD
-        super().__init__(*contents, kind=ContainerKind.Vertical, row_shares=row_shares, name=name)
-=======
-        super().__init__(*args, contents=contents, kind=ContainerKind.Vertical, row_shares=row_shares)
->>>>>>> d70a0f59
+        super().__init__(*args, contents=contents, kind=ContainerKind.Vertical, row_shares=row_shares, name=name)
 
 
 class Grid(Container):
@@ -136,15 +118,10 @@
 
     def __init__(
         self,
-<<<<<<< HEAD
-        *contents: Container | SpaceView,
-        active_tab: Optional[int | str] = None,
-        name: Utf8Like | None = None,
-=======
         *args: Container | SpaceView,
         contents: Optional[Iterable[Container | SpaceView]] = None,
         active_tab: Optional[int | str] = None,
->>>>>>> d70a0f59
+        name: Utf8Like | None = None,
     ):
         """
         Construct a new tab container.
@@ -162,8 +139,4 @@
             The name of the container
 
         """
-<<<<<<< HEAD
-        super().__init__(*contents, kind=ContainerKind.Tabs, active_tab=active_tab, name=name)
-=======
-        super().__init__(*args, contents=contents, kind=ContainerKind.Tabs, active_tab=active_tab)
->>>>>>> d70a0f59
+        super().__init__(*args, contents=contents, kind=ContainerKind.Tabs, active_tab=active_tab, name=name)
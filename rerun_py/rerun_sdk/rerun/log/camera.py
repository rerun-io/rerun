<<<<<<< HEAD
=======
from typing import Optional

import numpy as np
>>>>>>> c8323ac9
import numpy.typing as npt

from rerun import bindings
from rerun.components.transform3d import Pinhole, Transform3DArray
from rerun.log.log_decorator import log_decorator
from rerun.recording_stream import RecordingStream

__all__ = [
    "log_pinhole",
]


@log_decorator
def log_pinhole(
    entity_path: str,
    *,
    child_from_parent: npt.ArrayLike,
    width: int,
    height: int,
    timeless: bool = False,
    recording: Optional[RecordingStream] = None,
) -> None:
    """
    Log a perspective camera model.

    This logs the pinhole model that projects points from the parent (camera) space to this space (image) such that:
    ```
    point_image_hom = child_from_parent * point_cam
    point_image = point_image_hom[:,1] / point_image_hom[2]
    ```

    Where `point_image_hom` is the projected point in the image space expressed in homogeneous coordinates.

    Example
    -------
    ```
    width = 640
    height = 480
    u_cen = width / 2
    v_cen = height / 2
    f_len = (height * width) ** 0.5

    rerun.log_pinhole("world/camera/image",
                      child_from_parent = [[f_len, 0,     u_cen],
                                           [0,     f_len, v_cen],
                                           [0,     0,     1  ]],
                      width = width,
                      height = height)
    ```

    Parameters
    ----------
    entity_path:
        Path to the child (image) space in the space hierarchy.
    child_from_parent:
        Row-major intrinsics matrix for projecting from camera space to image space.
    width:
        Width of the image in pixels.
    height:
        Height of the image in pixels.
    timeless:
        If true, the camera will be timeless (default: False).
    recording:
        Specifies the [`rerun.RecordingStream`][] to use.
        If left unspecified, defaults to the current active data recording, if there is one.
        See also: [`rerun.init`][], [`rerun.set_global_data_recording`][].

    """

<<<<<<< HEAD
    instanced = {"rerun.transform3d": Transform3DArray.from_transform(Pinhole(child_from_parent, [width, height]))}
    bindings.log_arrow_msg(entity_path, components=instanced, timeless=timeless)
=======
    # Transform arrow handling happens inside the python bridge
    bindings.log_pinhole(
        entity_path,
        resolution=[width, height],
        child_from_parent=np.asarray(child_from_parent).T.tolist(),
        timeless=timeless,
        recording=recording,
    )
>>>>>>> c8323ac9
<|MERGE_RESOLUTION|>--- conflicted
+++ resolved
@@ -1,9 +1,6 @@
-<<<<<<< HEAD
-=======
 from typing import Optional
 
 import numpy as np
->>>>>>> c8323ac9
 import numpy.typing as npt
 
 from rerun import bindings
@@ -73,16 +70,5 @@
 
     """
 
-<<<<<<< HEAD
     instanced = {"rerun.transform3d": Transform3DArray.from_transform(Pinhole(child_from_parent, [width, height]))}
-    bindings.log_arrow_msg(entity_path, components=instanced, timeless=timeless)
-=======
-    # Transform arrow handling happens inside the python bridge
-    bindings.log_pinhole(
-        entity_path,
-        resolution=[width, height],
-        child_from_parent=np.asarray(child_from_parent).T.tolist(),
-        timeless=timeless,
-        recording=recording,
-    )
->>>>>>> c8323ac9
+    bindings.log_arrow_msg(entity_path, components=instanced, timeless=timeless)
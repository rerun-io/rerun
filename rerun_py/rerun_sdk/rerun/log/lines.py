--- conflicted
+++ resolved
@@ -19,11 +19,8 @@
 ]
 
 
-<<<<<<< HEAD
 @rerun_disabled_check
-=======
 @deprecated(version="0.2.0", reason="Use log_line_strip instead")
->>>>>>> 762bb3af
 def log_path(
     entity_path: str,
     positions: Optional[npt.NDArray[np.float32]],
@@ -36,6 +33,7 @@
     log_line_strip(entity_path, positions, stroke_width=stroke_width, color=color, ext=ext, timeless=timeless)
 
 
+@rerun_disabled_check
 def log_line_strip(
     entity_path: str,
     positions: Optional[npt.NDArray[np.float32]],

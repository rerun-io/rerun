--- conflicted
+++ resolved
@@ -64,12 +64,9 @@
     DisconnectedSpace as DisconnectedSpace,
     Ellipsoids3D as Ellipsoids3D,
     EncodedImage as EncodedImage,
-<<<<<<< HEAD
+    GeoPoints as GeoPoints,
     GraphEdges as GraphEdges,
     GraphNodes as GraphNodes,
-=======
-    GeoPoints as GeoPoints,
->>>>>>> 1e38ae23
     Image as Image,
     InstancePoses3D as InstancePoses3D,
     LineStrips2D as LineStrips2D,

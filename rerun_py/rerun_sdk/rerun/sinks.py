--- conflicted
+++ resolved
@@ -287,11 +287,7 @@
     """
     Serve log-data over gRPC and serve a Rerun web viewer over HTTP.
 
-<<<<<<< HEAD
-    You can also connect to this server with the native viewer using `rerun rerun+http://localhost:GRPC_PORT/proxy`.
-=======
-    You can also connect to this server with the native viewer using `rerun rerun+http://127.0.0.1:9876/proxy`.
->>>>>>> 5c62997c
+    You can also connect to this server with the native viewer using `rerun rerun+http://127.0.0.1:{grpc_port}/proxy`.
 
     The gRPC server will buffer all log data in memory so that late connecting viewers will get all the data.
     You can limit the amount of data buffered by the gRPC server with the `server_memory_limit` argument.

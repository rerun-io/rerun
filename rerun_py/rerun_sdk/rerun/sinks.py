from __future__ import annotations

import logging
import pathlib
import warnings

import rerun_bindings as bindings  # type: ignore[attr-defined]
from typing_extensions import deprecated  # type: ignore[misc, unused-ignore]

from rerun.blueprint.api import BlueprintLike, create_in_memory_blueprint
from rerun.recording_stream import RecordingStream, get_application_id

from ._spawn import _spawn_viewer

# --- Sinks ---


def is_recording_enabled(recording: RecordingStream | None) -> bool:
    if recording is not None:
        return bindings.is_enabled(recording.inner)  # type: ignore[no-any-return]
    return bindings.is_enabled()  # type: ignore[no-any-return]


@deprecated(
    """Please migrate to `rr.connect_tcp(…)`.
<<<<<<< HEAD
  See: https://www.rerun.io/docs/reference/migration-0-20 for more details."""
=======
  See: https://www.rerun.io/docs/reference/migration/migration-0-20 for more details."""
>>>>>>> cf4c76c0
)
def connect(
    addr: str | None = None,
    *,
    flush_timeout_sec: float | None = 2.0,
    default_blueprint: BlueprintLike | None = None,
    recording: RecordingStream | None = None,
) -> None:
    """
    Connect to a remote Rerun Viewer on the given ip:port.

    !!! Warning "Deprecated"
        Please migrate to [rerun.connect_tcp][].
<<<<<<< HEAD
        See [the migration guide](https://www.rerun.io/docs/reference/migration-0-20) for more details.
=======
        See [the migration guide](https://www.rerun.io/docs/reference/migration/migration-0-20) for more details.
>>>>>>> cf4c76c0

    Requires that you first start a Rerun Viewer by typing 'rerun' in a terminal.

    This function returns immediately.

    Parameters
    ----------
    addr:
        The ip:port to connect to
    flush_timeout_sec:
        The minimum time the SDK will wait during a flush before potentially
        dropping data if progress is not being made. Passing `None` indicates no timeout,
        and can cause a call to `flush` to block indefinitely.
    default_blueprint
        Optionally set a default blueprint to use for this application. If the application
        already has an active blueprint, the new blueprint won't become active until the user
        clicks the "reset blueprint" button. If you want to activate the new blueprint
        immediately, instead use the [`rerun.send_blueprint`][] API.
    recording:
        Specifies the [`rerun.RecordingStream`][] to use.
        If left unspecified, defaults to the current active data recording, if there is one.
        See also: [`rerun.init`][], [`rerun.set_global_data_recording`][].

    """

    warnings.warn(
        message=("`connect` is deprecated. Use `connect_tcp` instead."),
        category=DeprecationWarning,
    )

    return connect_tcp(
        addr, flush_timeout_sec=flush_timeout_sec, default_blueprint=default_blueprint, recording=recording
    )


def connect_tcp(
    addr: str | None = None,
    *,
    flush_timeout_sec: float | None = 2.0,
    default_blueprint: BlueprintLike | None = None,
    recording: RecordingStream | None = None,
) -> None:
    """
    Connect to a remote Rerun Viewer on the given ip:port.

    Requires that you first start a Rerun Viewer by typing 'rerun' in a terminal.

    This function returns immediately.

    Parameters
    ----------
    addr:
        The ip:port to connect to
    flush_timeout_sec:
        The minimum time the SDK will wait during a flush before potentially
        dropping data if progress is not being made. Passing `None` indicates no timeout,
        and can cause a call to `flush` to block indefinitely.
    default_blueprint
        Optionally set a default blueprint to use for this application. If the application
        already has an active blueprint, the new blueprint won't become active until the user
        clicks the "reset blueprint" button. If you want to activate the new blueprint
        immediately, instead use the [`rerun.send_blueprint`][] API.
    recording:
        Specifies the [`rerun.RecordingStream`][] to use.
        If left unspecified, defaults to the current active data recording, if there is one.
        See also: [`rerun.init`][], [`rerun.set_global_data_recording`][].

    """

    if not is_recording_enabled(recording):
        logging.warning("Rerun is disabled - connect() call ignored")
        return

    application_id = get_application_id(recording=recording)
    if application_id is None:
        raise ValueError(
            "No application id found. You must call rerun.init before connecting to a viewer, or provide a recording."
        )

    # If a blueprint is provided, we need to create a blueprint storage object
    blueprint_storage = None
    if default_blueprint is not None:
        blueprint_storage = create_in_memory_blueprint(
            application_id=application_id, blueprint=default_blueprint
        ).storage

    recording = RecordingStream.to_native(recording)

    bindings.connect_tcp(
        addr=addr, flush_timeout_sec=flush_timeout_sec, default_blueprint=blueprint_storage, recording=recording
    )


def save(
    path: str | pathlib.Path, default_blueprint: BlueprintLike | None = None, recording: RecordingStream | None = None
) -> None:
    """
    Stream all log-data to a file.

    Call this _before_ you log any data!

    The Rerun Viewer is able to read continuously from the resulting rrd file while it is being written.
    However, depending on your OS and configuration, changes may not be immediately visible due to file caching.
    This is a common issue on Windows and (to a lesser extent) on MacOS.

    Parameters
    ----------
    path:
        The path to save the data to.
    default_blueprint
        Optionally set a default blueprint to use for this application. If the application
        already has an active blueprint, the new blueprint won't become active until the user
        clicks the "reset blueprint" button. If you want to activate the new blueprint
        immediately, instead use the [`rerun.send_blueprint`][] API.
    recording:
        Specifies the [`rerun.RecordingStream`][] to use.
        If left unspecified, defaults to the current active data recording, if there is one.
        See also: [`rerun.init`][], [`rerun.set_global_data_recording`][].

    """

    if not is_recording_enabled(recording):
        logging.warning("Rerun is disabled - save() call ignored. You must call rerun.init before saving a recording.")
        return

    application_id = get_application_id(recording=recording)
    if application_id is None:
        raise ValueError(
            "No application id found. You must call rerun.init before connecting to a viewer, or provide a recording."
        )

    # If a blueprint is provided, we need to create a blueprint storage object
    blueprint_storage = None
    if default_blueprint is not None:
        blueprint_storage = create_in_memory_blueprint(
            application_id=application_id, blueprint=default_blueprint
        ).storage

    recording = RecordingStream.to_native(recording)

    bindings.save(path=str(path), default_blueprint=blueprint_storage, recording=recording)


def stdout(default_blueprint: BlueprintLike | None = None, recording: RecordingStream | None = None) -> None:
    """
    Stream all log-data to stdout.

    Pipe it into a Rerun Viewer to visualize it.

    Call this _before_ you log any data!

    If there isn't any listener at the other end of the pipe, the `RecordingStream` will
    default back to `buffered` mode, in order not to break the user's terminal.

    Parameters
    ----------
    default_blueprint
        Optionally set a default blueprint to use for this application. If the application
        already has an active blueprint, the new blueprint won't become active until the user
        clicks the "reset blueprint" button. If you want to activate the new blueprint
        immediately, instead use the [`rerun.send_blueprint`][] API.
    recording:
        Specifies the [`rerun.RecordingStream`][] to use.
        If left unspecified, defaults to the current active data recording, if there is one.
        See also: [`rerun.init`][], [`rerun.set_global_data_recording`][].

    """

    if not is_recording_enabled(recording):
        logging.warning("Rerun is disabled - save() call ignored. You must call rerun.init before saving a recording.")
        return

    application_id = get_application_id(recording=recording)
    if application_id is None:
        raise ValueError(
            "No application id found. You must call rerun.init before connecting to a viewer, or provide a recording."
        )

    # If a blueprint is provided, we need to create a blueprint storage object
    blueprint_storage = None
    if default_blueprint is not None:
        blueprint_storage = create_in_memory_blueprint(
            application_id=application_id, blueprint=default_blueprint
        ).storage

    recording = RecordingStream.to_native(recording)
    bindings.stdout(default_blueprint=blueprint_storage, recording=recording)


def disconnect(recording: RecordingStream | None = None) -> None:
    """
    Closes all TCP connections, servers, and files.

    Closes all TCP connections, servers, and files that have been opened with
    [`rerun.connect`], [`rerun.serve`], [`rerun.save`] or [`rerun.spawn`].

    Parameters
    ----------
    recording:
        Specifies the [`rerun.RecordingStream`][] to use.
        If left unspecified, defaults to the current active data recording, if there is one.
        See also: [`rerun.init`][], [`rerun.set_global_data_recording`][].

    """

    recording = RecordingStream.to_native(recording)
    bindings.disconnect(recording=recording)


@deprecated(
    """Please migrate to `rr.serve_web(…)`.
<<<<<<< HEAD
  See: https://www.rerun.io/docs/reference/migration-0-20 for more details."""
=======
  See: https://www.rerun.io/docs/reference/migration/migration-0-20 for more details."""
>>>>>>> cf4c76c0
)
def serve(
    *,
    open_browser: bool = True,
    web_port: int | None = None,
    ws_port: int | None = None,
    default_blueprint: BlueprintLike | None = None,
    recording: RecordingStream | None = None,
    server_memory_limit: str = "25%",
) -> None:
    """
    Serve log-data over WebSockets and serve a Rerun web viewer over HTTP.

    !!! Warning "Deprecated"
        Please migrate to [rerun.serve_web][].
<<<<<<< HEAD
        See [the migration guide](https://www.rerun.io/docs/reference/migration-0-20) for more details.
=======
        See [the migration guide](https://www.rerun.io/docs/reference/migration/migration-0-20) for more details.
>>>>>>> cf4c76c0

    You can also connect to this server with the native viewer using `rerun localhost:9090`.

    The WebSocket server will buffer all log data in memory so that late connecting viewers will get all the data.
    You can limit the amount of data buffered by the WebSocket server with the `server_memory_limit` argument.
    Once reached, the earliest logged data will be dropped.
    Note that this means that static data may be dropped if logged early (see <https://github.com/rerun-io/rerun/issues/5531>).

    This function returns immediately.

    Parameters
    ----------
    open_browser:
        Open the default browser to the viewer.
    web_port:
        The port to serve the web viewer on (defaults to 9090).
    ws_port:
        The port to serve the WebSocket server on (defaults to 9877)
    default_blueprint:
        Optionally set a default blueprint to use for this application. If the application
        already has an active blueprint, the new blueprint won't become active until the user
        clicks the "reset blueprint" button. If you want to activate the new blueprint
        immediately, instead use the [`rerun.send_blueprint`][] API.
    recording:
        Specifies the [`rerun.RecordingStream`][] to use.
        If left unspecified, defaults to the current active data recording, if there is one.
        See also: [`rerun.init`][], [`rerun.set_global_data_recording`][].
    server_memory_limit:
        Maximum amount of memory to use for buffering log data for clients that connect late.
        This can be a percentage of the total ram (e.g. "50%") or an absolute value (e.g. "4GB").

    """

    warnings.warn(
        message=("`serve` is deprecated. Use `serve_web` instead."),
        category=DeprecationWarning,
    )

    return serve_web(
        open_browser=open_browser,
        web_port=web_port,
        ws_port=ws_port,
        default_blueprint=default_blueprint,
        recording=recording,
        server_memory_limit=server_memory_limit,
    )


def serve_web(
    *,
    open_browser: bool = True,
    web_port: int | None = None,
    ws_port: int | None = None,
    default_blueprint: BlueprintLike | None = None,
    recording: RecordingStream | None = None,
    server_memory_limit: str = "25%",
) -> None:
    """
    Serve log-data over WebSockets and serve a Rerun web viewer over HTTP.

    You can also connect to this server with the native viewer using `rerun localhost:9090`.

    The WebSocket server will buffer all log data in memory so that late connecting viewers will get all the data.
    You can limit the amount of data buffered by the WebSocket server with the `server_memory_limit` argument.
    Once reached, the earliest logged data will be dropped.
    Note that this means that static data may be dropped if logged early (see <https://github.com/rerun-io/rerun/issues/5531>).

    This function returns immediately.

    Parameters
    ----------
    open_browser:
        Open the default browser to the viewer.
    web_port:
        The port to serve the web viewer on (defaults to 9090).
    ws_port:
        The port to serve the WebSocket server on (defaults to 9877)
    default_blueprint:
        Optionally set a default blueprint to use for this application. If the application
        already has an active blueprint, the new blueprint won't become active until the user
        clicks the "reset blueprint" button. If you want to activate the new blueprint
        immediately, instead use the [`rerun.send_blueprint`][] API.
    recording:
        Specifies the [`rerun.RecordingStream`][] to use.
        If left unspecified, defaults to the current active data recording, if there is one.
        See also: [`rerun.init`][], [`rerun.set_global_data_recording`][].
    server_memory_limit:
        Maximum amount of memory to use for buffering log data for clients that connect late.
        This can be a percentage of the total ram (e.g. "50%") or an absolute value (e.g. "4GB").

    """

    if not is_recording_enabled(recording):
        logging.warning("Rerun is disabled - serve() call ignored")
        return

    application_id = get_application_id(recording=recording)
    if application_id is None:
        raise ValueError(
            "No application id found. You must call rerun.init before connecting to a viewer, or provide a recording."
        )

    # If a blueprint is provided, we need to create a blueprint storage object
    blueprint_storage = None
    if default_blueprint is not None:
        blueprint_storage = create_in_memory_blueprint(
            application_id=application_id, blueprint=default_blueprint
        ).storage

    recording = RecordingStream.to_native(recording)
    # TODO(#5531): keep static data around.
    bindings.serve_web(
        open_browser,
        web_port,
        ws_port,
        server_memory_limit=server_memory_limit,
        default_blueprint=blueprint_storage,
        recording=recording,
    )


def send_blueprint(
    blueprint: BlueprintLike,
    *,
    make_active: bool = True,
    make_default: bool = True,
    recording: RecordingStream | None = None,
) -> None:
    """
    Create a blueprint from a `BlueprintLike` and send it to the `RecordingStream`.

    Parameters
    ----------
    blueprint:
        A blueprint object to send to the viewer.
    make_active:
        Immediately make this the active blueprint for the associated `app_id`.
        Note that setting this to `false` does not mean the blueprint may not still end
        up becoming active. In particular, if `make_default` is true and there is no other
        currently active blueprint.
    make_default:
        Make this the default blueprint for the `app_id`.
        The default blueprint will be used as the template when the user resets the
        blueprint for the app. It will also become the active blueprint if no other
        blueprint is currently active.
    recording:
        Specifies the [`rerun.RecordingStream`][] to use.
        If left unspecified, defaults to the current active data recording, if there is one.
        See also: [`rerun.init`][], [`rerun.set_global_data_recording`][].

    """
    application_id = get_application_id(recording=recording)

    if application_id is None:
        raise ValueError("No application id found. You must call rerun.init before sending a blueprint.")

    recording = RecordingStream.to_native(recording)

    blueprint_storage = create_in_memory_blueprint(application_id=application_id, blueprint=blueprint).storage

    bindings.send_blueprint(blueprint_storage, make_active, make_default, recording=recording)


def spawn(
    *,
    port: int = 9876,
    connect: bool = True,
    memory_limit: str = "75%",
    hide_welcome_screen: bool = False,
    default_blueprint: BlueprintLike | None = None,
    recording: RecordingStream | None = None,
) -> None:
    """
    Spawn a Rerun Viewer, listening on the given port.

    This is often the easiest and best way to use Rerun.
    Just call this once at the start of your program.

    You can also call [rerun.init][] with a `spawn=True` argument.

    Parameters
    ----------
    port:
        The port to listen on.
    connect:
        also connect to the viewer and stream logging data to it.
    memory_limit:
        An upper limit on how much memory the Rerun Viewer should use.
        When this limit is reached, Rerun will drop the oldest data.
        Example: `16GB` or `50%` (of system total).
    hide_welcome_screen:
        Hide the normal Rerun welcome screen.
    recording:
        Specifies the [`rerun.RecordingStream`][] to use if `connect = True`.
        If left unspecified, defaults to the current active data recording, if there is one.
        See also: [`rerun.init`][], [`rerun.set_global_data_recording`][].
    default_blueprint
        Optionally set a default blueprint to use for this application. If the application
        already has an active blueprint, the new blueprint won't become active until the user
        clicks the "reset blueprint" button. If you want to activate the new blueprint
        immediately, instead use the [`rerun.send_blueprint`][] API.

    """

    if not is_recording_enabled(recording):
        logging.warning("Rerun is disabled - spawn() call ignored.")
        return

    _spawn_viewer(port=port, memory_limit=memory_limit, hide_welcome_screen=hide_welcome_screen)

    if connect:
        connect_tcp(f"127.0.0.1:{port}", recording=recording, default_blueprint=default_blueprint)<|MERGE_RESOLUTION|>--- conflicted
+++ resolved
@@ -23,11 +23,7 @@
 
 @deprecated(
     """Please migrate to `rr.connect_tcp(…)`.
-<<<<<<< HEAD
-  See: https://www.rerun.io/docs/reference/migration-0-20 for more details."""
-=======
   See: https://www.rerun.io/docs/reference/migration/migration-0-20 for more details."""
->>>>>>> cf4c76c0
 )
 def connect(
     addr: str | None = None,
@@ -41,11 +37,7 @@
 
     !!! Warning "Deprecated"
         Please migrate to [rerun.connect_tcp][].
-<<<<<<< HEAD
-        See [the migration guide](https://www.rerun.io/docs/reference/migration-0-20) for more details.
-=======
         See [the migration guide](https://www.rerun.io/docs/reference/migration/migration-0-20) for more details.
->>>>>>> cf4c76c0
 
     Requires that you first start a Rerun Viewer by typing 'rerun' in a terminal.
 
@@ -257,11 +249,7 @@
 
 @deprecated(
     """Please migrate to `rr.serve_web(…)`.
-<<<<<<< HEAD
-  See: https://www.rerun.io/docs/reference/migration-0-20 for more details."""
-=======
   See: https://www.rerun.io/docs/reference/migration/migration-0-20 for more details."""
->>>>>>> cf4c76c0
 )
 def serve(
     *,
@@ -277,11 +265,7 @@
 
     !!! Warning "Deprecated"
         Please migrate to [rerun.serve_web][].
-<<<<<<< HEAD
-        See [the migration guide](https://www.rerun.io/docs/reference/migration-0-20) for more details.
-=======
         See [the migration guide](https://www.rerun.io/docs/reference/migration/migration-0-20) for more details.
->>>>>>> cf4c76c0
 
     You can also connect to this server with the native viewer using `rerun localhost:9090`.
 

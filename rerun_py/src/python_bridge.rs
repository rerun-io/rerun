--- conflicted
+++ resolved
@@ -1073,11 +1073,7 @@
     recording.set_index(timeline, IndexCell::from_sequence(sequence));
 }
 
-<<<<<<< HEAD
 /// Set the current time for this thread in second.
-// TODO(#8635): distinguish between absolute and relative time
-=======
->>>>>>> b7a691bd
 #[pyfunction]
 #[pyo3(signature = (timeline, nanos, recording=None))]
 fn set_time_duration_nanos(timeline: &str, nanos: i64, recording: Option<&PyRecordingStream>) {
@@ -1087,11 +1083,7 @@
     recording.set_index(timeline, IndexCell::from_duration_nanos(nanos));
 }
 
-<<<<<<< HEAD
 /// Set the current time for this thread in nanoseconds.
-// TODO(#8635): distinguish between absolute and relative time
-=======
->>>>>>> b7a691bd
 #[pyfunction]
 #[pyo3(signature = (timeline, nanos, recording=None))]
 fn set_time_timestamp_nanos_since_epoch(

--- conflicted
+++ resolved
@@ -131,14 +131,8 @@
     m.add_function(wrap_pyfunction!(set_time_nanos, m)?)?;
     m.add_function(wrap_pyfunction!(reset_time, m)?)?;
 
-<<<<<<< HEAD
-    // log view coordinates
-    m.add_function(wrap_pyfunction!(log_view_coordinates_xyz, m)?)?;
-    m.add_function(wrap_pyfunction!(log_view_coordinates_up_handedness, m)?)?;
-=======
     // log any
     m.add_function(wrap_pyfunction!(log_arrow_msg, m)?)?;
->>>>>>> c8323ac9
 
     // legacy log functions not yet ported to pure python
     m.add_function(wrap_pyfunction!(log_annotation_context, m)?)?;
@@ -147,9 +141,6 @@
     m.add_function(wrap_pyfunction!(log_image_file, m)?)?;
     m.add_function(wrap_pyfunction!(log_mesh_file, m)?)?;
     m.add_function(wrap_pyfunction!(log_meshes, m)?)?;
-    m.add_function(wrap_pyfunction!(log_pinhole, m)?)?;
-    m.add_function(wrap_pyfunction!(log_rigid3, m)?)?;
-    m.add_function(wrap_pyfunction!(log_unknown_transform, m)?)?;
     m.add_function(wrap_pyfunction!(log_view_coordinates_up_handedness, m)?)?;
     m.add_function(wrap_pyfunction!(log_view_coordinates_xyz, m)?)?;
 
@@ -584,94 +575,6 @@
     recording.reset_time();
 }
 
-<<<<<<< HEAD
-=======
-// --- Log transforms ---
-
-#[pyfunction]
-fn log_unknown_transform(
-    entity_path: &str,
-    timeless: bool,
-    recording: Option<&PyRecordingStream>,
-) -> PyResult<()> {
-    let transform = re_log_types::Transform::Unknown;
-    log_transform(entity_path, transform, timeless, recording)
-}
-
-#[pyfunction]
-fn log_rigid3(
-    entity_path: &str,
-    parent_from_child: bool,
-    rotation_q: re_log_types::Quaternion,
-    translation: [f32; 3],
-    timeless: bool,
-    recording: Option<&PyRecordingStream>,
-) -> PyResult<()> {
-    let rotation = glam::Quat::from_slice(&rotation_q);
-    let translation = glam::Vec3::from_slice(&translation);
-    let transform = macaw::IsoTransform::from_rotation_translation(rotation, translation);
-
-    let transform = if parent_from_child {
-        re_log_types::Rigid3::new_parent_from_child(transform)
-    } else {
-        re_log_types::Rigid3::new_child_from_parent(transform)
-    };
-
-    let transform = re_log_types::Transform::Rigid3(transform);
-
-    log_transform(entity_path, transform, timeless, recording)
-}
-
-#[pyfunction]
-fn log_pinhole(
-    entity_path: &str,
-    resolution: [f32; 2],
-    child_from_parent: [[f32; 3]; 3],
-    timeless: bool,
-    recording: Option<&PyRecordingStream>,
-) -> PyResult<()> {
-    let transform = re_log_types::Transform::Pinhole(re_log_types::Pinhole {
-        image_from_cam: child_from_parent.into(),
-        resolution: Some(resolution.into()),
-    });
-
-    log_transform(entity_path, transform, timeless, recording)
-}
-
-fn log_transform(
-    entity_path: &str,
-    transform: re_log_types::Transform,
-    timeless: bool,
-    recording: Option<&PyRecordingStream>,
-) -> PyResult<()> {
-    let Some(recording) = get_data_recording(recording) else { return Ok(()); };
-
-    let entity_path = parse_entity_path(entity_path)?;
-    if entity_path.is_root() {
-        return Err(PyTypeError::new_err("Transforms are between a child entity and its parent, so the root cannot have a transform"));
-    }
-    let time_point = time(timeless, &recording);
-
-    // We currently log arrow transforms from inside the bridge because we are
-    // using glam and macaw to potentially do matrix-inversion as part of the
-    // logging pipeline. Implementing these data-transforms consistently on the
-    // python side will take a bit of additional work and testing to ensure we aren't
-    // introducing new numerical issues.
-
-    let row = DataRow::from_cells1(
-        RowId::random(),
-        entity_path,
-        time_point,
-        1,
-        [transform].as_slice(),
-    );
-
-    recording.record_row(row);
-
-    Ok(())
-}
-
->>>>>>> c8323ac9
 // --- Log view coordinates ---
 
 #[pyfunction]

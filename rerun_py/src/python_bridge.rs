--- conflicted
+++ resolved
@@ -22,17 +22,10 @@
 pub use rerun::{
     components::{
         AnnotationContext, AnnotationInfo, Arrow3D, Box3D, ClassDescription, ClassId, ColorRGBA,
-<<<<<<< HEAD
-        DisconnectedSpace, EncodedMesh3D, InstanceKey, KeypointId, Label, LineStrip2D, LineStrip3D,
-        Mat3x3, Mesh3D, MeshFormat, MeshId, Pinhole, Point2D, Point3D, Quaternion, Radius,
-        RawMesh3D, Rect2D, Scalar, ScalarPlotProps, Size3D, Tensor, TensorData, TensorDimension,
-        TensorId, TextEntry, Transform3D, Vec2D, Vec3D, Vec4D, ViewCoordinates,
-=======
-        DrawOrder, EncodedMesh3D, InstanceKey, KeypointId, Label, LineStrip2D, LineStrip3D, Mat3x3,
-        Mesh3D, MeshFormat, MeshId, Pinhole, Point2D, Point3D, Quaternion, Radius, RawMesh3D,
-        Rect2D, Rigid3, Scalar, ScalarPlotProps, Size3D, Tensor, TensorData, TensorDimension,
-        TensorId, TextEntry, Transform, Vec2D, Vec3D, Vec4D, ViewCoordinates,
->>>>>>> 5c652d2f
+        DisconnectedSpace, DrawOrder, EncodedMesh3D, InstanceKey, KeypointId, Label, LineStrip2D,
+        LineStrip3D, Mat3x3, Mesh3D, MeshFormat, MeshId, Pinhole, Point2D, Point3D, Quaternion,
+        Radius, RawMesh3D, Rect2D, Scalar, ScalarPlotProps, Size3D, Tensor, TensorData,
+        TensorDimension, TensorId, TextEntry, Transform3D, Vec2D, Vec3D, Vec4D, ViewCoordinates,
     },
     coordinates::{Axis3, Handedness, Sign, SignedAxis3},
 };

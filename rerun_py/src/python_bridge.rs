--- conflicted
+++ resolved
@@ -4,14 +4,13 @@
 
 use std::{borrow::Cow, collections::HashMap, path::PathBuf};
 
-use itertools::{izip, Itertools};
+use itertools::izip;
 use pyo3::{
     exceptions::{PyRuntimeError, PyTypeError},
     prelude::*,
     types::{PyBytes, PyDict},
 };
 
-<<<<<<< HEAD
 use re_viewer::{
     blueprint_components::{
         panel::PanelState,
@@ -21,10 +20,7 @@
     SpaceView, ViewCategory,
 };
 
-use re_log_types::{DataRow, RecordingInfo};
-=======
 use re_log_types::{DataRow, RecordingType};
->>>>>>> ad4c38cf
 use rerun::{
     log::{PathOp, RowId},
     sink::MemorySinkStorage,
@@ -112,6 +108,7 @@
 
     // init
     m.add_function(wrap_pyfunction!(new_recording, m)?)?;
+    m.add_function(wrap_pyfunction!(new_blueprint, m)?)?;
     m.add_function(wrap_pyfunction!(shutdown, m)?)?;
 
     // recordings
@@ -172,23 +169,10 @@
     Ok(())
 }
 
-<<<<<<< HEAD
-fn no_active_recording(origin: &str) {
-    re_log::warn_once!(
-        "No active recording - call to {origin}() ignored (have you called rr.init(init_Logging=true)?)",
-    );
-}
-
-fn no_active_blueprint(origin: &str) {
-    re_log::warn_once!(
-        "No active blueprint - call to {origin}() ignored (have you called rr.init(init_blueprint=true)?)",
-    );
-}
-
-=======
->>>>>>> ad4c38cf
 // --- Init ---
 
+#[allow(clippy::too_many_arguments)]
+#[allow(clippy::struct_excessive_bools)]
 #[pyfunction]
 #[pyo3(signature = (
     application_id,
@@ -196,26 +180,15 @@
     make_default=true,
     make_thread_default=true,
     application_path=None,
-    init_logging=true,
-    init_blueprint=true,
-    add_to_app_default_blueprint=true,
     default_enabled=true,
 ))]
-<<<<<<< HEAD
-#[allow(clippy::too_many_arguments, clippy::fn_params_excessive_bools)]
-fn init(
-=======
 fn new_recording(
->>>>>>> ad4c38cf
     py: Python<'_>,
     application_id: String,
     recording_id: Option<String>,
     make_default: bool,
     make_thread_default: bool,
     application_path: Option<PathBuf>,
-    init_logging: bool,
-    init_blueprint: bool,
-    add_to_app_default_blueprint: bool,
     default_enabled: bool,
 ) -> PyResult<PyRecordingStream> {
     // The sentinel file we use to identify the official examples directory.
@@ -234,47 +207,7 @@
     let recording_id = if let Some(recording_id) = recording_id {
         RecordingId::from_string(RecordingType::Data, recording_id)
     } else {
-<<<<<<< HEAD
-        default_recording_id(py, "data")
-    };
-
-    let blueprint_id = if add_to_app_default_blueprint {
-        // The "app-default" blueprint uses the application id as the blueprint-id.
-        application_id.clone().into()
-    } else {
-        default_recording_id(py, "blueprint")
-    };
-
-    let mut data_stream = global_data_stream();
-    *data_stream = if init_logging {
-        RecordingStreamBuilder::new(application_id.clone())
-            .is_official_example(is_official_example)
-            .recording_id(recording_id)
-            .recording_source(re_log_types::RecordingSource::PythonSdk(python_version(py)))
-            .default_enabled(default_enabled)
-            .buffered()
-            .map_err(|err| PyRuntimeError::new_err(err.to_string()))?
-            .into()
-    } else {
-        None
-    };
-
-    let mut bp_ctx = global_blueprint_stream();
-    *bp_ctx = if init_blueprint {
-        RecordingStreamBuilder::new(application_id)
-            .is_official_example(is_official_example)
-            .recording_id(blueprint_id)
-            .recording_source(re_log_types::RecordingSource::PythonSdk(python_version(py)))
-            .blueprint()
-            .default_enabled(default_enabled)
-            .buffered()
-            .map_err(|err| PyRuntimeError::new_err(err.to_string()))?
-            .into()
-    } else {
-        None
-    };
-=======
-        default_recording_id(py, &application_id)
+        default_recording_id(py, RecordingType::Data, &application_id)
     };
 
     let recording = RecordingStreamBuilder::new(application_id)
@@ -284,7 +217,6 @@
         .default_enabled(default_enabled)
         .buffered()
         .map_err(|err| PyRuntimeError::new_err(err.to_string()))?;
->>>>>>> ad4c38cf
 
     if make_default {
         set_global_data_recording(
@@ -303,6 +235,55 @@
     all_recordings().insert(recording_id, recording.clone());
 
     Ok(PyRecordingStream(recording))
+}
+
+#[allow(clippy::struct_excessive_bools)]
+#[pyfunction]
+#[pyo3(signature = (
+    application_id,
+    blueprint_id=None,
+    make_default=true,
+    make_thread_default=true,
+    default_enabled=true,
+))]
+fn new_blueprint(
+    py: Python<'_>,
+    application_id: String,
+    blueprint_id: Option<String>,
+    make_default: bool,
+    make_thread_default: bool,
+    default_enabled: bool,
+) -> PyResult<PyRecordingStream> {
+    let blueprint_id = if let Some(blueprint_id) = blueprint_id {
+        RecordingId::from_string(RecordingType::Blueprint, blueprint_id)
+    } else {
+        default_recording_id(py, RecordingType::Blueprint, &application_id)
+    };
+
+    let blueprint = RecordingStreamBuilder::new(application_id)
+        .recording_id(blueprint_id.clone())
+        .recording_source(re_log_types::RecordingSource::PythonSdk(python_version(py)))
+        .default_enabled(default_enabled)
+        .buffered()
+        .map_err(|err| PyRuntimeError::new_err(err.to_string()))?;
+
+    if make_default {
+        set_global_blueprint_recording(
+            py,
+            Some(&PyRecordingStream(blueprint.clone() /* shallow */)),
+        );
+    }
+    if make_thread_default {
+        set_thread_local_blueprint_recording(
+            py,
+            Some(&PyRecordingStream(blueprint.clone() /* shallow */)),
+        );
+    }
+
+    // NOTE: The Rust-side of the bindings must be in control of the lifetimes of the recordings!
+    all_recordings().insert(blueprint_id, blueprint.clone());
+
+    Ok(PyRecordingStream(blueprint))
 }
 
 #[pyfunction]
@@ -330,18 +311,12 @@
     }
 }
 
-<<<<<<< HEAD
-fn default_recording_id(py: Python<'_>, name: &str) -> RecordingId {
-    use rand::{Rng as _, SeedableRng as _};
-    use std::hash::{Hash as _, Hasher as _};
-=======
 #[pyfunction]
 fn get_application_id(recording: Option<&PyRecordingStream>) -> Option<String> {
     get_data_recording(recording)?
         .recording_info()
         .map(|info| info.application_id.to_string())
 }
->>>>>>> ad4c38cf
 
 #[pyfunction]
 fn get_recording_id(recording: Option<&PyRecordingStream>) -> Option<String> {
@@ -391,20 +366,10 @@
     })
 }
 
-<<<<<<< HEAD
-    let mut hasher = std::collections::hash_map::DefaultHasher::default();
-    seed.hash(&mut hasher);
-    salt.hash(&mut hasher);
-    name.hash(&mut hasher);
-    let mut rng = rand::rngs::StdRng::seed_from_u64(hasher.finish());
-    let uuid = uuid::Builder::from_random_bytes(rng.gen()).into_uuid();
-    RecordingId::from_uuid(uuid)
-=======
 /// Returns the currently active data recording in the thread-local scope, if any.
 #[pyfunction]
 fn get_thread_local_data_recording() -> Option<PyRecordingStream> {
     RecordingStream::thread_local(rerun::RecordingType::Data).map(PyRecordingStream)
->>>>>>> ad4c38cf
 }
 
 /// Replaces the currently active recording in the thread-local scope with the specified one.
@@ -474,18 +439,8 @@
 
 /// Returns the currently active blueprint recording in the thread-local scope, if any.
 #[pyfunction]
-<<<<<<< HEAD
-fn is_enabled() -> bool {
-    global_data_stream()
-        .as_ref()
-        .map_or(false, |data_stream| data_stream.is_enabled())
-        || global_blueprint_stream()
-            .as_ref()
-            .map_or(false, |blueprint_stream| blueprint_stream.is_enabled())
-=======
 fn get_thread_local_blueprint_recording() -> Option<PyRecordingStream> {
     RecordingStream::thread_local(rerun::RecordingType::Blueprint).map(PyRecordingStream)
->>>>>>> ad4c38cf
 }
 
 /// Replaces the currently active recording in the thread-local scope with the specified one.
@@ -515,9 +470,6 @@
 // --- Sinks ---
 
 #[pyfunction]
-<<<<<<< HEAD
-fn connect(addr: Option<String>) -> PyResult<()> {
-=======
 fn is_enabled(recording: Option<&PyRecordingStream>) -> bool {
     get_data_recording(recording).map_or(false, |rec| rec.is_enabled())
 }
@@ -525,28 +477,24 @@
 #[pyfunction]
 #[pyo3(signature = (addr = None, recording = None))]
 fn connect(addr: Option<String>, recording: Option<&PyRecordingStream>) -> PyResult<()> {
-    let Some(recording) = get_data_recording(recording) else { return Ok(()); };
-
->>>>>>> ad4c38cf
     let addr = if let Some(addr) = addr {
         addr.parse()?
     } else {
         rerun::default_server_addr()
     };
 
-<<<<<<< HEAD
-    if let Some(data_stream) = global_data_stream().as_ref() {
-        re_log::info!("Connecting the logging stream");
-        data_stream.connect(addr);
-    }
-
-    if let Some(bp_stream) = global_blueprint_stream().as_ref() {
-        re_log::info!("Connecting the blueprint stream");
-        bp_stream.connect(addr);
-    }
-=======
-    recording.connect(addr);
->>>>>>> ad4c38cf
+    if let Some(recording) = recording {
+        // If the user passed in a recording, use it
+        recording.connect(addr);
+    } else {
+        // Otherwise, connect both global defaults
+        if let Some(recording) = get_data_recording(None) {
+            recording.connect(addr);
+        };
+        if let Some(blueprint) = get_blueprint_recording(None) {
+            blueprint.connect(addr);
+        };
+    }
 
     Ok(())
 }
@@ -563,20 +511,6 @@
 
 /// Create an in-memory rrd file
 #[pyfunction]
-<<<<<<< HEAD
-fn memory_recording() -> PyMemorySinkStorage {
-    PyMemorySinkStorage {
-        recording: global_data_stream().as_ref().map(|s| s.memory()),
-        blueprint: global_blueprint_stream().as_ref().map(|s| s.memory()),
-    }
-}
-
-#[pyclass]
-#[derive(Default)]
-struct PyMemorySinkStorage {
-    recording: Option<MemorySinkStorage>,
-    blueprint: Option<MemorySinkStorage>,
-=======
 #[pyo3(signature = (recording = None))]
 fn memory_recording(recording: Option<&PyRecordingStream>) -> Option<PyMemorySinkStorage> {
     get_data_recording(recording).map(|rec| {
@@ -590,12 +524,11 @@
     // So we can flush when needed!
     rec: RecordingStream,
     inner: MemorySinkStorage,
->>>>>>> ad4c38cf
 }
 
 #[pymethods]
 impl PyMemorySinkStorage {
-<<<<<<< HEAD
+    /*
     fn get_sinks_as_bytes<'p>(&self, py: Python<'p>) -> PyResult<&'p PyBytes> {
         // TODO(jleibs) book-keep the right handles to flush here
         flush(py);
@@ -669,20 +602,38 @@
         self.blueprint = bp_stream.as_ref().map(|s| s.memory());
 
         Ok(())
-=======
+        */
     /// This will do a blocking flush before returning!
-    fn get_rrd_as_bytes<'p>(&self, py: Python<'p>) -> PyResult<&'p PyBytes> {
+    fn get_sinks_as_bytes<'p>(&self, py: Python<'p>) -> PyResult<&'p PyBytes> {
         // Release the GIL in case any flushing behavior needs to cleanup a python object.
         py.allow_threads(|| {
             self.rec.flush_blocking();
         });
 
-        self.inner
-            .rrd_as_bytes()
-            .map(|bytes| PyBytes::new(py, bytes.as_slice()))
-            .map_err(|err| PyRuntimeError::new_err(err.to_string()))
->>>>>>> ad4c38cf
-    }
+        let _ = &self.inner;
+
+        Err(PyRuntimeError::new_err("FIX THIS!".to_owned()))
+    }
+
+    /*
+        // Note: even though it seems like sending the blueprint first
+        // would be preferable, the current behavior is sending the recording
+        // will always switch us back to the default blueprint. This behavior
+        // needs to be sorted out in general but sending the blueprint last
+        // causes us to switch to the right blueprint.
+        rerun::sink::concat_memory_sinks_as_bytes(
+            //&[&self.recording, &self.blueprint]
+            [self.inner]
+                .iter()
+                .filter_map(|s| Some(s))
+                .collect_vec()
+                .as_slice(),
+        )
+        .map(|bytes| PyBytes::new(py, bytes.as_slice()))
+        .map_err(|err| PyRuntimeError::new_err(err.to_string()))
+
+    }
+    */
 }
 
 #[cfg(feature = "web_viewer")]
@@ -743,18 +694,7 @@
     let Some(recording) = get_data_recording(recording) else { return; };
     // Release the GIL in case any flushing behavior needs to cleanup a python object.
     py.allow_threads(|| {
-<<<<<<< HEAD
-        if let Some(data_stream) = global_data_stream().as_ref() {
-            re_log::info!("Disconnecting the data stream");
-            data_stream.disconnect();
-        };
-        if let Some(bp_stream) = global_blueprint_stream().as_ref() {
-            re_log::info!("Disconnecting the blueprint stream");
-            bp_stream.disconnect();
-        }
-=======
         recording.disconnect();
->>>>>>> ad4c38cf
     });
 }
 
@@ -764,21 +704,11 @@
     let Some(recording) = get_data_recording(recording) else { return; };
     // Release the GIL in case any flushing behavior needs to cleanup a python object.
     py.allow_threads(|| {
-<<<<<<< HEAD
-        if let Some(data_stream) = global_data_stream().as_ref() {
-            data_stream.flush_blocking();
-        };
-
-        if let Some(bp_stream) = global_blueprint_stream().as_ref() {
-            bp_stream.flush_blocking();
-        };
-=======
         if blocking {
             recording.flush_blocking();
         } else {
             recording.flush_async();
         }
->>>>>>> ad4c38cf
     });
 }
 
@@ -1356,28 +1286,31 @@
 }
 
 #[pyfunction]
-<<<<<<< HEAD
 fn set_panels(
     blueprint_view_expanded: Option<bool>,
     selection_view_expanded: Option<bool>,
     timeline_view_expanded: Option<bool>,
+    blueprint: Option<&PyRecordingStream>,
 ) {
-    blueprint_view_expanded.map(|expanded| set_panel(PanelState::BLUEPRINT_VIEW, expanded));
-    selection_view_expanded.map(|expanded| set_panel(PanelState::SELECTION_VIEW, expanded));
-    timeline_view_expanded.map(|expanded| set_panel(PanelState::TIMELINE_VIEW, expanded));
-}
-
-fn set_panel(entity_path: &str, expanded: bool) -> PyResult<()> {
-    let bp_ctx = global_blueprint_stream();
-    let Some(bp_ctx) = bp_ctx.as_ref() else {
-        no_active_recording("set_trays");
-        return Ok(());
-    };
+    blueprint_view_expanded
+        .map(|expanded| set_panel(PanelState::BLUEPRINT_VIEW, expanded, blueprint));
+    selection_view_expanded
+        .map(|expanded| set_panel(PanelState::SELECTION_VIEW, expanded, blueprint));
+    timeline_view_expanded
+        .map(|expanded| set_panel(PanelState::TIMELINE_VIEW, expanded, blueprint));
+}
+
+fn set_panel(
+    entity_path: &str,
+    expanded: bool,
+    blueprint: Option<&PyRecordingStream>,
+) -> PyResult<()> {
+    let Some(blueprint) = get_blueprint_recording(blueprint) else { return Ok(()); };
 
     // TODO(jleibs): Validation this is a valid blueprint path?
     let entity_path = parse_entity_path(entity_path)?;
     // TODO(jleibs) timeless? Something else?
-    let timepoint = time(true, bp_ctx);
+    let timepoint = time(true, &blueprint);
 
     let panel_state = PanelState { expanded };
 
@@ -1389,18 +1322,19 @@
         [panel_state].as_slice(),
     );
 
-    record_row(bp_ctx, row);
+    blueprint.record_row(row);
 
     Ok(())
 }
 
 #[pyfunction]
-fn add_space_view(name: &str, space_path: &str, entity_paths: Vec<&str>) {
-    let bp_ctx = global_blueprint_stream();
-    let Some(rec_ctx) = bp_ctx.as_ref() else {
-        no_active_recording("set_trays");
-        return;
-    };
+fn add_space_view(
+    name: &str,
+    space_path: &str,
+    entity_paths: Vec<&str>,
+    blueprint: Option<&PyRecordingStream>,
+) {
+    let Some(blueprint) = get_blueprint_recording(blueprint) else { return };
 
     let mut space_view = SpaceView::new(
         ViewCategory::Spatial,
@@ -1424,7 +1358,7 @@
     .unwrap();
 
     // TODO(jleibs) timeless? Something else?
-    let timepoint = time(true, rec_ctx);
+    let timepoint = time(true, &blueprint);
 
     let space_view = SpaceViewComponent { space_view };
 
@@ -1436,19 +1370,15 @@
         [space_view].as_slice(),
     );
 
-    record_row(rec_ctx, row);
-}
-
-#[pyfunction]
-fn set_auto_space_views(enabled: bool) {
-    let bp_stream = global_blueprint_stream();
-    let Some(bp_stream) = bp_stream.as_ref() else {
-        no_active_recording("set_auto_space_views");
-        return;
-    };
+    blueprint.record_row(row);
+}
+
+#[pyfunction]
+fn set_auto_space_views(enabled: bool, blueprint: Option<&PyRecordingStream>) {
+    let Some(blueprint) = get_blueprint_recording(blueprint) else { return };
 
     // TODO(jleibs) timeless? Something else?
-    let timepoint = time(true, bp_stream);
+    let timepoint = time(true, &blueprint);
 
     let enable_auto_space = AutoSpaceViews(enabled);
 
@@ -1460,12 +1390,10 @@
         [enable_auto_space].as_slice(),
     );
 
-    record_row(bp_stream, row);
-}
-
-#[pyfunction]
-fn log_arrow_msg(entity_path: &str, components: &PyDict, timeless: bool) -> PyResult<()> {
-=======
+    blueprint.record_row(row);
+}
+
+#[pyfunction]
 #[pyo3(signature = (
     entity_path,
     components,
@@ -1480,7 +1408,6 @@
 ) -> PyResult<()> {
     let Some(recording) = get_data_recording(recording) else { return Ok(()); };
 
->>>>>>> ad4c38cf
     let entity_path = parse_entity_path(entity_path)?;
     let timepoint = time(timeless, &recording);
 
@@ -1562,7 +1489,11 @@
     }
 }
 
-fn default_recording_id(py: Python<'_>, application_id: &str) -> RecordingId {
+fn default_recording_id(
+    py: Python<'_>,
+    variant: RecordingType,
+    application_id: &str,
+) -> RecordingId {
     use rand::{Rng as _, SeedableRng as _};
     use std::hash::{Hash as _, Hasher as _};
 
@@ -1590,7 +1521,7 @@
     application_id.hash(&mut hasher);
     let mut rng = rand::rngs::StdRng::seed_from_u64(hasher.finish());
     let uuid = uuid::Builder::from_random_bytes(rng.gen()).into_uuid();
-    RecordingId::from_uuid(RecordingType::Data, uuid)
+    RecordingId::from_uuid(variant, uuid)
 }
 
 fn authkey(py: Python<'_>) -> Vec<u8> {

--- conflicted
+++ resolved
@@ -6,20 +6,11 @@
 
 use bytemuck::allocation::pod_collect_to_vec;
 use itertools::Itertools as _;
-<<<<<<< HEAD
-use pyo3::exceptions::{PyRuntimeError, PyTypeError};
-use pyo3::prelude::*;
-use pyo3::types::PyList;
-use std::borrow::Cow;
-use std::io::Cursor;
-use std::path::PathBuf;
-=======
 use pyo3::{
     exceptions::{PyRuntimeError, PyTypeError},
     prelude::*,
     types::PyList,
 };
->>>>>>> 6b3edb14
 
 use re_log_types::{LoggedData, *};
 

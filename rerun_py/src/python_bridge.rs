#![allow(clippy::needless_pass_by_value)] // A lot of arguments to #[pufunction] need to be by value
#![allow(clippy::borrow_deref_ref)] // False positive due to #[pufunction] macro
#![allow(unsafe_op_in_unsafe_fn)] // False positive due to #[pufunction] macro

use std::{collections::HashMap, path::PathBuf};

use itertools::Itertools;
use pyo3::{
    exceptions::{PyRuntimeError, PyTypeError},
    prelude::*,
    types::{PyBytes, PyDict},
};

use re_viewer::blueprint_components::panel::PanelState;
use re_viewer_context::SpaceViewId;
use re_viewport::{
    blueprint_components::{AutoSpaceViews, SpaceViewComponent, VIEWPORT_PATH},
    SpaceViewBlueprint,
};

use re_log_types::{DataRow, StoreKind};
use rerun::{
    datatypes::TensorData, log::RowId, sink::MemorySinkStorage, time::TimePoint, EntityPath,
    RecordingStream, RecordingStreamBuilder, StoreId,
};

pub use rerun::{
    components::{
        AnnotationContext, Blob, ClassId, Color, DisconnectedSpace, DrawOrder, InstanceKey,
        KeypointId, LineStrip2D, LineStrip3D, Origin3D, OutOfTreeTransform3D, PinholeProjection,
        Position2D, Position3D, Quaternion, Radius, Text, Transform3D, Vector3D, ViewCoordinates,
    },
    coordinates::{Axis3, Handedness, Sign, SignedAxis3},
    datatypes::{AnnotationInfo, ClassDescription},
};

#[cfg(feature = "web_viewer")]
use re_web_viewer_server::WebViewerServerPort;
#[cfg(feature = "web_viewer")]
use re_ws_comms::RerunServerPort;

use crate::arrow::get_registered_component_names;

// --- FFI ---

use once_cell::sync::OnceCell;
use parking_lot::Mutex;

// The bridge needs to have complete control over the lifetimes of the individual recordings,
// otherwise all the recording shutdown machinery (which includes deallocating C, Rust and Python
// data and joining a bunch of threads) can end up running at any time depending on what the
// Python GC is doing, which obviously leads to very bad things :tm:.
//
// TODO(#2116): drop unused recordings
fn all_recordings() -> parking_lot::MutexGuard<'static, HashMap<StoreId, RecordingStream>> {
    static ALL_RECORDINGS: OnceCell<Mutex<HashMap<StoreId, RecordingStream>>> = OnceCell::new();
    ALL_RECORDINGS.get_or_init(Default::default).lock()
}

#[cfg(feature = "web_viewer")]
fn global_web_viewer_server(
) -> parking_lot::MutexGuard<'static, Option<re_web_viewer_server::WebViewerServerHandle>> {
    static WEB_HANDLE: OnceCell<Mutex<Option<re_web_viewer_server::WebViewerServerHandle>>> =
        OnceCell::new();
    WEB_HANDLE.get_or_init(Default::default).lock()
}

#[pyfunction]
fn main(py: Python<'_>, argv: Vec<String>) -> PyResult<u8> {
    let build_info = re_build_info::build_info!();
    let call_src = rerun::CallSource::Python(python_version(py));
    tokio::runtime::Builder::new_multi_thread()
        .enable_all()
        .build()
        .unwrap()
        .block_on(async {
            // Python catches SIGINT and waits for us to release the GIL before shtting down.
            // That's no good, so we need to catch SIGINT ourselves and shut down:
            tokio::spawn(async move {
                tokio::signal::ctrl_c().await.unwrap();
                eprintln!("Ctrl-C detected in rerun_py. Shutting down.");
                #[allow(clippy::exit)]
                std::process::exit(42);
            });

            rerun::run(build_info, call_src, argv).await
        })
        .map_err(|err| PyRuntimeError::new_err(re_error::format(err)))
}

/// The python module is called "rerun_bindings".
#[pymodule]
fn rerun_bindings(_py: Python<'_>, m: &PyModule) -> PyResult<()> {
    // NOTE: We do this here because some the inner init methods don't respond too kindly to being
    // called more than once.
    re_log::setup_native_logging();

    // We always want main to be available
    m.add_function(wrap_pyfunction!(main, m)?)?;

    // These two components are necessary for imports to work
    // TODO(jleibs): Refactor import logic so all we need is main
    m.add_function(wrap_pyfunction!(get_registered_component_names, m)?)?;
    m.add_class::<TensorDataMeaning>()?;
    m.add_class::<PyMemorySinkStorage>()?;
    m.add_class::<PyRecordingStream>()?;

    // If this is a special RERUN_APP_ONLY context (launched via .spawn), we
    // can bypass everything else, which keeps us from preparing an SDK session
    // that never gets used.
    if matches!(std::env::var("RERUN_APP_ONLY").as_deref(), Ok("true")) {
        return Ok(());
    }

    // init
    m.add_function(wrap_pyfunction!(new_recording, m)?)?;
    m.add_function(wrap_pyfunction!(new_blueprint, m)?)?;
    m.add_function(wrap_pyfunction!(shutdown, m)?)?;
    m.add_function(wrap_pyfunction!(cleanup_if_forked_child, m)?)?;

    // recordings
    m.add_function(wrap_pyfunction!(get_application_id, m)?)?;
    m.add_function(wrap_pyfunction!(get_recording_id, m)?)?;
    m.add_function(wrap_pyfunction!(get_data_recording, m)?)?;
    m.add_function(wrap_pyfunction!(get_global_data_recording, m)?)?;
    m.add_function(wrap_pyfunction!(set_global_data_recording, m)?)?;
    m.add_function(wrap_pyfunction!(get_thread_local_data_recording, m)?)?;
    m.add_function(wrap_pyfunction!(set_thread_local_data_recording, m)?)?;
    m.add_function(wrap_pyfunction!(get_blueprint_recording, m)?)?;
    m.add_function(wrap_pyfunction!(get_global_blueprint_recording, m)?)?;
    m.add_function(wrap_pyfunction!(set_global_blueprint_recording, m)?)?;
    m.add_function(wrap_pyfunction!(get_thread_local_blueprint_recording, m)?)?;
    m.add_function(wrap_pyfunction!(set_thread_local_blueprint_recording, m)?)?;

    // sinks
    m.add_function(wrap_pyfunction!(is_enabled, m)?)?;
    m.add_function(wrap_pyfunction!(connect, m)?)?;
    m.add_function(wrap_pyfunction!(save, m)?)?;
    m.add_function(wrap_pyfunction!(memory_recording, m)?)?;
    m.add_function(wrap_pyfunction!(serve, m)?)?;
    m.add_function(wrap_pyfunction!(disconnect, m)?)?;
    m.add_function(wrap_pyfunction!(flush, m)?)?;

    // time
    m.add_function(wrap_pyfunction!(set_time_sequence, m)?)?;
    m.add_function(wrap_pyfunction!(set_time_seconds, m)?)?;
    m.add_function(wrap_pyfunction!(set_time_nanos, m)?)?;
    m.add_function(wrap_pyfunction!(reset_time, m)?)?;

    // log any
    m.add_function(wrap_pyfunction!(log_arrow_msg, m)?)?;

    // legacy log functions not yet ported to pure python
    m.add_function(wrap_pyfunction!(log_arrow_msg, m)?)?;
    m.add_function(wrap_pyfunction!(log_image_file, m)?)?;

    // misc
    m.add_function(wrap_pyfunction!(version, m)?)?;
    m.add_function(wrap_pyfunction!(get_app_url, m)?)?;
    m.add_function(wrap_pyfunction!(start_web_viewer_server, m)?)?;

    // blueprint
    m.add_function(wrap_pyfunction!(set_panels, m)?)?;
    m.add_function(wrap_pyfunction!(add_space_view, m)?)?;
    m.add_function(wrap_pyfunction!(set_auto_space_views, m)?)?;

    Ok(())
}

// --- Init ---

#[allow(clippy::fn_params_excessive_bools)]
#[allow(clippy::struct_excessive_bools)]
#[allow(clippy::too_many_arguments)]
#[pyfunction]
#[pyo3(signature = (
    application_id,
    recording_id=None,
    make_default=true,
    make_thread_default=true,
    application_path=None,
    default_enabled=true,
))]
fn new_recording(
    py: Python<'_>,
    application_id: String,
    recording_id: Option<String>,
    make_default: bool,
    make_thread_default: bool,
    application_path: Option<PathBuf>,
    default_enabled: bool,
) -> PyResult<PyRecordingStream> {
    // The sentinel file we use to identify the official examples directory.
    const SENTINEL_FILENAME: &str = ".rerun_examples";
    let is_official_example = application_path.map_or(false, |mut path| {
        // more than 4 layers would be really pushing it
        for _ in 0..4 {
            path.pop(); // first iteration is always a file path in our examples
            if path.join(SENTINEL_FILENAME).exists() {
                return true;
            }
        }
        false
    });

    let recording_id = if let Some(recording_id) = recording_id {
        StoreId::from_string(StoreKind::Recording, recording_id)
    } else {
        default_store_id(py, StoreKind::Recording, &application_id)
    };

    let recording = RecordingStreamBuilder::new(application_id)
        .is_official_example(is_official_example)
        .store_id(recording_id.clone())
        .store_source(re_log_types::StoreSource::PythonSdk(python_version(py)))
        .default_enabled(default_enabled)
        .buffered()
        .map_err(|err| PyRuntimeError::new_err(err.to_string()))?;

    if make_default {
        set_global_data_recording(
            py,
            Some(&PyRecordingStream(recording.clone() /* shallow */)),
        );
    }
    if make_thread_default {
        set_thread_local_data_recording(
            py,
            Some(&PyRecordingStream(recording.clone() /* shallow */)),
        );
    }

    // NOTE: The Rust-side of the bindings must be in control of the lifetimes of the recordings!
    all_recordings().insert(recording_id, recording.clone());

    Ok(PyRecordingStream(recording))
}

#[allow(clippy::fn_params_excessive_bools)]
#[pyfunction]
#[pyo3(signature = (
    application_id,
    blueprint_id=None,
    make_default=true,
    make_thread_default=true,
    default_enabled=true,
))]
fn new_blueprint(
    py: Python<'_>,
    application_id: String,
    blueprint_id: Option<String>,
    make_default: bool,
    make_thread_default: bool,
    default_enabled: bool,
) -> PyResult<PyRecordingStream> {
    let blueprint_id = if let Some(blueprint_id) = blueprint_id {
        StoreId::from_string(StoreKind::Blueprint, blueprint_id)
    } else {
        default_store_id(py, StoreKind::Blueprint, &application_id)
    };

    let blueprint = RecordingStreamBuilder::new(application_id)
        .store_id(blueprint_id.clone())
        .store_source(re_log_types::StoreSource::PythonSdk(python_version(py)))
        .default_enabled(default_enabled)
        .buffered()
        .map_err(|err| PyRuntimeError::new_err(err.to_string()))?;

    if make_default {
        set_global_blueprint_recording(
            py,
            Some(&PyRecordingStream(blueprint.clone() /* shallow */)),
        );
    }
    if make_thread_default {
        set_thread_local_blueprint_recording(
            py,
            Some(&PyRecordingStream(blueprint.clone() /* shallow */)),
        );
    }

    // NOTE: The Rust-side of the bindings must be in control of the lifetimes of the recordings!
    all_recordings().insert(blueprint_id, blueprint.clone());

    Ok(PyRecordingStream(blueprint))
}

#[pyfunction]
fn shutdown(py: Python<'_>) {
    re_log::debug!("Shutting down the Rerun SDK");
    // Release the GIL in case any flushing behavior needs to cleanup a python object.
    py.allow_threads(|| {
        for (_, recording) in all_recordings().drain() {
            recording.disconnect();
        }
    });
}

// --- Recordings ---

#[pyclass(frozen)]
#[derive(Clone)]
struct PyRecordingStream(RecordingStream);

impl std::ops::Deref for PyRecordingStream {
    type Target = RecordingStream;

    fn deref(&self) -> &Self::Target {
        &self.0
    }
}

#[pyfunction]
fn get_application_id(recording: Option<&PyRecordingStream>) -> Option<String> {
    get_data_recording(recording)?
        .store_info()
        .map(|info| info.application_id.to_string())
}

#[pyfunction]
fn get_recording_id(recording: Option<&PyRecordingStream>) -> Option<String> {
    get_data_recording(recording)?
        .store_info()
        .map(|info| info.store_id.to_string())
}

/// Returns the currently active data recording in the global scope, if any; fallbacks to the
/// specified recording otherwise, if any.
#[pyfunction]
fn get_data_recording(recording: Option<&PyRecordingStream>) -> Option<PyRecordingStream> {
    RecordingStream::get_quiet(
        rerun::StoreKind::Recording,
        recording.map(|rec| rec.0.clone()),
    )
    .map(PyRecordingStream)
}

/// Returns the currently active data recording in the global scope, if any.
#[pyfunction]
fn get_global_data_recording() -> Option<PyRecordingStream> {
    RecordingStream::global(rerun::StoreKind::Recording).map(PyRecordingStream)
}

/// Cleans up internal state if this is the child of a forked process.
#[pyfunction]
fn cleanup_if_forked_child() {
    rerun::cleanup_if_forked_child();
}

/// Replaces the currently active recording in the global scope with the specified one.
///
/// Returns the previous one, if any.
#[pyfunction]
fn set_global_data_recording(
    py: Python<'_>,
    recording: Option<&PyRecordingStream>,
) -> Option<PyRecordingStream> {
    // Swapping the active data recording might drop the refcount of the currently active recording
    // to zero, which means dropping it, which means flushing it, which potentially means
    // deallocating python-owned data, which means grabbing the GIL, thus we need to release the
    // GIL first.
    //
    // NOTE: This cannot happen anymore with the new `ALL_RECORDINGS` thingy, but better safe than
    // sorry.
    py.allow_threads(|| {
        RecordingStream::set_global(
            rerun::StoreKind::Recording,
            recording.map(|rec| rec.0.clone()),
        )
        .map(PyRecordingStream)
    })
}

/// Returns the currently active data recording in the thread-local scope, if any.
#[pyfunction]
fn get_thread_local_data_recording() -> Option<PyRecordingStream> {
    RecordingStream::thread_local(rerun::StoreKind::Recording).map(PyRecordingStream)
}

/// Replaces the currently active recording in the thread-local scope with the specified one.
///
/// Returns the previous one, if any.
#[pyfunction]
fn set_thread_local_data_recording(
    py: Python<'_>,
    recording: Option<&PyRecordingStream>,
) -> Option<PyRecordingStream> {
    // Swapping the active data recording might drop the refcount of the currently active recording
    // to zero, which means dropping it, which means flushing it, which potentially means
    // deallocating python-owned data, which means grabbing the GIL, thus we need to release the
    // GIL first.
    //
    // NOTE: This cannot happen anymore with the new `ALL_RECORDINGS` thingy, but better safe than
    // sorry.
    py.allow_threads(|| {
        RecordingStream::set_thread_local(
            rerun::StoreKind::Recording,
            recording.map(|rec| rec.0.clone()),
        )
        .map(PyRecordingStream)
    })
}

/// Returns the currently active blueprint recording in the global scope, if any; fallbacks to the
/// specified recording otherwise, if any.
#[pyfunction]
fn get_blueprint_recording(overrides: Option<&PyRecordingStream>) -> Option<PyRecordingStream> {
    RecordingStream::get_quiet(
        rerun::StoreKind::Blueprint,
        overrides.map(|rec| rec.0.clone()),
    )
    .map(PyRecordingStream)
}

/// Returns the currently active blueprint recording in the global scope, if any.
#[pyfunction]
fn get_global_blueprint_recording() -> Option<PyRecordingStream> {
    RecordingStream::global(rerun::StoreKind::Blueprint).map(PyRecordingStream)
}

/// Replaces the currently active recording in the global scope with the specified one.
///
/// Returns the previous one, if any.
#[pyfunction]
fn set_global_blueprint_recording(
    py: Python<'_>,
    recording: Option<&PyRecordingStream>,
) -> Option<PyRecordingStream> {
    // Swapping the active blueprint recording might drop the refcount of the currently active recording
    // to zero, which means dropping it, which means flushing it, which potentially means
    // deallocating python-owned blueprint, which means grabbing the GIL, thus we need to release the
    // GIL first.
    //
    // NOTE: This cannot happen anymore with the new `ALL_RECORDINGS` thingy, but better safe than
    // sorry.
    py.allow_threads(|| {
        RecordingStream::set_global(
            rerun::StoreKind::Blueprint,
            recording.map(|rec| rec.0.clone()),
        )
        .map(PyRecordingStream)
    })
}

/// Returns the currently active blueprint recording in the thread-local scope, if any.
#[pyfunction]
fn get_thread_local_blueprint_recording() -> Option<PyRecordingStream> {
    RecordingStream::thread_local(rerun::StoreKind::Blueprint).map(PyRecordingStream)
}

/// Replaces the currently active recording in the thread-local scope with the specified one.
///
/// Returns the previous one, if any.
#[pyfunction]
fn set_thread_local_blueprint_recording(
    py: Python<'_>,
    recording: Option<&PyRecordingStream>,
) -> Option<PyRecordingStream> {
    // Swapping the active blueprint recording might drop the refcount of the currently active recording
    // to zero, which means dropping it, which means flushing it, which potentially means
    // deallocating python-owned blueprint, which means grabbing the GIL, thus we need to release the
    // GIL first.
    //
    // NOTE: This cannot happen anymore with the new `ALL_RECORDINGS` thingy, but better safe than
    // sorry.
    py.allow_threads(|| {
        RecordingStream::set_thread_local(
            rerun::StoreKind::Blueprint,
            recording.map(|rec| rec.0.clone()),
        )
        .map(PyRecordingStream)
    })
}

// --- Sinks ---

#[pyfunction]
fn is_enabled(recording: Option<&PyRecordingStream>) -> bool {
    get_data_recording(recording).map_or(false, |rec| rec.is_enabled())
}

#[pyfunction]
#[pyo3(signature = (addr = None, flush_timeout_sec=rerun::default_flush_timeout().unwrap().as_secs_f32(), recording = None))]
fn connect(
    addr: Option<String>,
    flush_timeout_sec: Option<f32>,
    recording: Option<&PyRecordingStream>,
) -> PyResult<()> {
    let addr = if let Some(addr) = addr {
        addr.parse()?
    } else {
        rerun::default_server_addr()
    };

    let flush_timeout = flush_timeout_sec.map(std::time::Duration::from_secs_f32);

    if let Some(recording) = recording {
        // If the user passed in a recording, use it
        recording.connect(addr, flush_timeout);
    } else {
        // Otherwise, connect both global defaults
        if let Some(recording) = get_data_recording(None) {
            recording.connect(addr, flush_timeout);
        };
        if let Some(blueprint) = get_blueprint_recording(None) {
            blueprint.connect(addr, flush_timeout);
        };
    }

    Ok(())
}

#[pyfunction]
#[pyo3(signature = (path, recording = None))]
fn save(path: &str, recording: Option<&PyRecordingStream>) -> PyResult<()> {
    let Some(recording) = get_data_recording(recording) else {
        return Ok(());
    };

    recording
        .save(path)
        .map_err(|err| PyRuntimeError::new_err(err.to_string()))
}

/// Create an in-memory rrd file
#[pyfunction]
#[pyo3(signature = (recording = None))]
fn memory_recording(recording: Option<&PyRecordingStream>) -> Option<PyMemorySinkStorage> {
    get_data_recording(recording).map(|rec| {
        let inner = rec.memory();
        PyMemorySinkStorage { rec: rec.0, inner }
    })
}

#[pyclass(frozen)]
struct PyMemorySinkStorage {
    // So we can flush when needed!
    rec: RecordingStream,
    inner: MemorySinkStorage,
}

#[pymethods]
impl PyMemorySinkStorage {
    /// This will do a blocking flush before returning!
    fn concat_as_bytes<'p>(
        &self,
        concat: Option<&PyMemorySinkStorage>,
        py: Python<'p>,
    ) -> PyResult<&'p PyBytes> {
        // Release the GIL in case any flushing behavior needs to cleanup a python object.
        py.allow_threads(|| {
            self.rec.flush_blocking();
        });

        MemorySinkStorage::concat_memory_sinks_as_bytes(
            [Some(&self.inner), concat.map(|c| &c.inner)]
                .iter()
                .filter_map(|s| *s)
                .collect_vec()
                .as_slice(),
        )
        .map(|bytes| PyBytes::new(py, bytes.as_slice()))
        .map_err(|err| PyRuntimeError::new_err(err.to_string()))
    }
}

#[cfg(feature = "web_viewer")]
#[must_use = "the tokio_runtime guard must be kept alive while using tokio"]
fn enter_tokio_runtime() -> tokio::runtime::EnterGuard<'static> {
    use once_cell::sync::Lazy;
    static TOKIO_RUNTIME: Lazy<tokio::runtime::Runtime> =
        Lazy::new(|| tokio::runtime::Runtime::new().expect("Failed to create tokio runtime"));
    TOKIO_RUNTIME.enter()
}

/// Serve a web-viewer.
#[allow(clippy::unnecessary_wraps)] // False positive
#[pyfunction]
#[pyo3(signature = (open_browser, web_port, ws_port, recording = None))]
fn serve(
    open_browser: bool,
    web_port: Option<u16>,
    ws_port: Option<u16>,
    recording: Option<&PyRecordingStream>,
) -> PyResult<()> {
    #[cfg(feature = "web_viewer")]
    {
        let Some(recording) = get_data_recording(recording) else {
            return Ok(());
        };

        let _guard = enter_tokio_runtime();

        recording.set_sink(
            rerun::web_viewer::new_sink(
                open_browser,
                "0.0.0.0",
                web_port.map(WebViewerServerPort).unwrap_or_default(),
                ws_port.map(RerunServerPort).unwrap_or_default(),
            )
            .map_err(|err| PyRuntimeError::new_err(err.to_string()))?,
        );

        Ok(())
    }

    #[cfg(not(feature = "web_viewer"))]
    {
        _ = recording;
        _ = web_port;
        _ = ws_port;
        _ = open_browser;
        Err(PyRuntimeError::new_err(
            "The Rerun SDK was not compiled with the 'web_viewer' feature",
        ))
    }
}

/// Disconnect from remote server (if any).
///
/// Subsequent log messages will be buffered and either sent on the next call to `connect`,
/// or shown with `show`.
#[pyfunction]
fn disconnect(py: Python<'_>, recording: Option<&PyRecordingStream>) {
    let Some(recording) = get_data_recording(recording) else {
        return;
    };
    // Release the GIL in case any flushing behavior needs to cleanup a python object.
    py.allow_threads(|| {
        recording.disconnect();
    });
}

/// Block until outstanding data has been flushed to the sink
#[pyfunction]
fn flush(py: Python<'_>, blocking: bool, recording: Option<&PyRecordingStream>) {
    let Some(recording) = get_data_recording(recording) else {
        return;
    };
    // Release the GIL in case any flushing behavior needs to cleanup a python object.
    py.allow_threads(|| {
        if blocking {
            recording.flush_blocking();
        } else {
            recording.flush_async();
        }
    });
}

// --- Time ---

#[pyfunction]
fn set_time_sequence(timeline: &str, sequence: Option<i64>, recording: Option<&PyRecordingStream>) {
    let Some(recording) = get_data_recording(recording) else {
        return;
    };
    recording.set_time_sequence(timeline, sequence);
}

#[pyfunction]
fn set_time_seconds(timeline: &str, seconds: Option<f64>, recording: Option<&PyRecordingStream>) {
    let Some(recording) = get_data_recording(recording) else {
        return;
    };
    recording.set_time_seconds(timeline, seconds);
}

#[pyfunction]
fn set_time_nanos(timeline: &str, nanos: Option<i64>, recording: Option<&PyRecordingStream>) {
    let Some(recording) = get_data_recording(recording) else {
        return;
    };
    recording.set_time_nanos(timeline, nanos);
}

#[pyfunction]
fn reset_time(recording: Option<&PyRecordingStream>) {
    let Some(recording) = get_data_recording(recording) else {
        return;
    };
    recording.reset_time();
}

<<<<<<< HEAD
// --- Log view coordinates ---

#[pyfunction]
#[pyo3(signature = (entity_path, xyz, right_handed = None, timeless = false, recording=None))]
fn log_view_coordinates_xyz(
    entity_path: &str,
    xyz: &str,
    right_handed: Option<bool>,
    timeless: bool,
    recording: Option<&PyRecordingStream>,
) -> PyResult<()> {
    let coordinates: ViewCoordinates = xyz.parse().map_err(PyTypeError::new_err)?;

    if let Some(right_handed) = right_handed {
        let expected_handedness = Handedness::from_right_handed(right_handed);
        let actual_handedness = coordinates.handedness().unwrap(); // can't fail if we managed to parse

        if actual_handedness != expected_handedness {
            return Err(PyTypeError::new_err(format!(
                "Mismatched handedness. {} is {}",
                coordinates.describe(),
                actual_handedness.describe(),
            )));
        }
    }

    log_view_coordinates(entity_path, coordinates, timeless, recording)
}

#[pyfunction]
fn log_view_coordinates_up_handedness(
    entity_path: &str,
    up: &str,
    right_handed: bool,
    timeless: bool,
    recording: Option<&PyRecordingStream>,
) -> PyResult<()> {
    let up = up.parse::<SignedAxis3>().map_err(PyTypeError::new_err)?;
    let handedness = Handedness::from_right_handed(right_handed);
    let coordinates = ViewCoordinates::from_up_and_handedness(up, handedness);

    log_view_coordinates(entity_path, coordinates, timeless, recording)
}

fn log_view_coordinates(
    entity_path_str: &str,
    coordinates: ViewCoordinates,
    timeless: bool,
    recording: Option<&PyRecordingStream>,
) -> PyResult<()> {
    let Some(recording) = get_data_recording(recording) else {
        return Ok(());
    };

    if coordinates.handedness() == Some(Handedness::Left) {
        re_log::warn_once!(
            "Left-handed coordinate systems are not yet fully supported by Rerun (got {})",
            coordinates.describe_short()
        );
    }

    // We normally disallow logging to root, but we make an exception for view_coordinates
    let entity_path = if entity_path_str == "/" {
        EntityPath::root()
    } else {
        parse_entity_path(entity_path_str)?
    };

    // We currently log view coordinates from inside the bridge because the code
    // that does matching and validation on different string representations is
    // non-trivial. Implementing this functionality on the python side will take
    // a bit of additional work and testing to ensure we aren't introducing new
    // conversion errors.

    let row = DataRow::from_cells1(
        RowId::random(),
        entity_path,
        TimePoint::default(),
        1,
        [coordinates].as_slice(),
    )
    .unwrap();

    recording.record_row(row, !timeless);

    Ok(())
}

=======
>>>>>>> c1d2b9f5
// --- Log segmentation ---

#[derive(FromPyObject)]
struct AnnotationInfoTuple(u16, Option<String>, Option<Vec<u8>>);

impl From<AnnotationInfoTuple> for AnnotationInfo {
    fn from(tuple: AnnotationInfoTuple) -> Self {
        let AnnotationInfoTuple(id, label, color) = tuple;
        Self {
            id,
            label: label.map(Into::into),
            color: color
                .as_ref()
                .map(|color| convert_color(color.clone()).unwrap())
                .map(|bytes| bytes.into()),
        }
    }
}

// --- Log assets ---

<<<<<<< HEAD
#[pyfunction]
fn log_mesh_file(
    entity_path_str: &str,
    mesh_format: &str,
    transform: numpy::PyReadonlyArray2<'_, f32>,
    timeless: bool,
    mesh_bytes: Option<Vec<u8>>,
    mesh_path: Option<PathBuf>,
    recording: Option<&PyRecordingStream>,
) -> PyResult<()> {
    let Some(recording) = get_data_recording(recording) else {
        return Ok(());
    };

    let entity_path = parse_entity_path(entity_path_str)?;

    let format = match mesh_format {
        "GLB" => MeshFormat::Glb,
        "GLTF" => MeshFormat::Gltf,
        "OBJ" => MeshFormat::Obj,
        _ => {
            return Err(PyTypeError::new_err(format!(
                "Unknown mesh format {mesh_format:?}. \
                Expected one of: GLB, GLTF, OBJ"
            )));
        }
    };

    let mesh_bytes = match (mesh_bytes, mesh_path) {
        (Some(mesh_bytes), None) => mesh_bytes,
        (None, Some(mesh_path)) => std::fs::read(mesh_path)?,
        (None, None) => Err(PyTypeError::new_err(
            "log_mesh_file: You must pass either mesh_bytes or mesh_path",
        ))?,
        (Some(_), Some(_)) => Err(PyTypeError::new_err(
            "log_mesh_file: You must pass either mesh_bytes or mesh_path, but not both!",
        ))?,
    };

    let transform = if transform.is_empty() {
        [
            [1.0, 0.0, 0.0], // col 0
            [0.0, 1.0, 0.0], // col 1
            [0.0, 0.0, 1.0], // col 2
            [0.0, 0.0, 0.0], // col 3 = translation
        ]
    } else {
        if transform.shape() != [3, 4] {
            return Err(PyTypeError::new_err(format!(
                "Expected a 3x4 affine transformation matrix, got shape={:?}",
                transform.shape()
            )));
        }

        let get = |row, col| *transform.get([row, col]).unwrap();

        [
            [get(0, 0), get(1, 0), get(2, 0)], // col 0
            [get(0, 1), get(1, 1), get(2, 1)], // col 1
            [get(0, 2), get(1, 2), get(2, 2)], // col 2
            [get(0, 3), get(1, 3), get(2, 3)], // col 3 = translation
        ]
    };

    let mesh3d = Mesh3D::Encoded(EncodedMesh3D {
        format,
        bytes: mesh_bytes.into(),
        transform,
    });

    // We currently log `Mesh3D` from inside the bridge.
    //
    // Pyarrow handling of nested unions was causing more grief that it was
    // worth fighting with in the short term.
    //
    // TODO(jleibs) replace with python-native implementation

    let row = DataRow::from_cells1(
        RowId::random(),
        entity_path,
        TimePoint::default(),
        1,
        [mesh3d].as_slice(),
    )
    .unwrap();

    recording.record_row(row, !timeless);

    Ok(())
}

=======
>>>>>>> c1d2b9f5
/// Log an image file given its contents or path on disk.
///
/// If no `img_format` is specified, we will try and guess it.
#[pyfunction]
#[pyo3(signature = (entity_path, img_bytes = None, img_path = None, img_format = None, timeless = false, recording=None))]
fn log_image_file(
    entity_path: &str,
    img_bytes: Option<Vec<u8>>,
    img_path: Option<PathBuf>,
    img_format: Option<&str>,
    timeless: bool,
    recording: Option<&PyRecordingStream>,
) -> PyResult<()> {
    let Some(recording) = get_data_recording(recording) else {
        return Ok(());
    };

    let entity_path = parse_entity_path(entity_path)?;

    let img_bytes = match (img_bytes, img_path) {
        (Some(img_bytes), None) => img_bytes,
        (None, Some(img_path)) => std::fs::read(img_path)?,
        (None, None) => Err(PyTypeError::new_err(
            "log_image_file: You must pass either img_bytes or img_path",
        ))?,
        (Some(_), Some(_)) => Err(PyTypeError::new_err(
            "log_image_file: You must pass either img_bytes or img_path, but not both!",
        ))?,
    };

    let img_format = match img_format {
        Some(img_format) => image::ImageFormat::from_extension(img_format)
            .ok_or_else(|| PyTypeError::new_err(format!("Unknown image format {img_format:?}.")))?,
        None => {
            image::guess_format(&img_bytes).map_err(|err| PyTypeError::new_err(err.to_string()))?
        }
    };

    let tensor = rerun::components::TensorData(
        TensorData::from_image_bytes(img_bytes, img_format)
            .map_err(|err| PyTypeError::new_err(err.to_string()))?,
    );

    recording
        .log_timeless(
            entity_path,
            timeless,
            &rerun::archetypes::Image::new(tensor),
        )
        .map_err(|err| PyTypeError::new_err(err.to_string()))?;

    Ok(())
}

// TODO(jleibs): This shadows [`re_log_types::TensorDataMeaning`]
#[pyclass]
#[derive(Clone, Debug)]
enum TensorDataMeaning {
    Unknown,
    ClassId,
    Depth,
}

// --- Log special ---

#[pyfunction]
fn set_panels(
    blueprint_view_expanded: Option<bool>,
    selection_view_expanded: Option<bool>,
    timeline_view_expanded: Option<bool>,
    blueprint: Option<&PyRecordingStream>,
) {
    blueprint_view_expanded
        .map(|expanded| set_panel(PanelState::BLUEPRINT_VIEW_PATH, expanded, blueprint));
    selection_view_expanded
        .map(|expanded| set_panel(PanelState::SELECTION_VIEW_PATH, expanded, blueprint));
    timeline_view_expanded
        .map(|expanded| set_panel(PanelState::TIMELINE_VIEW_PATH, expanded, blueprint));
}

fn set_panel(
    entity_path: &str,
    expanded: bool,
    blueprint: Option<&PyRecordingStream>,
) -> PyResult<()> {
    let Some(blueprint) = get_blueprint_recording(blueprint) else {
        return Ok(());
    };

    // TODO(jleibs): Validation this is a valid blueprint path?
    let entity_path = parse_entity_path(entity_path)?;

    let panel_state = PanelState { expanded };

    let row = DataRow::from_cells1(
        RowId::random(),
        entity_path,
        TimePoint::default(),
        1,
        [panel_state].as_slice(),
    )
    .unwrap();

    // TODO(jleibs) timeless? Something else?
    let timeless = true;
    blueprint.record_row(row, !timeless);

    Ok(())
}

#[pyfunction]
fn add_space_view(
    name: &str,
    origin: &str,
    entity_paths: Vec<&str>,
    blueprint: Option<&PyRecordingStream>,
) {
    let Some(blueprint) = get_blueprint_recording(blueprint) else {
        return;
    };

    let entity_paths = entity_paths.into_iter().map(|s| s.into()).collect_vec();
    let mut space_view =
        SpaceViewBlueprint::new("Spatial".into(), &origin.into(), entity_paths.iter());

    // Choose the space-view id deterministically from the name; this means the user
    // can run the application multiple times and get sane behavior.
    space_view.id = SpaceViewId::hashed_from_str(name);

    space_view.display_name = name.into();
    space_view.entities_determined_by_user = true;

    let entity_path = parse_entity_path(
        format!("{}/{}", SpaceViewComponent::SPACEVIEW_PREFIX, space_view.id).as_str(),
    )
    .unwrap();

    let space_view = SpaceViewComponent { space_view };

    let row = DataRow::from_cells1(
        RowId::random(),
        entity_path,
        TimePoint::default(),
        1,
        [space_view].as_slice(),
    )
    .unwrap();

    // TODO(jleibs) timeless? Something else?
    let timeless = true;
    blueprint.record_row(row, !timeless);
}

#[pyfunction]
fn set_auto_space_views(enabled: bool, blueprint: Option<&PyRecordingStream>) {
    let Some(blueprint) = get_blueprint_recording(blueprint) else {
        return;
    };

    let enable_auto_space = AutoSpaceViews(enabled);

    let row = DataRow::from_cells1(
        RowId::random(),
        VIEWPORT_PATH,
        TimePoint::default(),
        1,
        [enable_auto_space].as_slice(),
    )
    .unwrap();

    // TODO(jleibs) timeless? Something else?
    let timeless = true;
    blueprint.record_row(row, !timeless);
}

#[pyfunction]
#[pyo3(signature = (
    entity_path,
    components,
    timeless,
    recording=None,
))]
fn log_arrow_msg(
    entity_path: &str,
    components: &PyDict,
    timeless: bool,
    recording: Option<&PyRecordingStream>,
) -> PyResult<()> {
    let Some(recording) = get_data_recording(recording) else {
        return Ok(());
    };

    let entity_path = parse_entity_path(entity_path)?;

    // It's important that we don't hold the session lock while building our arrow component.
    // the API we call to back through pyarrow temporarily releases the GIL, which can cause
    // cause a deadlock.
    let row = crate::arrow::build_data_row_from_components(
        &entity_path,
        components,
        &TimePoint::default(),
    )?;

    recording.record_row(row, !timeless);

    Ok(())
}

// --- Misc ---

/// Return a verbose version string
#[pyfunction]
fn version() -> String {
    re_build_info::build_info!().to_string()
}

/// Get a url to an instance of the web-viewer
///
/// This may point to app.rerun.io or localhost depending on
/// whether `host_assets` was called.
#[pyfunction]
fn get_app_url() -> String {
    #[cfg(feature = "web_viewer")]
    if let Some(hosted_assets) = &*global_web_viewer_server() {
        return hosted_assets.server_url();
    }

    let build_info = re_build_info::build_info!();
    let short_git_hash = &build_info.git_hash[..7];
    format!("https://app.rerun.io/commit/{short_git_hash}")
}

// TODO(jleibs) expose this as a python type
/// Start a web server to host the run web-assets
#[pyfunction]
fn start_web_viewer_server(port: u16) -> PyResult<()> {
    #[allow(clippy::unnecessary_wraps)]
    #[cfg(feature = "web_viewer")]
    {
        let mut web_handle = global_web_viewer_server();

        let _guard = enter_tokio_runtime();
        *web_handle = Some(
            re_web_viewer_server::WebViewerServerHandle::new("0.0.0.0", WebViewerServerPort(port))
                .map_err(|err| {
                    PyRuntimeError::new_err(format!(
                        "Failed to start web viewer server on port {port}: {err}",
                    ))
                })?,
        );

        Ok(())
    }

    #[cfg(not(feature = "web_viewer"))]
    {
        _ = port;
        Err(PyRuntimeError::new_err(
            "The Rerun SDK was not compiled with the 'web_viewer' feature",
        ))
    }
}

// --- Helpers ---

fn python_version(py: Python<'_>) -> re_log_types::PythonVersion {
    let py_version = py.version_info();
    re_log_types::PythonVersion {
        major: py_version.major,
        minor: py_version.minor,
        patch: py_version.patch,
        suffix: py_version.suffix.map(|s| s.to_owned()).unwrap_or_default(),
    }
}

fn default_store_id(py: Python<'_>, variant: StoreKind, application_id: &str) -> StoreId {
    use rand::{Rng as _, SeedableRng as _};
    use std::hash::{Hash as _, Hasher as _};

    // If the user uses `multiprocessing` for parallelism,
    // we still want child processes to log to the same recording.
    // We can use authkey for this, because it is the same for parent
    // and child processes.
    //
    // TODO(emilk): are there any security concerns with leaking authkey?
    //
    // https://docs.python.org/3/library/multiprocessing.html#multiprocessing.Process.authkey
    let seed = match authkey(py) {
        Ok(seed) => seed,
        Err(err) => {
            re_log::error_once!("Failed to retrieve python authkey: {err}\nMultiprocessing will result in split recordings.");
            // If authkey failed, just generate a random 8-byte authkey
            let bytes = rand::Rng::gen::<[u8; 8]>(&mut rand::thread_rng());
            bytes.to_vec()
        }
    };
    let salt: u64 = 0xab12_cd34_ef56_0178;

    let mut hasher = std::collections::hash_map::DefaultHasher::default();
    seed.hash(&mut hasher);
    salt.hash(&mut hasher);
    // NOTE: We hash the application ID too!
    //
    // This makes sure that independent recording streams started from the same program, but
    // targeting different application IDs, won't share the same recording ID.
    //
    // Keep in mind: application IDs are merely metadata, everything is the store/viewer is driven
    // solely by recording IDs.
    application_id.hash(&mut hasher);
    let mut rng = rand::rngs::StdRng::seed_from_u64(hasher.finish());
    let uuid = uuid::Builder::from_random_bytes(rng.gen()).into_uuid();
    StoreId::from_uuid(variant, uuid)
}

fn authkey(py: Python<'_>) -> PyResult<Vec<u8>> {
    let locals = PyDict::new(py);

    py.run(
        r#"
import multiprocessing
# authkey is the same for child and parent processes, so this is how we know we're the same
authkey = multiprocessing.current_process().authkey
            "#,
        None,
        Some(locals),
    )
    .and_then(|()| {
        locals
            .get_item("authkey")
            .ok_or_else(|| PyRuntimeError::new_err("authkey missing from expected locals"))
    })
    .and_then(|authkey| {
        authkey
            .downcast()
            .map_err(|err| PyRuntimeError::new_err(err.to_string()))
    })
    .map(|authkey: &PyBytes| authkey.as_bytes().to_vec())
}

fn convert_color(color: Vec<u8>) -> PyResult<[u8; 4]> {
    match &color[..] {
        [r, g, b] => Ok([*r, *g, *b, 255]),
        [r, g, b, a] => Ok([*r, *g, *b, *a]),
        _ => Err(PyTypeError::new_err(format!(
            "Expected color to be of length 3 or 4, got {color:?}"
        ))),
    }
}

fn parse_entity_path(entity_path: &str) -> PyResult<EntityPath> {
    let components = re_log_types::parse_entity_path(entity_path)
        .map_err(|err| PyTypeError::new_err(err.to_string()))?;
    Ok(EntityPath::from(components))
}<|MERGE_RESOLUTION|>--- conflicted
+++ resolved
@@ -681,99 +681,6 @@
     recording.reset_time();
 }
 
-<<<<<<< HEAD
-// --- Log view coordinates ---
-
-#[pyfunction]
-#[pyo3(signature = (entity_path, xyz, right_handed = None, timeless = false, recording=None))]
-fn log_view_coordinates_xyz(
-    entity_path: &str,
-    xyz: &str,
-    right_handed: Option<bool>,
-    timeless: bool,
-    recording: Option<&PyRecordingStream>,
-) -> PyResult<()> {
-    let coordinates: ViewCoordinates = xyz.parse().map_err(PyTypeError::new_err)?;
-
-    if let Some(right_handed) = right_handed {
-        let expected_handedness = Handedness::from_right_handed(right_handed);
-        let actual_handedness = coordinates.handedness().unwrap(); // can't fail if we managed to parse
-
-        if actual_handedness != expected_handedness {
-            return Err(PyTypeError::new_err(format!(
-                "Mismatched handedness. {} is {}",
-                coordinates.describe(),
-                actual_handedness.describe(),
-            )));
-        }
-    }
-
-    log_view_coordinates(entity_path, coordinates, timeless, recording)
-}
-
-#[pyfunction]
-fn log_view_coordinates_up_handedness(
-    entity_path: &str,
-    up: &str,
-    right_handed: bool,
-    timeless: bool,
-    recording: Option<&PyRecordingStream>,
-) -> PyResult<()> {
-    let up = up.parse::<SignedAxis3>().map_err(PyTypeError::new_err)?;
-    let handedness = Handedness::from_right_handed(right_handed);
-    let coordinates = ViewCoordinates::from_up_and_handedness(up, handedness);
-
-    log_view_coordinates(entity_path, coordinates, timeless, recording)
-}
-
-fn log_view_coordinates(
-    entity_path_str: &str,
-    coordinates: ViewCoordinates,
-    timeless: bool,
-    recording: Option<&PyRecordingStream>,
-) -> PyResult<()> {
-    let Some(recording) = get_data_recording(recording) else {
-        return Ok(());
-    };
-
-    if coordinates.handedness() == Some(Handedness::Left) {
-        re_log::warn_once!(
-            "Left-handed coordinate systems are not yet fully supported by Rerun (got {})",
-            coordinates.describe_short()
-        );
-    }
-
-    // We normally disallow logging to root, but we make an exception for view_coordinates
-    let entity_path = if entity_path_str == "/" {
-        EntityPath::root()
-    } else {
-        parse_entity_path(entity_path_str)?
-    };
-
-    // We currently log view coordinates from inside the bridge because the code
-    // that does matching and validation on different string representations is
-    // non-trivial. Implementing this functionality on the python side will take
-    // a bit of additional work and testing to ensure we aren't introducing new
-    // conversion errors.
-
-    let row = DataRow::from_cells1(
-        RowId::random(),
-        entity_path,
-        TimePoint::default(),
-        1,
-        [coordinates].as_slice(),
-    )
-    .unwrap();
-
-    recording.record_row(row, !timeless);
-
-    Ok(())
-}
-
-=======
->>>>>>> c1d2b9f5
-// --- Log segmentation ---
-
 #[derive(FromPyObject)]
 struct AnnotationInfoTuple(u16, Option<String>, Option<Vec<u8>>);
 
@@ -793,100 +700,6 @@
 
 // --- Log assets ---
 
-<<<<<<< HEAD
-#[pyfunction]
-fn log_mesh_file(
-    entity_path_str: &str,
-    mesh_format: &str,
-    transform: numpy::PyReadonlyArray2<'_, f32>,
-    timeless: bool,
-    mesh_bytes: Option<Vec<u8>>,
-    mesh_path: Option<PathBuf>,
-    recording: Option<&PyRecordingStream>,
-) -> PyResult<()> {
-    let Some(recording) = get_data_recording(recording) else {
-        return Ok(());
-    };
-
-    let entity_path = parse_entity_path(entity_path_str)?;
-
-    let format = match mesh_format {
-        "GLB" => MeshFormat::Glb,
-        "GLTF" => MeshFormat::Gltf,
-        "OBJ" => MeshFormat::Obj,
-        _ => {
-            return Err(PyTypeError::new_err(format!(
-                "Unknown mesh format {mesh_format:?}. \
-                Expected one of: GLB, GLTF, OBJ"
-            )));
-        }
-    };
-
-    let mesh_bytes = match (mesh_bytes, mesh_path) {
-        (Some(mesh_bytes), None) => mesh_bytes,
-        (None, Some(mesh_path)) => std::fs::read(mesh_path)?,
-        (None, None) => Err(PyTypeError::new_err(
-            "log_mesh_file: You must pass either mesh_bytes or mesh_path",
-        ))?,
-        (Some(_), Some(_)) => Err(PyTypeError::new_err(
-            "log_mesh_file: You must pass either mesh_bytes or mesh_path, but not both!",
-        ))?,
-    };
-
-    let transform = if transform.is_empty() {
-        [
-            [1.0, 0.0, 0.0], // col 0
-            [0.0, 1.0, 0.0], // col 1
-            [0.0, 0.0, 1.0], // col 2
-            [0.0, 0.0, 0.0], // col 3 = translation
-        ]
-    } else {
-        if transform.shape() != [3, 4] {
-            return Err(PyTypeError::new_err(format!(
-                "Expected a 3x4 affine transformation matrix, got shape={:?}",
-                transform.shape()
-            )));
-        }
-
-        let get = |row, col| *transform.get([row, col]).unwrap();
-
-        [
-            [get(0, 0), get(1, 0), get(2, 0)], // col 0
-            [get(0, 1), get(1, 1), get(2, 1)], // col 1
-            [get(0, 2), get(1, 2), get(2, 2)], // col 2
-            [get(0, 3), get(1, 3), get(2, 3)], // col 3 = translation
-        ]
-    };
-
-    let mesh3d = Mesh3D::Encoded(EncodedMesh3D {
-        format,
-        bytes: mesh_bytes.into(),
-        transform,
-    });
-
-    // We currently log `Mesh3D` from inside the bridge.
-    //
-    // Pyarrow handling of nested unions was causing more grief that it was
-    // worth fighting with in the short term.
-    //
-    // TODO(jleibs) replace with python-native implementation
-
-    let row = DataRow::from_cells1(
-        RowId::random(),
-        entity_path,
-        TimePoint::default(),
-        1,
-        [mesh3d].as_slice(),
-    )
-    .unwrap();
-
-    recording.record_row(row, !timeless);
-
-    Ok(())
-}
-
-=======
->>>>>>> c1d2b9f5
 /// Log an image file given its contents or path on disk.
 ///
 /// If no `img_format` is specified, we will try and guess it.

--- conflicted
+++ resolved
@@ -30,15 +30,9 @@
 pub use rerun::{
     components::{
         AnnotationContext, Box3D, ClassId, Color, DisconnectedSpace, DrawOrder, EncodedMesh3D,
-<<<<<<< HEAD
-        InstanceKey, KeypointId, Label, LineStrip2D, LineStrip3D, Mesh3D, MeshFormat, Origin3D,
-        Pinhole, Point2D, Point3D, Quaternion, Radius, RawMesh3D, Rect2D, Scalar, ScalarPlotProps,
+        InstanceKey, KeypointId, LineStrip2D, LineStrip3D, Mesh3D, MeshFormat, Origin3D, Pinhole,
+        Point2D, Point3D, Quaternion, Radius, RawMesh3D, Rect2D, Scalar, ScalarPlotProps, Text,
         TextEntry, Transform3D, Vector3D, ViewCoordinates,
-=======
-        InstanceKey, KeypointId, LineStrip2D, LineStrip3D, Mesh3D, MeshFormat, Origin3D, Pinhole,
-        Point2D, Point3D, Quaternion, Radius, RawMesh3D, Rect2D, Scalar, ScalarPlotProps, Tensor,
-        TensorData, TensorDimension, Text, TextEntry, Transform3D, Vector3D, ViewCoordinates,
->>>>>>> 0d6ada37
     },
     coordinates::{Axis3, Handedness, Sign, SignedAxis3},
     datatypes::{AnnotationInfo, ClassDescription},

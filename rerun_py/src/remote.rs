#![allow(unsafe_op_in_unsafe_fn)]
use arrow::{
    array::{ArrayData, RecordBatch, RecordBatchIterator, RecordBatchReader},
    datatypes::Schema,
    pyarrow::PyArrowType,
};
// False positive due to #[pyfunction] macro
use pyo3::{exceptions::PyRuntimeError, prelude::*, types::PyDict, Bound, PyResult};
use re_chunk::{Chunk, TransportChunk};
use re_chunk_store::ChunkStore;
use re_dataframe::ChunkStoreHandle;
use re_log_encoding::codec::wire::{self, decode};
use re_log_types::{StoreInfo, StoreSource};
use re_protos::{
<<<<<<< HEAD
    common::v0::RecordingId,
    remote_store::v0::{
        storage_node_client::StorageNodeClient, EncoderVersion, FetchRecordingRequest,
        QueryCatalogRequest, RecordingType, RegisterRecordingRequest, UpdateCatalogRequest,
=======
    codec::{decode, encode},
    v0::{
        storage_node_client::StorageNodeClient, DataframePart, EncoderVersion,
        FetchRecordingRequest, QueryCatalogRequest, RecordingId, RecordingType,
        RegisterRecordingRequest, UpdateCatalogRequest,
>>>>>>> b3db65a6
    },
};
use re_sdk::{ApplicationId, StoreId, StoreKind, Time};
use tokio_stream::StreamExt;

use crate::dataframe::PyRecording;

/// Register the `rerun.remote` module.
pub(crate) fn register(m: &Bound<'_, PyModule>) -> PyResult<()> {
    m.add_class::<PyStorageNodeClient>()?;

    m.add_function(wrap_pyfunction!(connect, m)?)?;

    Ok(())
}

async fn connect_async(addr: String) -> PyResult<StorageNodeClient<tonic::transport::Channel>> {
    #[cfg(not(target_arch = "wasm32"))]
    let tonic_client = tonic::transport::Endpoint::new(addr)
        .map_err(|err| PyRuntimeError::new_err(err.to_string()))?
        .connect()
        .await
        .map_err(|err| PyRuntimeError::new_err(err.to_string()))?;

    Ok(StorageNodeClient::new(tonic_client))
}

/// Load a rerun archive from an RRD file.
///
/// Required-feature: `remote`
///
/// Parameters
/// ----------
/// addr : str
///     The address of the storage node to connect to.
///
/// Returns
/// -------
/// StorageNodeClient
///     The connected client.
#[pyfunction]
pub fn connect(addr: String) -> PyResult<PyStorageNodeClient> {
    let runtime = tokio::runtime::Builder::new_current_thread()
        .enable_all()
        .build()?;

    let client = runtime.block_on(connect_async(addr))?;

    Ok(PyStorageNodeClient { runtime, client })
}

/// A connection to a remote storage node.
#[pyclass(name = "StorageNodeClient")]
pub struct PyStorageNodeClient {
    /// A tokio runtime for async operations. This connection will currently
    /// block the Python interpreter while waiting for responses.
    /// This runtime must be persisted for the lifetime of the connection.
    runtime: tokio::runtime::Runtime,

    /// The actual tonic connection.
    client: StorageNodeClient<tonic::transport::Channel>,
}

#[pymethods]
impl PyStorageNodeClient {
    /// Query the recordings metadata catalog.
    fn query_catalog(&mut self) -> PyResult<PyArrowType<Box<dyn RecordBatchReader + Send>>> {
        let reader = self.runtime.block_on(async {
            // TODO(jleibs): Support column projection and filtering
            let request = QueryCatalogRequest {
                column_projection: None,
                filter: None,
            };

            let transport_chunks = self
                .client
                .query_catalog(request)
                .await
                .map_err(|err| PyRuntimeError::new_err(err.to_string()))?
                .into_inner()
                .filter_map(|resp| {
                    resp.and_then(|r| {
                        decode(r.encoder_version(), &r.payload)
                            .map_err(|err| tonic::Status::internal(err.to_string()))
                    })
                    .transpose()
                })
                .collect::<Result<Vec<_>, _>>()
                .await
                .map_err(|err| PyRuntimeError::new_err(err.to_string()))?;

            let record_batches: Vec<Result<RecordBatch, arrow::error::ArrowError>> =
                transport_chunks
                    .into_iter()
                    .map(|tc| tc.try_to_arrow_record_batch())
                    .collect();

            // TODO(jleibs): surfacing this schema is awkward. This should be more explicit in
            // the gRPC APIs somehow.
            let schema = record_batches
                .first()
                .and_then(|batch| batch.as_ref().ok().map(|batch| batch.schema()))
                .unwrap_or(std::sync::Arc::new(Schema::empty()));

            let reader = RecordBatchIterator::new(record_batches, schema);

            Ok::<_, PyErr>(reader)
        })?;

        Ok(PyArrowType(Box::new(reader)))
    }

    /// Register a recording along with some metadata.
    ///
    /// Parameters
    /// ----------
    /// storage_url : str
    ///     The URL to the storage location.
    /// metadata : dict[str, MetadataLike]
    ///     A dictionary where the keys are the metadata columns and the values are pyarrow arrays.
    #[pyo3(signature = (
        storage_url,
        metadata = None
    ))]
    fn register(
        &mut self,
        storage_url: &str,
        metadata: Option<&Bound<'_, PyDict>>,
    ) -> PyResult<String> {
        self.runtime.block_on(async {
            let storage_url = url::Url::parse(storage_url)
                .map_err(|err| PyRuntimeError::new_err(err.to_string()))?;

            let _obj = object_store::ObjectStoreScheme::parse(&storage_url)
                .map_err(|err| PyRuntimeError::new_err(err.to_string()))?;

            let payload = metadata
                .map(|metadata| {
                    let (schema, data): (
                        Vec<arrow2::datatypes::Field>,
                        Vec<Box<dyn arrow2::array::Array>>,
                    ) = metadata
                        .iter()
                        .map(|(key, value)| {
                            let key = key.to_string();
                            let value = value.extract::<MetadataLike>()?;
                            let value_array = value.to_arrow2()?;
                            let field = arrow2::datatypes::Field::new(
                                key,
                                value_array.data_type().clone(),
                                true,
                            );
                            Ok((field, value_array))
                        })
                        .collect::<PyResult<Vec<_>>>()?
                        .into_iter()
                        .unzip();

                    let schema = arrow2::datatypes::Schema::from(schema);
                    let data = arrow2::chunk::Chunk::new(data);

                    let metadata_tc = TransportChunk {
                        schema: schema.clone(),
                        data,
                    };

<<<<<<< HEAD
                    wire::chunk_to_recording_metadata(EncoderVersion::V0, &metadata_tc)
=======
                    encode(EncoderVersion::V0, metadata_tc)
>>>>>>> b3db65a6
                        .map_err(|err| PyRuntimeError::new_err(err.to_string()))
                })
                .transpose()?
                // TODO(zehiko) this is going away soon
                .ok_or(PyRuntimeError::new_err("No metadata"))?;

            let request = RegisterRecordingRequest {
                // TODO(jleibs): Description should really just be in the metadata
                description: Default::default(),
                storage_url: storage_url.to_string(),
                metadata: Some(DataframePart {
                    encoder_version: EncoderVersion::V0 as i32,
                    payload,
                }),
                typ: RecordingType::Rrd.into(),
            };

            let resp = self
                .client
                .register_recording(request)
                .await
                .map_err(|err| PyRuntimeError::new_err(err.to_string()))?
                .into_inner();
            let metadata = decode(resp.encoder_version(), &resp.payload)
                .map_err(|err| PyRuntimeError::new_err(err.to_string()))?
                // TODO(zehiko) this is going away soon
                .ok_or(PyRuntimeError::new_err("No metadata"))?;

            let recording_id = metadata
                .all_columns()
                .find(|(field, _data)| field.name == "id")
                .map(|(_field, data)| data)
                .ok_or(PyRuntimeError::new_err("No id"))?
                .as_any()
                .downcast_ref::<arrow2::array::Utf8Array<i32>>()
                .ok_or(PyRuntimeError::new_err("Id is not a string"))?
                .value(0)
                .to_owned();

            Ok(recording_id)
        })
    }

    /// Update the metadata for the recording with the given id.
    ///
    /// Parameters
    /// ----------
    /// id : str
    ///     The id of the recording to update.
    /// metadata : dict[str, MetadataLike]
    ///     A dictionary where the keys are the metadata columns and the values are pyarrow arrays.
    #[pyo3(signature = (
        id,
        metadata
    ))]
    fn update_catalog(&mut self, id: &str, metadata: &Bound<'_, PyDict>) -> PyResult<()> {
        self.runtime.block_on(async {
            let (schema, data): (
                Vec<arrow2::datatypes::Field>,
                Vec<Box<dyn arrow2::array::Array>>,
            ) = metadata
                .iter()
                .map(|(key, value)| {
                    let key = key.to_string();
                    let value = value.extract::<MetadataLike>()?;
                    let value_array = value.to_arrow2()?;
                    let field =
                        arrow2::datatypes::Field::new(key, value_array.data_type().clone(), true);
                    Ok((field, value_array))
                })
                .collect::<PyResult<Vec<_>>>()?
                .into_iter()
                .unzip();

            let schema = arrow2::datatypes::Schema::from(schema);

            let data = arrow2::chunk::Chunk::new(data);

            let metadata_tc = TransportChunk {
                schema: schema.clone(),
                data,
            };

<<<<<<< HEAD
            let metadata = wire::chunk_to_recording_metadata(EncoderVersion::V0, &metadata_tc)
                .map_err(|err| PyRuntimeError::new_err(err.to_string()))?;

=======
>>>>>>> b3db65a6
            let request = UpdateCatalogRequest {
                recording_id: Some(RecordingId { id: id.to_owned() }),
                metadata: Some(DataframePart {
                    encoder_version: EncoderVersion::V0 as i32,
                    payload: encode(EncoderVersion::V0, metadata_tc)
                        .map_err(|err| PyRuntimeError::new_err(err.to_string()))?,
                }),
            };

            self.client
                .update_catalog(request)
                .await
                .map_err(|err| PyRuntimeError::new_err(err.to_string()))?;

            Ok(())
        })
    }

    /// Open a [`Recording`][rerun.dataframe.Recording] by id to use with the dataframe APIs.
    ///
    /// This currently downloads the full recording to the local machine.
    ///
    /// Parameters
    /// ----------
    /// id : str
    ///     The id of the recording to open.
    ///
    /// Returns
    /// -------
    /// Recording
    ///     The opened recording.
    #[pyo3(signature = (
        id,
    ))]
    fn open_recording(&mut self, id: &str) -> PyResult<PyRecording> {
        use tokio_stream::StreamExt as _;
        let store = self.runtime.block_on(async {
            let mut resp = self
                .client
                .fetch_recording(FetchRecordingRequest {
                    recording_id: Some(RecordingId { id: id.to_owned() }),
                })
                .await
                .map_err(|err| PyRuntimeError::new_err(err.to_string()))?
                .into_inner();

            // TODO(jleibs): Does this come from RDP?
            let store_id = StoreId::from_string(StoreKind::Recording, id.to_owned());

            let store_info = StoreInfo {
                application_id: ApplicationId::from("rerun_data_platform"),
                store_id: store_id.clone(),
                cloned_from: None,
                is_official_example: false,
                started: Time::now(),
                store_source: StoreSource::Unknown,
                store_version: None,
            };

            let mut store = ChunkStore::new(store_id, Default::default());
            store.set_info(store_info);

            while let Some(result) = resp.next().await {
                let response = result.map_err(|err| PyRuntimeError::new_err(err.to_string()))?;
                let tc = decode(EncoderVersion::V0, &response.payload)
                    .map_err(|err| PyRuntimeError::new_err(err.to_string()))?;

                let Some(tc) = tc else {
                    return Err(PyRuntimeError::new_err("Stream error"));
                };

                let chunk = Chunk::from_transport(&tc)
                    .map_err(|err| PyRuntimeError::new_err(err.to_string()))?;

                store
                    .insert_chunk(&std::sync::Arc::new(chunk))
                    .map_err(|err| PyRuntimeError::new_err(err.to_string()))?;
            }

            Ok(store)
        })?;

        let handle = ChunkStoreHandle::new(store);

        let cache =
            re_dataframe::QueryCacheHandle::new(re_dataframe::QueryCache::new(handle.clone()));

        Ok(PyRecording {
            store: handle,
            cache,
        })
    }
}

/// A type alias for metadata.
#[derive(FromPyObject)]
enum MetadataLike {
    PyArrow(PyArrowType<ArrayData>),
    // TODO(jleibs): Support converting other primitives
}

impl MetadataLike {
    fn to_arrow2(&self) -> PyResult<Box<dyn re_chunk::Arrow2Array>> {
        match self {
            Self::PyArrow(array) => {
                let array = arrow2::array::from_data(&array.0);
                if array.len() == 1 {
                    Ok(array)
                } else {
                    Err(PyRuntimeError::new_err(
                        "Metadata must be a single array, not a list",
                    ))
                }
            }
        }
    }

    #[allow(dead_code)]
    fn to_arrow(&self) -> PyResult<std::sync::Arc<dyn arrow::array::Array>> {
        match self {
            Self::PyArrow(array) => {
                let array = arrow::array::make_array(array.0.clone());
                if array.len() == 1 {
                    Ok(array)
                } else {
                    Err(PyRuntimeError::new_err(
                        "Metadata must be a single array, not a list",
                    ))
                }
            }
        }
    }
}<|MERGE_RESOLUTION|>--- conflicted
+++ resolved
@@ -12,18 +12,12 @@
 use re_log_encoding::codec::wire::{self, decode};
 use re_log_types::{StoreInfo, StoreSource};
 use re_protos::{
-<<<<<<< HEAD
+    codec::{decode, encode},
     common::v0::RecordingId,
     remote_store::v0::{
-        storage_node_client::StorageNodeClient, EncoderVersion, FetchRecordingRequest,
-        QueryCatalogRequest, RecordingType, RegisterRecordingRequest, UpdateCatalogRequest,
-=======
-    codec::{decode, encode},
-    v0::{
         storage_node_client::StorageNodeClient, DataframePart, EncoderVersion,
         FetchRecordingRequest, QueryCatalogRequest, RecordingId, RecordingType,
         RegisterRecordingRequest, UpdateCatalogRequest,
->>>>>>> b3db65a6
     },
 };
 use re_sdk::{ApplicationId, StoreId, StoreKind, Time};
@@ -190,11 +184,7 @@
                         data,
                     };
 
-<<<<<<< HEAD
-                    wire::chunk_to_recording_metadata(EncoderVersion::V0, &metadata_tc)
-=======
                     encode(EncoderVersion::V0, metadata_tc)
->>>>>>> b3db65a6
                         .map_err(|err| PyRuntimeError::new_err(err.to_string()))
                 })
                 .transpose()?
@@ -278,12 +268,6 @@
                 data,
             };
 
-<<<<<<< HEAD
-            let metadata = wire::chunk_to_recording_metadata(EncoderVersion::V0, &metadata_tc)
-                .map_err(|err| PyRuntimeError::new_err(err.to_string()))?;
-
-=======
->>>>>>> b3db65a6
             let request = UpdateCatalogRequest {
                 recording_id: Some(RecordingId { id: id.to_owned() }),
                 metadata: Some(DataframePart {

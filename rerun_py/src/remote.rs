--- conflicted
+++ resolved
@@ -9,17 +9,6 @@
 use re_chunk::{Chunk, TransportChunk};
 use re_chunk_store::ChunkStore;
 use re_dataframe::ChunkStoreHandle;
-<<<<<<< HEAD
-use re_log_encoding::codec::wire::{self, decode};
-use re_log_types::{StoreInfo, StoreSource};
-use re_protos::{
-    codec::{decode, encode},
-    common::v0::RecordingId,
-    remote_store::v0::{
-        storage_node_client::StorageNodeClient, DataframePart, EncoderVersion,
-        FetchRecordingRequest, QueryCatalogRequest, RecordingId, RecordingType,
-        RegisterRecordingRequest, UpdateCatalogRequest,
-=======
 use re_log_encoding::codec::wire::{decode, encode};
 use re_log_types::{StoreInfo, StoreSource};
 use re_protos::{
@@ -27,7 +16,6 @@
     remote_store::v0::{
         storage_node_client::StorageNodeClient, DataframePart, FetchRecordingRequest,
         QueryCatalogRequest, RecordingType, RegisterRecordingRequest, UpdateCatalogRequest,
->>>>>>> e67b84a1
     },
 };
 use re_sdk::{ApplicationId, StoreId, StoreKind, Time};

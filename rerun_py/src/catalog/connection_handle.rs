--- conflicted
+++ resolved
@@ -35,13 +35,8 @@
         Ok(Self { origin, client })
     }
 
-<<<<<<< HEAD
-    pub fn client(&self) -> &FrontendServiceClient<tonic::transport::Channel> {
-        &self.client
-=======
     pub fn client(&self) -> FrontendServiceClient<tonic::transport::Channel> {
         self.client.clone()
->>>>>>> 2a0b3af8
     }
 }
 

#![expect(rustdoc::private_doc_tests)]

use std::collections::{BTreeMap, BTreeSet};
use std::sync::Arc;

use arrow::array::RecordBatchReader;
use arrow::datatypes::Schema;
use arrow::pyarrow::PyArrowType;
use datafusion::catalog::TableProvider;
use datafusion_ffi::table_provider::FFI_TableProvider;
use pyo3::exceptions::{PyTypeError, PyValueError};
use pyo3::prelude::PyAnyMethods as _;
use pyo3::types::{PyCapsule, PyDict, PyTuple};
use pyo3::{Bound, Py, PyAny, PyRef, PyResult, Python, pyclass, pymethods};
use tracing::instrument;

use re_chunk::ComponentIdentifier;
use re_chunk_store::{QueryExpression, SparseFillStrategy, ViewContentsSelector};
use re_datafusion::DataframeQueryTableProvider;

use re_log_types::{AbsoluteTimeRange, EntityPath, EntityPathFilter};
use re_perf_telemetry::{HashMapExtractor, extract_trace_context_from_contextvar};

/// Create a tracing span with optional distributed tracing context propagation
macro_rules! with_trace_span {
    ($py:expr, $span_name:expr, $body:block) => {{
        let trace_headers = extract_trace_context_from_contextvar($py);
        if !trace_headers.is_empty() {
            let parent_ctx =
                re_perf_telemetry::external::opentelemetry::global::get_text_map_propagator(
                    |prop| prop.extract(&HashMapExtractor(&trace_headers)),
                );
            let _guard = parent_ctx.attach();
            let _span = tracing::span!(tracing::Level::INFO, $span_name).entered();
            $body
        } else {
            let _span = tracing::span!(tracing::Level::INFO, $span_name).entered();
            $body
        }
    }};
}
use re_sdk::ComponentDescriptor;
use re_sorbet::ColumnDescriptor;

use crate::catalog::{PyDatasetEntryInternal, to_py_err};
use crate::utils::{get_tokio_runtime, wait_for_future};

/// View into a remote dataset acting as DataFusion table provider.
#[pyclass(name = "DataframeQueryView", module = "rerun_bindings.rerun_bindings")] // NOLINT: ignore[py-cls-eq] non-trivial implementation
pub struct PyDataframeQueryView {
    dataset: Py<PyDatasetEntryInternal>,

    query_expression: QueryExpression,

    /// Limit the query to these partition ids.
    ///
    /// If empty, use the whole dataset.
    partition_ids: Vec<String>,
}

impl PyDataframeQueryView {
    #[instrument(skip(dataset, contents, py))]
    pub fn new(
        dataset: Py<PyDatasetEntryInternal>,
        index: Option<String>,
        contents: Py<PyAny>,
        include_semantically_empty_columns: bool,
        include_tombstone_columns: bool,
        py: Python<'_>,
    ) -> PyResult<Self> {
        // Static only implies:
        // - we include only static columns in the contents
        // - we only return one row per partition, with the static data
        let static_only = index.is_none();

        // We get the schema from the store since we need it to resolve our columns
        // TODO(jleibs): This is way too slow -- maybe we cache it somewhere?
        let schema = PyDatasetEntryInternal::fetch_arrow_schema(&dataset.borrow(py))?;

        // TODO(jleibs): Check schema for the index name

        let view_contents = extract_contents_expr(contents.bind(py), &schema)?;

        Ok(Self {
            dataset,

            query_expression: QueryExpression {
                view_contents: Some(view_contents),
                include_semantically_empty_columns,
                include_tombstone_columns,
                include_static_columns: if static_only {
                    re_chunk_store::StaticColumnSelection::StaticOnly
                } else {
                    re_chunk_store::StaticColumnSelection::Both
                },
                filtered_index: index.map(Into::into),
                filtered_index_range: None,
                filtered_index_values: None,
                using_index_values: None,
                filtered_is_not_null: None,
                sparse_fill_strategy: SparseFillStrategy::None,
                selection: None,
            },
            partition_ids: vec![],
        })
    }

    fn clone_with_new_query(
        &self,
        py: Python<'_>,
        mutation_fn: impl FnOnce(&mut QueryExpression),
    ) -> Self {
        let mut copy = Self {
            dataset: self.dataset.clone_ref(py),
            query_expression: self.query_expression.clone(),
            partition_ids: self.partition_ids.clone(),
        };

        mutation_fn(&mut copy.query_expression);

        copy
    }
}

#[pymethods]
impl PyDataframeQueryView {
    /// Filter by one or more partition ids. All partition ids are included if not specified.
    #[pyo3(signature = (partition_id, *args))]
    fn filter_partition_id<'py>(
        &self,
        py: Python<'py>,
        partition_id: String,
        args: &Bound<'py, PyTuple>,
    ) -> PyResult<Self> {
        let mut partition_ids = vec![partition_id];

        for i in 0..args.len()? {
            let item = args.get_item(i)?;
            partition_ids.push(item.extract()?);
        }

        Ok(Self {
            dataset: self.dataset.clone_ref(py),
            query_expression: self.query_expression.clone(),
            partition_ids,
        })
    }

    /// Filter the view to only include data between the given index sequence numbers.
    ///
    /// This range is inclusive and will contain both the value at the start and the value at the end.
    ///
    /// The view must be of a sequential index type to use this method.
    ///
    /// Parameters
    /// ----------
    /// start : int
    ///     The inclusive start of the range.
    /// end : int
    ///     The inclusive end of the range.
    ///
    /// Returns
    /// -------
    /// RecordingView
    ///     A new view containing only the data within the specified range.
    ///
    ///     The original view will not be modified.
    fn filter_range_sequence(&self, py: Python<'_>, start: i64, end: i64) -> PyResult<Self> {
        // TODO(emilk): it would be nice to add a check here that the index type is indeed a sequence.
        match self.query_expression.filtered_index.as_ref() {
            Some(_) => {}

            None => {
                return Err(PyValueError::new_err(
                    "Specify an index to filter on first.".to_owned(),
                ));
            }
        }

        let start = if let Ok(seq) = re_chunk::TimeInt::try_from(start) {
            seq
        } else {
            re_log::error!(
                illegal_value = start,
                new_value = re_chunk::TimeInt::MIN.as_i64(),
                "set_time_sequence() called with illegal value - clamped to minimum legal value"
            );
            re_chunk::TimeInt::MIN
        };

        let end = if let Ok(seq) = re_chunk::TimeInt::try_from(end) {
            seq
        } else {
            re_log::error!(
                illegal_value = end,
                new_value = re_chunk::TimeInt::MAX.as_i64(),
                "set_time_sequence() called with illegal value - clamped to maximum legal value"
            );
            re_chunk::TimeInt::MAX
        };

        let resolved = AbsoluteTimeRange::new(start, end);

        Ok(self.clone_with_new_query(py, |query_expression| {
            query_expression.filtered_index_range = Some(resolved);
        }))
    }

    /// Filter the view to only include data between the given index values expressed as seconds.
    ///
    /// This range is inclusive and will contain both the value at the start and the value at the end.
    ///
    /// The view must be of a temporal index type to use this method.
    ///
    /// Parameters
    /// ----------
    /// start : int
    ///     The inclusive start of the range.
    /// end : int
    ///     The inclusive end of the range.
    ///
    /// Returns
    /// -------
    /// RecordingView
    ///     A new view containing only the data within the specified range.
    ///
    ///     The original view will not be modified.
    fn filter_range_secs(&self, py: Python<'_>, start: f64, end: f64) -> PyResult<Self> {
        // TODO(emilk): it would be nice to add a check here that the index type is indeed temporal
        match self.query_expression.filtered_index.as_ref() {
            Some(_) => {}

            None => {
                return Err(PyValueError::new_err(
                    "Specify an index to filter on first.".to_owned(),
                ));
            }
        }

        let start = re_log_types::Timestamp::from_secs_since_epoch(start);
        let end = re_log_types::Timestamp::from_secs_since_epoch(end);

        let resolved = AbsoluteTimeRange::new(start, end);

        Ok(self.clone_with_new_query(py, |query_expression| {
            query_expression.filtered_index_range = Some(resolved);
        }))
    }

    /// Filter the view to only include data between the given index values expressed as nanoseconds.
    ///
    /// This range is inclusive and will contain both the value at the start and the value at the end.
    ///
    /// The view must be of a temporal index type to use this method.
    ///
    /// Parameters
    /// ----------
    /// start : int
    ///     The inclusive start of the range.
    /// end : int
    ///     The inclusive end of the range.
    ///
    /// Returns
    /// -------
    /// RecordingView
    ///     A new view containing only the data within the specified range.
    ///
    ///     The original view will not be modified.
    fn filter_range_nanos(&self, py: Python<'_>, start: i64, end: i64) -> PyResult<Self> {
        // TODO(emilk): it would be nice to add a check here that the index type is indeed a sequence.
        match self.query_expression.filtered_index.as_ref() {
            Some(_) => {}

            None => {
                return Err(PyValueError::new_err(
                    "Specify an index to filter on first.".to_owned(),
                ));
            }
        }

        let start = re_log_types::Timestamp::from_nanos_since_epoch(start);
        let end = re_log_types::Timestamp::from_nanos_since_epoch(end);

        let resolved = AbsoluteTimeRange::new(start, end);

        Ok(self.clone_with_new_query(py, |query_expression| {
            query_expression.filtered_index_range = Some(resolved);
        }))
    }

    /// Filter the view to only include data at the provided index values.
    ///
    /// The index values returned will be the intersection between the provided values and the
    /// original index values.
    ///
    /// This requires index values to be a precise match. Index values in Rerun are
    /// represented as i64 sequence counts or nanoseconds. This API does not expose an interface
    /// in floating point seconds, as the numerical conversion would risk false mismatches.
    ///
    /// Parameters
    /// ----------
    /// values : IndexValuesLike
    ///     The index values to filter by.
    ///
    /// Returns
    /// -------
    /// RecordingView
    ///     A new view containing only the data at the specified index values.
    ///
    ///     The original view will not be modified.
    fn filter_index_values(
        &self,
        py: Python<'_>,
        values: crate::dataframe::IndexValuesLike<'_>,
    ) -> PyResult<Self> {
        with_trace_span!(py, "filter_index_values", {
            let values = values.to_index_values()?;
            Ok(self.clone_with_new_query(py, |query_expression| {
                query_expression.filtered_index_values = Some(values);
            }))
        })
    }

    /// Filter the view to only include rows where the given component column is not null.
    ///
    /// This corresponds to rows for index values where this component was provided to Rerun explicitly
    /// via `.log()` or `.send_columns()`.
    ///
    /// Parameters
    /// ----------
    /// column : AnyComponentColumn
    ///     The component column to filter by.
    ///
    /// Returns
    /// -------
    /// RecordingView
    ///     A new view containing only the data where the specified component column is not null.
    ///
    ///     The original view will not be modified.
    fn filter_is_not_null(
        &self,
        py: Python<'_>,
        column: crate::dataframe::AnyComponentColumn,
    ) -> PyResult<Self> {
        let column = column.into_selector()?;

        Ok(self.clone_with_new_query(py, |query_expression| {
            query_expression.filtered_is_not_null = Some(column);
        }))
    }

    /// Create a new view that contains the provided index values.
    ///
    /// If they exist in the original data they are selected, otherwise empty rows are added to the view.
    ///
    /// The output view will always have the same number of rows as the provided values, even if
    /// those rows are empty. Use with [`.fill_latest_at()`][rerun.dataframe.RecordingView.fill_latest_at]
    /// to populate these rows with the most recent data.
    ///
    /// Parameters
    /// ----------
    /// values : IndexValuesLike
    ///     The index values to use.
    ///
    /// Returns
    /// -------
    /// RecordingView
    ///     A new view containing the provided index values.
    ///
    ///     The original view will not be modified.
    fn using_index_values(
        &self,
        py: Python<'_>,
        values: crate::dataframe::IndexValuesLike<'_>,
    ) -> PyResult<Self> {
        let values = values.to_index_values()?;

        Ok(self.clone_with_new_query(py, |query_expression| {
            query_expression.using_index_values = Some(values);
        }))
    }

    /// Populate any null values in a row with the latest valid data according to the index.
    ///
    /// Returns
    /// -------
    /// RecordingView
    ///     A new view with the null values filled in.
    ///
    ///     The original view will not be modified.
    #[instrument(skip_all)]
    fn fill_latest_at(&self, py: Python<'_>) -> Self {
        with_trace_span!(py, "fill_latest_at", {
            self.clone_with_new_query(py, |query_expression| {
                query_expression.sparse_fill_strategy = SparseFillStrategy::LatestAtGlobal;
            })
        })
    }

    /// Returns a DataFusion table provider capsule.
    #[instrument(skip_all)]
    fn __datafusion_table_provider__<'py>(
        self_: PyRef<'py, Self>,
        py: Python<'py>,
    ) -> PyResult<Bound<'py, PyCapsule>> {
        let provider = self_.as_table_provider(py)?;

        let capsule_name = cr"datafusion_table_provider".into();

        let runtime = get_tokio_runtime().handle().clone();
        let provider = FFI_TableProvider::new(provider, true, Some(runtime));

        PyCapsule::new(py, provider, Some(capsule_name))
    }

    /// Convert this view to a [`pyarrow.RecordBatchReader`][].
    #[instrument(skip_all)]
    fn to_arrow_reader<'py>(
        self_: PyRef<'py, Self>,
        py: Python<'py>,
    ) -> PyResult<Bound<'py, PyAny>> {
        let df = Self::df(self_)?;

        py.import("pyarrow")?
            .getattr("RecordBatchReader")?
            .call_method1("from_stream", (df,))
    }

    /// Register this view to the global DataFusion context and return a DataFrame.
    #[instrument(skip_all)]
    fn df(self_: PyRef<'_, Self>) -> PyResult<Bound<'_, PyAny>> {
        let py = self_.py();

<<<<<<< HEAD
        with_trace_span!(py, "df", {
            let dataset = self_.dataset.borrow(py);
            let super_ = dataset.as_super();
            let client = super_.client.borrow(py);
            let ctx = client.ctx(py)?;
            let ctx = ctx.bind(py);
=======
        let dataset = self_.dataset.borrow(py);
        let client = dataset.client().borrow(py);
        let ctx = client.ctx(py)?;
        let ctx = ctx.bind(py);

        drop(client);
        drop(dataset);
>>>>>>> 4c60be97

            drop(client);
            drop(dataset);

            let df = ctx.call_method1("read_table", (self_,))?;
            Ok(df)
        })
    }

    /// Get the relevant chunk_ids for this view.
    #[instrument(skip_all)]
    fn get_chunk_ids<'py>(
        self_: PyRef<'py, Self>,
        py: Python<'py>,
    ) -> PyResult<PyArrowType<Box<dyn RecordBatchReader + Send>>> {
        let dataset = self_.dataset.borrow(py);
        let dataset_id = dataset.entry_id();
        let connection = dataset.client().borrow(py).connection().clone();

        // Fetch relevant chunks
        connection.get_chunk_ids_for_dataframe_query(
            py,
            dataset_id,
            &self_.query_expression,
            self_.partition_ids.as_slice(),
        )
    }

    pub fn __str__(&self, py: Python<'_>) -> String {
        let dataset_str = PyDatasetEntryInternal::__str__(self.dataset.borrow(py));
        let query_expr_str = format!("{:#?}", self.query_expression);

        let dataset_line = indent::indent_all_by(1, format!("dataset={dataset_str},"));
        let query_line = indent::indent_all_by(1, format!("query_expression={query_expr_str},"));
        let partition_line =
            indent::indent_all_by(1, format!("partition_ids={:?}", self.partition_ids));

        format!("DataframeQueryView(\n{dataset_line}\n{query_line}\n{partition_line}\n)")
    }
}

impl PyDataframeQueryView {
    fn as_table_provider(&self, py: Python<'_>) -> PyResult<Arc<dyn TableProvider>> {
        let dataset = self.dataset.borrow(py);
        let dataset_id = dataset.entry_id();
        let connection = dataset.client().borrow(py).connection().clone();

        wait_for_future(py, async {
            DataframeQueryTableProvider::new(
                connection.origin().clone(),
                connection.connection_registry().clone(),
                dataset_id,
                &self.query_expression,
                &self.partition_ids,
            )
            .await
        })
        .map(|p| Arc::new(p) as Arc<dyn TableProvider>)
        .map_err(to_py_err)
    }
}

/// Convert a `ViewContentsLike` into a `ViewContentsSelector`.
///
/// ```python
/// ViewContentsLike = Union[str, Dict[str, Union[str, Sequence[str]]]]
/// ```
///
/// We cant do this with the normal `FromPyObject` mechanisms because we want access to the
/// `QueryEngine` to resolve the entity paths.
fn extract_contents_expr(
    expr: &Bound<'_, PyAny>,
    schema: &Schema,
) -> PyResult<re_chunk_store::ViewContentsSelector> {
    let descriptors = schema
        .fields()
        .iter()
        .map(|field| ColumnDescriptor::try_from_arrow_field(None, field.as_ref()))
        .filter_map(Result::ok)
        .collect::<Vec<_>>();

    let component_descriptors = descriptors
        .iter()
        .filter_map(|descriptor| {
            if let ColumnDescriptor::Component(component) = descriptor {
                Some(component)
            } else {
                None
            }
        })
        .cloned()
        .collect::<Vec<_>>();

    let mut known_components = BTreeMap::<EntityPath, BTreeSet<ComponentDescriptor>>::new();

    for component in &component_descriptors {
        // We need to resolve the component type to the best one in the schema
        // (e.g. "color" -> "rerun.color")
        known_components
            .entry(component.entity_path.clone())
            .or_default()
            .insert(component.into());
    }

    if let Ok(expr) = expr.extract::<String>() {
        // `str`

        let path_filter =
                EntityPathFilter::parse_strict(&expr)
                    .map_err(|err| {
                        PyValueError::new_err(format!(
                            "Could not interpret `contents` as a ViewContentsLike. Failed to parse {expr}: {err}.",
                        ))
                    })?.resolve_without_substitutions();

        // Iterate every entity path in the schema

        let contents = known_components
            .keys()
            .filter(|p| path_filter.matches(p))
            .map(|p| (p.clone(), None))
            .collect();

        Ok(contents)
    } else if let Ok(dict) = expr.downcast::<PyDict>() {
        // `Union[str, Sequence[str]]]`

        let mut contents = ViewContentsSelector::default();

        for (key, value) in dict {
            let key = key.extract::<String>().map_err(|_err| {
                    PyTypeError::new_err(
                        format!("Could not interpret `contents` as a ViewContentsLike. Key: {key} is not a path expression."),
                    )
                })?;

            let path_filter = EntityPathFilter::parse_strict(&key).map_err(|err| {
                    PyValueError::new_err(format!(
                        "Could not interpret `contents` as a ViewContentsLike. Failed to parse {key}: {err}.",
                    ))
                })?.resolve_without_substitutions();

            let component_strs: BTreeSet<ComponentIdentifier> = if let Ok(component) =
                value.extract::<String>()
            {
                std::iter::once(component.into()).collect()
            } else if let Ok(components) = value.extract::<Vec<String>>() {
                components.into_iter().map(Into::into).collect()
            } else {
                return Err(PyTypeError::new_err(format!(
                    "Could not interpret `contents` as a ViewContentsLike. Value: {value} is not a `str` or Sequence[str]."
                )));
            };

            let mut key_contents = known_components
                .keys()
                .filter(|p| path_filter.matches(p))
                .map(|entity_path| (entity_path.clone(), Some(component_strs.clone())))
                .collect();

            contents.append(&mut key_contents);
        }

        Ok(contents)
    } else {
        return Err(PyTypeError::new_err(
            "Could not interpret `contents` as a ViewContentsLike. Top-level type must be a string or a dictionary.",
        ));
    }
}<|MERGE_RESOLUTION|>--- conflicted
+++ resolved
@@ -431,22 +431,11 @@
     fn df(self_: PyRef<'_, Self>) -> PyResult<Bound<'_, PyAny>> {
         let py = self_.py();
 
-<<<<<<< HEAD
         with_trace_span!(py, "df", {
             let dataset = self_.dataset.borrow(py);
-            let super_ = dataset.as_super();
-            let client = super_.client.borrow(py);
+            let client = dataset.client().borrow(py);
             let ctx = client.ctx(py)?;
             let ctx = ctx.bind(py);
-=======
-        let dataset = self_.dataset.borrow(py);
-        let client = dataset.client().borrow(py);
-        let ctx = client.ctx(py)?;
-        let ctx = ctx.bind(py);
-
-        drop(client);
-        drop(dataset);
->>>>>>> 4c60be97
 
             drop(client);
             drop(dataset);

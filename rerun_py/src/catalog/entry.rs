--- conflicted
+++ resolved
@@ -126,7 +126,6 @@
         self.details.name.clone()
     }
 
-<<<<<<< HEAD
     /// The entry's URL
     #[getter]
     pub fn url(&self, py: Python<'_>) -> String {
@@ -136,8 +135,6 @@
         format!("{}{}entry/{}", client_url, separator, self.id)
     }
 
-=======
->>>>>>> ad2be7bc
     /// The catalog client that this entry belongs to.
     #[getter]
     pub fn catalog(&self, py: Python<'_>) -> Py<PyCatalogClientInternal> {

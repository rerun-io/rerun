--- conflicted
+++ resolved
@@ -168,9 +168,6 @@
 
         connection.delete_entry(py, entry_id)
     }
-<<<<<<< HEAD
-}
-=======
 
     /// Update this entry's properties.
     ///
@@ -214,4 +211,3 @@
         }
     }
 }
->>>>>>> ee9b5bf2

--- conflicted
+++ resolved
@@ -2,11 +2,7 @@
 ///
 /// This should match the string returned by `rr_version_string` (C) or `rerun::version_string` (C++).
 /// If not, the SDK's binary and the C header are out of sync.
-<<<<<<< HEAD
-#define RERUN_SDK_HEADER_VERSION "0.20.0"
-=======
 #define RERUN_SDK_HEADER_VERSION "0.21.0-alpha.1+dev"
->>>>>>> cf4c76c0
 
 /// Major version of the Rerun C SDK.
 #define RERUN_SDK_HEADER_VERSION_MAJOR 0

--- conflicted
+++ resolved
@@ -17,13 +17,7 @@
             Vec2D(float x, float y) : xy{x, y} {}
 
             /// Construct Vec2D from x/y float pointer.
-<<<<<<< HEAD
-            Vec2D(const float* ptr) : xy{ptr[0], ptr[1]} {}
-=======
-            ///
-            /// Attention: The pointer must point to at least least 2 floats long.
             explicit Vec2D(const float* xy_) : xy{xy_[0], xy_[1]} {}
->>>>>>> 74b1805e
 
             float x() const {
                 return xy[0];

#include "vec3d.hpp"

// Uncomment for better auto-complete while editing the extension.
// #define EDIT_EXTENSION

namespace rerun {
    namespace datatypes {

#ifdef EDIT_EXTENSION
        struct Vec3DExt {
            float xyz[3];
#define Vec3D Vec3DExt

            // [CODEGEN COPY TO HEADER START]

            /// Construct Vec3D from x/y/z values.
            Vec3D(float x, float y, float z) : xyz{x, y, z} {}

            /// Construct Vec3D from x/y/z float pointer.
<<<<<<< HEAD
            Vec3D(const float* ptr) : xyz{ptr[0], ptr[1], ptr[2]} {}
=======
            ///
            /// Attention: The pointer must point to at least least 3 floats long.
            explicit Vec3D(const float* xyz_) : xyz{xyz_[0], xyz_[1], xyz_[2]} {}
>>>>>>> 74b1805e

            float x() const {
                return xyz[0];
            }

            float y() const {
                return xyz[1];
            }

            float z() const {
                return xyz[2];
            }

            // [CODEGEN COPY TO HEADER END]
        };
#endif
    } // namespace datatypes
} // namespace rerun<|MERGE_RESOLUTION|>--- conflicted
+++ resolved
@@ -17,13 +17,7 @@
             Vec3D(float x, float y, float z) : xyz{x, y, z} {}
 
             /// Construct Vec3D from x/y/z float pointer.
-<<<<<<< HEAD
-            Vec3D(const float* ptr) : xyz{ptr[0], ptr[1], ptr[2]} {}
-=======
-            ///
-            /// Attention: The pointer must point to at least least 3 floats long.
             explicit Vec3D(const float* xyz_) : xyz{xyz_[0], xyz_[1], xyz_[2]} {}
->>>>>>> 74b1805e
 
             float x() const {
                 return xyz[0];

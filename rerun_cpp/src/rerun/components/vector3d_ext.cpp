#include "vector3d.hpp"

// Uncomment for better auto-complete while editing the extension.
// #define EDIT_EXTENSION

namespace rerun {
    namespace components {

#ifdef EDIT_EXTENSION
        struct Vector3DExt {
            float vector[3];
#define Vector3D Vector3DExt

            // [CODEGEN COPY TO HEADER START]

            /// Construct Vector3D from x/y/z values.
            Vector3D(float x, float y, float z) : vector{x, y, z} {}

            /// Construct Vec3D from x/y/z float pointer.
<<<<<<< HEAD
            Vector3D(const float* ptr) : vector{ptr[0], ptr[1], ptr[2]} {}
=======
            ///
            /// Attention: The pointer must point to at least least 3 floats long.
            explicit Vector3D(const float* xyz) : vector{xyz[0], xyz[1], xyz[2]} {}
>>>>>>> 74b1805e

            float x() const {
                return vector.x();
            }

            float y() const {
                return vector.y();
            }

            float z() const {
                return vector.z();
            }

            // [CODEGEN COPY TO HEADER END]
        };
#endif
    } // namespace components
} // namespace rerun<|MERGE_RESOLUTION|>--- conflicted
+++ resolved
@@ -17,13 +17,7 @@
             Vector3D(float x, float y, float z) : vector{x, y, z} {}
 
             /// Construct Vec3D from x/y/z float pointer.
-<<<<<<< HEAD
-            Vector3D(const float* ptr) : vector{ptr[0], ptr[1], ptr[2]} {}
-=======
-            ///
-            /// Attention: The pointer must point to at least least 3 floats long.
             explicit Vector3D(const float* xyz) : vector{xyz[0], xyz[1], xyz[2]} {}
->>>>>>> 74b1805e
 
             float x() const {
                 return vector.x();

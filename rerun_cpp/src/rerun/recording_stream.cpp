--- conflicted
+++ resolved
@@ -105,9 +105,6 @@
         return status;
     }
 
-<<<<<<< HEAD
-    Error RecordingStream::save(std::string_view path) {
-=======
     Error RecordingStream::spawn(
         uint16_t port, const char* memory_limit, const char* executable_name,
         const char* executable_path, float flush_timeout_sec
@@ -123,8 +120,7 @@
         return status;
     }
 
-    Error RecordingStream::save(const char* path) {
->>>>>>> 2f0fce76
+    Error RecordingStream::save(std::string_view path) {
         rr_error status = {};
         rr_recording_stream_save(_id, to_rr_string(path.data()), &status);
         return status;

--- conflicted
+++ resolved
@@ -172,8 +172,8 @@
                     stream.log_timeless(
                         "as-array",
                         std::array<rrc::Position2D, 2>{
-                            rr::datatypes::Vec2D{1.0, 2.0},
-                            rr::datatypes::Vec2D{4.0, 5.0},
+                            rerun::datatypes::Vec2D{1.0, 2.0},
+                            rerun::datatypes::Vec2D{4.0, 5.0},
                         }
                     );
                 }
@@ -188,8 +188,8 @@
                     stream.log_timeless(
                         "as-vector",
                         std::vector<rrc::Position2D>{
-                            rr::datatypes::Vec2D{1.0, 2.0},
-                            rr::datatypes::Vec2D{4.0, 5.0},
+                            rerun::datatypes::Vec2D{1.0, 2.0},
+                            rerun::datatypes::Vec2D{4.0, 5.0},
                         }
                     );
                 }
@@ -216,9 +216,9 @@
                     stream.log_timeless(
                         "as-mix",
                         std::vector{
-                            rrc::Position2D(rr::datatypes::Vec2D{0.0, 0.0}),
-                            rrc::Position2D(rr::datatypes::Vec2D{1.0, 3.0}),
-                            rrc::Position2D(rr::datatypes::Vec2D{5.0, 5.0}),
+                            rrc::Position2D(rerun::datatypes::Vec2D{0.0, 0.0}),
+                            rrc::Position2D(rerun::datatypes::Vec2D{1.0, 3.0}),
+                            rrc::Position2D(rerun::datatypes::Vec2D{5.0, 5.0}),
                         },
                         std::array{
                             rrc::Color(0xFF0000FF),
@@ -241,8 +241,8 @@
                     stream.log_timeless(
                         "log-splat",
                         std::vector{
-                            rrc::Position2D(rr::datatypes::Vec2D{0.0, 0.0}),
-                            rrc::Position2D(rr::datatypes::Vec2D{1.0, 3.0}),
+                            rrc::Position2D(rerun::datatypes::Vec2D{0.0, 0.0}),
+                            rrc::Position2D(rerun::datatypes::Vec2D{1.0, 3.0}),
                         },
                         std::array{rrc::Color(0xFF0000FF)}
                     );
@@ -257,8 +257,8 @@
                     );
                     stream.log_timeless(
                         "log_archetype-splat",
-                        rr::archetypes::Points2D(
-                            {rr::datatypes::Vec2D{1.0, 2.0}, rr::datatypes::Vec2D{4.0, 5.0}}
+                        rerun::archetypes::Points2D(
+                            {rerun::datatypes::Vec2D{1.0, 2.0}, rerun::datatypes::Vec2D{4.0, 5.0}}
                         ).with_colors(rrc::Color(0xFF0000FF))
                     );
                 }
@@ -441,30 +441,23 @@
             THEN("try_log_data_row returns the correct error") {
                 CHECK(stream.try_log_data_row(path, 0, 0, nullptr, true).code == error);
             }
-<<<<<<< HEAD
             THEN("try_log returns the correct error") {
-                CHECK(stream.try_log(path, rr::archetypes::Points2D(v)).code == error);
-=======
-            THEN("try_log_archetypes returns the correct error") {
                 CHECK(stream.try_log(path, rerun::archetypes::Points2D(v)).code == error);
->>>>>>> 6eb1cde1
             }
             THEN("log logs the correct error") {
                 check_logged_error(
-                    [&] { stream.log(std::get<0>(variant), rr::archetypes::Points2D(v)); },
+                    [&] { stream.log(std::get<0>(variant), rerun::archetypes::Points2D(v)); },
                     error
                 );
             }
             THEN("try_log_timeless returns the correct error") {
-                CHECK(stream.try_log_timeless(path, rr::archetypes::Points2D(v)).code == error);
+                CHECK(stream.try_log_timeless(path, rerun::archetypes::Points2D(v)).code == error);
             }
             THEN("log_timeless logs the correct error") {
                 check_logged_error(
-<<<<<<< HEAD
-                    [&] { stream.log_timeless(std::get<0>(variant), rr::archetypes::Points2D(v)); },
-=======
-                    [&] { stream.log(std::get<0>(variant), rerun::archetypes::Points2D(v)); },
->>>>>>> 6eb1cde1
+                    [&] {
+                        stream.log_timeless(std::get<0>(variant), rerun::archetypes::Points2D(v));
+                    },
                     error
                 );
             }
@@ -480,13 +473,8 @@
 
                 THEN("try_log_data_row fails with UnexpectedNullArgument") {
                     CHECK(
-<<<<<<< HEAD
                         stream.try_log_data_row(path, 1, 1, &cell, true).code ==
-                        rr::ErrorCode::UnexpectedNullArgument
-=======
-                        stream.try_log_data_row(path, 1, 1, &cell).code ==
                         rerun::ErrorCode::UnexpectedNullArgument
->>>>>>> 6eb1cde1
                     );
                 }
             }
@@ -498,13 +486,8 @@
 
                 THEN("try_log_data_row fails with UnexpectedNullArgument") {
                     CHECK(
-<<<<<<< HEAD
                         stream.try_log_data_row(path, 1, 1, &cell, true).code ==
-                        rr::ErrorCode::UnexpectedNullArgument
-=======
-                        stream.try_log_data_row(path, 1, 1, &cell).code ==
                         rerun::ErrorCode::UnexpectedNullArgument
->>>>>>> 6eb1cde1
                     );
                 }
             }
@@ -517,13 +500,8 @@
 
                 THEN("try_log_data_row fails with ArrowIpcMessageParsingFailure") {
                     CHECK(
-<<<<<<< HEAD
                         stream.try_log_data_row(path, 1, 1, &cell, true).code ==
-                        rr::ErrorCode::ArrowIpcMessageParsingFailure
-=======
-                        stream.try_log_data_row(path, 1, 1, &cell).code ==
                         rerun::ErrorCode::ArrowIpcMessageParsingFailure
->>>>>>> 6eb1cde1
                     );
                 }
             }
@@ -591,7 +569,7 @@
 }
 
 SCENARIO("RecordingStream can set time without errors", TEST_TAG) {
-    rr::RecordingStream stream("test");
+    rerun::RecordingStream stream("test");
 
     SECTION("Setting time sequence does not log errors") {
         check_logged_error([&] { stream.set_time_sequence("my sequence", 1); });

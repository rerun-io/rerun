from __future__ import annotations

import importlib.metadata
import logging
import os
import pathlib
import time
<<<<<<< HEAD
from abc import ABC
from dataclasses import dataclass
from typing import Any, Literal, Mapping
=======
from collections.abc import Mapping
from typing import Any, Literal
>>>>>>> 84d45df2

import anywidget
import jupyter_ui_poll
import traitlets

try:
    __version__ = importlib.metadata.version("rerun_notebook")
except importlib.metadata.PackageNotFoundError:
    __version__ = "unknown"


Panel = Literal["top", "blueprint", "selection", "time"]
PanelState = Literal["expanded", "collapsed", "hidden"]

WIDGET_PATH = pathlib.Path(__file__).parent / "static" / "widget.js"
CSS_PATH = pathlib.Path(__file__).parent / "static" / "widget.css"

# We need to bootstrap the value of ESM_MOD before the Viewer class is instantiated.
# This is because AnyWidget will process the resource files during `__init_subclass__`

# We allow customization through the `RERUN_NOTEBOOK_ASSET` environment variable.
# The default value is hosted at `app.rerun.io`.
# The value can be set to `serve-local` to use the hosted asset server.
# The value can be set to `inline` to use the local widget.js file.
# The value can be set to a URL to use a custom asset server.
#  One way to run a custom asset server is to run `python -m rerun_notebook serve`.
ASSET_MAGIC_SERVE = "serve-local"
ASSET_MAGIC_INLINE = "inline"

ASSET_ENV = os.environ.get("RERUN_NOTEBOOK_ASSET", f"https://app.rerun.io/version/{__version__}/widget.js")

if ASSET_ENV == ASSET_MAGIC_SERVE:
    from .asset_server import serve_assets

    bound_addr = serve_assets(background=True)
    ESM_MOD = f"http://localhost:{bound_addr[1]}/widget.js"
elif ASSET_ENV == ASSET_MAGIC_INLINE:
    ESM_MOD = WIDGET_PATH
else:
    ESM_MOD = ASSET_ENV
    if not (ASSET_ENV.startswith(("http://", "https://"))):
        raise ValueError(f"RERUN_NOTEBOOK_ASSET should be a URL starting with http or https. Found: {ASSET_ENV}")


class ViewerCallbacks(ABC):
    def on_selection_change(self, selection: list[SelectionItem]):
        pass

    def on_timeline_change(self, timeline: str, time: float):
        pass

    def on_time_update(self, time: float):
        pass


@dataclass
class EntityPathSelection:
    @property
    def kind(self) -> Literal["entity_path"]:
        return "entity_path"

    entity_path: str


# @dataclass
# class ViewSelection:
#     @property
#     def kind(self) -> Literal["view"]:
#         return "view"

#     view_id: str


SelectionItem = EntityPathSelection  # | ViewSelection


def _selection_item_from_json(json: Any) -> SelectionItem:
    if json["type"] == "entity_path":
        return EntityPathSelection(entity_path=json["entity_path"])
    else:
        raise NotImplementedError(f"selection item kind {json[type]} is not handled")
    # elif json["type"] == "view":
    #     return ViewSelection


class Viewer(anywidget.AnyWidget):
    _esm = ESM_MOD
    _css = CSS_PATH

    _width = traitlets.Int(allow_none=True).tag(sync=True)
    _height = traitlets.Int(allow_none=True).tag(sync=True)

    _url = traitlets.Unicode(allow_none=True).tag(sync=True)

    _panel_states = traitlets.Dict(
        key_trait=traitlets.Unicode(),
        value_trait=traitlets.Unicode(),
        allow_none=True,
    ).tag(sync=True)

    _ready = False
    _data_queue: list[bytes]

    _time_ctrl = traitlets.Tuple(
        traitlets.Unicode(allow_none=True),
        traitlets.Int(allow_none=True),
        traitlets.Bool(),
        allow_none=True,
    ).tag(sync=True)
    _recording_id = traitlets.Unicode(allow_none=True).tag(sync=True)

    _callbacks: list[ViewerCallbacks] = []

    def __init__(
        self,
        *,
        width: int | None = None,
        height: int | None = None,
        url: str | None = None,
        panel_states: Mapping[Panel, PanelState] | None = None,
        **kwargs: Any,
    ) -> None:
        super().__init__(**kwargs)

        self._width = width
        self._height = height
        self._url = url
        self._data_queue = []

        from ipywidgets import widgets

        self._output = widgets.Output()

        if panel_states:
            self.update_panel_states(panel_states)

        def handle_msg(widget: Any, content: Any, buffers: list[bytes]) -> None:
            if isinstance(content, str) and content == "ready":
                self._on_ready()
            elif not isinstance(content, str) and "event" in content:
                if content["event"] == "selectionchange":
                    selection = [_selection_item_from_json(item) for item in content["payload"]]
                    for callback in self._callbacks:
                        callback.on_selection_change(selection)
                elif content["event"] == "timelinechange":
                    timeline = content["payload"]["timeline"]
                    time = content["payload"]["time"]
                    for callback in self._callbacks:
                        callback.on_timeline_change(timeline, time)
                elif content["event"] == "timeupdate":
                    time = content["payload"]
                    for callback in self._callbacks:
                        callback.on_time_update(time)

        self.on_msg(handle_msg)

    def _on_ready(self) -> None:
        self._ready = True
        for data in self._data_queue:
            self.send_rrd(data)
        self._data_queue.clear()

    def send_rrd(self, data: bytes) -> None:
        """Send a recording to the viewer."""

        if not self._ready:
            self._data_queue.append(data)
            return

        self.send({"type": "rrd"}, buffers=[data])

    def block_until_ready(self, timeout=5.0) -> None:
        """Block until the viewer is ready."""

        start = time.time()

        with jupyter_ui_poll.ui_events() as poll:
            while self._ready is False:
                if time.time() - start > timeout:
                    logging.warning(
                        f"""Timed out waiting for viewer to become ready. Make sure: {ESM_MOD} is accessible.
If not, consider setting `RERUN_NOTEBOOK_ASSET`. Consult https://pypi.org/project/rerun-notebook/{__version__}/ for details.
""",
                    )
                    return
                poll(1)
                time.sleep(0.1)

    def update_panel_states(self, panel_states: Mapping[Panel, PanelState | Literal["default"]]) -> None:
        new_panel_states = dict(self._panel_states.items()) if self._panel_states else {}
        for panel, state in panel_states.items():
            if state == "default":
                new_panel_states.pop(panel, None)
            else:
                new_panel_states[panel] = state
        self._panel_states = new_panel_states

    def set_time_ctrl(self, timeline: str | None, time: int | None, play: bool) -> None:
        self._time_ctrl = (timeline, time, play)

    def set_active_recording(self, recording_id: str) -> None:
        self._recording_id = recording_id

    def register_callbacks(self, callbacks: ViewerCallbacks) -> None:
        # TODO(jan): maybe allow unregister by making this a map instead
        self._callbacks.append(callbacks)<|MERGE_RESOLUTION|>--- conflicted
+++ resolved
@@ -5,14 +5,10 @@
 import os
 import pathlib
 import time
-<<<<<<< HEAD
 from abc import ABC
 from dataclasses import dataclass
-from typing import Any, Literal, Mapping
-=======
+from typing import Any, Literal
 from collections.abc import Mapping
-from typing import Any, Literal
->>>>>>> 84d45df2
 
 import anywidget
 import jupyter_ui_poll

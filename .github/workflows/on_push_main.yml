--- conflicted
+++ resolved
@@ -59,6 +59,14 @@
       WHEEL_ARTIFACT_NAME: linux-wheel
     secrets: inherit
 
+  track-sizes:
+    name: "Track Sizes"
+    needs: [build-web-demo]
+    uses: ./.github/workflows/reusable_track_size.yml
+    with:
+      CONCURRENCY: push-${{ github.ref_name }}
+    secrets: inherit
+
   upload-web-demo:
     name: "Upload Web Demo"
     needs: [build-web-demo]
@@ -68,7 +76,6 @@
       MARK_PRERELEASE_FOR_MAINLINE: true
     secrets: inherit
 
-<<<<<<< HEAD
   build-rerun_c-and-upload-linux:
     needs: [checks]
     name: "Linux-x64: Build & Upload rerun_c"
@@ -103,14 +110,6 @@
     with:
       CONCURRENCY: push-windows-${{ github.ref_name }}
       PLATFORM: windows
-=======
-  track-sizes:
-    name: "Track Sizes"
-    needs: [build-web-demo]
-    uses: ./.github/workflows/reusable_track_size.yml
-    with:
-      CONCURRENCY: push-${{ github.ref_name }}
->>>>>>> 5a562d3a
     secrets: inherit
 
   build-linux:

--- conflicted
+++ resolved
@@ -70,12 +70,8 @@
         with:
           ref: ${{ github.event_name == 'pull_request' && github.event.pull_request.head.ref || '' }}
 
-<<<<<<< HEAD
-      - uses: prefix-dev/setup-pixi@v0.8.1
+      - uses: prefix-dev/setup-pixi@v0.8.8
         if: ${{ github.event_name != 'pull_request' || matrix.pr_ci != false }}
-=======
-      - uses: prefix-dev/setup-pixi@v0.8.8
->>>>>>> 54f9013e
         with:
           pixi-version: v0.41.4
           environments: cpp

--- conflicted
+++ resolved
@@ -183,13 +183,8 @@
 
       - name: Run Car example
         run: |
-<<<<<<< HEAD
-          pip install -r examples/car/requirements.txt
-          python examples/car/main.py --headless
-=======
           pip install -r examples/python/car/requirements.txt
-          ./examples/python/car/main.py --headless
->>>>>>> c1dae9d7
+          python examples/python/car/main.py --headless
 
       - name: Upload wheels
         uses: actions/upload-artifact@v3
@@ -242,8 +237,6 @@
       #TODO(#966) https://github.com/rerun-io/rerun/issues/1054
       # Santiy check the git tag vs. the crate version.
 
-      # github.ref_name
-
       - name: Github Release
         uses: softprops/action-gh-release@v0.1.15
         with:

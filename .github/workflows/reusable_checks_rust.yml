--- conflicted
+++ resolved
@@ -82,73 +82,4 @@
 
       - name: Rust all checks & tests
         if: ${{ inputs.CHANNEL == 'nightly' }}
-<<<<<<< HEAD
-        run: pixi run rs-check
-=======
-        run: ./scripts/ci/rust_checks.py
-
-  # ---------------------------------------------------------------------------
-
-  rs-check-wasm:
-    name: Check Rust web build (wasm32 + wasm-bindgen)
-    runs-on: ubuntu-latest-16-cores
-    steps:
-      - uses: actions/checkout@v4
-        with:
-          ref: ${{ github.event_name == 'pull_request' && github.event.pull_request.head.ref || '' }}
-
-      - name: Set up Rust
-        uses: ./.github/actions/setup-rust
-        with:
-          cache_key: "build-web"
-          save_cache: true
-          workload_identity_provider: ${{ secrets.GOOGLE_WORKLOAD_IDENTITY_PROVIDER }}
-          service_account: ${{ secrets.GOOGLE_SERVICE_ACCOUNT }}
-
-      # NOTE: Fails with sccache -- refactor incoming in a follow-up PR.
-      # - name: clippy check re_viewer wasm32
-      #   shell: bash
-      #   run: ./scripts/clippy_wasm.sh
-
-      - name: Check re_renderer examples wasm32
-        uses: actions-rs/cargo@v1
-        with:
-          command: check
-          args: --locked --target wasm32-unknown-unknown --target-dir target_wasm -p re_renderer --examples
-
-      - uses: prefix-dev/setup-pixi@v0.4.1
-        with:
-          pixi-version: v0.18.0
-
-      # We build in release so that we can reuse the results for actual publishing, if necessary
-      - name: Build web-viewer (release)
-        shell: bash
-        run: |
-          pixi run cargo run --locked -p re_build_web_viewer -- --release -g
-
-  # ---------------------------------------------------------------------------
-
-  rs-cargo-deny:
-    name: cargo-deny
-    runs-on: ubuntu-latest
-    steps:
-      - uses: actions/checkout@v4
-        with:
-          ref: ${{ github.event_name == 'pull_request' && github.event.pull_request.head.ref || '' }}
-
-      - name: Set up Rust
-        uses: ./.github/actions/setup-rust
-        with:
-          cache_key: "rs-cargo-deny"
-          save_cache: true
-          workload_identity_provider: ${{ secrets.GOOGLE_WORKLOAD_IDENTITY_PROVIDER }}
-          service_account: ${{ secrets.GOOGLE_SERVICE_ACCOUNT }}
-
-      - name: Install cargo-deny
-        run: cargo install --locked --quiet cargo-deny
-
-      - name: Cargo Deny
-        shell: bash
-        id: expected_version
-        run: ./scripts/ci/cargo_deny.sh
->>>>>>> 1a61e981
+        run: pixi run rs-check
name: Reusable Test Wheels

on:
  workflow_call:
    inputs:
      CONCURRENCY:
        required: true
        type: string
      PLATFORM:
        required: true
        type: string
      WHEEL_ARTIFACT_NAME:
        required: false
        type: string
        default: ""
      RELEASE_COMMIT:
        required: false
        type: string
        default: ""

concurrency:
  group: ${{ inputs.CONCURRENCY }}-build-wheels
  cancel-in-progress: true

env:
  PYTHON_VERSION: "3.8"
  # web_sys_unstable_apis is required to enable the web_sys clipboard API which egui_web uses
  # https://rustwasm.github.io/wasm-bindgen/api/web_sys/struct.Clipboard.html
  # https://rustwasm.github.io/docs/wasm-bindgen/web-sys/unstable-apis.html

  # TODO(jleibs) --deny warnings causes installation of wasm-bindgen to fail on mac
  # RUSTFLAGS: --cfg=web_sys_unstable_apis --deny warnings
  RUSTFLAGS: --cfg=web_sys_unstable_apis

  # See https://github.com/ericseppanen/cargo-cranky/issues/8
  RUSTDOCFLAGS: --deny warnings --deny rustdoc::missing_crate_level_docs

  # See: https://github.com/marketplace/actions/sccache-action
  SCCACHE_GHA_ENABLED: "false"

permissions:
  contents: "read"
  id-token: "write"

jobs:
  # ---------------------------------------------------------------------------

  set-config:
    name: Set Config (${{ inputs.PLATFORM }})
    runs-on: ubuntu-latest-16-cores
    outputs:
      RUNNER: ${{ steps.set-config.outputs.runner }}
      TARGET: ${{ steps.set-config.outputs.target }}
      CONTAINER: ${{ steps.set-config.outputs.container }}
    steps:
      - name: Set runner and target based on platform
        id: set-config
        shell: bash
        # TODO(#5525): at least this target is broken, maybe others — we currently only use linux-x64 and windows-x64
        run: |
          case "${{ inputs.PLATFORM }}" in
            linux-arm64)
              runner="buildjet-8vcpu-ubuntu-2204-arm"
              target="aarch64-unknown-linux-gnu"
              container="{'image': 'rerunio/ci_docker:0.12.0'}"
              ;;
            linux-x64)
              runner="ubuntu-latest-16-cores"
              target="x86_64-unknown-linux-gnu"
              container="{'image': 'rerunio/ci_docker:0.12.0'}"
              ;;
            windows-x64)
              runner="windows-latest-8-cores"
              target="x86_64-pc-windows-msvc"
              container="null"
              ;;
            macos-arm64)
              runner="macos-latest-large" # See https://github.blog/2023-10-02-introducing-the-new-apple-silicon-powered-m1-macos-larger-runner-for-github-actions/
              target="aarch64-apple-darwin"
              container="null"
              ;;
            macos-x64)
              runner="macos-latest-large" # See https://github.blog/2023-10-02-introducing-the-new-apple-silicon-powered-m1-macos-larger-runner-for-github-actions/
              target="x86_64-apple-darwin"
              container="null"
              ;;
            *) echo "Invalid platform" && exit 1 ;;
          esac
          echo "runner=$runner" >> "$GITHUB_OUTPUT"
          echo "target=$target" >> "$GITHUB_OUTPUT"
          echo "container=$container" >> "$GITHUB_OUTPUT"

  # ---------------------------------------------------------------------------

  test-wheels:
    name: Test Wheels (${{ needs.set-config.outputs.RUNNER }})

    needs: [set-config]

    runs-on: ${{ needs.set-config.outputs.RUNNER }}
    container: ${{ fromJson(needs.set-config.outputs.CONTAINER) }}

    steps:
      - name: Show context
        shell: bash
        run: |
          echo "GITHUB_CONTEXT": $GITHUB_CONTEXT
          echo "JOB_CONTEXT": $JOB_CONTEXT
          echo "INPUTS_CONTEXT": $INPUTS_CONTEXT
          echo "ENV_CONTEXT": $ENV_CONTEXT
        env:
          ENV_CONTEXT: ${{ toJson(env) }}
          GITHUB_CONTEXT: ${{ toJson(github) }}
          JOB_CONTEXT: ${{ toJson(job) }}
          INPUTS_CONTEXT: ${{ toJson(inputs) }}

      - uses: actions/checkout@v4
        with:
          ref: ${{ inputs.RELEASE_COMMIT || ((github.event_name == 'pull_request' && github.event.pull_request.head.ref) || '') }}

      - name: Set up Rust
        uses: ./.github/actions/setup-rust
        with:
          cache_key: "build-${{ inputs.PLATFORM }}"
          # Cache will be produced by `reusable_checks/rs-lints`
          save_cache: false
          workload_identity_provider: ${{ secrets.GOOGLE_WORKLOAD_IDENTITY_PROVIDER }}
          service_account: ${{ secrets.GOOGLE_SERVICE_ACCOUNT }}

      - uses: prefix-dev/setup-pixi@v0.4.1
        with:
          pixi-version: v0.16.1

      # The pip-cache setup logic doesn't work in the ubuntu docker container
      # That's probably fine since we bake these deps into the container already
      - name: Setup python
        if: ${{ inputs.PLATFORM != 'linux-x64' }}
        uses: actions/setup-python@v4
        with:
          python-version: ${{ env.PYTHON_VERSION }}
          cache: "pip"
          cache-dependency-path: "scripts/ci/requirements.txt"

      # These should already be in the docker container, but run for good measure. A no-op install
      # should be fast, and this way things don't break if we add new packages without rebuilding
      # docker
      - run: pip install -r scripts/ci/requirements.txt
        shell: bash

      - name: Download Wheel
        uses: actions/download-artifact@v3
        with:
          name: ${{ inputs.WHEEL_ARTIFACT_NAME }}
          path: wheel

      - name: Install wheel dependencies
        # First we install the dependencies manually so we can use `--no-index` when installing the wheel.
        # This needs to be a separate step for some reason or the following step fails
        # TODO(jleibs): pull these deps from pyproject.toml
        # TODO(jleibs): understand why deps can't be installed in the same step as the wheel
        shell: bash
        run: |
          pip install attrs>=23.1.0 'numpy>=1.23,<2' pillow pyarrow>=14.0.2 pytest==7.1.2 torch==2.1.0 typing_extensions>=4.5

      - name: Get version
        id: get-version
        shell: bash
        run: |
          echo "wheel_version=$(python3 scripts/ci/crates.py get-version)" >> "$GITHUB_OUTPUT"

      - name: Install built wheel
        # Now install the wheel using a specific version and --no-index to guarantee we get the version from
        # the pre-dist folder. Note we don't use --force-reinstall here because --no-index means it wouldn't
        # find the dependencies to reinstall them.
        shell: bash
        run: |
          pip uninstall rerun-sdk
          pip install rerun-sdk==${{ steps.get-version.outputs.wheel_version }} --no-index --find-links wheel

      - name: Verify built wheel version
        shell: bash
        run: |
          python3 -m rerun --version
          which rerun
          rerun --version

      - name: Run unit tests
        shell: bash
        run: cd rerun_py/tests && pytest -c ../pyproject.toml

      - name: Run e2e test
        shell: bash
        run: RUST_LOG=debug scripts/run_python_e2e_test.py --no-build # rerun-sdk is already built and installed

      - name: Run tests/roundtrips.py
        if: ${{ inputs.PLATFORM != 'windows-x64' }}
        shell: bash
        # --release so we can inherit from some of the artifacts that maturin has just built before
        # --target x86_64-unknown-linux-gnu because otherwise cargo loses the target cache… even though this is the target anyhow…
        # --no-py-build because rerun-sdk is already built and installed
        run: |
          RUST_LOG=debug tests/roundtrips.py --release --target x86_64-unknown-linux-gnu --no-py-build

<<<<<<< HEAD
      - name: Run docs/code-examples/compare_code_example_output.py
        if: ${{ inputs.PLATFORM != 'windows-x64' }}
=======
      - name: Run docs/snippets/compare_snippet_output.py
        if: ${{ inputs.PLATFORM != 'windows' }}
>>>>>>> 4982c010
        shell: bash
        # --release so we can inherit from some of the artifacts that maturin has just built before
        # --target x86_64-unknown-linux-gnu because otherwise cargo loses the target cache… even though this is the target anyhow…
        # --no-py-build because rerun-sdk is already built and installed
        run: |
          RUST_LOG=debug docs/snippets/compare_snippet_output.py --release --target x86_64-unknown-linux-gnu --no-py-build<|MERGE_RESOLUTION|>--- conflicted
+++ resolved
@@ -201,13 +201,8 @@
         run: |
           RUST_LOG=debug tests/roundtrips.py --release --target x86_64-unknown-linux-gnu --no-py-build
 
-<<<<<<< HEAD
-      - name: Run docs/code-examples/compare_code_example_output.py
+      - name: Run docs/snippets/compare_snippet_output.py
         if: ${{ inputs.PLATFORM != 'windows-x64' }}
-=======
-      - name: Run docs/snippets/compare_snippet_output.py
-        if: ${{ inputs.PLATFORM != 'windows' }}
->>>>>>> 4982c010
         shell: bash
         # --release so we can inherit from some of the artifacts that maturin has just built before
         # --target x86_64-unknown-linux-gnu because otherwise cargo loses the target cache… even though this is the target anyhow…

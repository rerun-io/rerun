---
title: How-to
order: 1
---

Guides for using Rerun in more advanced ways.
<<<<<<< HEAD
 - [Configure the Viewer through code](howto/configure-viewer-through-code.md)
=======
 - [Configure the viewer through code](howto/configure-viewer-through-code.md)
 - [Create a fixed-window plot](howto/fixed-window-plot.md)
>>>>>>> 401c853b
 - [Limit memory usage](howto/limit-ram.md)
 - [Share recordings across multiple processes](howto/shared-recordings.md)
 - [Clear out already logged data](howto/short-lived-entities.md)
 - [Use Rerun with ROS2](howto/ros2-nav-turtlebot.md)
 - [Embed Rerun in notebooks](howto/notebook.md)
 - [Integrate Rerun with native loggers](howto/using-native-loggers.md)
 - [Extend Rerun](howto/extend)
    - [By logging custom data](howto/extend/custom-data.md)
    - [By implementing custom visualizations (Rust only)](howto/extend/extend-ui.md)<|MERGE_RESOLUTION|>--- conflicted
+++ resolved
@@ -4,12 +4,8 @@
 ---
 
 Guides for using Rerun in more advanced ways.
-<<<<<<< HEAD
  - [Configure the Viewer through code](howto/configure-viewer-through-code.md)
-=======
- - [Configure the viewer through code](howto/configure-viewer-through-code.md)
  - [Create a fixed-window plot](howto/fixed-window-plot.md)
->>>>>>> 401c853b
  - [Limit memory usage](howto/limit-ram.md)
  - [Share recordings across multiple processes](howto/shared-recordings.md)
  - [Clear out already logged data](howto/short-lived-entities.md)

---
title: Troubleshooting
order: 5
---

You can set `RUST_LOG=debug` before running to get some verbose logging output.

If you run into any issues don't hesitate to [open a ticket](https://github.com/rerun-io/rerun/issues/new/choose)
or [join our Discord](https://discord.gg/Gcm8BbTaAj).

## Running on Linux

Rerun should work out-of-the-box on Mac and Windows, but on Linux you need to first run:

```sh
sudo apt-get -y install \
    libclang-dev \
    libatk-bridge2.0 \
    libfontconfig1-dev \
    libfreetype6-dev \
    libglib2.0-dev \
    libgtk-3-dev \
    libssl-dev \
    libxcb-render0-dev \
    libxcb-shape0-dev \
    libxcb-xfixes0-dev \
    libxkbcommon-dev \
    patchelf
```

On Fedora Rawhide you need to run:

```sh
sudo dnf install \
    clang \
    clang-devel \
    clang-tools-extra \
    libxcb-devel \
    libxkbcommon-devel \
    openssl-devel \
    pkg-config
```

On WSL2, in addition to the above packages for Linux, you also need to run:

```sh
sudo apt-get -y install \
    libvulkan1 \
    libxcb-randr0 \
    mesa-vulkan-drivers \
    adwaita-icon-theme-full
```

[TODO(#1250)](https://github.com/rerun-io/rerun/issues/1250): Running with the wayland window manager
sometimes causes Rerun to crash. Try unsetting the wayland display (`unset WAYLAND_DISPLAY` or `WAYLAND_DISPLAY= `) as a workaround.

## Startup issues

If Rerun is having trouble starting, you can try resetting its memory with:

```
rerun reset
```

## Graphics issues

<!-- This section is linked to from `crates/re_viewer/src/native.rs` -->

[Wgpu](https://github.com/gfx-rs/wgpu) (the graphics API we use) maintains a list of
[known driver issues](https://github.com/gfx-rs/wgpu/wiki/Known-Driver-Issues) and workarounds for them.

The configuration we use for wgpu can be influenced in the following ways:

-   pass `--renderer=<backend>` on startup: `<backend>` must be one of `vulkan`, `metal` or `gl` for native and
    either `webgl` or `webgpu` for the web viewer (see also `--web-viewer` argument).
    Naturally, support depends on your OS. The default backend is `vulkan` everywhere except on Mac where we use `metal`.
    On the web we prefer WebGPU and fall back automatically to WebGL if no support for WebGPU was detected.
    -   For instance, you can try `rerun --renderer=gl` or for the web viewer respectively `rerun --web-viewer --renderer=webgl`.
    -   Alternatively, for the native viewer you can also use the `WGPU_BACKEND` environment variable with the above values.
    -   The web viewer is configured by the `renderer=<backend>` url argument, e.g. [https://rerun.io/viewer?renderer=webgl&speculative-link]
-   `WGPU_POWER_PREF`: Overwrites the power setting used for choosing a graphics adapter, must be `high` or `low`. (Default is `high`)

We recommend setting these only if you're asked to try them or know what you're doing,
since we don't support all of these settings equally well.

### Multiple GPUs

When using Wgpu's Vulkan backend (the default on Windows & Linux) on a computer that has both integrated and dedicated GPUs, a lot of issues can arise from Vulkan either picking the "wrong" GPU at runtime, or even simply from the fact that this choice conflicts with other driver picking technologies (e.g. NVIDIA Optimus).

<<<<<<< HEAD
In both cases, forcing Vulkan to pick either the integrated or discrete GPU (try both!) using the [`VK_ICD_FILENAMES`](https://vulkan.lunarg.com/doc/view/1.3.280.0/mac/LoaderDriverInterface.html#user-content-driver-discovery) environment variable might help with crashes, artifacts and bad performance. E.g.:
- Force the Intel integrated GPU:
  - Linux: `export VK_ICD_FILENAMES=/usr/share/vulkan/icd.d/intel.json`.
- Force the discrete Nvidia GPU:
  - Linux: `export VK_ICD_FILENAMES=/usr/share/vulkan/icd.d/nvidia.json`.
  - Windows: `set VK_ICD_FILENAMES=\windows\system32\nv-vk64.json`.
=======
In both cases, forcing Vulkan to pick either the integrated or discrete GPU (try both!) using the [`VK_ICD_FILENAMES`](https://vulkan.lunarg.com/doc/view/latest/mac/LoaderDriverInterface.html#user-content-driver-discovery) environment variable might help with crashes, artifacts and bad performance. E.g.:

-   Force the Intel integrated GPU:
    -   Linux: `export VK_ICD_FILENAMES=/usr/share/vulkan/icd.d/intel.json`.
-   Force the discrete Nvidia GPU:
    -   Linux: `export VK_ICD_FILENAMES=/usr/share/vulkan/icd.d/nvidia.json`.
    -   Windows: `set VK_ICD_FILENAMES=\windows\system32\nv-vk64.json`.
>>>>>>> 24348776
<|MERGE_RESOLUTION|>--- conflicted
+++ resolved
@@ -87,19 +87,10 @@
 
 When using Wgpu's Vulkan backend (the default on Windows & Linux) on a computer that has both integrated and dedicated GPUs, a lot of issues can arise from Vulkan either picking the "wrong" GPU at runtime, or even simply from the fact that this choice conflicts with other driver picking technologies (e.g. NVIDIA Optimus).
 
-<<<<<<< HEAD
-In both cases, forcing Vulkan to pick either the integrated or discrete GPU (try both!) using the [`VK_ICD_FILENAMES`](https://vulkan.lunarg.com/doc/view/1.3.280.0/mac/LoaderDriverInterface.html#user-content-driver-discovery) environment variable might help with crashes, artifacts and bad performance. E.g.:
-- Force the Intel integrated GPU:
-  - Linux: `export VK_ICD_FILENAMES=/usr/share/vulkan/icd.d/intel.json`.
-- Force the discrete Nvidia GPU:
-  - Linux: `export VK_ICD_FILENAMES=/usr/share/vulkan/icd.d/nvidia.json`.
-  - Windows: `set VK_ICD_FILENAMES=\windows\system32\nv-vk64.json`.
-=======
 In both cases, forcing Vulkan to pick either the integrated or discrete GPU (try both!) using the [`VK_ICD_FILENAMES`](https://vulkan.lunarg.com/doc/view/latest/mac/LoaderDriverInterface.html#user-content-driver-discovery) environment variable might help with crashes, artifacts and bad performance. E.g.:
 
 -   Force the Intel integrated GPU:
     -   Linux: `export VK_ICD_FILENAMES=/usr/share/vulkan/icd.d/intel.json`.
 -   Force the discrete Nvidia GPU:
     -   Linux: `export VK_ICD_FILENAMES=/usr/share/vulkan/icd.d/nvidia.json`.
-    -   Windows: `set VK_ICD_FILENAMES=\windows\system32\nv-vk64.json`.
->>>>>>> 24348776
+    -   Windows: `set VK_ICD_FILENAMES=\windows\system32\nv-vk64.json`.
---
title: "Spatial2DView"
---

A Spatial 2D view.

## Properties

### `Background`
Configuration for the background of a view.

* kind: The type of the background. Defaults to BackgroundKind.GradientDark.
* color: Color used for BackgroundKind.SolidColor.
### `VisualBounds`
Controls the visual bounds of a 2D space view.

<<<<<<< HEAD
* range2d: The visible parts of a 2D space view, in the coordinate space of the scene.
=======
* visual_bounds: The visible parts of a 2D space view, in the coordinate space of the scene.
### `VisibleTimeRange`
Configures what range of the timeline is shown on a view.

Whenever no visual time range applies, queries are done with "latest at" semantics.
This means that the view will, starting from the time cursor position,
query the latest data available for each component type.

The default visual time range depends on the type of view this property applies to:
- For time series views, the default is to show the entire timeline.
- For any other view, the default is to apply latest-at semantics.

The visual time range can be overridden also individually per entity.

* sequence: The range of time to show for timelines based on sequence numbers.
* time: The range of time to show for timelines based on time.
>>>>>>> b7a72cb6

## Links
 * 🐍 [Python API docs for `Spatial2DView`](https://ref.rerun.io/docs/python/stable/common/blueprint_views#rerun.blueprint.views.Spatial2DView)
<|MERGE_RESOLUTION|>--- conflicted
+++ resolved
@@ -14,10 +14,7 @@
 ### `VisualBounds`
 Controls the visual bounds of a 2D space view.
 
-<<<<<<< HEAD
 * range2d: The visible parts of a 2D space view, in the coordinate space of the scene.
-=======
-* visual_bounds: The visible parts of a 2D space view, in the coordinate space of the scene.
 ### `VisibleTimeRange`
 Configures what range of the timeline is shown on a view.
 
@@ -33,7 +30,6 @@
 
 * sequence: The range of time to show for timelines based on sequence numbers.
 * time: The range of time to show for timelines based on time.
->>>>>>> b7a72cb6
 
 ## Links
  * 🐍 [Python API docs for `Spatial2DView`](https://ref.rerun.io/docs/python/stable/common/blueprint_views#rerun.blueprint.views.Spatial2DView)

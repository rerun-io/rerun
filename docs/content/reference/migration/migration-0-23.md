--- conflicted
+++ resolved
@@ -129,8 +129,11 @@
 
 Calls to these functions must be changed to use [`connect_grpc`](https://docs.rs/rerun/0.23.0/struct.RecordingStreamBuilder.html#method.connect_grpc?speculative-link) instead.
 
-<<<<<<< HEAD
-Note that the string passed to `connect_grpc` must now be a valid Rerun URL. If you were previously calling `connect_grpc("127.0.0.1:9876")`, it must be changed to `connect_grpc("rerun+http://127.0.0.1:9876/proxy")`.
+Note that the string passed to `connect_grpc` must now be a valid Rerun URL. If you were previously calling `connect("127.0.0.1:9876")`, it must be changed to `connect_grpc("rerun+http://127.0.0.1:9876/proxy")`.
+
+The following schemes are supported: `rerun+http://`, `rerun+https://` and `rerun://`, which is an alias for `rerun+https://`.
+These schemes are then converted on the fly to either `http://` or `https://`.
+Rerun uses gRPC-based protocols under the hood, which means that the paths (`/catalog`, `/recording/12345`, …) are mapped to gRPC services and methods on the fly.
 
 ## 🐍 Python: blueprint overrides & defaults are now archetype based
 
@@ -246,10 +249,3 @@
 }
 # …
 ```
-=======
-Note that the string passed to `connect_grpc` must now be a valid Rerun URL. If you were previously calling `connect("127.0.0.1:9876")`, it must be changed to `connect_grpc("rerun+http://127.0.0.1:9876/proxy")`.
-
-The following schemes are supported: `rerun+http://`, `rerun+https://` and `rerun://`, which is an alias for `rerun+https://`.
-These schemes are then converted on the fly to either `http://` or `https://`.
-Rerun uses gRPC-based protocols under the hood, which means that the paths (`/catalog`, `/recording/12345`, …) are mapped to gRPC services and methods on the fly.
->>>>>>> 52cb027f

--- conflicted
+++ resolved
@@ -114,12 +114,9 @@
 Calls to these functions must be changed to `connect_grpc`. Note that the string passed to `connect_grpc` must now be a valid Rerun URL. If you were previously calling `connect_grpc("127.0.0.1:9876")`, it must be changed to `connect_grpc("rerun+http://127.0.0.1:9876/proxy")`.
 
 See the [`RecordingStream` docs](https://ref.rerun.io/docs/cpp/0.23.0/classrerun_1_1RecordingStream.html?speculative-link) for more information.
-<<<<<<< HEAD
 
 ## 🦀 Rust: removed `connect` and `connect_tcp` from `RecordingStream` and `RecordingStreamBuilder`
 
 Calls to these functions must be changed to use [`connect_grpc`](https://docs.rs/rerun/0.23.0/struct.RecordingStreamBuilder.html#method.connect_grpc?speculative-link) instead.
 
-Note that the string passed to `connect_grpc` must now be a valid Rerun URL. If you were previously calling `connect_grpc("127.0.0.1:9876")`, it must be changed to `connect_grpc("rerun+http://127.0.0.1:9876/proxy")`.
-=======
->>>>>>> 6a43fb49
+Note that the string passed to `connect_grpc` must now be a valid Rerun URL. If you were previously calling `connect_grpc("127.0.0.1:9876")`, it must be changed to `connect_grpc("rerun+http://127.0.0.1:9876/proxy")`.
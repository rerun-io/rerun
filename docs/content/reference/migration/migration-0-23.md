--- conflicted
+++ resolved
@@ -90,7 +90,6 @@
 
 The former is subject to (double-precision) floating point precision loss (still microsecond precision for the next century), while the latter is lossless.
 
-<<<<<<< HEAD
 ### 🌊 C++: replaced `RecordingStream::set_time_*` with `set_index_*`
 We've deprecated the following functions, with the following replacements:
 * `set_time_sequence` -> `set_index_sequence`
@@ -100,10 +99,7 @@
 
 `TimeColumn` also has deprecated functions.
 
-## 🐍 Python: removed `rr.log_components()`, `rr.connect()`, and `rr.connect_tcp()`
-=======
 ## 🐍 Python: removed `rr.log_components()`, `rr.connect()`, `rr.connect_tcp()`, and `rr.serve()`
->>>>>>> 4dc3317f
 
 These functions were [deprecated](migration-0-22.md#python-api-changes) in 0.22 and are no longer available.
 

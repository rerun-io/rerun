---
title: Migrating from 0.23 to 0.24
order: 986
---
<!--   ^^^ this number must be _decremented_ when you copy/paste this file -->

## Changed timeline navigation keyboard shortcut

To accommodate the new tree keyboard navigation feature, the timeline navigation is changed as follows:

- go to previous/next frame is ctrl-left/right (cmd on Mac) arrow (previously no modifier was needed)
- go to beginning/end of timeline is alt-left/right (previously the ctrl/cmd modifier was used)

## Previously deprecated, now removed

### `Scalar`, `SeriesLine`, `SeriesPoint` archetypes

Have been removed in favor of `Scalars`, `SeriesLines`, `SeriesPoints` respectively.


## Combining `InstancePoses3D` with orientations in `Boxes3D`/`Ellipsoids3D`/`Capsules3D` behaves differently in some cases now

Previously, `Boxes3D`/`Ellipsoids3D`/`Capsules3D` all mirrored some transform components from `InstancePoses3D`.
However, now that all components have distinct archetype-tags from the transform components in `InstancePoses3D`, form a separate transform
that is applied prior to `InstancePoses3D`.

I.e. transform resolve order was previously:
```
final = `Transform3D` * … * `Transform3D` * ([Box3D or `InstancePoses3D].quaternion * [Box3D or `InstancePoses3D].rotation_axis_angle * [Box3D or `InstancePoses3D].centers/translations)
```
And is now
```
final = `Transform3D` * … * `Transform3D` * InstancePoses3D * (Box3D.quaternion * Box3D.rotation_axis_angle * Box3D.centers)
```

As a concrete example, if you previously scaled boxes/ellipsoids/capsules using `InstancePoses3D` they would be scaled relative to the individual box centers.
Now instead they are scaled relative to the entity's center.


## Tagged components

<!-- TODO(grtlr): These are ad-hoc notes from https://github.com/rerun-io/rerun/pull/10082 and need to be cleaned up! -->

#### `re_types_core`

* The obvious `ComponentDescriptor` changes.

#### `re_types`

* Indicator components now become indicator fields. This is only temporary until we get rid of indicators.

#### `re_log_types`

* Removed auto-filling of `rerun.components.` to `ComponentName` in path parsing.

#### `re_sorbet`

* Lookup `ColumnDescriptor` by `ArchetypeFieldName` instead of `ComponentName`.
* Changed `ComponentColumnSelector`.
* Changed `ComponentColumnDescriptor::column_name` to use fully-qualified column names.

#### `rerun_py`

* Dataframe queries now use the new string representation everywhere. It's not allowed to pass in components anymore.
* `resolve_component_column_selector` now returns an `Option`.

<<<<<<< HEAD
With tagged components, our data model becomes much more flexible.
We can now have multiple components of the same type living on the same archetype, so we also need a new way to identify columns in a recording.
For this we introduce the following new string-based representation:

```
<entity_path>:[<archetype_name>]:<archetype_field_name>
```

Note that the `archetype_name` section is optional, because components can also be logged as plain fields.

### Blueprints

We have updated our logic so that the `component` field of `blueprint.datatypes.ComponentColumnSelector` follows the same schema.
=======
#### LeRobot dataloader

* Fixed an issue where the LeRobot dataloader logged untagged `Name` components for robot observations and actions, `.rrd` files created before `0.24` may include these untagged entries. To fix this, load the dataset in `0.24.0` and resave your episodes to `.rrd` (`0.24.0` now supports saving all selected recordings).
>>>>>>> 52b2dcd9
<|MERGE_RESOLUTION|>--- conflicted
+++ resolved
@@ -64,7 +64,6 @@
 * Dataframe queries now use the new string representation everywhere. It's not allowed to pass in components anymore.
 * `resolve_component_column_selector` now returns an `Option`.
 
-<<<<<<< HEAD
 With tagged components, our data model becomes much more flexible.
 We can now have multiple components of the same type living on the same archetype, so we also need a new way to identify columns in a recording.
 For this we introduce the following new string-based representation:
@@ -78,8 +77,7 @@
 ### Blueprints
 
 We have updated our logic so that the `component` field of `blueprint.datatypes.ComponentColumnSelector` follows the same schema.
-=======
+
 #### LeRobot dataloader
 
-* Fixed an issue where the LeRobot dataloader logged untagged `Name` components for robot observations and actions, `.rrd` files created before `0.24` may include these untagged entries. To fix this, load the dataset in `0.24.0` and resave your episodes to `.rrd` (`0.24.0` now supports saving all selected recordings).
->>>>>>> 52b2dcd9
+* Fixed an issue where the LeRobot dataloader logged untagged `Name` components for robot observations and actions, `.rrd` files created before `0.24` may include these untagged entries. To fix this, load the dataset in `0.24.0` and resave your episodes to `.rrd` (`0.24.0` now supports saving all selected recordings).
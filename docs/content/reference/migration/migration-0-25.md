--- conflicted
+++ resolved
@@ -28,7 +28,6 @@
 
 The Python flush calls now raises an error if the flushing did not complete successfully.
 
-<<<<<<< HEAD
 ## Changed arrow encoding of blobs
 
 We used to encode blobs as `List<uint8>`, which was rather unidiomatic.
@@ -41,13 +40,6 @@
 -   [`ImageBuffer`](https://rerun.io/docs/reference/types/components/image_buffer)
 -   [`VideoSample`](https://rerun.io/docs/reference/types/components/video_sample)
 
-## Deprecated `archetype` specification in `AnyValues`
-
-If `AnyValues` had the same `field_name` but unique `archetypes` then the view would disambiguate them but the `dataframe` api wouldn't.
-We split `AnyValues` into `AnyValues` with no archetype and `ArchetypeBuilder` requiring an `archetype` where the name in the `dataframe` api is made unique by combining
-the archetype with the field name similar to how built-in components are handled.
-In the next release we will remove the ability to specify an `archetype` when creating `AnyValues` to finalize the split.
-=======
 ## ❗ Deprecations
 
 ### Python 3.9
@@ -56,4 +48,10 @@
 In the next release, we will fully drop support and switch to Python 3.10 as the minimum supported version.
 
 See an overview for supported python versions [here](https://ref.rerun.io/docs/python/main/common#supported-python-versions).
->>>>>>> 0a31c23d
+
+### `archetype` specification in `AnyValues`
+
+If `AnyValues` had the same `field_name` but unique `archetypes` then the view would disambiguate them but the `dataframe` api wouldn't.
+We split `AnyValues` into `AnyValues` with no archetype and `ArchetypeBuilder` requiring an `archetype` where the name in the `dataframe` api is made unique by combining
+the archetype with the field name similar to how built-in components are handled.
+In the next release we will remove the ability to specify an `archetype` when creating `AnyValues` to finalize the split.
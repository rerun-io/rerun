--- conflicted
+++ resolved
@@ -13,11 +13,7 @@
     rec.connect("127.0.0.1:9876").throw_on_failure();
 
     auto arrow =
-<<<<<<< HEAD
-        rr::Arrows3D::from_vectors({{0.0f, 1.0f, 0.0f}}).with_origins({{0.0f, 0.0f, 0.0f}});
-=======
-        rerun::Arrows3D::from_vectors({0.0f, 1.0f, 0.0f}).with_origins({{0.0f, 0.0f, 0.0f}});
->>>>>>> 6eb1cde1
+        rerun::Arrows3D::from_vectors({{0.0f, 1.0f, 0.0f}}).with_origins({{0.0f, 0.0f, 0.0f}});
 
     rec.log("base", arrow);
 

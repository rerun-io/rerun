// Log a pinhole and a random image.

#include <rerun.hpp>

#include <algorithm>
#include <cstdlib>
#include <ctime>

int main() {
    auto rec = rerun::RecordingStream("rerun_example_line_strip3d");
    rec.connect().throw_on_failure();

    rec.log("world/image", rerun::Pinhole::from_focal_length_and_resolution(3.0f, {3.0f, 3.0f}));

    std::srand(static_cast<uint32_t>(std::time(nullptr)));
    std::vector<uint8_t> random_data(3 * 3 * 3);
<<<<<<< HEAD
    std::generate(random_data.begin(), random_data.end(), [] {
        return static_cast<uint8_t>(std::rand());
    });
    tensor.buffer = rerun::datatypes::TensorBuffer::u8(random_data);
=======
    std::generate(random_data.begin(), random_data.end(), std::rand);
>>>>>>> 107c8332

    const auto tensor = rerun::datatypes::TensorData({3, 3, 3}, random_data);
    rec.log("world/image", rerun::Image(tensor));
}<|MERGE_RESOLUTION|>--- conflicted
+++ resolved
@@ -14,14 +14,10 @@
 
     std::srand(static_cast<uint32_t>(std::time(nullptr)));
     std::vector<uint8_t> random_data(3 * 3 * 3);
-<<<<<<< HEAD
+    std::generate(random_data.begin(), random_data.end(), std::rand);
     std::generate(random_data.begin(), random_data.end(), [] {
         return static_cast<uint8_t>(std::rand());
     });
-    tensor.buffer = rerun::datatypes::TensorBuffer::u8(random_data);
-=======
-    std::generate(random_data.begin(), random_data.end(), std::rand);
->>>>>>> 107c8332
 
     const auto tensor = rerun::datatypes::TensorData({3, 3, 3}, random_data);
     rec.log("world/image", rerun::Image(tensor));

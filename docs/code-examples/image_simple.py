"""Create and log an image."""

import numpy as np
import rerun as rr
import rerun.experimental as rr2
<<<<<<< HEAD
=======
from rerun.experimental import dt as rrd
>>>>>>> 8b428ce6

# Create an image with numpy
image = np.zeros((200, 300, 3), dtype=np.uint8)
image[:, :, 0] = 255
image[50:150, 50:150] = (0, 255, 0)

rr.init("rerun_example_image_simple", spawn=True)

<<<<<<< HEAD
rr2.log("simple", rr2.Image(image))
=======
image = rrd.TensorData(array=image)
rr2.log("image", rr2.Image(image))
>>>>>>> 8b428ce6
<|MERGE_RESOLUTION|>--- conflicted
+++ resolved
@@ -3,10 +3,6 @@
 import numpy as np
 import rerun as rr
 import rerun.experimental as rr2
-<<<<<<< HEAD
-=======
-from rerun.experimental import dt as rrd
->>>>>>> 8b428ce6
 
 # Create an image with numpy
 image = np.zeros((200, 300, 3), dtype=np.uint8)
@@ -15,9 +11,4 @@
 
 rr.init("rerun_example_image_simple", spawn=True)
 
-<<<<<<< HEAD
-rr2.log("simple", rr2.Image(image))
-=======
-image = rrd.TensorData(array=image)
-rr2.log("image", rr2.Image(image))
->>>>>>> 8b428ce6
+rr2.log("simple", rr2.Image(image))
--- conflicted
+++ resolved
@@ -5,13 +5,8 @@
 #include <cmath>
 #include <numeric>
 
-<<<<<<< HEAD
 #define TAU (static_cast<float>(M_PI) * 2.0f)
 
-namespace rr = rerun;
-
-=======
->>>>>>> 6eb1cde1
 int main() {
     auto rec = rerun::RecordingStream("rerun_example_arrow3d");
     rec.connect("127.0.0.1:9876").throw_on_failure();

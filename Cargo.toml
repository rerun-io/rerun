[workspace]
resolver = "2"
members = [
  "crates/build/*",
  "crates/store/*",
  "crates/top/*",
  "crates/utils/*",
  "crates/viewer/*",
  "docs/snippets",
  "examples/rust/*",
  "rerun_py",
  "run_wasm",
  "tests/rust/log_benchmark",
  "tests/rust/plot_dashboard_stress",
  "tests/rust/roundtrips/*",
  "tests/rust/test_*",
]
exclude = ["examples/rust/revy", "examples/rust/chess_robby_fischer"]

[workspace.package]
authors = ["rerun.io <opensource@rerun.io>"]
edition = "2024"
homepage = "https://rerun.io"
include = [
  "../../Cargo.lock",     # So that users can pass `--locked` to `cargo install rerun-cli`
  "../../LICENSE-APACHE",
  "../../LICENSE-MIT",
  "**/*.rs",
  "Cargo.toml",
]
license = "MIT OR Apache-2.0"
repository = "https://github.com/rerun-io/rerun"
rust-version = "1.85"
version = "0.24.0-alpha.1+dev"

[workspace.metadata.cargo-shear]
ignored = [
  # rerun crates
  "rerun_c",
  "re_dev_tools",
  "rerun-cli",
  "re_types_builder",
  "re_protos_builder",
  "re_renderer_examples",

  # used for specific targets or features
  "wayland-sys",
  "home",
  "profiling",
]

[workspace.dependencies]
# When using alpha-release, always use exact version, e.g. `version = "=0.x.y-alpha.z"
# This is because we treat alpha-releases as incompatible, but semver doesn't.
# In particular: if we compile rerun 0.3.0-alpha.0 we only want it to use
# re_log_types 0.3.0-alpha.0, NOT 0.3.0-alpha.4 even though it is newer and semver-compatible.

# crates/build:
re_build_info = { path = "crates/build/re_build_info", version = "=0.24.0-alpha.1", default-features = false }
re_build_tools = { path = "crates/build/re_build_tools", version = "=0.24.0-alpha.1", default-features = false }
re_dev_tools = { path = "crates/build/re_dev_tools", version = "=0.24.0-alpha.1", default-features = false }
re_protos_builder = { path = "crates/build/re_protos_builder", version = "=0.24.0-alpha.1", default-features = false }
re_types_builder = { path = "crates/build/re_types_builder", version = "=0.24.0-alpha.1", default-features = false }

# crates/store:
re_chunk = { path = "crates/store/re_chunk", version = "=0.24.0-alpha.1", default-features = false }
re_chunk_store = { path = "crates/store/re_chunk_store", version = "=0.24.0-alpha.1", default-features = false }
re_data_loader = { path = "crates/store/re_data_loader", version = "=0.24.0-alpha.1", default-features = false }
re_data_source = { path = "crates/store/re_data_source", version = "=0.24.0-alpha.1", default-features = false }
re_dataframe = { path = "crates/store/re_dataframe", version = "=0.24.0-alpha.1", default-features = false }
re_datafusion = { path = "crates/store/re_datafusion", version = "=0.24.0-alpha.1", default-features = false }
re_entity_db = { path = "crates/store/re_entity_db", version = "=0.24.0-alpha.1", default-features = false }
re_format_arrow = { path = "crates/store/re_format_arrow", version = "=0.24.0-alpha.1", default-features = false }
re_grpc_client = { path = "crates/store/re_grpc_client", version = "=0.24.0-alpha.1", default-features = false }
re_grpc_server = { path = "crates/store/re_grpc_server", version = "=0.24.0-alpha.1", default-features = false }
re_protos = { path = "crates/store/re_protos", version = "=0.24.0-alpha.1", default-features = false }
re_log_encoding = { path = "crates/store/re_log_encoding", version = "=0.24.0-alpha.1", default-features = false }
re_log_types = { path = "crates/store/re_log_types", version = "=0.24.0-alpha.1", default-features = false }
re_query = { path = "crates/store/re_query", version = "=0.24.0-alpha.1", default-features = false }
re_sorbet = { path = "crates/store/re_sorbet", version = "=0.24.0-alpha.1", default-features = false }
re_types = { path = "crates/store/re_types", version = "=0.24.0-alpha.1", default-features = false }
re_types_core = { path = "crates/store/re_types_core", version = "=0.24.0-alpha.1", default-features = false }

# crates/top:
re_sdk = { path = "crates/top/re_sdk", version = "=0.24.0-alpha.1", default-features = false }
rerun = { path = "crates/top/rerun", version = "=0.24.0-alpha.1", default-features = false }
rerun_c = { path = "crates/top/rerun_c", version = "=0.24.0-alpha.1", default-features = false }
rerun-cli = { path = "crates/top/rerun-cli", version = "=0.24.0-alpha.1", default-features = false }

# crates/utils:
re_analytics = { path = "crates/utils/re_analytics", version = "=0.24.0-alpha.1", default-features = false }
re_arrow_util = { path = "crates/utils/re_arrow_util", version = "=0.24.0-alpha.1", default-features = false }
re_auth = { path = "crates/utils/re_auth", version = "=0.24.0-alpha.1", default-features = false }
re_byte_size = { path = "crates/utils/re_byte_size", version = "=0.24.0-alpha.1", default-features = false }
re_capabilities = { path = "crates/utils/re_capabilities", version = "=0.24.0-alpha.1", default-features = false }
re_case = { path = "crates/utils/re_case", version = "=0.24.0-alpha.1", default-features = false }
re_crash_handler = { path = "crates/utils/re_crash_handler", version = "=0.24.0-alpha.1", default-features = false }
re_error = { path = "crates/utils/re_error", version = "=0.24.0-alpha.1", default-features = false }
re_format = { path = "crates/utils/re_format", version = "=0.24.0-alpha.1", default-features = false }
re_int_histogram = { path = "crates/utils/re_int_histogram", version = "=0.24.0-alpha.1", default-features = false }
re_log = { path = "crates/utils/re_log", version = "=0.24.0-alpha.1", default-features = false }
re_memory = { path = "crates/utils/re_memory", version = "=0.24.0-alpha.1", default-features = false }
re_smart_channel = { path = "crates/utils/re_smart_channel", version = "=0.24.0-alpha.1", default-features = false }
re_string_interner = { path = "crates/utils/re_string_interner", version = "=0.24.0-alpha.1", default-features = false }
re_tracing = { path = "crates/utils/re_tracing", version = "=0.24.0-alpha.1", default-features = false }
re_tuid = { path = "crates/utils/re_tuid", version = "=0.24.0-alpha.1", default-features = false }
re_uri = { path = "crates/utils/re_uri", version = "=0.24.0-alpha.1", default-features = false }
re_video = { path = "crates/utils/re_video", version = "=0.24.0-alpha.1", default-features = false }

# crates/viewer:
re_blueprint_tree = { path = "crates/viewer/re_blueprint_tree", version = "=0.24.0-alpha.1", default-features = false }
re_redap_browser = { path = "crates/viewer/re_redap_browser", version = "=0.24.0-alpha.1", default-features = false }
re_component_ui = { path = "crates/viewer/re_component_ui", version = "=0.24.0-alpha.1", default-features = false }
re_context_menu = { path = "crates/viewer/re_context_menu", version = "=0.24.0-alpha.1", default-features = false }
re_chunk_store_ui = { path = "crates/viewer/re_chunk_store_ui", version = "=0.24.0-alpha.1", default-features = false }
re_dataframe_ui = { path = "crates/viewer/re_dataframe_ui", version = "=0.24.0-alpha.1", default-features = false }
re_data_ui = { path = "crates/viewer/re_data_ui", version = "=0.24.0-alpha.1", default-features = false }
re_global_context = { path = "crates/viewer/re_global_context", version = "=0.24.0-alpha.1", default-features = false }
re_renderer = { path = "crates/viewer/re_renderer", version = "=0.24.0-alpha.1", default-features = false }
re_renderer_examples = { path = "crates/viewer/re_renderer_examples", version = "=0.24.0-alpha.1", default-features = false }
re_selection_panel = { path = "crates/viewer/re_selection_panel", version = "=0.24.0-alpha.1", default-features = false }
re_time_panel = { path = "crates/viewer/re_time_panel", version = "=0.24.0-alpha.1", default-features = false }
re_ui = { path = "crates/viewer/re_ui", version = "=0.24.0-alpha.1", default-features = false }
re_view = { path = "crates/viewer/re_view", version = "=0.24.0-alpha.1", default-features = false }
re_view_bar_chart = { path = "crates/viewer/re_view_bar_chart", version = "=0.24.0-alpha.1", default-features = false }
re_view_spatial = { path = "crates/viewer/re_view_spatial", version = "=0.24.0-alpha.1", default-features = false }
re_view_dataframe = { path = "crates/viewer/re_view_dataframe", version = "=0.24.0-alpha.1", default-features = false }
re_view_graph = { path = "crates/viewer/re_view_graph", version = "=0.24.0-alpha.1", default-features = false }
re_view_map = { path = "crates/viewer/re_view_map", version = "=0.24.0-alpha.1", default-features = false }
re_view_tensor = { path = "crates/viewer/re_view_tensor", version = "=0.24.0-alpha.1", default-features = false }
re_view_text_document = { path = "crates/viewer/re_view_text_document", version = "=0.24.0-alpha.1", default-features = false }
re_view_text_log = { path = "crates/viewer/re_view_text_log", version = "=0.24.0-alpha.1", default-features = false }
re_view_time_series = { path = "crates/viewer/re_view_time_series", version = "=0.24.0-alpha.1", default-features = false }
re_viewer = { path = "crates/viewer/re_viewer", version = "=0.24.0-alpha.1", default-features = false }
re_viewer_context = { path = "crates/viewer/re_viewer_context", version = "=0.24.0-alpha.1", default-features = false }
re_viewport = { path = "crates/viewer/re_viewport", version = "=0.24.0-alpha.1", default-features = false }
re_viewport_blueprint = { path = "crates/viewer/re_viewport_blueprint", version = "=0.24.0-alpha.1", default-features = false }
re_web_viewer_server = { path = "crates/viewer/re_web_viewer_server", version = "=0.24.0-alpha.1", default-features = false }

# Rerun crates in other repos:
<<<<<<< HEAD
re_math = "0.20.0" # TODO(emilk): replace this with `macaw`
=======
re_mp4 = "0.3.0"
>>>>>>> ab21a0fa

# If this package fails to build, install `nasm` locally, or build through `pixi`.
# NOTE: we use `dav1d` as an alias for our own re_rav1d crate
# See https://github.com/rerun-io/re_rav1d/pull/2
dav1d = { package = "re_rav1d", version = "0.1.3", default-features = false }
# dav1d = { version = "0.10.3" } # Requires separate install of `dav1d` library. Fast in debug builds. Useful for development.

# egui-crates:
ecolor = "0.31.1"
eframe = { version = "0.31.1", default-features = false, features = [
  "accesskit",
  "default_fonts",
  "wayland",
  "x11",
] }
egui = { version = "0.31.1", features = [
  "callstack",
  "color-hex",
  "log",
  "rayon",
] }
egui_commonmark = { version = "0.20.0", default-features = false }
egui_dnd = { version = "0.12.0" }
egui_extras = { version = "0.31.1", features = [
  "http",
  "image",
  "serde",
  "svg",
] }
egui_kittest = { version = "0.31.1", features = ["wgpu", "snapshot", "eframe"] }
egui_plot = "0.32.1" # https://github.com/emilk/egui_plot
egui_table = "0.3.0" # https://github.com/rerun-io/egui_table
egui_tiles = "0.12.0" # https://github.com/rerun-io/egui_tiles
egui-wgpu = "0.31.1"
emath = "0.31.1"

# All of our direct external dependencies should be found here:
ahash = "0.8"
anyhow = { version = "1.0", default-features = false }
argh = "0.1.12"
array-init = "2.1"
arrow = { version = "54.3.1", default-features = false }
async-stream = "0.3"
backtrace = "0.3"
base64 = "0.22"
bincode = "1.3"
bit-vec = "0.8"
bitflags = { version = "2.4", features = ["bytemuck"] }
bytemuck = { version = "1.18", features = ["extern_crate_alloc"] }
bytes = "1.0"
camino = "1.1"
cargo_metadata = "0.18"
cargo-run-wasm = "0.3.2"
cfg_aliases = "0.2"
cfg-if = "1.0"
chrono = { version = "0.4.39", default-features = false } #TODO(#9317): migrate to jiff when upgrading to pyo3 0.24
clang-format = "0.3"
clap = "4.0"
clean-path = "0.2"
colored = "2.1"
comfy-table = { version = "7.0", default-features = false }
console_error_panic_hook = "0.1.6"
const_format = "0.2"
convert_case = "0.6"
criterion = "0.5"
crossbeam = "0.8"
datafusion = { version = "46", default-features = false }
datafusion-ffi = "46"
directories = "5"
document-features = "0.2.8"
econtext = "0.2" # Prints error contexts on crashes
ehttp = "0.5.0"
enumset = "1.0.12"
env_filter = { version = "0.1", default-features = false }
env_logger = { version = "0.11", default-features = false }
ffmpeg-sidecar = { version = "2.0.2", default-features = false }
fixed = { version = "1.28", default-features = false }
fjadra = "0.2.1"
flatbuffers = "24.12.23"
futures = "0.3"
futures-util = "0.3"
getrandom = "0.2"
glam = { version = "0.30.3", features = ["debug-glam-assert"] }
glob = "0.3"
gltf = "1.1"
half = { version = "2.3.1", features = ["bytemuck"] }
hexasphere = "16.0.0"
home = "=0.5.9"
image = { version = "0.25", default-features = false }
indent = "0.1"
indexmap = "2.1" # Version chosen to align with other dependencies
indicatif = "0.17.7" # Progress bar
infer = "0.16" # infer MIME type by checking the magic number signaturefer MIME type by checking the magic number signature
insta = "1.23"
itertools = "0.14"
jiff = { version = "0.2.3", features = ["js"] }
js-sys = "0.3"
jsonwebtoken = { version = "9", default-features = false }
libc = "0.2"
linked-hash-map = { version = "0.5", default-features = false }
log = "0.4"
log-once = "0.4"
lz4_flex = "0.11"
macaw = "0.30.0"
memory-stats = "1.1"
mimalloc = "0.1.43"
mime_guess2 = "2.0" # infer MIME type by file extension, and map mime to file extension
mint = "0.5.9"
natord = "1.0.9"
ndarray = "0.16"
ndarray-rand = "0.15"
never = "0.1"
nohash-hasher = "0.2"
notify = { version = "6.1.1", features = ["macos_kqueue"] }
num-derive = "0.4"
num-traits = "0.2"
numpy = "0.23"
object_store = { version = "0.11.0" }
once_cell = "1.17" # No lazy_static - use `std::sync::OnceLock` or `once_cell` instead
ordered-float = "4.3.0"
parking_lot = "0.12"
parquet = { version = "54.1", default-features = false }
paste = "1.0"
pathdiff = "0.2"
percent-encoding = "2.3"
pico-args = "0.5"
ply-rs = { version = "0.1", default-features = false }
poll-promise = "0.3"
pollster = "0.4"
prettyplease = "0.2"
proc-macro2 = { version = "1.0", default-features = false }
profiling = { version = "1.0.12", default-features = false }
prost = "0.13.3"
prost-build = "0.13.3"
prost-types = "0.13.3"
puffin = "0.19.1"
puffin_http = "0.16"
pyo3 = "0.23.3"
pyo3-build-config = "0.23.3"
quote = "1.0"
rand = { version = "0.8", default-features = false }
rand_distr = { version = "0.4", default-features = false }
rayon = "1.7"
rexif = "0.7.5"
rfd = { version = "0.15", default-features = false, features = [
  "async-std",
  "xdg-portal",
] }
ron = { version = "0.10.1", features = ["integer128"] }
roxmltree = "0.19.0"
rust-format = "0.3"
rustdoc-json = "0.9.4"
rustdoc-types = "0.35.0"
seq-macro = "0.3"
serde = { version = "1", features = ["derive"] }
serde_json = { version = "1", default-features = false, features = ["std"] }
serde-wasm-bindgen = "0.6.5"
serde_yaml = { version = "0.9.21", default-features = false }
sha2 = "0.10"
similar-asserts = "1.4.2"
slotmap = { version = "1.0.6", features = ["serde"] }
smallvec = { version = "1.0", features = ["const_generics", "union"] }
static_assertions = "1.1"
stl_io = "0.8.5"
strum = { version = "0.26", features = ["derive"] }
strum_macros = "0.26"
sublime_fuzzy = "0.7"
syn = "2.0"
sysinfo = { version = "0.30.1", default-features = false }
tap = "1.0.1"
tempfile = "3.0"
thiserror = "1.0"
tiff = "0.9.1"
time = { version = "0.3.36", default-features = false, features = [
  # TODO(emilk): stop using `time`, and replace all uses with `jiff`
  "wasm-bindgen",
] }
tiny_http = { version = "0.12", default-features = false }
tobj = "4.0"
tokio = { version = "1.44.2", default-features = false }
tokio-stream = "0.1.16"
tokio-util = { version = "0.7.12", default-features = false }
toml = { version = "0.8.10", default-features = false }
tonic = { version = "0.12.3", default-features = false }
tonic-build = { version = "0.12.3", default-features = false }
tonic-web = "0.12"
tonic-web-wasm-client = "0.6"
tower = "0.5"
tower-http = "0.5"
tracing = { version = "0.1", default-features = false }
type-map = "0.5"
typenum = "1.15"
unindent = "0.2"
urdf-rs = "0.9.0"
ureq = "2.9.2"
url = "2.3"
uuid = "1.1"
vec1 = "1.8"
walkdir = "2.0"
walkers = "0.36.0"
# TODO(#8766): `rerun_js/web-viewer/build-wasm.mjs` is HIGHLY sensitive to changes in `wasm-bindgen`.
#       Whenever updating `wasm-bindgen`, update this and the narrower dependency specifications in
#       `crates/viewer/re_viewer/Cargo.toml`, and make sure that the build script still works.
#       Do not make this an `=` dependency, because that may break Rust users’ builds when a newer
#       version is released, even if they are not building the web viewer.
#       For details see https://github.com/rerun-io/rerun/issues/8766
wasm-bindgen = "0.2.100"
wasm-bindgen-cli-support = "=0.2.100"
wasm-bindgen-futures = "0.4.50"
wayland-sys = "0.31.5"
web-sys = "0.3"
web-time = "1.1.0"
webbrowser = "1.0"
winit = { version = "0.30.5", default-features = false }
# TODO(andreas): Try to get rid of `fragile-send-sync-non-atomic-wasm`. This requires re_renderer being aware of single-thread restriction on resources.
# See also https://gpuweb.github.io/gpuweb/explainer/#multithreading-transfer (unsolved part of the Spec as of writing!)
wgpu = { version = "25.0", default-features = false, features = [
  # Backends (see https://docs.rs/wgpu/latest/wgpu/#feature-flags)
  "gles",
  "metal",
  "vulkan",
  "webgl",
  "webgpu",
  #"dx12",   # DX12 backend on wgpu isn't as stable. Also, we want to reduce the number of backends on native. Ideally we only have Vulkan & Metal, but we also keep GL as a manual fallback.
  #"angle",  # As above, we want to limit the numbers of backends we support. GL support via angle isn't great and we didn't need it so far.

  # Shader options:
  "wgsl",

  # Other:
  "fragile-send-sync-non-atomic-wasm",
] }
xshell = "0.2.7"


# ---------------------------------------------------------------------------------
[profile]

## Dev

# Our dev profile has some optimizations turned on, as well as debug assertions.
[profile.dev]
opt-level = 1 # Make debug builds run faster
# See <https://github.com/rerun-io/rerun/pull/9094> for a thorough explanation of why.
# This does not affect cfg(debug_assertions).
# Use the `debugging` profile (see below) if you need debug symbols.
debug = false


# Use the following command to grab the list of workspace crates:
#   cargo metadata --no-deps --format-version 1 | jq '.packages[].name' | rg '"re_'
#
# There is, as far we know, no way to do this without enumerating all crates manually.

[profile.dev.package]
"re_analytics".debug = true
"re_arrow_util".debug = true
"re_auth".debug = true
"re_blueprint_tree".debug = true
"re_build_info".debug = true
"re_build_tools".debug = true
"re_byte_size".debug = true
"re_capabilities".debug = true
"re_case".debug = true
"re_chunk".debug = true
"re_chunk_store".debug = true
"re_chunk_store_ui".debug = true
"re_component_ui".debug = true
"re_context_menu".debug = true
"re_crash_handler".debug = true
"re_data_loader".debug = true
"re_data_source".debug = true
"re_data_ui".debug = true
"re_dataframe".debug = true
"re_dataframe_ui".debug = true
"re_datafusion".debug = true
"re_dev_tools".debug = true
"re_entity_db".debug = true
"re_error".debug = true
"re_format".debug = true
"re_format_arrow".debug = true
"re_grpc_client".debug = true
"re_grpc_server".debug = true
"re_int_histogram".debug = true
"re_log".debug = true
"re_log_encoding".debug = true
"re_log_types".debug = true
"re_memory".debug = true
"re_protos".debug = true
"re_protos_builder".debug = true
"re_query".debug = true
"re_redap_browser".debug = true
"re_renderer".debug = true
"re_renderer_examples".debug = true
"re_sdk".debug = true
"re_selection_panel".debug = true
"re_smart_channel".debug = true
"re_sorbet".debug = true
"re_string_interner".debug = true
"re_time_panel".debug = true
"re_tracing".debug = true
"re_tuid".debug = true
"re_types".debug = true
"re_types_builder".debug = true
"re_types_core".debug = true
"re_ui".debug = true
"re_uri".debug = true
"re_video".debug = true
"re_view".debug = true
"re_view_bar_chart".debug = true
"re_view_dataframe".debug = true
"re_view_graph".debug = true
"re_view_map".debug = true
"re_view_spatial".debug = true
"re_view_tensor".debug = true
"re_view_text_document".debug = true
"re_view_text_log".debug = true
"re_view_time_series".debug = true
"re_viewer".debug = true
"re_viewer_context".debug = true
"re_viewport".debug = true
"re_viewport_blueprint".debug = true
"re_web_viewer_server".debug = true


# panic = "abort" leads to better optimizations and smaller binaries (and is the default in Wasm anyways),
# but it also means backtraces don't work with the `backtrace` library (https://github.com/rust-lang/backtrace-rs/issues/397).
# egui has a feature where if you hold down all modifiers keys on your keyboard and hover any UI widget,
# you will see the backtrace to that widget, and we don't want to break that feature in dev builds.

# Optimize all dependencies even in debug builds (does not affect workspace packages):
[profile.dev.package."*"]
opt-level = 2


## Release

[profile.release]
# debug = true # good for profilers
panic = "abort" # This leads to better optimizations and smaller binaries (and is the default in Wasm anyways).

[profile.web-release]
panic = 'abort'      # Removes panic handling code
inherits = "release"
lto = true
opt-level = 'z'      # Optimize for size
codegen-units = 1


## Bench

[profile.bench]
debug = false


## Debugging

# Set up a `debugging` profile that turns of optimization of the workspace and select packages.
# Note that the profile name `debug` is reserved.
[profile.debugging]
inherits = "dev"
opt-level = 0
debug = true

[profile.debugging.package.egui]
opt-level = 0 # we often debug egui via Rerun

[profile.debugging.build-override]
debug = true # enable debug symbols for build scripts


# ---------------------------------------------------------------------------------


[workspace.lints.rust]
unsafe_code = "deny"

elided_lifetimes_in_paths = "warn"
future_incompatible = { level = "warn", priority = -1 }
nonstandard_style = { level = "warn", priority = -1 }
rust_2018_idioms = { level = "warn", priority = -1 }
rust_2021_prelude_collisions = "warn"
semicolon_in_expressions_from_macros = "warn"
trivial_numeric_casts = "warn"
unsafe_op_in_unsafe_fn = "warn" # `unsafe_op_in_unsafe_fn` may become the default in future Rust versions: https://github.com/rust-lang/rust/issues/71668
unexpected_cfgs = { level = "deny", check-cfg = [
  'cfg(TODO)',                      # NOLINT
  'cfg(disable_web_viewer_server)',
] } # NOLINT allow `#[cfg(TODO)]` to compile (it will still fail CI)
unused_extern_crates = "warn"
unused_import_braces = "warn"
unused_lifetimes = "warn"

trivial_casts = "allow"
unused_qualifications = "allow"

[workspace.lints.rustdoc]
all = "warn"
missing_crate_level_docs = "warn"

# See also clippy.toml
[workspace.lints.clippy]
as_ptr_cast_mut = "warn"
await_holding_lock = "warn"
bool_to_int_with_if = "warn"
char_lit_as_u8 = "warn"
checked_conversions = "warn"
clear_with_drain = "warn"
cloned_instead_of_copied = "warn"
dbg_macro = "warn"
debug_assert_with_mut_call = "warn"
derive_partial_eq_without_eq = "warn"
disallowed_macros = "warn"                   # See clippy.toml
disallowed_methods = "warn"                  # See clippy.toml
disallowed_names = "warn"                    # See clippy.toml
disallowed_script_idents = "warn"            # See clippy.toml
disallowed_types = "warn"                    # See clippy.toml
doc_include_without_cfg = "warn"
doc_link_with_quotes = "warn"
doc_markdown = "warn"
empty_enum = "warn"
empty_enum_variants_with_brackets = "warn"
enum_glob_use = "warn"
equatable_if_let = "warn"
exit = "warn"
expl_impl_clone_on_copy = "warn"
explicit_deref_methods = "warn"
explicit_into_iter_loop = "warn"
explicit_iter_loop = "warn"
fallible_impl_from = "warn"
filter_map_next = "warn"
flat_map_option = "warn"
float_cmp_const = "warn"
fn_params_excessive_bools = "warn"
fn_to_numeric_cast_any = "warn"
from_iter_instead_of_collect = "warn"
get_unwrap = "warn"
implicit_clone = "warn"
imprecise_flops = "warn"
index_refutable_slice = "warn"
inefficient_to_string = "warn"
infinite_loop = "warn"
into_iter_without_iter = "warn"
invalid_upcast_comparisons = "warn"
iter_filter_is_ok = "warn"
iter_filter_is_some = "warn"
iter_not_returning_iterator = "warn"
iter_on_empty_collections = "warn"
iter_on_single_items = "warn"
iter_without_into_iter = "warn"
large_digit_groups = "warn"
large_include_file = "warn"
large_stack_arrays = "warn"
large_stack_frames = "warn"
large_types_passed_by_value = "warn"
let_underscore_must_use = "warn"
let_unit_value = "warn"
linkedlist = "warn"
literal_string_with_formatting_args = "warn"
lossy_float_literal = "warn"
macro_use_imports = "warn"
manual_assert = "warn"
manual_clamp = "warn"
manual_instant_elapsed = "warn"
manual_is_power_of_two = "warn"
manual_is_variant_and = "warn"
manual_let_else = "warn"
manual_ok_or = "warn"
manual_string_new = "warn"
map_err_ignore = "warn"
map_flatten = "warn"
match_bool = "warn"
match_on_vec_items = "warn"
match_same_arms = "warn"
match_wild_err_arm = "warn"
match_wildcard_for_single_variants = "warn"
mem_forget = "warn"
mismatching_type_param_order = "warn"
missing_enforced_import_renames = "warn"
missing_safety_doc = "warn"
mixed_attributes_style = "warn"
mut_mut = "warn"
mutex_integer = "warn"
needless_borrow = "warn"
needless_continue = "warn"
needless_for_each = "warn"
needless_pass_by_ref_mut = "warn"
needless_pass_by_value = "warn"
negative_feature_names = "warn"
non_zero_suggestions = "warn"
nonstandard_macro_braces = "warn"
option_as_ref_cloned = "warn"
option_option = "warn"
path_buf_push_overwrite = "warn"
pathbuf_init_then_push = "warn"
ptr_as_ptr = "warn"
ptr_cast_constness = "warn"
pub_underscore_fields = "warn"
pub_without_shorthand = "warn"
rc_mutex = "warn"
readonly_write_lock = "warn"
redundant_type_annotations = "warn"
ref_as_ptr = "warn"
ref_option_ref = "warn"
rest_pat_in_fully_bound_structs = "warn"
same_functions_in_if_condition = "warn"
semicolon_if_nothing_returned = "warn"
set_contains_or_insert = "warn"
should_panic_without_expect = "warn"
single_char_pattern = "warn"
single_match_else = "warn"
str_split_at_newline = "warn"
str_to_string = "warn"
string_add = "warn"
string_add_assign = "warn"
string_lit_as_bytes = "warn"
string_lit_chars_any = "warn"
string_to_string = "warn"
suspicious_command_arg_space = "warn"
suspicious_xor_used_as_pow = "warn"
todo = "warn"
too_long_first_doc_paragraph = "warn"
too_many_lines = "warn"
trailing_empty_array = "warn"
trait_duplication_in_bounds = "warn"
tuple_array_conversions = "warn"
unchecked_duration_subtraction = "warn"
undocumented_unsafe_blocks = "warn"
unimplemented = "warn"
uninhabited_references = "warn"
uninlined_format_args = "warn"
unnecessary_box_returns = "warn"
unnecessary_literal_bound = "warn"
unnecessary_safety_doc = "warn"
unnecessary_struct_initialization = "warn"
unnecessary_wraps = "warn"
unnested_or_patterns = "warn"
unused_peekable = "warn"
unused_rounding = "warn"
unused_self = "warn"
unused_trait_names = "warn"
unwrap_used = "warn"
use_self = "warn"
useless_transmute = "warn"
verbose_file_reads = "warn"
wildcard_dependencies = "warn"
wildcard_imports = "warn"
zero_sized_map_values = "warn"
# Disabled waiting on https://github.com/rust-lang/rust-clippy/issues/9602
#self_named_module_files = "warn"

manual_range_contains = "allow" # this one is just worse imho
map_unwrap_or = "allow"         # so is this one
ref_patterns = "allow"          # It's nice to avoid ref pattern, but there are some situations that are hard (impossible?) to express without.

# TODO(emilk): enable more of these lints:
allow_attributes = "allow"
iter_over_hash_type = "allow"
let_underscore_untyped = "allow"
missing_assert_message = "allow"
missing_errors_doc = "allow"
ref_option = "allow"
significant_drop_tightening = "allow" # An update of parking_lot made this trigger in a lot of places. TODO(emilk): fix those places

[patch.crates-io]
# https://github.com/rerun-io/arrow-datafusion/pull/1 - workaround for https://github.com/rerun-io/rerun/issues/9440 :
# datafusion = { git = "https://github.com/rerun-io/arrow-datafusion.git", branch = "emilk/patch-duration" }
# datafusion-catalog = { git = "https://github.com/rerun-io/arrow-datafusion.git", branch = "emilk/patch-duration" }
# datafusion-catalog-listing = { git = "https://github.com/rerun-io/arrow-datafusion.git", branch = "emilk/patch-duration" }
# datafusion-common = { git = "https://github.com/rerun-io/arrow-datafusion.git", branch = "emilk/patch-duration" }
# datafusion-common-runtime = { git = "https://github.com/rerun-io/arrow-datafusion.git", branch = "emilk/patch-duration" }
# datafusion-datasource = { git = "https://github.com/rerun-io/arrow-datafusion.git", branch = "emilk/patch-duration" }
# datafusion-doc = { git = "https://github.com/rerun-io/arrow-datafusion.git", branch = "emilk/patch-duration" }
# datafusion-execution = { git = "https://github.com/rerun-io/arrow-datafusion.git", branch = "emilk/patch-duration" }
# datafusion-expr = { git = "https://github.com/rerun-io/arrow-datafusion.git", branch = "emilk/patch-duration" }
# datafusion-expr-common = { git = "https://github.com/rerun-io/arrow-datafusion.git", branch = "emilk/patch-duration" }
# datafusion-functions = { git = "https://github.com/rerun-io/arrow-datafusion.git", branch = "emilk/patch-duration" }
# datafusion-ffi = { git = "https://github.com/rerun-io/arrow-datafusion.git", branch = "emilk/patch-duration" }
# datafusion-functions-aggregate = { git = "https://github.com/rerun-io/arrow-datafusion.git", branch = "emilk/patch-duration" }
# datafusion-functions-aggregate-common = { git = "https://github.com/rerun-io/arrow-datafusion.git", branch = "emilk/patch-duration" }
# datafusion-functions-nested = { git = "https://github.com/rerun-io/arrow-datafusion.git", branch = "emilk/patch-duration" }
# datafusion-functions-table = { git = "https://github.com/rerun-io/arrow-datafusion.git", branch = "emilk/patch-duration" }
# datafusion-functions-window = { git = "https://github.com/rerun-io/arrow-datafusion.git", branch = "emilk/patch-duration" }
# datafusion-functions-window-common = { git = "https://github.com/rerun-io/arrow-datafusion.git", branch = "emilk/patch-duration" }
# datafusion-macros = { git = "https://github.com/rerun-io/arrow-datafusion.git", branch = "emilk/patch-duration" }
# datafusion-optimizer = { git = "https://github.com/rerun-io/arrow-datafusion.git", branch = "emilk/patch-duration" }
# datafusion-physical-expr = { git = "https://github.com/rerun-io/arrow-datafusion.git", branch = "emilk/patch-duration" }
# datafusion-physical-expr-common = { git = "https://github.com/rerun-io/arrow-datafusion.git", branch = "emilk/patch-duration" }
# datafusion-physical-optimizer = { git = "https://github.com/rerun-io/arrow-datafusion.git", branch = "emilk/patch-duration" }
# datafusion-physical-plan = { git = "https://github.com/rerun-io/arrow-datafusion.git", branch = "emilk/patch-duration" }
# datafusion-sql = { git = "https://github.com/rerun-io/arrow-datafusion.git", branch = "emilk/patch-duration" }

# Try to avoid patching crates! It prevents us from publishing the crates on crates.io.
# If you do patch always prefer to patch to the trunk branch of the upstream repo (i.e. `main`, `master`, …).
# If that is not possible, patch to a branch that has a PR open on the upstream repo.
# As a last resort, patch to a branch on our own repository.
#
# Prefer patching with `branch` over `rev` and let `Cargo.lock` handle the commit hash.
# That makes it easy to upade with `cargo update -p $CRATE`.

ecolor = { git = "https://github.com/emilk/egui.git", branch = "main" }
eframe = { git = "https://github.com/emilk/egui.git", branch = "main" }
egui = { git = "https://github.com/emilk/egui.git", branch = "main" }
egui_extras = { git = "https://github.com/emilk/egui.git", branch = "main" }
egui_kittest = { git = "https://github.com/emilk/egui.git", branch = "main" }
egui-wgpu = { git = "https://github.com/emilk/egui.git", branch = "main" }
emath = { git = "https://github.com/emilk/egui.git", branch = "main" }

# Useful while developing:
# ecolor = { path = "../../egui/crates/ecolor" }
# eframe = { path = "../../egui/crates/eframe" }
# egui = { path = "../../egui/crates/egui" }
# egui_extras = { path = "../../egui/crates/egui_extras" }
# egui_kittest = { path = "../../egui/crates/egui_kittest" }
# egui-wgpu = { path = "../../egui/crates/egui-wgpu" }
# emath = { path = "../../egui/crates/emath" }

# egui_plot = { git = "https://github.com/emilk/egui_plot.git", branch = "main" }
# egui_plot = { path = "../../egui_plot/egui_plot" }

# egui_tiles = { git = "https://github.com/rerun-io/egui_tiles", branch = "emilk/update-egui" }
# egui_tiles = { path = "../egui_tiles" }

egui_commonmark = { git = "https://github.com/rerun-io/egui_commonmark.git", branch = "egui-update" } # https://github.com/lampsitter/egui_commonmark/pull/76

# egui_commonmark = { path = "../../forks/egui_commonmark/egui_commonmark" }

# walkers = { git = "https://github.com/rerun-io/walkers", rev = "8939cceb3fa49ca8648ee16fe1d8432f5ab0bdcc" } # https://github.com/podusowski/walkers/pull/222

# dav1d = { path = "/home/cmc/dev/rerun-io/rav1d", package = "re_rav1d", version = "0.1.1" }<|MERGE_RESOLUTION|>--- conflicted
+++ resolved
@@ -138,11 +138,7 @@
 re_web_viewer_server = { path = "crates/viewer/re_web_viewer_server", version = "=0.24.0-alpha.1", default-features = false }
 
 # Rerun crates in other repos:
-<<<<<<< HEAD
-re_math = "0.20.0" # TODO(emilk): replace this with `macaw`
-=======
 re_mp4 = "0.3.0"
->>>>>>> ab21a0fa
 
 # If this package fails to build, install `nasm` locally, or build through `pixi`.
 # NOTE: we use `dav1d` as an alias for our own re_rav1d crate

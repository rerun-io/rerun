--- conflicted
+++ resolved
@@ -24,20 +24,6 @@
 debug = true
 
 [patch.crates-io]
-<<<<<<< HEAD
-# 2022-11-05 - helpers for zooming the UI
-eframe = { git = "https://github.com/emilk/egui", rev = "a0b3f1126b158d41db91c3418695f12133bc1329" }
-egui = { git = "https://github.com/emilk/egui", rev = "a0b3f1126b158d41db91c3418695f12133bc1329" }
-egui_extras = { git = "https://github.com/emilk/egui", rev = "a0b3f1126b158d41db91c3418695f12133bc1329" }
-egui_glow = { git = "https://github.com/emilk/egui", rev = "a0b3f1126b158d41db91c3418695f12133bc1329" }
-egui-wgpu = { git = "https://github.com/emilk/egui", rev = "a0b3f1126b158d41db91c3418695f12133bc1329" }
-
-# eframe = { path = "../../egui/crates/eframe" }
-# egui = { path = "../../egui/crates/egui" }
-# egui_extras = { path = "../../egui/crates/egui_extras" }
-# egui_glow = { path = "../../egui/crates/egui_glow" }
-# egui-wgpu = { path = "../../egui/crates/egui-wgpu" }
-=======
 # 2022-11-07 - update ahash and arboard
 eframe = { git = "https://github.com/emilk/egui", rev = "940b896cbba39eb04757b975f81d9b80e7e198ed" }
 egui = { git = "https://github.com/emilk/egui", rev = "940b896cbba39eb04757b975f81d9b80e7e198ed" }
@@ -45,12 +31,11 @@
 egui_glow = { git = "https://github.com/emilk/egui", rev = "940b896cbba39eb04757b975f81d9b80e7e198ed" }
 egui-wgpu = { git = "https://github.com/emilk/egui", rev = "940b896cbba39eb04757b975f81d9b80e7e198ed" }
 
-# eframe = { path = "../egui/crates/eframe" }
-# egui = { path = "../egui/crates/egui" }
-# egui_extras = { path = "../egui/crates/egui_extras" }
-# egui_glow = { path = "../egui/crates/egui_glow" }
-# egui-wgpu = { path = "../egui/crates/egui-wgpu" }
->>>>>>> 37932e79
+# eframe = { path = "../../egui/crates/eframe" }
+# egui = { path = "../../egui/crates/egui" }
+# egui_extras = { path = "../../egui/crates/egui_extras" }
+# egui_glow = { path = "../../egui/crates/egui_glow" }
+# egui-wgpu = { path = "../../egui/crates/egui-wgpu" }
 
 # Because gltf hasn't published a new version: https://github.com/gltf-rs/gltf/issues/357
 gltf = { git = "https://github.com/rerun-io/gltf", rev = "3c14ded73755d1ce9e47010edb06db63cb7e2cca" }

--- conflicted
+++ resolved
@@ -47,24 +47,6 @@
 re_types_builder = { path = "crates/build/re_types_builder", version = "=0.23.0-alpha.1", default-features = false }
 
 # crates/store:
-<<<<<<< HEAD
-re_chunk = { path = "crates/store/re_chunk", version = "=0.22.0-alpha.1", default-features = false }
-re_chunk_store = { path = "crates/store/re_chunk_store", version = "=0.22.0-alpha.1", default-features = false }
-re_data_loader = { path = "crates/store/re_data_loader", version = "=0.22.0-alpha.1", default-features = false }
-re_data_source = { path = "crates/store/re_data_source", version = "=0.22.0-alpha.1", default-features = false }
-re_dataframe = { path = "crates/store/re_dataframe", version = "=0.22.0-alpha.1", default-features = false }
-re_entity_db = { path = "crates/store/re_entity_db", version = "=0.22.0-alpha.1", default-features = false }
-re_format_arrow = { path = "crates/store/re_format_arrow", version = "=0.22.0-alpha.1", default-features = false }
-re_grpc_client = { path = "crates/store/re_grpc_client", version = "=0.22.0-alpha.1", default-features = false }
-re_grpc_server = { path = "crates/store/re_grpc_server", version = "=0.22.0-alpha.1", default-features = false }
-re_protos = { path = "crates/store/re_protos", version = "=0.22.0-alpha.1", default-features = false }
-re_log_encoding = { path = "crates/store/re_log_encoding", version = "=0.22.0-alpha.1", default-features = false }
-re_log_types = { path = "crates/store/re_log_types", version = "=0.22.0-alpha.1", default-features = false }
-re_query = { path = "crates/store/re_query", version = "=0.22.0-alpha.1", default-features = false }
-re_sorbet = { path = "crates/store/re_sorbet", version = "=0.22.0-alpha.1", default-features = false }
-re_types = { path = "crates/store/re_types", version = "=0.22.0-alpha.1", default-features = false }
-re_types_core = { path = "crates/store/re_types_core", version = "=0.22.0-alpha.1", default-features = false }
-=======
 re_chunk = { path = "crates/store/re_chunk", version = "=0.23.0-alpha.1", default-features = false }
 re_chunk_store = { path = "crates/store/re_chunk_store", version = "=0.23.0-alpha.1", default-features = false }
 re_data_loader = { path = "crates/store/re_data_loader", version = "=0.23.0-alpha.1", default-features = false }
@@ -73,16 +55,14 @@
 re_entity_db = { path = "crates/store/re_entity_db", version = "=0.23.0-alpha.1", default-features = false }
 re_format_arrow = { path = "crates/store/re_format_arrow", version = "=0.23.0-alpha.1", default-features = false }
 re_grpc_client = { path = "crates/store/re_grpc_client", version = "=0.23.0-alpha.1", default-features = false }
+re_grpc_server = { path = "crates/store/re_grpc_server", version = "=0.23.0-alpha.1", default-features = false }
 re_protos = { path = "crates/store/re_protos", version = "=0.23.0-alpha.1", default-features = false }
 re_log_encoding = { path = "crates/store/re_log_encoding", version = "=0.23.0-alpha.1", default-features = false }
 re_log_types = { path = "crates/store/re_log_types", version = "=0.23.0-alpha.1", default-features = false }
 re_query = { path = "crates/store/re_query", version = "=0.23.0-alpha.1", default-features = false }
-re_sdk_comms = { path = "crates/store/re_sdk_comms", version = "=0.23.0-alpha.1", default-features = false }
 re_sorbet = { path = "crates/store/re_sorbet", version = "=0.23.0-alpha.1", default-features = false }
 re_types = { path = "crates/store/re_types", version = "=0.23.0-alpha.1", default-features = false }
 re_types_core = { path = "crates/store/re_types_core", version = "=0.23.0-alpha.1", default-features = false }
-re_ws_comms = { path = "crates/store/re_ws_comms", version = "=0.23.0-alpha.1", default-features = false }
->>>>>>> ad270e74
 
 # crates/top:
 re_sdk = { path = "crates/top/re_sdk", version = "=0.23.0-alpha.1", default-features = false }

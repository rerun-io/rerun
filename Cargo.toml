--- conflicted
+++ resolved
@@ -81,33 +81,6 @@
 re_tuid = { path = "crates/utils/re_tuid", version = "=0.21.0-alpha.1", default-features = false }
 
 # crates/viewer:
-<<<<<<< HEAD
-re_blueprint_tree = { path = "crates/viewer/re_blueprint_tree", version = "=0.20.0-alpha.4", default-features = false }
-re_component_ui = { path = "crates/viewer/re_component_ui", version = "=0.20.0-alpha.4", default-features = false }
-re_context_menu = { path = "crates/viewer/re_context_menu", version = "=0.20.0-alpha.4", default-features = false }
-re_data_ui = { path = "crates/viewer/re_data_ui", version = "=0.20.0-alpha.4", default-features = false }
-re_chunk_store_ui = { path = "crates/viewer/re_chunk_store_ui", version = "=0.20.0-alpha.4", default-features = false }
-re_renderer = { path = "crates/viewer/re_renderer", version = "=0.20.0-alpha.4", default-features = false }
-re_renderer_examples = { path = "crates/viewer/re_renderer_examples", version = "=0.20.0-alpha.4", default-features = false }
-re_selection_panel = { path = "crates/viewer/re_selection_panel", version = "=0.20.0-alpha.4", default-features = false }
-re_space_view = { path = "crates/viewer/re_space_view", version = "=0.20.0-alpha.4", default-features = false }
-re_space_view_bar_chart = { path = "crates/viewer/re_space_view_bar_chart", version = "=0.20.0-alpha.4", default-features = false }
-re_space_view_spatial = { path = "crates/viewer/re_space_view_spatial", version = "=0.20.0-alpha.4", default-features = false }
-re_space_view_dataframe = { path = "crates/viewer/re_space_view_dataframe", version = "=0.20.0-alpha.4", default-features = false }
-re_space_view_graph = { path = "crates/viewer/re_space_view_graph", version = "=0.20.0-alpha.4", default-features = false }
-re_space_view_map = { path = "crates/viewer/re_space_view_map", version = "=0.20.0-alpha.4", default-features = false }
-re_space_view_tensor = { path = "crates/viewer/re_space_view_tensor", version = "=0.20.0-alpha.4", default-features = false }
-re_space_view_text_document = { path = "crates/viewer/re_space_view_text_document", version = "=0.20.0-alpha.4", default-features = false }
-re_space_view_text_log = { path = "crates/viewer/re_space_view_text_log", version = "=0.20.0-alpha.4", default-features = false }
-re_space_view_time_series = { path = "crates/viewer/re_space_view_time_series", version = "=0.20.0-alpha.4", default-features = false }
-re_time_panel = { path = "crates/viewer/re_time_panel", version = "=0.20.0-alpha.4", default-features = false }
-re_ui = { path = "crates/viewer/re_ui", version = "=0.20.0-alpha.4", default-features = false }
-re_viewer = { path = "crates/viewer/re_viewer", version = "=0.20.0-alpha.4", default-features = false }
-re_viewer_context = { path = "crates/viewer/re_viewer_context", version = "=0.20.0-alpha.4", default-features = false }
-re_viewport = { path = "crates/viewer/re_viewport", version = "=0.20.0-alpha.4", default-features = false }
-re_viewport_blueprint = { path = "crates/viewer/re_viewport_blueprint", version = "=0.20.0-alpha.4", default-features = false }
-re_web_viewer_server = { path = "crates/viewer/re_web_viewer_server", version = "=0.20.0-alpha.4", default-features = false }
-=======
 re_blueprint_tree = { path = "crates/viewer/re_blueprint_tree", version = "=0.21.0-alpha.1", default-features = false }
 re_component_ui = { path = "crates/viewer/re_component_ui", version = "=0.21.0-alpha.1", default-features = false }
 re_context_menu = { path = "crates/viewer/re_context_menu", version = "=0.21.0-alpha.1", default-features = false }
@@ -120,6 +93,7 @@
 re_space_view_bar_chart = { path = "crates/viewer/re_space_view_bar_chart", version = "=0.21.0-alpha.1", default-features = false }
 re_space_view_spatial = { path = "crates/viewer/re_space_view_spatial", version = "=0.21.0-alpha.1", default-features = false }
 re_space_view_dataframe = { path = "crates/viewer/re_space_view_dataframe", version = "=0.21.0-alpha.1", default-features = false }
+re_space_view_graph = { path = "crates/viewer/re_space_view_graph", version = "=0.21.0-alpha.1", default-features = false }
 re_space_view_map = { path = "crates/viewer/re_space_view_map", version = "=0.21.0-alpha.1", default-features = false }
 re_space_view_tensor = { path = "crates/viewer/re_space_view_tensor", version = "=0.21.0-alpha.1", default-features = false }
 re_space_view_text_document = { path = "crates/viewer/re_space_view_text_document", version = "=0.21.0-alpha.1", default-features = false }
@@ -132,7 +106,6 @@
 re_viewport = { path = "crates/viewer/re_viewport", version = "=0.21.0-alpha.1", default-features = false }
 re_viewport_blueprint = { path = "crates/viewer/re_viewport_blueprint", version = "=0.21.0-alpha.1", default-features = false }
 re_web_viewer_server = { path = "crates/viewer/re_web_viewer_server", version = "=0.21.0-alpha.1", default-features = false }
->>>>>>> 7b31b858
 
 # Rerun crates in other repos:
 ewebsock = "0.8.0"

[workspace]
resolver = "2"
members = [
  "crates/*",
  "examples/rust/*",
  "docs/code-examples",
  "rerun_py",
  "run_wasm",
  "tests/rust/log_benchmark",
  "tests/rust/roundtrips/*",
  "tests/rust/test_*",
]

[workspace.package]
authors = ["rerun.io <opensource@rerun.io>"]
edition = "2021"
homepage = "https://rerun.io"
include = ["../../LICENSE-APACHE", "../../LICENSE-MIT", "**/*.rs", "Cargo.toml"]
license = "MIT OR Apache-2.0"
repository = "https://github.com/rerun-io/rerun"
rust-version = "1.72"
version = "0.12.0-alpha.1+dev"

[workspace.dependencies]
# When using alpha-release, always use exact version, e.g. `version = "=0.x.y-alpha.z"
# This is because we treat alpha-releases as incompatible, but semver doesn't.
# In particular: if we compile rerun 0.3.0-alpha.0 we only want it to use
# re_log_types 0.3.0-alpha.0, NOT 0.3.0-alpha.4 even though it is newer and semver-compatible.
re_analytics = { path = "crates/re_analytics", version = "=0.12.0-alpha.1", default-features = false }
re_arrow_store = { path = "crates/re_arrow_store", version = "=0.12.0-alpha.1", default-features = false }
re_build_examples_manifest = { path = "crates/re_build_examples_manifest", version = "=0.12.0-alpha.1", default-features = false }
re_build_info = { path = "crates/re_build_info", version = "=0.12.0-alpha.1", default-features = false }
re_build_tools = { path = "crates/re_build_tools", version = "=0.12.0-alpha.1", default-features = false }
re_build_web_viewer = { path = "crates/re_build_web_viewer", version = "=0.12.0-alpha.1", default-features = false }
re_crash_handler = { path = "crates/re_crash_handler", version = "=0.12.0-alpha.1", default-features = false }
re_data_source = { path = "crates/re_data_source", version = "=0.12.0-alpha.1", default-features = false }
re_data_store = { path = "crates/re_data_store", version = "=0.12.0-alpha.1", default-features = false }
re_data_ui = { path = "crates/re_data_ui", version = "=0.12.0-alpha.1", default-features = false }
re_error = { path = "crates/re_error", version = "=0.12.0-alpha.1", default-features = false }
re_format = { path = "crates/re_format", version = "=0.12.0-alpha.1", default-features = false }
re_int_histogram = { path = "crates/re_int_histogram", version = "=0.12.0-alpha.1", default-features = false }
re_log = { path = "crates/re_log", version = "=0.12.0-alpha.1", default-features = false }
re_log_encoding = { path = "crates/re_log_encoding", version = "=0.12.0-alpha.1", default-features = false }
re_log_types = { path = "crates/re_log_types", version = "=0.12.0-alpha.1", default-features = false }
re_memory = { path = "crates/re_memory", version = "=0.12.0-alpha.1", default-features = false }
re_query = { path = "crates/re_query", version = "=0.12.0-alpha.1", default-features = false }
re_renderer = { path = "crates/re_renderer", version = "=0.12.0-alpha.1", default-features = false }
re_sdk = { path = "crates/re_sdk", version = "=0.12.0-alpha.1", default-features = false }
re_sdk_comms = { path = "crates/re_sdk_comms", version = "=0.12.0-alpha.1", default-features = false }
re_smart_channel = { path = "crates/re_smart_channel", version = "=0.12.0-alpha.1", default-features = false }
re_space_view = { path = "crates/re_space_view", version = "=0.12.0-alpha.1", default-features = false }
re_space_view_bar_chart = { path = "crates/re_space_view_bar_chart", version = "=0.12.0-alpha.1", default-features = false }
re_space_view_spatial = { path = "crates/re_space_view_spatial", version = "=0.12.0-alpha.1", default-features = false }
re_space_view_tensor = { path = "crates/re_space_view_tensor", version = "=0.12.0-alpha.1", default-features = false }
re_space_view_text_log = { path = "crates/re_space_view_text_log", version = "=0.12.0-alpha.1", default-features = false }
re_space_view_text_document = { path = "crates/re_space_view_text_document", version = "=0.12.0-alpha.1", default-features = false }
re_space_view_time_series = { path = "crates/re_space_view_time_series", version = "=0.12.0-alpha.1", default-features = false }
re_string_interner = { path = "crates/re_string_interner", version = "=0.12.0-alpha.1", default-features = false }
re_tensor_ops = { path = "crates/re_tensor_ops", version = "=0.12.0-alpha.1", default-features = false }
re_time_panel = { path = "crates/re_time_panel", version = "=0.12.0-alpha.1", default-features = false }
re_tracing = { path = "crates/re_tracing", version = "=0.12.0-alpha.1", default-features = false }
re_tuid = { path = "crates/re_tuid", version = "=0.12.0-alpha.1", default-features = false }
re_types_core = { path = "crates/re_types_core", version = "=0.12.0-alpha.1", default-features = false }
re_types = { path = "crates/re_types", version = "=0.12.0-alpha.1", default-features = false }
re_types_builder = { path = "crates/re_types_builder", version = "=0.12.0-alpha.1", default-features = false }
re_ui = { path = "crates/re_ui", version = "=0.12.0-alpha.1", default-features = false }
re_viewer = { path = "crates/re_viewer", version = "=0.12.0-alpha.1", default-features = false }
re_viewer_context = { path = "crates/re_viewer_context", version = "=0.12.0-alpha.1", default-features = false }
re_viewport = { path = "crates/re_viewport", version = "=0.12.0-alpha.1", default-features = false }
re_web_viewer_server = { path = "crates/re_web_viewer_server", version = "=0.12.0-alpha.1", default-features = false }
re_ws_comms = { path = "crates/re_ws_comms", version = "=0.12.0-alpha.1", default-features = false }
rerun = { path = "crates/rerun", version = "=0.12.0-alpha.1", default-features = false }

# egui-crates:
ecolor = "0.24.1"
eframe = { version = "0.24.1", default-features = false, features = [
  "accesskit",
  "default_fonts",
  "puffin",
  "wayland",
  "x11",
] }
egui = { version = "0.24.1", features = [
  "callstack",
  "extra_debug_asserts",
  "log",
  "puffin",
] }
egui_commonmark = { version = "0.10", default-features = false }
egui_extras = { version = "0.24.1", features = ["http", "image", "puffin"] }
egui_plot = "0.24.1"
egui_tiles = "0.4"
egui-wgpu = "0.24.1"
emath = "0.24.1"

# All of our direct external dependencies should be found here:
ahash = "0.8"
anyhow = "1.0"
arboard = { version = "3.2", default-features = false }
array-init = "2.1"
arrow2 = "0.17"
arrow2_convert = "0.5.0"
async-executor = "1.0"
backtrace = "0.3"
bincode = "1.3"
bitflags = "1.3"
blackbox = "0.2.0"
bytemuck = { version = "1.11", features = ["extern_crate_alloc"] }
camino = "1.1"
cargo-run-wasm = "0.3.2"
cfg-if = "1.0"
clap = "4.0"
clean-path = "0.2"
comfy-table = { version = "6.1", default-features = false }
console_error_panic_hook = "0.1.6"
criterion = "0.5"
crossbeam = "0.8"
directories-next = "2"
document-features = "0.2"
ehttp = "0.3.1"
enumset = "1.0.12"
env_logger = "0.10"
epaint = "0.23.0"
ewebsock = "0.4.0"
futures-channel = "0.3"
futures-util = { version = "0.3", default-features = false }
getrandom = "0.2"
glam = "0.22"
gltf = "1.1"
half = "2.3.1"
hyper = "0.14"
image = { version = "0.24", default-features = false }
indent = "0.1"
infer = "0.15" # infer MIME type by checking the magic number signature
itertools = "0.11"
js-sys = "0.3"
lazy_static = "1.4"
lz4_flex = "0.11"
log = "0.4"
log-once = "0.4"
macaw = "0.18"
memory-stats = "1.1"
mimalloc = "0.1.29"
mime = "0.3"
mime_guess = "2.0"
ndarray = "0.15"
ndarray-rand = "0.14"
never = "0.1"
nohash-hasher = "0.2"
notify = "6.0"
num-derive = "0.3"
num-traits = "0.2"
once_cell = "1.17"
ordered-float = "3.2"
parking_lot = "0.12"
pathdiff = "0.2"
pico-args = "0.5"
polars-core = "0.29"
polars-lazy = "0.29"
polars-ops = "0.29"
poll-promise = "0.3"
pollster = "0.3"
<<<<<<< HEAD
puffin = "0.17"
puffin_http = "0.14"
=======
puffin = "0.18"
puffin_http = "0.15"
>>>>>>> 52ce18d0
rand = { version = "0.8", default-features = false }
rayon = "1.7"
rfd = { version = "0.12", default_features = false, features = ["xdg-portal"] }
rmp-serde = "1"
ron = "0.8.0"
serde = "1"
serde_bytes = "0.11"
serde_json = { version = "1", default-features = false, features = ["std"] }
serde_test = "1"
serde_yaml = { version = "0.9.21", default-features = false }
sha2 = "0.10"
similar-asserts = "1.4.2"
slotmap = { version = "1.0.6", features = ["serde"] }
smallvec = { version = "1.0", features = ["const_generics", "union"] }
static_assertions = "1.1"
strum = { version = "0.24", features = ["derive"] }
strum_macros = "0.24"
sublime_fuzzy = "0.7"
sysinfo = { version = "0.29.0", default-features = false }
thiserror = "1.0"
time = { version = "0.3", default-features = false, features = [
  "wasm-bindgen",
] }
tinyvec = { version = "1.6", features = ["alloc", "rustc_1_55"] }
tokio = { version = "1.24", default-features = false }
tokio-tungstenite = { version = "0.17.1", default-features = false }
tracing = "0.1"
tungstenite = { version = "0.17", default-features = false }
type-map = "0.5"
typenum = "1.15"
unindent = "0.1"
uuid = "1.1"
vec1 = "1.8"
walkdir = "2.0"
wasm-bindgen = "0.2.89"
wasm-bindgen-futures = "0.4.33"
web-sys = "0.3.61"
web-time = "0.2.0"
webbrowser = "0.8"
winit = "0.28.7"
# TODO(andreas): Try to get rid of `fragile-send-sync-non-atomic-wasm`. This requires re_renderer being aware of single-thread restriction on resources.
# See also https://gpuweb.github.io/gpuweb/explainer/#multithreading-transfer (unsolved part of the Spec as of writing!)
wgpu = { version = "0.18.0", features = ["fragile-send-sync-non-atomic-wasm"] }
wgpu-core = "0.18.0"
xshell = "0.2"
zip = { version = "0.6", default-features = false }
zune-core = "0.2"
zune-jpeg = "0.3"


[profile.dev]
opt-level = 1   # Make debug builds run faster
panic = "abort" # This leads to better optimizations and smaller binaries (and is the default in Wasm anyways).

[profile.dev.build-override]
debug = true # enable debug symbols for build scripts when building in dev (codegen backtraces!)

# Optimize all dependencies even in debug builds (does not affect workspace packages):
[profile.dev.package."*"]
opt-level = 2

[profile.release]
# debug = true # good for profilers
panic = "abort" # This leads to better optimizations and smaller binaries (and is the default in Wasm anyways).

[profile.bench]
debug = true

[patch.crates-io]
# Try to avoid patching crates! It prevents us from publishing the crates on crates.io.
# If you do patch always prefer to patch to a commit on the trunk of the upstream repo.
# If that is not possible, patch to a branch that has a PR open on the upstream repo.
# As a last resport, patch with a commit to our own repository.
# ALWAYS document what PR the commit hash is part of, or when it was merged into the upstream trunk.
<<<<<<< HEAD
ecolor = { git = "https://github.com/emilk/egui.git", rev = "7bfaf4963676d02a88000b900b46365a827e0b65" }      # egui master 2023-11-19
eframe = { git = "https://github.com/emilk/egui.git", rev = "7bfaf4963676d02a88000b900b46365a827e0b65" }      # egui master 2023-11-19
egui = { git = "https://github.com/emilk/egui.git", rev = "7bfaf4963676d02a88000b900b46365a827e0b65" }        # egui master 2023-11-19
egui_extras = { git = "https://github.com/emilk/egui.git", rev = "7bfaf4963676d02a88000b900b46365a827e0b65" } # egui master 2023-11-19
egui-wgpu = { git = "https://github.com/emilk/egui.git", rev = "7bfaf4963676d02a88000b900b46365a827e0b65" }   # egui master 2023-11-19
emath = { git = "https://github.com/emilk/egui.git", rev = "7bfaf4963676d02a88000b900b46365a827e0b65" }       # egui master 2023-11-19
epaint = { git = "https://github.com/emilk/egui.git", rev = "7bfaf4963676d02a88000b900b46365a827e0b65" }      # egui master 2023-11-19
=======

# ecolor = { git = "https://github.com/emilk/egui.git", rev = "a2b15b23ad26f077e229d492cd1571d97217d570" }      # egui master 2023-11-23
# eframe = { git = "https://github.com/emilk/egui.git", rev = "a2b15b23ad26f077e229d492cd1571d97217d570" }      # egui master 2023-11-23
# egui = { git = "https://github.com/emilk/egui.git", rev = "a2b15b23ad26f077e229d492cd1571d97217d570" }        # egui master 2023-11-23
# egui_extras = { git = "https://github.com/emilk/egui.git", rev = "a2b15b23ad26f077e229d492cd1571d97217d570" } # egui master 2023-11-23
# egui-wgpu = { git = "https://github.com/emilk/egui.git", rev = "a2b15b23ad26f077e229d492cd1571d97217d570" }   # egui master 2023-11-23
# emath = { git = "https://github.com/emilk/egui.git", rev = "a2b15b23ad26f077e229d492cd1571d97217d570" }       # egui master 2023-11-23
# epaint = { git = "https://github.com/emilk/egui.git", rev = "a2b15b23ad26f077e229d492cd1571d97217d570" }      # egui master 2023-11-23
>>>>>>> 52ce18d0

# Useful while developing:
# ecolor = { path = "../../egui/crates/ecolor" }
# eframe = { path = "../../egui/crates/eframe" }
# egui = { path = "../../egui/crates/egui" }
# egui_extras = { path = "../../egui/crates/egui_extras" }
# egui-wgpu = { path = "../../egui/crates/egui-wgpu" }
# emath = { path = "../../egui/crates/emath" }
<<<<<<< HEAD
# epaint = { path = "../../egui/crates/epaint" }

# puffin = { path = "../../embark/puffin/puffin" }
=======
# epaint = { path = "../../egui/crates/epaint" }
>>>>>>> 52ce18d0
<|MERGE_RESOLUTION|>--- conflicted
+++ resolved
@@ -160,13 +160,8 @@
 polars-ops = "0.29"
 poll-promise = "0.3"
 pollster = "0.3"
-<<<<<<< HEAD
-puffin = "0.17"
-puffin_http = "0.14"
-=======
 puffin = "0.18"
 puffin_http = "0.15"
->>>>>>> 52ce18d0
 rand = { version = "0.8", default-features = false }
 rayon = "1.7"
 rfd = { version = "0.12", default_features = false, features = ["xdg-portal"] }
@@ -241,15 +236,6 @@
 # If that is not possible, patch to a branch that has a PR open on the upstream repo.
 # As a last resport, patch with a commit to our own repository.
 # ALWAYS document what PR the commit hash is part of, or when it was merged into the upstream trunk.
-<<<<<<< HEAD
-ecolor = { git = "https://github.com/emilk/egui.git", rev = "7bfaf4963676d02a88000b900b46365a827e0b65" }      # egui master 2023-11-19
-eframe = { git = "https://github.com/emilk/egui.git", rev = "7bfaf4963676d02a88000b900b46365a827e0b65" }      # egui master 2023-11-19
-egui = { git = "https://github.com/emilk/egui.git", rev = "7bfaf4963676d02a88000b900b46365a827e0b65" }        # egui master 2023-11-19
-egui_extras = { git = "https://github.com/emilk/egui.git", rev = "7bfaf4963676d02a88000b900b46365a827e0b65" } # egui master 2023-11-19
-egui-wgpu = { git = "https://github.com/emilk/egui.git", rev = "7bfaf4963676d02a88000b900b46365a827e0b65" }   # egui master 2023-11-19
-emath = { git = "https://github.com/emilk/egui.git", rev = "7bfaf4963676d02a88000b900b46365a827e0b65" }       # egui master 2023-11-19
-epaint = { git = "https://github.com/emilk/egui.git", rev = "7bfaf4963676d02a88000b900b46365a827e0b65" }      # egui master 2023-11-19
-=======
 
 # ecolor = { git = "https://github.com/emilk/egui.git", rev = "a2b15b23ad26f077e229d492cd1571d97217d570" }      # egui master 2023-11-23
 # eframe = { git = "https://github.com/emilk/egui.git", rev = "a2b15b23ad26f077e229d492cd1571d97217d570" }      # egui master 2023-11-23
@@ -258,7 +244,6 @@
 # egui-wgpu = { git = "https://github.com/emilk/egui.git", rev = "a2b15b23ad26f077e229d492cd1571d97217d570" }   # egui master 2023-11-23
 # emath = { git = "https://github.com/emilk/egui.git", rev = "a2b15b23ad26f077e229d492cd1571d97217d570" }       # egui master 2023-11-23
 # epaint = { git = "https://github.com/emilk/egui.git", rev = "a2b15b23ad26f077e229d492cd1571d97217d570" }      # egui master 2023-11-23
->>>>>>> 52ce18d0
 
 # Useful while developing:
 # ecolor = { path = "../../egui/crates/ecolor" }
@@ -267,10 +252,4 @@
 # egui_extras = { path = "../../egui/crates/egui_extras" }
 # egui-wgpu = { path = "../../egui/crates/egui-wgpu" }
 # emath = { path = "../../egui/crates/emath" }
-<<<<<<< HEAD
-# epaint = { path = "../../egui/crates/epaint" }
-
-# puffin = { path = "../../embark/puffin/puffin" }
-=======
-# epaint = { path = "../../egui/crates/epaint" }
->>>>>>> 52ce18d0
+# epaint = { path = "../../egui/crates/epaint" }
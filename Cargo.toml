--- conflicted
+++ resolved
@@ -27,55 +27,8 @@
 # This is because we treat alpha-releases as incompatible, but semver doesn't.
 # In particular: if we compile rerun 0.3.0-alpha.0 we only want it to use
 # re_log_types 0.3.0-alpha.0, NOT 0.3.0-alpha.4 even though it is newer and semver-compatible.
-<<<<<<< HEAD
-re_analytics = { path = "crates/re_analytics", version = "=0.13.0-alpha.3", default-features = false }
-re_build_search_index = { path = "crates/re_build_search_index", version = "=0.13.0-alpha.1", default-features = false }
-re_build_examples = { path = "crates/re_build_examples", version = "=0.13.0-alpha.3", default-features = false }
-re_build_info = { path = "crates/re_build_info", version = "=0.13.0-alpha.3", default-features = false }
-re_build_tools = { path = "crates/re_build_tools", version = "=0.13.0-alpha.3", default-features = false }
-re_build_web_viewer = { path = "crates/re_build_web_viewer", version = "=0.13.0-alpha.3", default-features = false }
-re_crash_handler = { path = "crates/re_crash_handler", version = "=0.13.0-alpha.3", default-features = false }
-re_data_source = { path = "crates/re_data_source", version = "=0.13.0-alpha.3", default-features = false }
-re_data_store = { path = "crates/re_data_store", version = "=0.13.0-alpha.3", default-features = false }
-re_data_ui = { path = "crates/re_data_ui", version = "=0.13.0-alpha.3", default-features = false }
-re_entity_db = { path = "crates/re_entity_db", version = "=0.13.0-alpha.3", default-features = false }
-re_error = { path = "crates/re_error", version = "=0.13.0-alpha.3", default-features = false }
-re_format = { path = "crates/re_format", version = "=0.13.0-alpha.3", default-features = false }
-re_int_histogram = { path = "crates/re_int_histogram", version = "=0.13.0-alpha.3", default-features = false }
-re_log = { path = "crates/re_log", version = "=0.13.0-alpha.3", default-features = false }
-re_log_encoding = { path = "crates/re_log_encoding", version = "=0.13.0-alpha.3", default-features = false }
-re_log_types = { path = "crates/re_log_types", version = "=0.13.0-alpha.3", default-features = false }
-re_memory = { path = "crates/re_memory", version = "=0.13.0-alpha.3", default-features = false }
-re_query = { path = "crates/re_query", version = "=0.13.0-alpha.3", default-features = false }
-re_query_cache = { path = "crates/re_query_cache", version = "=0.13.0-alpha.3", default-features = false }
-re_renderer = { path = "crates/re_renderer", version = "=0.13.0-alpha.3", default-features = false }
-re_sdk = { path = "crates/re_sdk", version = "=0.13.0-alpha.3", default-features = false }
-re_sdk_comms = { path = "crates/re_sdk_comms", version = "=0.13.0-alpha.3", default-features = false }
-re_smart_channel = { path = "crates/re_smart_channel", version = "=0.13.0-alpha.3", default-features = false }
-re_space_view = { path = "crates/re_space_view", version = "=0.13.0-alpha.3", default-features = false }
-re_space_view_bar_chart = { path = "crates/re_space_view_bar_chart", version = "=0.13.0-alpha.3", default-features = false }
-re_space_view_dataframe = { path = "crates/re_space_view_dataframe", version = "=0.13.0-alpha.3", default-features = false }
-re_space_view_spatial = { path = "crates/re_space_view_spatial", version = "=0.13.0-alpha.3", default-features = false }
-re_space_view_tensor = { path = "crates/re_space_view_tensor", version = "=0.13.0-alpha.3", default-features = false }
-re_space_view_text_document = { path = "crates/re_space_view_text_document", version = "=0.13.0-alpha.3", default-features = false }
-re_space_view_text_log = { path = "crates/re_space_view_text_log", version = "=0.13.0-alpha.3", default-features = false }
-re_space_view_time_series = { path = "crates/re_space_view_time_series", version = "=0.13.0-alpha.3", default-features = false }
-re_string_interner = { path = "crates/re_string_interner", version = "=0.13.0-alpha.3", default-features = false }
-re_time_panel = { path = "crates/re_time_panel", version = "=0.13.0-alpha.3", default-features = false }
-re_tracing = { path = "crates/re_tracing", version = "=0.13.0-alpha.3", default-features = false }
-re_tuid = { path = "crates/re_tuid", version = "=0.13.0-alpha.3", default-features = false }
-re_types = { path = "crates/re_types", version = "=0.13.0-alpha.3", default-features = false }
-re_types_builder = { path = "crates/re_types_builder", version = "=0.13.0-alpha.3", default-features = false }
-re_types_core = { path = "crates/re_types_core", version = "=0.13.0-alpha.3", default-features = false }
-re_ui = { path = "crates/re_ui", version = "=0.13.0-alpha.3", default-features = false }
-re_viewer = { path = "crates/re_viewer", version = "=0.13.0-alpha.3", default-features = false }
-re_viewer_context = { path = "crates/re_viewer_context", version = "=0.13.0-alpha.3", default-features = false }
-re_viewport = { path = "crates/re_viewport", version = "=0.13.0-alpha.3", default-features = false }
-re_web_viewer_server = { path = "crates/re_web_viewer_server", version = "=0.13.0-alpha.3", default-features = false }
-re_ws_comms = { path = "crates/re_ws_comms", version = "=0.13.0-alpha.3", default-features = false }
-rerun = { path = "crates/rerun", version = "=0.13.0-alpha.3", default-features = false }
-=======
 re_analytics = { path = "crates/re_analytics", version = "=0.14.0-alpha.1", default-features = false }
+re_build_search_index = { path = "crates/re_build_search_index", version = "=0.14.0-alpha.1", default-features = false }
 re_build_examples = { path = "crates/re_build_examples", version = "=0.14.0-alpha.1", default-features = false }
 re_build_info = { path = "crates/re_build_info", version = "=0.14.0-alpha.1", default-features = false }
 re_build_tools = { path = "crates/re_build_tools", version = "=0.14.0-alpha.1", default-features = false }
@@ -120,7 +73,6 @@
 re_web_viewer_server = { path = "crates/re_web_viewer_server", version = "=0.14.0-alpha.1", default-features = false }
 re_ws_comms = { path = "crates/re_ws_comms", version = "=0.14.0-alpha.1", default-features = false }
 rerun = { path = "crates/rerun", version = "=0.14.0-alpha.1", default-features = false }
->>>>>>> c7f415e7
 
 # egui-crates:
 ecolor = "0.26.1"

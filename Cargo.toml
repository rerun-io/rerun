[workspace]
resolver = "2"
members = [
  "crates/build/*",
  "crates/store/*",
  "crates/top/*",
  "crates/utils/*",
  "crates/viewer/*",
  "docs/snippets",
  "examples/rust/*",
  "rerun_py",
  "run_wasm",
  "tests/rust/log_benchmark",
  "tests/rust/plot_dashboard_stress",
  "tests/rust/roundtrips/*",
  "tests/rust/test_*",
]
exclude = ["examples/rust/revy", "examples/rust/chess_robby_fischer"]

[workspace.package]
authors = ["rerun.io <opensource@rerun.io>"]
edition = "2021"
homepage = "https://rerun.io"
include = ["../../LICENSE-APACHE", "../../LICENSE-MIT", "**/*.rs", "Cargo.toml"]
license = "MIT OR Apache-2.0"
repository = "https://github.com/rerun-io/rerun"
rust-version = "1.79"
version = "0.20.0-alpha.1+dev"

[workspace.dependencies]
# When using alpha-release, always use exact version, e.g. `version = "=0.x.y-alpha.z"
# This is because we treat alpha-releases as incompatible, but semver doesn't.
# In particular: if we compile rerun 0.3.0-alpha.0 we only want it to use
# re_log_types 0.3.0-alpha.0, NOT 0.3.0-alpha.4 even though it is newer and semver-compatible.

# crates/build:
<<<<<<< HEAD
re_build_info = { path = "crates/build/re_build_info", version = "=0.19.0-alpha.14", default-features = false }
re_build_tools = { path = "crates/build/re_build_tools", version = "=0.19.0-alpha.14", default-features = false }
re_dev_tools = { path = "crates/build/re_dev_tools", version = "=0.19.0-alpha.14", default-features = false }
re_remote_store_types_builder = { path = "crates/build/re_remote_store_types_builder", version = "=0.19.0-alpha.14", default-features = false }
re_types_builder = { path = "crates/build/re_types_builder", version = "=0.19.0-alpha.14", default-features = false }

# crates/store:
re_chunk = { path = "crates/store/re_chunk", version = "=0.19.0-alpha.14", default-features = false }
re_chunk_store = { path = "crates/store/re_chunk_store", version = "=0.19.0-alpha.14", default-features = false }
re_data_loader = { path = "crates/store/re_data_loader", version = "=0.19.0-alpha.14", default-features = false }
re_data_source = { path = "crates/store/re_data_source", version = "=0.19.0-alpha.14", default-features = false }
re_dataframe = { path = "crates/store/re_dataframe", version = "=0.19.0-alpha.14", default-features = false }
re_entity_db = { path = "crates/store/re_entity_db", version = "=0.19.0-alpha.14", default-features = false }
re_format_arrow = { path = "crates/store/re_format_arrow", version = "=0.19.0-alpha.14", default-features = false }
re_log_encoding = { path = "crates/store/re_log_encoding", version = "=0.19.0-alpha.14", default-features = false }
re_log_types = { path = "crates/store/re_log_types", version = "=0.19.0-alpha.14", default-features = false }
re_query = { path = "crates/store/re_query", version = "=0.19.0-alpha.14", default-features = false }
re_remote_store_types = { path = "crates/build/re_remote_store_types", version = "=0.19.0-alpha.14", default-features = false }
re_sdk_comms = { path = "crates/store/re_sdk_comms", version = "=0.19.0-alpha.14", default-features = false }
re_types = { path = "crates/store/re_types", version = "=0.19.0-alpha.14", default-features = false }
re_types_blueprint = { path = "crates/store/re_types_blueprint", version = "=0.19.0-alpha.14", default-features = false }
re_types_core = { path = "crates/store/re_types_core", version = "=0.19.0-alpha.14", default-features = false }
re_video = { path = "crates/store/re_video", version = "=0.19.0-alpha.14", default-features = false }
re_ws_comms = { path = "crates/store/re_ws_comms", version = "=0.19.0-alpha.14", default-features = false }
=======
re_build_info = { path = "crates/build/re_build_info", version = "=0.20.0-alpha.1", default-features = false }
re_build_tools = { path = "crates/build/re_build_tools", version = "=0.20.0-alpha.1", default-features = false }
re_dev_tools = { path = "crates/build/re_dev_tools", version = "=0.20.0-alpha.1", default-features = false }
re_types_builder = { path = "crates/build/re_types_builder", version = "=0.20.0-alpha.1", default-features = false }

# crates/store:
re_chunk = { path = "crates/store/re_chunk", version = "=0.20.0-alpha.1", default-features = false }
re_chunk_store = { path = "crates/store/re_chunk_store", version = "=0.20.0-alpha.1", default-features = false }
re_data_loader = { path = "crates/store/re_data_loader", version = "=0.20.0-alpha.1", default-features = false }
re_data_source = { path = "crates/store/re_data_source", version = "=0.20.0-alpha.1", default-features = false }
re_dataframe = { path = "crates/store/re_dataframe", version = "=0.20.0-alpha.1", default-features = false }
re_entity_db = { path = "crates/store/re_entity_db", version = "=0.20.0-alpha.1", default-features = false }
re_format_arrow = { path = "crates/store/re_format_arrow", version = "=0.20.0-alpha.1", default-features = false }
re_log_encoding = { path = "crates/store/re_log_encoding", version = "=0.20.0-alpha.1", default-features = false }
re_log_types = { path = "crates/store/re_log_types", version = "=0.20.0-alpha.1", default-features = false }
re_query = { path = "crates/store/re_query", version = "=0.20.0-alpha.1", default-features = false }
re_sdk_comms = { path = "crates/store/re_sdk_comms", version = "=0.20.0-alpha.1", default-features = false }
re_types = { path = "crates/store/re_types", version = "=0.20.0-alpha.1", default-features = false }
re_types_blueprint = { path = "crates/store/re_types_blueprint", version = "=0.20.0-alpha.1", default-features = false }
re_types_core = { path = "crates/store/re_types_core", version = "=0.20.0-alpha.1", default-features = false }
re_video = { path = "crates/store/re_video", version = "=0.20.0-alpha.1", default-features = false }
re_ws_comms = { path = "crates/store/re_ws_comms", version = "=0.20.0-alpha.1", default-features = false }
>>>>>>> d6e8ca42

# crates/top:
re_sdk = { path = "crates/top/re_sdk", version = "=0.20.0-alpha.1", default-features = false }
rerun = { path = "crates/top/rerun", version = "=0.20.0-alpha.1", default-features = false }
rerun_c = { path = "crates/top/rerun_c", version = "=0.20.0-alpha.1", default-features = false }
rerun-cli = { path = "crates/top/rerun-cli", version = "=0.20.0-alpha.1", default-features = false }

# crates/utils:
re_analytics = { path = "crates/utils/re_analytics", version = "=0.20.0-alpha.1", default-features = false }
re_case = { path = "crates/utils/re_case", version = "=0.20.0-alpha.1", default-features = false }
re_crash_handler = { path = "crates/utils/re_crash_handler", version = "=0.20.0-alpha.1", default-features = false }
re_error = { path = "crates/utils/re_error", version = "=0.20.0-alpha.1", default-features = false }
re_format = { path = "crates/utils/re_format", version = "=0.20.0-alpha.1", default-features = false }
re_int_histogram = { path = "crates/utils/re_int_histogram", version = "=0.20.0-alpha.1", default-features = false }
re_log = { path = "crates/utils/re_log", version = "=0.20.0-alpha.1", default-features = false }
re_memory = { path = "crates/utils/re_memory", version = "=0.20.0-alpha.1", default-features = false }
re_smart_channel = { path = "crates/utils/re_smart_channel", version = "=0.20.0-alpha.1", default-features = false }
re_string_interner = { path = "crates/utils/re_string_interner", version = "=0.20.0-alpha.1", default-features = false }
re_tracing = { path = "crates/utils/re_tracing", version = "=0.20.0-alpha.1", default-features = false }
re_tuid = { path = "crates/utils/re_tuid", version = "=0.20.0-alpha.1", default-features = false }

# crates/viewer:
re_blueprint_tree = { path = "crates/viewer/re_blueprint_tree", version = "=0.20.0-alpha.1", default-features = false }
re_component_ui = { path = "crates/viewer/re_component_ui", version = "=0.20.0-alpha.1", default-features = false }
re_context_menu = { path = "crates/viewer/re_context_menu", version = "=0.20.0-alpha.1", default-features = false }
re_data_ui = { path = "crates/viewer/re_data_ui", version = "=0.20.0-alpha.1", default-features = false }
re_chunk_store_ui = { path = "crates/viewer/re_chunk_store_ui", version = "=0.20.0-alpha.1", default-features = false }
re_renderer = { path = "crates/viewer/re_renderer", version = "=0.20.0-alpha.1", default-features = false }
re_renderer_examples = { path = "crates/viewer/re_renderer_examples", version = "=0.20.0-alpha.1", default-features = false }
re_selection_panel = { path = "crates/viewer/re_selection_panel", version = "=0.20.0-alpha.1", default-features = false }
re_space_view = { path = "crates/viewer/re_space_view", version = "=0.20.0-alpha.1", default-features = false }
re_space_view_bar_chart = { path = "crates/viewer/re_space_view_bar_chart", version = "=0.20.0-alpha.1", default-features = false }
re_space_view_dataframe = { path = "crates/viewer/re_space_view_dataframe", version = "=0.20.0-alpha.1", default-features = false }
re_space_view_spatial = { path = "crates/viewer/re_space_view_spatial", version = "=0.20.0-alpha.1", default-features = false }
re_space_view_tensor = { path = "crates/viewer/re_space_view_tensor", version = "=0.20.0-alpha.1", default-features = false }
re_space_view_text_document = { path = "crates/viewer/re_space_view_text_document", version = "=0.20.0-alpha.1", default-features = false }
re_space_view_text_log = { path = "crates/viewer/re_space_view_text_log", version = "=0.20.0-alpha.1", default-features = false }
re_space_view_time_series = { path = "crates/viewer/re_space_view_time_series", version = "=0.20.0-alpha.1", default-features = false }
re_time_panel = { path = "crates/viewer/re_time_panel", version = "=0.20.0-alpha.1", default-features = false }
re_ui = { path = "crates/viewer/re_ui", version = "=0.20.0-alpha.1", default-features = false }
re_viewer = { path = "crates/viewer/re_viewer", version = "=0.20.0-alpha.1", default-features = false }
re_viewer_context = { path = "crates/viewer/re_viewer_context", version = "=0.20.0-alpha.1", default-features = false }
re_viewport = { path = "crates/viewer/re_viewport", version = "=0.20.0-alpha.1", default-features = false }
re_viewport_blueprint = { path = "crates/viewer/re_viewport_blueprint", version = "=0.20.0-alpha.1", default-features = false }
re_web_viewer_server = { path = "crates/viewer/re_web_viewer_server", version = "=0.20.0-alpha.1", default-features = false }

# Rerun crates in other repos:
ewebsock = "0.7.0"
re_math = "0.20.0"

# If this package fails to build, install `nasm` locally, or build through `pixi`.
# NOTE: we use `dav1d` as an alias for our own re_rav1d crate
# See https://github.com/rerun-io/re_rav1d/pull/2
dav1d = { package = "re_rav1d", version = "0.1.3", default-features = false }
# dav1d = { version = "0.10.3" } # Requires separate install of `dav1d` library. Fast in debug builds. Useful for development.

# egui-crates:
ecolor = "0.29.1"
eframe = { version = "0.29.1", default-features = false, features = [
  "accesskit",
  "default_fonts",
  "puffin",
  "wayland",
  "x11",
] }
egui = { version = "0.29.1", features = [
  "callstack",
  "log",
  "puffin",
  "rayon",
] }
egui_commonmark = { version = "0.18", default-features = false }
egui_extras = { version = "0.29.1", features = [
  "http",
  "image",
  "puffin",
  "serde",
] }
egui_plot = "0.29.0" # https://github.com/emilk/egui_plot
egui_table = "0.1.0" # https://github.com/rerun-io/egui_table
egui_tiles = "0.10.1" # https://github.com/rerun-io/egui_tiles
egui-wgpu = "0.29.1"
emath = "0.29.1"

# All of our direct external dependencies should be found here:
ahash = "0.8"
anyhow = { version = "1.0", default-features = false }
arboard = { version = "3.2", default-features = false }
argh = "0.1.12"
array-init = "2.1"
arrow = { version = "53.1", default-features = false }
arrow2 = { package = "re_arrow2", version = "0.17" }
async-executor = "1.0"
backtrace = "0.3"
bincode = "1.3"
bit-vec = "0.7"
bitflags = { version = "2.4", features = ["bytemuck"] }
blackbox = "0.2.0"
bytemuck = { version = "1.18", features = ["extern_crate_alloc"] }
camino = "1.1"
cargo_metadata = "0.18"
cargo-run-wasm = "0.3.2"
cfg_aliases = "0.2"
cfg-if = "1.0"
clang-format = "0.3"
clap = "4.0"
clean-path = "0.2"
comfy-table = { version = "7.0", default-features = false }
console_error_panic_hook = "0.1.6"
convert_case = "0.6"
criterion = "0.5"
crossbeam = "0.8"
directories = "5"
document-features = "0.2.8"
econtext = "0.2" # Prints error contexts on crashes
ehttp = "0.5.0"
enumset = "1.0.12"
env_logger = { version = "0.10", default-features = false }
fixed = { version = "<1.28", default-features = false } # 1.28+ is MSRV 1.79+
flatbuffers = "23.0"
futures-channel = "0.3"
futures-util = { version = "0.3", default-features = false }
getrandom = "0.2"
glam = { version = "0.28", features = ["debug-glam-assert"] }
glob = "0.3"
gltf = "1.1"
half = "2.3.1"
hexasphere = "14.1.0"
image = { version = "0.25", default-features = false }
indent = "0.1"
indexmap = "2.1" # Version chosen to align with other dependencies
indicatif = "0.17.7" # Progress bar
infer = "0.15" # infer MIME type by checking the magic number signaturefer MIME type by checking the magic number signature
insta = "1.23"
itertools = "0.13"
js-sys = "0.3"
libc = "0.2"
linked-hash-map = { version = "0.5", default-features = false }
log = "0.4"
log-once = "0.4"
lz4_flex = "0.11"
memory-stats = "1.1"
mimalloc = "0.1.43"
mime_guess2 = "2.0" # infer MIME type by file extension, and map mime to file extension
mint = "0.5.9"
re_mp4 = "0.1.0"
natord = "1.0.9"
ndarray = "0.16"
ndarray-rand = "0.15"
never = "0.1"
nohash-hasher = "0.2"
notify = { version = "6.1.1", features = ["macos_kqueue"] }
num-derive = "0.4"
num-traits = "0.2"
numpy = "0.22"
once_cell = "1.17" # No lazy_static - use `std::sync::OnceLock` or `once_cell` instead
ordered-float = "4.2"
parking_lot = "0.12"
paste = "1.0"
pathdiff = "0.2"
pico-args = "0.5"
ply-rs = { version = "0.1", default-features = false }
poll-promise = "0.3"
polling = "2.2.0"
pollster = "0.3"
prettyplease = "0.2"
proc-macro2 = { version = "1.0", default-features = false }
profiling = { version = "1.0.12", default-features = false }
prost = "0.13.3"
puffin = "0.19.1"
puffin_http = "0.16"
pyo3 = "0.22.5"
pyo3-build-config = "0.22.5"
quote = "1.0"
rand = { version = "0.8", default-features = false }
rand_distr = { version = "0.4", default-features = false }
rayon = "1.7"
rfd = { version = "0.12", default-features = false, features = ["xdg-portal"] }
rmp-serde = "1"
ron = "0.8.0"
rust-format = "0.3"
seq-macro = "0.3"
serde = { version = "1", features = ["derive"] }
serde_bytes = "0.11"
serde_json = { version = "1", default-features = false, features = ["std"] }
serde_test = "1"
serde-wasm-bindgen = "0.6.5"
serde_yaml = { version = "0.9.21", default-features = false }
sha2 = "0.10"
similar-asserts = "1.4.2"
slotmap = { version = "1.0.6", features = ["serde"] }
smallvec = { version = "1.0", features = ["const_generics", "union"] }
static_assertions = "1.1"
strum = { version = "0.26", features = ["derive"] }
strum_macros = "0.26"
sublime_fuzzy = "0.7"
syn = "2.0"
sysinfo = { version = "0.30.1", default-features = false }
tempfile = "3.0"
thiserror = "1.0"
time = { version = "0.3.36", default-features = false, features = [
  "wasm-bindgen",
] }
tiny_http = { version = "0.12", default-features = false }
tinystl = { version = "0.0.3", default-features = false }
tinyvec = { version = "1.6", features = ["alloc", "rustc_1_55"] }
tobj = "4.0"
toml = { version = "0.8.10", default-features = false }
tonic = "0.12.3"
tonic-build = "0.12.3"
tracing = { version = "0.1", default-features = false }
tungstenite = { version = "0.23", default-features = false }
type-map = "0.5"
typenum = "1.15"
unindent = "0.2"
ureq = "2.9.2"
url = "2.3"
uuid = "1.1"
vec1 = "1.8"
walkdir = "2.0"
# NOTE: `rerun_js/web-viewer/build-wasm.mjs` is HIGHLY sensitive to changes in `wasm-bindgen`.
#       Whenever updating `wasm-bindgen`, update this and the narrower dependency specifications in
#       `crates/viewer/re_viewer/Cargo.toml`, and make sure that the build script still works.
#       Do not make this an `=` dependency, because that may break Rust users’ builds when a newer
#       version is released, even if they are not building the web viewer.
wasm-bindgen = "0.2.93"
wasm-bindgen-cli-support = "=0.2.93"
wasm-bindgen-futures = "0.4.33"
web-sys = "0.3"
web-time = "1.1.0"
webbrowser = "1.0"
winit = { version = "0.30.5", default-features = false }
# TODO(andreas): Try to get rid of `fragile-send-sync-non-atomic-wasm`. This requires re_renderer being aware of single-thread restriction on resources.
# See also https://gpuweb.github.io/gpuweb/explainer/#multithreading-transfer (unsolved part of the Spec as of writing!)
wgpu = { version = "22.1", default-features = false, features = [
  # Backends (see https://docs.rs/wgpu/latest/wgpu/#feature-flags)
  "webgl",
  "metal",
  "webgpu",
  #"vulkan", # Does not yet exist, wgpu enables this automatically on Linux & Windows.
  #"gl",     # Does not yet exist, wgpu enables this automatically on Linux & Windows.
  #"dx12",   # DX12 backend on wgpu isn't as stable. Also, we want to reduce the number of backends on native. Ideally we only have Vulkan & Metal, but we also keep GL as a manual fallback.
  #"angle",  # As above, we want to limit the numbers of backends we support. GL support via angle isn't great and we didn't need it so far.
  # Shader options:
  "wgsl",
  # Other:
  "fragile-send-sync-non-atomic-wasm",
] }
wgpu-core = "22.1"
wgpu-types = "22.0"
xshell = "0.2"
zip = { version = "0.6", default-features = false }


# ---------------------------------------------------------------------------------
[profile]

# Our dev profile has some optimizations turned on, as well as debug assertions.
[profile.dev]
opt-level = 1 # Make debug builds run faster
[profile.dev.package.re_video]
opt-level = 2 # Speed up CPU-side chroma-upsampling (TODO(#7298): move to GPU)

# panic = "abort" leads to better optimizations and smaller binaries (and is the default in Wasm anyways),
# but it also means backtraces don't work with the `backtrace` library (https://github.com/rust-lang/backtrace-rs/issues/397).
# egui has a feature where if you hold down all modifiers keys on your keyboard and hover any UI widget,
# you will see the backtrace to that widget, and we don't want to break that feature in dev builds.

[profile.dev.build-override]
debug = true # enable debug symbols for build scripts when building in dev (codegen backtraces!)

# Optimize all dependencies even in debug builds (does not affect workspace packages):
[profile.dev.package."*"]
opt-level = 2


[profile.release]
# debug = true # good for profilers
panic = "abort" # This leads to better optimizations and smaller binaries (and is the default in Wasm anyways).


[profile.bench]
debug = true


# Set up a `debugging` profile that turns of optimization of the workspace and select packages.
# Note that the profile name `debug` is reserved.
[profile.debugging]
inherits = "dev"
opt-level = 0
[profile.debugging.package.egui]
opt-level = 0 # we often debug egui via Rerun


# ---------------------------------------------------------------------------------


[workspace.lints.rust]
unsafe_code = "deny"

elided_lifetimes_in_paths = "warn"
future_incompatible = "warn"
nonstandard_style = "warn"
rust_2018_idioms = "warn"
rust_2021_prelude_collisions = "warn"
semicolon_in_expressions_from_macros = "warn"
trivial_numeric_casts = "warn"
unsafe_op_in_unsafe_fn = "warn"               # `unsafe_op_in_unsafe_fn` may become the default in future Rust versions: https://github.com/rust-lang/rust/issues/71668
unused_extern_crates = "warn"
unused_import_braces = "warn"
unused_lifetimes = "warn"

trivial_casts = "allow"
unused_qualifications = "allow"

[workspace.lints.rustdoc]
all = "warn"
missing_crate_level_docs = "warn"

# See also clippy.toml
[workspace.lints.clippy]
as_ptr_cast_mut = "warn"
await_holding_lock = "warn"
bool_to_int_with_if = "warn"
char_lit_as_u8 = "warn"
checked_conversions = "warn"
clear_with_drain = "warn"
cloned_instead_of_copied = "warn"
dbg_macro = "warn"
debug_assert_with_mut_call = "warn"
derive_partial_eq_without_eq = "warn"
disallowed_macros = "warn"                  # See clippy.toml
disallowed_methods = "warn"                 # See clippy.toml
disallowed_names = "warn"                   # See clippy.toml
disallowed_script_idents = "warn"           # See clippy.toml
disallowed_types = "warn"                   # See clippy.toml
doc_link_with_quotes = "warn"
doc_markdown = "warn"
empty_enum = "warn"
empty_enum_variants_with_brackets = "warn"
enum_glob_use = "warn"
equatable_if_let = "warn"
exit = "warn"
expl_impl_clone_on_copy = "warn"
explicit_deref_methods = "warn"
explicit_into_iter_loop = "warn"
explicit_iter_loop = "warn"
fallible_impl_from = "warn"
filter_map_next = "warn"
flat_map_option = "warn"
float_cmp_const = "warn"
fn_params_excessive_bools = "warn"
fn_to_numeric_cast_any = "warn"
from_iter_instead_of_collect = "warn"
get_unwrap = "warn"
if_let_mutex = "warn"
implicit_clone = "warn"
imprecise_flops = "warn"
index_refutable_slice = "warn"
inefficient_to_string = "warn"
infinite_loop = "warn"
into_iter_without_iter = "warn"
invalid_upcast_comparisons = "warn"
iter_filter_is_ok = "warn"
iter_filter_is_some = "warn"
iter_not_returning_iterator = "warn"
iter_on_empty_collections = "warn"
iter_on_single_items = "warn"
iter_without_into_iter = "warn"
large_digit_groups = "warn"
large_include_file = "warn"
large_stack_arrays = "warn"
large_stack_frames = "warn"
large_types_passed_by_value = "warn"
let_unit_value = "warn"
linkedlist = "warn"
lossy_float_literal = "warn"
macro_use_imports = "warn"
manual_assert = "warn"
manual_clamp = "warn"
manual_instant_elapsed = "warn"
manual_is_variant_and = "warn"
manual_let_else = "warn"
manual_ok_or = "warn"
manual_string_new = "warn"
map_err_ignore = "warn"
map_flatten = "warn"
match_on_vec_items = "warn"
match_same_arms = "warn"
match_wild_err_arm = "warn"
match_wildcard_for_single_variants = "warn"
mem_forget = "warn"
mismatched_target_os = "warn"
mismatching_type_param_order = "warn"
missing_enforced_import_renames = "warn"
missing_safety_doc = "warn"
mixed_attributes_style = "warn"
mut_mut = "warn"
mutex_integer = "warn"
needless_borrow = "warn"
needless_continue = "warn"
needless_for_each = "warn"
needless_pass_by_ref_mut = "warn"
needless_pass_by_value = "warn"
negative_feature_names = "warn"
nonstandard_macro_braces = "warn"
option_as_ref_cloned = "warn"
option_option = "warn"
path_buf_push_overwrite = "warn"
ptr_as_ptr = "warn"
ptr_cast_constness = "warn"
pub_underscore_fields = "warn"
pub_without_shorthand = "warn"
rc_mutex = "warn"
readonly_write_lock = "warn"
redundant_type_annotations = "warn"
ref_as_ptr = "warn"
ref_option_ref = "warn"
rest_pat_in_fully_bound_structs = "warn"
same_functions_in_if_condition = "warn"
semicolon_if_nothing_returned = "warn"
should_panic_without_expect = "warn"
significant_drop_tightening = "warn"
single_match_else = "warn"
str_split_at_newline = "warn"
str_to_string = "warn"
string_add = "warn"
string_add_assign = "warn"
string_lit_as_bytes = "warn"
string_lit_chars_any = "warn"
string_to_string = "warn"
suspicious_command_arg_space = "warn"
suspicious_xor_used_as_pow = "warn"
todo = "warn"
too_many_lines = "warn"
trailing_empty_array = "warn"
trait_duplication_in_bounds = "warn"
tuple_array_conversions = "warn"
unchecked_duration_subtraction = "warn"
undocumented_unsafe_blocks = "warn"
unimplemented = "warn"
uninhabited_references = "warn"
uninlined_format_args = "warn"
unnecessary_box_returns = "warn"
unnecessary_safety_doc = "warn"
unnecessary_struct_initialization = "warn"
unnecessary_wraps = "warn"
unnested_or_patterns = "warn"
unused_peekable = "warn"
unused_rounding = "warn"
unused_self = "warn"
unwrap_used = "warn"
use_self = "warn"
useless_transmute = "warn"
verbose_file_reads = "warn"
wildcard_dependencies = "warn"
wildcard_imports = "warn"
zero_sized_map_values = "warn"
# Disabled waiting on https://github.com/rust-lang/rust-clippy/issues/9602
#self_named_module_files = "warn"

assigning_clones = "allow"      # Too much for too little
manual_range_contains = "allow" # this one is just worse imho
map_unwrap_or = "allow"         # so is this one
ref_patterns = "allow"          # It's nice to avoid ref pattern, but there are some situations that are hard (impossible?) to express without.

# TODO(emilk): enable more of these lints:
iter_over_hash_type = "allow"
let_underscore_untyped = "allow"
missing_assert_message = "allow"
missing_errors_doc = "allow"

[patch.crates-io]
# Try to avoid patching crates! It prevents us from publishing the crates on crates.io.
# If you do patch always prefer to patch to a commit on the trunk of the upstream repo.
# If that is not possible, patch to a branch that has a PR open on the upstream repo.
# As a last resport, patch with a commit to our own repository.
# ALWAYS document what PR the commit hash is part of, or when it was merged into the upstream trunk.

# ecolor = { git = "https://github.com/emilk/egui.git", rev = "f97f85089df5e936999d5b7280e2e93e2958fac8" }      # egui master 2024-09-25
# eframe = { git = "https://github.com/emilk/egui.git", rev = "f97f85089df5e936999d5b7280e2e93e2958fac8" }      # egui master 2024-09-25
# egui = { git = "https://github.com/emilk/egui.git", rev = "f97f85089df5e936999d5b7280e2e93e2958fac8" }        # egui master 2024-09-25
# egui_extras = { git = "https://github.com/emilk/egui.git", rev = "f97f85089df5e936999d5b7280e2e93e2958fac8" } # egui master 2024-09-25
# egui-wgpu = { git = "https://github.com/emilk/egui.git", rev = "f97f85089df5e936999d5b7280e2e93e2958fac8" }   # egui master 2024-09-25
# emath = { git = "https://github.com/emilk/egui.git", rev = "f97f85089df5e936999d5b7280e2e93e2958fac8" }       # egui master 2024-09-25

# Useful while developing:
# ecolor = { path = "../../egui/crates/ecolor" }
# eframe = { path = "../../egui/crates/eframe" }
# egui = { path = "../../egui/crates/egui" }
# egui_extras = { path = "../../egui/crates/egui_extras" }
# egui-wgpu = { path = "../../egui/crates/egui-wgpu" }
# emath = { path = "../../egui/crates/emath" }

# egui_plot = { git = "https://github.com/emilk/egui_plot.git", rev = "1f6ae49a5f6bf43a869c215dea0d3028be8d742a" }
# egui_plot = { path = "../../egui_plot/egui_plot" }

# egui_tiles = { git = "https://github.com/rerun-io/egui_tiles", rev = "b2f5e232524deed983bcad01c05f27d0e8b89d98" } # https://github.com/rerun-io/egui_tiles/pull/78 2024-08-28
# egui_tiles = { path = "../egui_tiles" }

# egui_commonmark = { git = "https://github.com/rerun-io/egui_commonmark", rev = "7a9dc755bfa351a3796274cb8ca87129b051c084" } # https://github.com/lampsitter/egui_commonmark/pull/65

# commit on `rerun-io/re_arrow2` `main` branch
# https://github.com/rerun-io/re_arrow2/commit/e4717d6debc6d4474ec10db8f629f823f57bad07
re_arrow2 = { git = "https://github.com/rerun-io/re_arrow2", rev = "e4717d6debc6d4474ec10db8f629f823f57bad07" }

# dav1d = { path = "/home/cmc/dev/rerun-io/rav1d", package = "re_rav1d", version = "0.1.1" }<|MERGE_RESOLUTION|>--- conflicted
+++ resolved
@@ -34,35 +34,10 @@
 # re_log_types 0.3.0-alpha.0, NOT 0.3.0-alpha.4 even though it is newer and semver-compatible.
 
 # crates/build:
-<<<<<<< HEAD
-re_build_info = { path = "crates/build/re_build_info", version = "=0.19.0-alpha.14", default-features = false }
-re_build_tools = { path = "crates/build/re_build_tools", version = "=0.19.0-alpha.14", default-features = false }
-re_dev_tools = { path = "crates/build/re_dev_tools", version = "=0.19.0-alpha.14", default-features = false }
-re_remote_store_types_builder = { path = "crates/build/re_remote_store_types_builder", version = "=0.19.0-alpha.14", default-features = false }
-re_types_builder = { path = "crates/build/re_types_builder", version = "=0.19.0-alpha.14", default-features = false }
-
-# crates/store:
-re_chunk = { path = "crates/store/re_chunk", version = "=0.19.0-alpha.14", default-features = false }
-re_chunk_store = { path = "crates/store/re_chunk_store", version = "=0.19.0-alpha.14", default-features = false }
-re_data_loader = { path = "crates/store/re_data_loader", version = "=0.19.0-alpha.14", default-features = false }
-re_data_source = { path = "crates/store/re_data_source", version = "=0.19.0-alpha.14", default-features = false }
-re_dataframe = { path = "crates/store/re_dataframe", version = "=0.19.0-alpha.14", default-features = false }
-re_entity_db = { path = "crates/store/re_entity_db", version = "=0.19.0-alpha.14", default-features = false }
-re_format_arrow = { path = "crates/store/re_format_arrow", version = "=0.19.0-alpha.14", default-features = false }
-re_log_encoding = { path = "crates/store/re_log_encoding", version = "=0.19.0-alpha.14", default-features = false }
-re_log_types = { path = "crates/store/re_log_types", version = "=0.19.0-alpha.14", default-features = false }
-re_query = { path = "crates/store/re_query", version = "=0.19.0-alpha.14", default-features = false }
-re_remote_store_types = { path = "crates/build/re_remote_store_types", version = "=0.19.0-alpha.14", default-features = false }
-re_sdk_comms = { path = "crates/store/re_sdk_comms", version = "=0.19.0-alpha.14", default-features = false }
-re_types = { path = "crates/store/re_types", version = "=0.19.0-alpha.14", default-features = false }
-re_types_blueprint = { path = "crates/store/re_types_blueprint", version = "=0.19.0-alpha.14", default-features = false }
-re_types_core = { path = "crates/store/re_types_core", version = "=0.19.0-alpha.14", default-features = false }
-re_video = { path = "crates/store/re_video", version = "=0.19.0-alpha.14", default-features = false }
-re_ws_comms = { path = "crates/store/re_ws_comms", version = "=0.19.0-alpha.14", default-features = false }
-=======
 re_build_info = { path = "crates/build/re_build_info", version = "=0.20.0-alpha.1", default-features = false }
 re_build_tools = { path = "crates/build/re_build_tools", version = "=0.20.0-alpha.1", default-features = false }
 re_dev_tools = { path = "crates/build/re_dev_tools", version = "=0.20.0-alpha.1", default-features = false }
+re_remote_store_types_builder = { path = "crates/build/re_remote_store_types_builder", version = "=0.20.0-alpha.1", default-features = false }
 re_types_builder = { path = "crates/build/re_types_builder", version = "=0.20.0-alpha.1", default-features = false }
 
 # crates/store:
@@ -76,13 +51,13 @@
 re_log_encoding = { path = "crates/store/re_log_encoding", version = "=0.20.0-alpha.1", default-features = false }
 re_log_types = { path = "crates/store/re_log_types", version = "=0.20.0-alpha.1", default-features = false }
 re_query = { path = "crates/store/re_query", version = "=0.20.0-alpha.1", default-features = false }
+re_remote_store_types = { path = "crates/build/re_remote_store_types", version = "=0.20.0-alpha.1", default-features = false }
 re_sdk_comms = { path = "crates/store/re_sdk_comms", version = "=0.20.0-alpha.1", default-features = false }
 re_types = { path = "crates/store/re_types", version = "=0.20.0-alpha.1", default-features = false }
 re_types_blueprint = { path = "crates/store/re_types_blueprint", version = "=0.20.0-alpha.1", default-features = false }
 re_types_core = { path = "crates/store/re_types_core", version = "=0.20.0-alpha.1", default-features = false }
 re_video = { path = "crates/store/re_video", version = "=0.20.0-alpha.1", default-features = false }
 re_ws_comms = { path = "crates/store/re_ws_comms", version = "=0.20.0-alpha.1", default-features = false }
->>>>>>> d6e8ca42
 
 # crates/top:
 re_sdk = { path = "crates/top/re_sdk", version = "=0.20.0-alpha.1", default-features = false }

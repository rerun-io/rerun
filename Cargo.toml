--- conflicted
+++ resolved
@@ -454,23 +454,13 @@
 # As a last resport, patch with a commit to our own repository.
 # ALWAYS document what PR the commit hash is part of, or when it was merged into the upstream trunk.
 
-<<<<<<< HEAD
-ecolor = { git = "https://github.com/emilk/egui.git", rev = "3dca4c667f30fe7199433d3607efbe15c76a1cb6" }      # egui wgpu 0.20 branch: https://github.com/emilk/egui/pull/4560
-eframe = { git = "https://github.com/emilk/egui.git", rev = "3dca4c667f30fe7199433d3607efbe15c76a1cb6" }      # egui wgpu 0.20 branch: https://github.com/emilk/egui/pull/4560
-egui = { git = "https://github.com/emilk/egui.git", rev = "3dca4c667f30fe7199433d3607efbe15c76a1cb6" }        # egui wgpu 0.20 branch: https://github.com/emilk/egui/pull/4560
-egui_extras = { git = "https://github.com/emilk/egui.git", rev = "3dca4c667f30fe7199433d3607efbe15c76a1cb6" } # egui wgpu 0.20 branch: https://github.com/emilk/egui/pull/4560
-egui_plot = { git = "https://github.com/emilk/egui.git", rev = "3dca4c667f30fe7199433d3607efbe15c76a1cb6" }   # egui wgpu 0.20 branch: https://github.com/emilk/egui/pull/4560
-egui-wgpu = { git = "https://github.com/emilk/egui.git", rev = "3dca4c667f30fe7199433d3607efbe15c76a1cb6" }   # egui wgpu 0.20 branch: https://github.com/emilk/egui/pull/4560
-emath = { git = "https://github.com/emilk/egui.git", rev = "3dca4c667f30fe7199433d3607efbe15c76a1cb6" }       # egui wgpu 0.20 branch: https://github.com/emilk/egui/pull/4560
-=======
-ecolor = { git = "https://github.com/emilk/egui.git", rev = "ca36f3df6319cbba0e2ab4366d51d97caa9e85b6" }      # egui master 2024-06-10
-eframe = { git = "https://github.com/emilk/egui.git", rev = "ca36f3df6319cbba0e2ab4366d51d97caa9e85b6" }      # egui master 2024-06-10
-egui = { git = "https://github.com/emilk/egui.git", rev = "ca36f3df6319cbba0e2ab4366d51d97caa9e85b6" }        # egui master 2024-06-10
-egui_extras = { git = "https://github.com/emilk/egui.git", rev = "ca36f3df6319cbba0e2ab4366d51d97caa9e85b6" } # egui master 2024-06-10
-egui_plot = { git = "https://github.com/emilk/egui.git", rev = "ca36f3df6319cbba0e2ab4366d51d97caa9e85b6" }   # egui master 2024-06-10
-egui-wgpu = { git = "https://github.com/emilk/egui.git", rev = "ca36f3df6319cbba0e2ab4366d51d97caa9e85b6" }   # egui master 2024-06-10
-emath = { git = "https://github.com/emilk/egui.git", rev = "ca36f3df6319cbba0e2ab4366d51d97caa9e85b6" }       # egui master 2024-06-10
->>>>>>> 39413ff4
+ecolor = { git = "https://github.com/emilk/egui.git", rev = "814ad0783cf8b826a258e29ed4c50ae6daa2e890" }      # egui master 2024-06-13
+eframe = { git = "https://github.com/emilk/egui.git", rev = "814ad0783cf8b826a258e29ed4c50ae6daa2e890" }      # egui master 2024-06-13
+egui = { git = "https://github.com/emilk/egui.git", rev = "814ad0783cf8b826a258e29ed4c50ae6daa2e890" }        # egui master 2024-06-13
+egui_extras = { git = "https://github.com/emilk/egui.git", rev = "814ad0783cf8b826a258e29ed4c50ae6daa2e890" } # egui master 2024-06-13
+egui_plot = { git = "https://github.com/emilk/egui.git", rev = "814ad0783cf8b826a258e29ed4c50ae6daa2e890" }   # egui master 2024-06-13
+egui-wgpu = { git = "https://github.com/emilk/egui.git", rev = "814ad0783cf8b826a258e29ed4c50ae6daa2e890" }   # egui master 2024-06-13
+emath = { git = "https://github.com/emilk/egui.git", rev = "814ad0783cf8b826a258e29ed4c50ae6daa2e890" }       # egui master 2024-06-13
 
 # Useful while developing:
 # ecolor = { path = "../../egui/crates/ecolor" }

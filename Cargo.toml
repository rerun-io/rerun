--- conflicted
+++ resolved
@@ -15,11 +15,7 @@
 include = ["../../LICENSE-APACHE", "../../LICENSE-MIT", "**/*.rs", "Cargo.toml"]
 license = "MIT OR Apache-2.0"
 repository = "https://github.com/rerun-io/rerun"
-<<<<<<< HEAD
 rust-version = "1.69"
-=======
-rust-version = "1.67"
->>>>>>> dbdf275e
 version = "0.5.0"
 
 [workspace.dependencies]

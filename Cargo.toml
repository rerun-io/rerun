--- conflicted
+++ resolved
@@ -63,7 +63,7 @@
 # Upstream PR https://github.com/jorgecarleitao/arrow2/pull/1360
 arrow2 = { git = "https://github.com/rerun-io/arrow2", rev = "c6ef5e3dde4a18c35c8a1d91d9a741835be0305f" }
 # Upstream PR https://github.com/DataEngineeringLabs/arrow2-convert/pull/91
-arrow2_convert = { git = "https://github.com/rerun-io/arrow2-convert", rev = "aa48be082d0039e8c1a67b581ce5f697b89f3765" }
+arrow2_convert = { git = "https://github.com/rerun-io/arrow2-convert", rev = "7e63de5ce71741aaea3c36572d3e6831658ec3ed" }
 # arrow2 = { path = "../arrow2" }
 # arrow2_convert = { path = "../arrow2-convert/arrow2_convert" }
 
@@ -87,15 +87,4 @@
 # 2022-10-12 - Alpha to coverage support for GLES
 wgpu = { git = "https://github.com/gfx-rs/wgpu.git", ref = "a377ae2b7fe6c1c9412751166f0917e617164e49" }
 wgpu-core = { git = "https://github.com/gfx-rs/wgpu.git", ref = "a377ae2b7fe6c1c9412751166f0917e617164e49" }
-<<<<<<< HEAD
-# wgpu = { path = "../wgpu/wgpu" }
-=======
-#wgpu = { path = "../wgpu/wgpu" }
-
-# Upstream PR https://github.com/jorgecarleitao/arrow2/pull/1360
-arrow2 = { git = "https://github.com/rerun-io/arrow2", rev = "c6ef5e3dde4a18c35c8a1d91d9a741835be0305f" }
-# Upstream PR https://github.com/DataEngineeringLabs/arrow2-convert/pull/91
-arrow2_convert = { git = "https://github.com/rerun-io/arrow2-convert", rev = "7e63de5ce71741aaea3c36572d3e6831658ec3ed" }
-#arrow2 = { path = "../arrow2" }
-#arrow2_convert = { path = "../arrow2-convert/arrow2_convert" }
->>>>>>> e80055dc
+# wgpu = { path = "../wgpu/wgpu" }
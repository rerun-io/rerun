[workspace]
resolver = "2"
members = [
  "crates/build/*",
  "crates/store/*",
  "crates/top/*",
  "crates/utils/*",
  "crates/viewer/*",
  "docs/snippets",
  "examples/rust/*",
  "rerun_py",
  "run_wasm",
  "tests/rust/log_benchmark",
  "tests/rust/plot_dashboard_stress",
  "tests/rust/roundtrips/*",
  "tests/rust/test_*",
]
exclude = ["examples/rust/revy", "examples/rust/chess_robby_fischer"]

[workspace.package]
authors = ["rerun.io <opensource@rerun.io>"]
edition = "2021"
homepage = "https://rerun.io"
include = ["../../LICENSE-APACHE", "../../LICENSE-MIT", "**/*.rs", "Cargo.toml"]
license = "MIT OR Apache-2.0"
repository = "https://github.com/rerun-io/rerun"
rust-version = "1.79"
version = "0.20.0-alpha.1+dev"

[workspace.dependencies]
# When using alpha-release, always use exact version, e.g. `version = "=0.x.y-alpha.z"
# This is because we treat alpha-releases as incompatible, but semver doesn't.
# In particular: if we compile rerun 0.3.0-alpha.0 we only want it to use
# re_log_types 0.3.0-alpha.0, NOT 0.3.0-alpha.4 even though it is newer and semver-compatible.

# crates/build:
re_build_info = { path = "crates/build/re_build_info", version = "=0.20.0-alpha.1", default-features = false }
re_build_tools = { path = "crates/build/re_build_tools", version = "=0.20.0-alpha.1", default-features = false }
re_dev_tools = { path = "crates/build/re_dev_tools", version = "=0.20.0-alpha.1", default-features = false }
re_remote_store_types_builder = { path = "crates/build/re_remote_store_types_builder", version = "=0.20.0-alpha.1", default-features = false }
re_types_builder = { path = "crates/build/re_types_builder", version = "=0.20.0-alpha.1", default-features = false }

# crates/store:
re_chunk = { path = "crates/store/re_chunk", version = "=0.20.0-alpha.1", default-features = false }
re_chunk_store = { path = "crates/store/re_chunk_store", version = "=0.20.0-alpha.1", default-features = false }
re_data_loader = { path = "crates/store/re_data_loader", version = "=0.20.0-alpha.1", default-features = false }
re_data_source = { path = "crates/store/re_data_source", version = "=0.20.0-alpha.1", default-features = false }
re_dataframe = { path = "crates/store/re_dataframe", version = "=0.20.0-alpha.1", default-features = false }
re_entity_db = { path = "crates/store/re_entity_db", version = "=0.20.0-alpha.1", default-features = false }
re_format_arrow = { path = "crates/store/re_format_arrow", version = "=0.20.0-alpha.1", default-features = false }
re_log_encoding = { path = "crates/store/re_log_encoding", version = "=0.20.0-alpha.1", default-features = false }
re_log_types = { path = "crates/store/re_log_types", version = "=0.20.0-alpha.1", default-features = false }
re_query = { path = "crates/store/re_query", version = "=0.20.0-alpha.1", default-features = false }
re_rrdp_comms = { path = "crates/store/re_rrdp_comms", version = "=0.20.0-alpha.1", default-features = false }
re_remote_store_types = { path = "crates/store/re_remote_store_types", version = "=0.20.0-alpha.1", default-features = false }
re_sdk_comms = { path = "crates/store/re_sdk_comms", version = "=0.20.0-alpha.1", default-features = false }
re_types = { path = "crates/store/re_types", version = "=0.20.0-alpha.1", default-features = false }
re_types_blueprint = { path = "crates/store/re_types_blueprint", version = "=0.20.0-alpha.1", default-features = false }
re_types_core = { path = "crates/store/re_types_core", version = "=0.20.0-alpha.1", default-features = false }
re_video = { path = "crates/store/re_video", version = "=0.20.0-alpha.1", default-features = false }
re_ws_comms = { path = "crates/store/re_ws_comms", version = "=0.20.0-alpha.1", default-features = false }

# crates/top:
re_sdk = { path = "crates/top/re_sdk", version = "=0.20.0-alpha.1", default-features = false }
rerun = { path = "crates/top/rerun", version = "=0.20.0-alpha.1", default-features = false }
rerun_c = { path = "crates/top/rerun_c", version = "=0.20.0-alpha.1", default-features = false }
rerun-cli = { path = "crates/top/rerun-cli", version = "=0.20.0-alpha.1", default-features = false }

# crates/utils:
re_analytics = { path = "crates/utils/re_analytics", version = "=0.20.0-alpha.1", default-features = false }
re_case = { path = "crates/utils/re_case", version = "=0.20.0-alpha.1", default-features = false }
re_crash_handler = { path = "crates/utils/re_crash_handler", version = "=0.20.0-alpha.1", default-features = false }
re_error = { path = "crates/utils/re_error", version = "=0.20.0-alpha.1", default-features = false }
re_format = { path = "crates/utils/re_format", version = "=0.20.0-alpha.1", default-features = false }
re_int_histogram = { path = "crates/utils/re_int_histogram", version = "=0.20.0-alpha.1", default-features = false }
re_log = { path = "crates/utils/re_log", version = "=0.20.0-alpha.1", default-features = false }
re_memory = { path = "crates/utils/re_memory", version = "=0.20.0-alpha.1", default-features = false }
re_smart_channel = { path = "crates/utils/re_smart_channel", version = "=0.20.0-alpha.1", default-features = false }
re_string_interner = { path = "crates/utils/re_string_interner", version = "=0.20.0-alpha.1", default-features = false }
re_tracing = { path = "crates/utils/re_tracing", version = "=0.20.0-alpha.1", default-features = false }
re_tuid = { path = "crates/utils/re_tuid", version = "=0.20.0-alpha.1", default-features = false }

# crates/viewer:
re_blueprint_tree = { path = "crates/viewer/re_blueprint_tree", version = "=0.20.0-alpha.1", default-features = false }
re_component_ui = { path = "crates/viewer/re_component_ui", version = "=0.20.0-alpha.1", default-features = false }
re_context_menu = { path = "crates/viewer/re_context_menu", version = "=0.20.0-alpha.1", default-features = false }
re_data_ui = { path = "crates/viewer/re_data_ui", version = "=0.20.0-alpha.1", default-features = false }
re_chunk_store_ui = { path = "crates/viewer/re_chunk_store_ui", version = "=0.20.0-alpha.1", default-features = false }
re_renderer = { path = "crates/viewer/re_renderer", version = "=0.20.0-alpha.1", default-features = false }
re_renderer_examples = { path = "crates/viewer/re_renderer_examples", version = "=0.20.0-alpha.1", default-features = false }
re_selection_panel = { path = "crates/viewer/re_selection_panel", version = "=0.20.0-alpha.1", default-features = false }
re_space_view = { path = "crates/viewer/re_space_view", version = "=0.20.0-alpha.1", default-features = false }
re_space_view_bar_chart = { path = "crates/viewer/re_space_view_bar_chart", version = "=0.20.0-alpha.1", default-features = false }
re_space_view_spatial = { path = "crates/viewer/re_space_view_spatial", version = "=0.20.0-alpha.1", default-features = false }
re_space_view_dataframe = { path = "crates/viewer/re_space_view_dataframe", version = "=0.20.0-alpha.1", default-features = false }
re_space_view_map = { path = "crates/viewer/re_space_view_map", version = "=0.20.0-alpha.1", default-features = false }
re_space_view_tensor = { path = "crates/viewer/re_space_view_tensor", version = "=0.20.0-alpha.1", default-features = false }
re_space_view_text_document = { path = "crates/viewer/re_space_view_text_document", version = "=0.20.0-alpha.1", default-features = false }
re_space_view_text_log = { path = "crates/viewer/re_space_view_text_log", version = "=0.20.0-alpha.1", default-features = false }
re_space_view_time_series = { path = "crates/viewer/re_space_view_time_series", version = "=0.20.0-alpha.1", default-features = false }
re_time_panel = { path = "crates/viewer/re_time_panel", version = "=0.20.0-alpha.1", default-features = false }
re_ui = { path = "crates/viewer/re_ui", version = "=0.20.0-alpha.1", default-features = false }
re_viewer = { path = "crates/viewer/re_viewer", version = "=0.20.0-alpha.1", default-features = false }
re_viewer_context = { path = "crates/viewer/re_viewer_context", version = "=0.20.0-alpha.1", default-features = false }
re_viewport = { path = "crates/viewer/re_viewport", version = "=0.20.0-alpha.1", default-features = false }
re_viewport_blueprint = { path = "crates/viewer/re_viewport_blueprint", version = "=0.20.0-alpha.1", default-features = false }
re_web_viewer_server = { path = "crates/viewer/re_web_viewer_server", version = "=0.20.0-alpha.1", default-features = false }

# Rerun crates in other repos:
ewebsock = "0.7.0"
re_math = "0.20.0"

# If this package fails to build, install `nasm` locally, or build through `pixi`.
# NOTE: we use `dav1d` as an alias for our own re_rav1d crate
# See https://github.com/rerun-io/re_rav1d/pull/2
dav1d = { package = "re_rav1d", version = "0.1.3", default-features = false }
# dav1d = { version = "0.10.3" } # Requires separate install of `dav1d` library. Fast in debug builds. Useful for development.

# egui-crates:
ecolor = "0.29.1"
eframe = { version = "0.29.1", default-features = false, features = [
  "accesskit",
  "default_fonts",
  "puffin",
  "wayland",
  "x11",
] }
egui = { version = "0.29.1", features = [
  "callstack",
  "log",
  "puffin",
  "rayon",
] }
egui_commonmark = { version = "0.18", default-features = false }
egui_extras = { version = "0.29.1", features = [
  "http",
  "image",
  "puffin",
  "serde",
] }
egui_plot = "0.29.0" # https://github.com/emilk/egui_plot
egui_table = "0.1.0" # https://github.com/rerun-io/egui_table
egui_tiles = "0.10.1" # https://github.com/rerun-io/egui_tiles
egui-wgpu = "0.29.1"
emath = "0.29.1"

# All of our direct external dependencies should be found here:
ahash = "0.8"
anyhow = { version = "1.0", default-features = false }
arboard = { version = "3.2", default-features = false }
argh = "0.1.12"
array-init = "2.1"
arrow = { version = "53.1", default-features = false }
arrow2 = { package = "re_arrow2", version = "0.17" }
async-executor = "1.0"
backtrace = "0.3"
bincode = "1.3"
bit-vec = "0.7"
bitflags = { version = "2.4", features = ["bytemuck"] }
blackbox = "0.2.0"
bytemuck = { version = "1.18", features = ["extern_crate_alloc"] }
camino = "1.1"
cargo_metadata = "0.18"
cargo-run-wasm = "0.3.2"
cfg_aliases = "0.2"
cfg-if = "1.0"
clang-format = "0.3"
clap = "4.0"
clean-path = "0.2"
comfy-table = { version = "7.0", default-features = false }
console_error_panic_hook = "0.1.6"
convert_case = "0.6"
criterion = "0.5"
crossbeam = "0.8"
directories = "5"
document-features = "0.2.8"
econtext = "0.2" # Prints error contexts on crashes
ehttp = "0.5.0"
enumset = "1.0.12"
env_logger = { version = "0.10", default-features = false }
<<<<<<< HEAD
=======
ffmpeg-sidecar = "1.1.2"
>>>>>>> b0cf325b
fixed = { version = "1.28", default-features = false }
flatbuffers = "23.0"
futures-channel = "0.3"
futures-util = { version = "0.3", default-features = false }
getrandom = "0.2"
glam = { version = "0.28", features = ["debug-glam-assert"] }
glob = "0.3"
gltf = "1.1"
half = "2.3.1"
hexasphere = "14.1.0"
image = { version = "0.25", default-features = false }
indent = "0.1"
indexmap = "2.1" # Version chosen to align with other dependencies
indicatif = "0.17.7" # Progress bar
infer = "0.16" # infer MIME type by checking the magic number signaturefer MIME type by checking the magic number signature
insta = "1.23"
itertools = "0.13"
js-sys = "0.3"
libc = "0.2"
linked-hash-map = { version = "0.5", default-features = false }
log = "0.4"
log-once = "0.4"
lz4_flex = "0.11"
memory-stats = "1.1"
mimalloc = "0.1.43"
mime_guess2 = "2.0" # infer MIME type by file extension, and map mime to file extension
mint = "0.5.9"
re_mp4 = "0.1.0"
natord = "1.0.9"
ndarray = "0.16"
ndarray-rand = "0.15"
never = "0.1"
nohash-hasher = "0.2"
notify = { version = "6.1.1", features = ["macos_kqueue"] }
num-derive = "0.4"
num-traits = "0.2"
numpy = "0.22"
once_cell = "1.17" # No lazy_static - use `std::sync::OnceLock` or `once_cell` instead
ordered-float = "4.3.0"
parking_lot = "0.12"
paste = "1.0"
pathdiff = "0.2"
pico-args = "0.5"
ply-rs = { version = "0.1", default-features = false }
poll-promise = "0.3"
polling = "3.7.3"
pollster = "0.3"
prettyplease = "0.2"
proc-macro2 = { version = "1.0", default-features = false }
profiling = { version = "1.0.12", default-features = false }
prost = "0.13.3"
puffin = "0.19.1"
puffin_http = "0.16"
pyo3 = "0.22.5"
pyo3-build-config = "0.22.5"
quote = "1.0"
rand = { version = "0.8", default-features = false }
rand_distr = { version = "0.4", default-features = false }
rayon = "1.7"
rfd = { version = "0.15", default-features = false, features = [
  "async-std",
  "xdg-portal",
] }
rmp-serde = "1"
ron = "0.8.0"
rust-format = "0.3"
seq-macro = "0.3"
serde = { version = "1", features = ["derive"] }
serde_bytes = "0.11"
serde_json = { version = "1", default-features = false, features = ["std"] }
serde_test = "1"
serde-wasm-bindgen = "0.6.5"
serde_yaml = { version = "0.9.21", default-features = false }
sha2 = "0.10"
similar-asserts = "1.4.2"
slotmap = { version = "1.0.6", features = ["serde"] }
smallvec = { version = "1.0", features = ["const_generics", "union"] }
static_assertions = "1.1"
strum = { version = "0.26", features = ["derive"] }
strum_macros = "0.26"
sublime_fuzzy = "0.7"
syn = "2.0"
sysinfo = { version = "0.30.1", default-features = false }
tempfile = "3.0"
thiserror = "1.0"
time = { version = "0.3.36", default-features = false, features = [
  "wasm-bindgen",
] }
tiny_http = { version = "0.12", default-features = false }
tinystl = { version = "0.0.3", default-features = false }
tinyvec = { version = "1.6", features = ["alloc", "rustc_1_55"] }
tobj = "4.0"
tokio = { version = "1.40.0", default-features = false }
tokio-stream = "0.1.16"
toml = { version = "0.8.10", default-features = false }
tonic = { version = "0.12.3", default-features = false }
tonic-build = { version = "0.12.3", default-features = false }
tonic-web-wasm-client = "0.6"
tracing = { version = "0.1", default-features = false }
tungstenite = { version = "0.24", default-features = false }
type-map = "0.5"
typenum = "1.15"
unindent = "0.2"
ureq = "2.9.2"
url = "2.3"
uuid = "1.1"
vec1 = "1.8"
walkdir = "2.0"
# NOTE: `rerun_js/web-viewer/build-wasm.mjs` is HIGHLY sensitive to changes in `wasm-bindgen`.
#       Whenever updating `wasm-bindgen`, update this and the narrower dependency specifications in
#       `crates/viewer/re_viewer/Cargo.toml`, and make sure that the build script still works.
#       Do not make this an `=` dependency, because that may break Rust users’ builds when a newer
#       version is released, even if they are not building the web viewer.
wasm-bindgen = "0.2.93"
wasm-bindgen-cli-support = "=0.2.93"
wasm-bindgen-futures = "0.4.33"
wayland-sys = "0.31.5"
web-sys = "0.3"
web-time = "1.1.0"
webbrowser = "1.0"
winit = { version = "0.30.5", default-features = false }
# TODO(andreas): Try to get rid of `fragile-send-sync-non-atomic-wasm`. This requires re_renderer being aware of single-thread restriction on resources.
# See also https://gpuweb.github.io/gpuweb/explainer/#multithreading-transfer (unsolved part of the Spec as of writing!)
wgpu = { version = "22.1", default-features = false, features = [
  # Backends (see https://docs.rs/wgpu/latest/wgpu/#feature-flags)
  "webgl",
  "metal",
  "webgpu",
  #"vulkan", # Does not yet exist, wgpu enables this automatically on Linux & Windows.
  #"gl",     # Does not yet exist, wgpu enables this automatically on Linux & Windows.
  #"dx12",   # DX12 backend on wgpu isn't as stable. Also, we want to reduce the number of backends on native. Ideally we only have Vulkan & Metal, but we also keep GL as a manual fallback.
  #"angle",  # As above, we want to limit the numbers of backends we support. GL support via angle isn't great and we didn't need it so far.
  # Shader options:
  "wgsl",
  # Other:
  "fragile-send-sync-non-atomic-wasm",
] }
wgpu-core = "22.1"
wgpu-types = "22.0"
xshell = "0.2"
zip = { version = "0.6", default-features = false } # We're stuck on 0.6 because https://crates.io/crates/protoc-prebuilt is still using 0.6


# ---------------------------------------------------------------------------------
[profile]

# Our dev profile has some optimizations turned on, as well as debug assertions.
[profile.dev]
opt-level = 1 # Make debug builds run faster
[profile.dev.package.re_video]
opt-level = 2 # Speed up CPU-side chroma-upsampling (TODO(#7298): move to GPU)

# panic = "abort" leads to better optimizations and smaller binaries (and is the default in Wasm anyways),
# but it also means backtraces don't work with the `backtrace` library (https://github.com/rust-lang/backtrace-rs/issues/397).
# egui has a feature where if you hold down all modifiers keys on your keyboard and hover any UI widget,
# you will see the backtrace to that widget, and we don't want to break that feature in dev builds.

[profile.dev.build-override]
debug = true # enable debug symbols for build scripts when building in dev (codegen backtraces!)

# Optimize all dependencies even in debug builds (does not affect workspace packages):
[profile.dev.package."*"]
opt-level = 2


[profile.release]
# debug = true # good for profilers
panic = "abort" # This leads to better optimizations and smaller binaries (and is the default in Wasm anyways).


[profile.bench]
debug = true


# Set up a `debugging` profile that turns of optimization of the workspace and select packages.
# Note that the profile name `debug` is reserved.
[profile.debugging]
inherits = "dev"
opt-level = 0
[profile.debugging.package.egui]
opt-level = 0 # we often debug egui via Rerun


# ---------------------------------------------------------------------------------


[workspace.lints.rust]
unsafe_code = "deny"

elided_lifetimes_in_paths = "warn"
future_incompatible = "warn"
nonstandard_style = "warn"
rust_2018_idioms = "warn"
rust_2021_prelude_collisions = "warn"
semicolon_in_expressions_from_macros = "warn"
trivial_numeric_casts = "warn"
unsafe_op_in_unsafe_fn = "warn"               # `unsafe_op_in_unsafe_fn` may become the default in future Rust versions: https://github.com/rust-lang/rust/issues/71668
unused_extern_crates = "warn"
unused_import_braces = "warn"
unused_lifetimes = "warn"

trivial_casts = "allow"
unused_qualifications = "allow"

[workspace.lints.rustdoc]
all = "warn"
missing_crate_level_docs = "warn"

# See also clippy.toml
[workspace.lints.clippy]
as_ptr_cast_mut = "warn"
await_holding_lock = "warn"
bool_to_int_with_if = "warn"
char_lit_as_u8 = "warn"
checked_conversions = "warn"
clear_with_drain = "warn"
cloned_instead_of_copied = "warn"
dbg_macro = "warn"
debug_assert_with_mut_call = "warn"
derive_partial_eq_without_eq = "warn"
disallowed_macros = "warn"                  # See clippy.toml
disallowed_methods = "warn"                 # See clippy.toml
disallowed_names = "warn"                   # See clippy.toml
disallowed_script_idents = "warn"           # See clippy.toml
disallowed_types = "warn"                   # See clippy.toml
doc_link_with_quotes = "warn"
doc_markdown = "warn"
empty_enum = "warn"
empty_enum_variants_with_brackets = "warn"
enum_glob_use = "warn"
equatable_if_let = "warn"
exit = "warn"
expl_impl_clone_on_copy = "warn"
explicit_deref_methods = "warn"
explicit_into_iter_loop = "warn"
explicit_iter_loop = "warn"
fallible_impl_from = "warn"
filter_map_next = "warn"
flat_map_option = "warn"
float_cmp_const = "warn"
fn_params_excessive_bools = "warn"
fn_to_numeric_cast_any = "warn"
from_iter_instead_of_collect = "warn"
get_unwrap = "warn"
if_let_mutex = "warn"
implicit_clone = "warn"
imprecise_flops = "warn"
index_refutable_slice = "warn"
inefficient_to_string = "warn"
infinite_loop = "warn"
into_iter_without_iter = "warn"
invalid_upcast_comparisons = "warn"
iter_filter_is_ok = "warn"
iter_filter_is_some = "warn"
iter_not_returning_iterator = "warn"
iter_on_empty_collections = "warn"
iter_on_single_items = "warn"
iter_without_into_iter = "warn"
large_digit_groups = "warn"
large_include_file = "warn"
large_stack_arrays = "warn"
large_stack_frames = "warn"
large_types_passed_by_value = "warn"
let_unit_value = "warn"
linkedlist = "warn"
lossy_float_literal = "warn"
macro_use_imports = "warn"
manual_assert = "warn"
manual_clamp = "warn"
manual_instant_elapsed = "warn"
manual_is_variant_and = "warn"
manual_let_else = "warn"
manual_ok_or = "warn"
manual_string_new = "warn"
map_err_ignore = "warn"
map_flatten = "warn"
match_on_vec_items = "warn"
match_same_arms = "warn"
match_wild_err_arm = "warn"
match_wildcard_for_single_variants = "warn"
mem_forget = "warn"
mismatched_target_os = "warn"
mismatching_type_param_order = "warn"
missing_enforced_import_renames = "warn"
missing_safety_doc = "warn"
mixed_attributes_style = "warn"
mut_mut = "warn"
mutex_integer = "warn"
needless_borrow = "warn"
needless_continue = "warn"
needless_for_each = "warn"
needless_pass_by_ref_mut = "warn"
needless_pass_by_value = "warn"
negative_feature_names = "warn"
nonstandard_macro_braces = "warn"
option_as_ref_cloned = "warn"
option_option = "warn"
path_buf_push_overwrite = "warn"
ptr_as_ptr = "warn"
ptr_cast_constness = "warn"
pub_underscore_fields = "warn"
pub_without_shorthand = "warn"
rc_mutex = "warn"
readonly_write_lock = "warn"
redundant_type_annotations = "warn"
ref_as_ptr = "warn"
ref_option_ref = "warn"
rest_pat_in_fully_bound_structs = "warn"
same_functions_in_if_condition = "warn"
semicolon_if_nothing_returned = "warn"
should_panic_without_expect = "warn"
single_match_else = "warn"
str_split_at_newline = "warn"
str_to_string = "warn"
string_add = "warn"
string_add_assign = "warn"
string_lit_as_bytes = "warn"
string_lit_chars_any = "warn"
string_to_string = "warn"
suspicious_command_arg_space = "warn"
suspicious_xor_used_as_pow = "warn"
todo = "warn"
too_many_lines = "warn"
trailing_empty_array = "warn"
trait_duplication_in_bounds = "warn"
tuple_array_conversions = "warn"
unchecked_duration_subtraction = "warn"
undocumented_unsafe_blocks = "warn"
unimplemented = "warn"
uninhabited_references = "warn"
uninlined_format_args = "warn"
unnecessary_box_returns = "warn"
unnecessary_safety_doc = "warn"
unnecessary_struct_initialization = "warn"
unnecessary_wraps = "warn"
unnested_or_patterns = "warn"
unused_peekable = "warn"
unused_rounding = "warn"
unused_self = "warn"
unwrap_used = "warn"
use_self = "warn"
useless_transmute = "warn"
verbose_file_reads = "warn"
wildcard_dependencies = "warn"
wildcard_imports = "warn"
zero_sized_map_values = "warn"
# Disabled waiting on https://github.com/rust-lang/rust-clippy/issues/9602
#self_named_module_files = "warn"

assigning_clones = "allow"      # Too much for too little
manual_range_contains = "allow" # this one is just worse imho
map_unwrap_or = "allow"         # so is this one
ref_patterns = "allow"          # It's nice to avoid ref pattern, but there are some situations that are hard (impossible?) to express without.

# TODO(emilk): enable more of these lints:
iter_over_hash_type = "allow"
let_underscore_untyped = "allow"
missing_assert_message = "allow"
missing_errors_doc = "allow"
significant_drop_tightening = "allow" # An update of parking_lot made this trigger in a lot of places. TODO(emilk): fix those places

[patch.crates-io]
# Try to avoid patching crates! It prevents us from publishing the crates on crates.io.
# If you do patch always prefer to patch to a commit on the trunk of the upstream repo.
# If that is not possible, patch to a branch that has a PR open on the upstream repo.
# As a last resport, patch with a commit to our own repository.
# ALWAYS document what PR the commit hash is part of, or when it was merged into the upstream trunk.

# ecolor = { git = "https://github.com/emilk/egui.git", rev = "f97f85089df5e936999d5b7280e2e93e2958fac8" }      # egui master 2024-09-25
# eframe = { git = "https://github.com/emilk/egui.git", rev = "f97f85089df5e936999d5b7280e2e93e2958fac8" }      # egui master 2024-09-25
# egui = { git = "https://github.com/emilk/egui.git", rev = "f97f85089df5e936999d5b7280e2e93e2958fac8" }        # egui master 2024-09-25
# egui_extras = { git = "https://github.com/emilk/egui.git", rev = "f97f85089df5e936999d5b7280e2e93e2958fac8" } # egui master 2024-09-25
# egui-wgpu = { git = "https://github.com/emilk/egui.git", rev = "f97f85089df5e936999d5b7280e2e93e2958fac8" }   # egui master 2024-09-25
# emath = { git = "https://github.com/emilk/egui.git", rev = "f97f85089df5e936999d5b7280e2e93e2958fac8" }       # egui master 2024-09-25

# Useful while developing:
# ecolor = { path = "../../egui/crates/ecolor" }
# eframe = { path = "../../egui/crates/eframe" }
# egui = { path = "../../egui/crates/egui" }
# egui_extras = { path = "../../egui/crates/egui_extras" }
# egui-wgpu = { path = "../../egui/crates/egui-wgpu" }
# emath = { path = "../../egui/crates/emath" }

# egui_plot = { git = "https://github.com/emilk/egui_plot.git", rev = "1f6ae49a5f6bf43a869c215dea0d3028be8d742a" }
# egui_plot = { path = "../../egui_plot/egui_plot" }

# egui_tiles = { git = "https://github.com/rerun-io/egui_tiles", rev = "b2f5e232524deed983bcad01c05f27d0e8b89d98" } # https://github.com/rerun-io/egui_tiles/pull/78 2024-08-28
# egui_tiles = { path = "../egui_tiles" }

# egui_commonmark = { git = "https://github.com/rerun-io/egui_commonmark", rev = "7a9dc755bfa351a3796274cb8ca87129b051c084" } # https://github.com/lampsitter/egui_commonmark/pull/65

# commit on `rerun-io/re_arrow2` `main` branch
# https://github.com/rerun-io/re_arrow2/commit/e4717d6debc6d4474ec10db8f629f823f57bad07
re_arrow2 = { git = "https://github.com/rerun-io/re_arrow2", rev = "e4717d6debc6d4474ec10db8f629f823f57bad07" }

# dav1d = { path = "/home/cmc/dev/rerun-io/rav1d", package = "re_rav1d", version = "0.1.1" }

# Commit on `main` branch of `re_mp4`
re_mp4 = { git = "https://github.com/rerun-io/re_mp4", rev = "7d38361ee5b05f5a2b83a8029057c8a24d2e9023" }

# Commit on `main` branch of `ewebsock`
ewebsock = { git = "https://github.com/rerun-io/ewebsock", rev = "ac6552ecb70f058d81dd8fafaecd4b1daba24685" }<|MERGE_RESOLUTION|>--- conflicted
+++ resolved
@@ -178,10 +178,7 @@
 ehttp = "0.5.0"
 enumset = "1.0.12"
 env_logger = { version = "0.10", default-features = false }
-<<<<<<< HEAD
-=======
 ffmpeg-sidecar = "1.1.2"
->>>>>>> b0cf325b
 fixed = { version = "1.28", default-features = false }
 flatbuffers = "23.0"
 futures-channel = "0.3"

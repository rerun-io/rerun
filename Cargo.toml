[workspace]
resolver = "2"
members = [
  "crates/build/*",
  "crates/store/*",
  "crates/top/*",
  "crates/utils/*",
  "crates/viewer/*",
  "docs/snippets",
  "examples/rust/*",
  "rerun_py",
  "run_wasm",
  "tests/rust/log_benchmark",
  "tests/rust/plot_dashboard_stress",
  "tests/rust/re_integration_test",
  "tests/rust/test_*",
]
exclude = ["examples/rust/revy", "examples/rust/chess_robby_fischer"]

[workspace.package]
authors = ["rerun.io <opensource@rerun.io>"]
edition = "2024"
homepage = "https://rerun.io"
include = [
  "../../Cargo.lock", # So that users can pass `--locked` to `cargo install rerun-cli`
  "../../LICENSE-APACHE",
  "../../LICENSE-MIT",
  "**/*.rs",
  "Cargo.toml",
]
license = "MIT OR Apache-2.0"
repository = "https://github.com/rerun-io/rerun"
rust-version = "1.88"
version = "0.28.0-alpha.1+dev"

[workspace.metadata.cargo-shear]
ignored = [
  # rerun crates
  "rerun_c",
  "re_dev_tools",
  "rerun-cli",
  "re_types_builder",
  "re_protos_builder",
  "re_renderer_examples",

  # used for specific targets or features
  "chrono", # TODO(#11368)
  "home",
  "profiling",
  "wayland-sys",
]

[workspace.dependencies]
# When using alpha-release, always use exact version, e.g. `version = "=0.x.y-alpha.z"
# This is because we treat alpha-releases as incompatible, but semver doesn't.
# In particular: if we compile rerun 0.3.0-alpha.0 we only want it to use
# re_log_types 0.3.0-alpha.0, NOT 0.3.0-alpha.4 even though it is newer and semver-compatible.

# crates/build:
re_build_info = { path = "crates/build/re_build_info", version = "=0.28.0-alpha.1", default-features = false }
re_build_tools = { path = "crates/build/re_build_tools", version = "=0.28.0-alpha.1", default-features = false }
re_dev_tools = { path = "crates/build/re_dev_tools", version = "=0.28.0-alpha.1", default-features = false }
re_protos_builder = { path = "crates/build/re_protos_builder", version = "=0.28.0-alpha.1", default-features = false }
re_types_builder = { path = "crates/build/re_types_builder", version = "=0.28.0-alpha.1", default-features = false }

# crates/store:
re_chunk = { path = "crates/store/re_chunk", version = "=0.28.0-alpha.1", default-features = false }
re_chunk_store = { path = "crates/store/re_chunk_store", version = "=0.28.0-alpha.1", default-features = false }
re_data_loader = { path = "crates/store/re_data_loader", version = "=0.28.0-alpha.1", default-features = false }
re_data_source = { path = "crates/store/re_data_source", version = "=0.28.0-alpha.1", default-features = false }
re_dataframe = { path = "crates/store/re_dataframe", version = "=0.28.0-alpha.1", default-features = false }
re_datafusion = { path = "crates/store/re_datafusion", version = "=0.28.0-alpha.1", default-features = false }
re_entity_db = { path = "crates/store/re_entity_db", version = "=0.28.0-alpha.1", default-features = false }
re_grpc_client = { path = "crates/store/re_grpc_client", version = "=0.28.0-alpha.1", default-features = false }
re_grpc_server = { path = "crates/store/re_grpc_server", version = "=0.28.0-alpha.1", default-features = false }
re_log_encoding = { path = "crates/store/re_log_encoding", version = "=0.28.0-alpha.1", default-features = false }
re_log_types = { path = "crates/store/re_log_types", version = "=0.28.0-alpha.1", default-features = false }
re_protos = { path = "crates/store/re_protos", version = "=0.28.0-alpha.1", default-features = false }
re_query = { path = "crates/store/re_query", version = "=0.28.0-alpha.1", default-features = false }
re_redap_client = { path = "crates/store/re_redap_client", version = "=0.28.0-alpha.1", default-features = false }
re_redap_tests = { path = "crates/store/re_redap_tests", version = "=0.28.0-alpha.1", default-features = false }
re_server = { path = "crates/store/re_server", version = "=0.28.0-alpha.1", default-features = false }
re_sorbet = { path = "crates/store/re_sorbet", version = "=0.28.0-alpha.1", default-features = false }
re_tf = { path = "crates/store/re_tf", version = "=0.28.0-alpha.1", default-features = false }
re_types = { path = "crates/store/re_types", version = "=0.28.0-alpha.1", default-features = false }
re_types_core = { path = "crates/store/re_types_core", version = "=0.28.0-alpha.1", default-features = false }

# crates/top:
re_sdk = { path = "crates/top/re_sdk", version = "=0.28.0-alpha.1", default-features = false }
rerun = { path = "crates/top/rerun", version = "=0.28.0-alpha.1", default-features = false }
rerun_c = { path = "crates/top/rerun_c", version = "=0.28.0-alpha.1", default-features = false }
rerun-cli = { path = "crates/top/rerun-cli", version = "=0.28.0-alpha.1", default-features = false }

# crates/utils:
<<<<<<< HEAD
re_analytics = { path = "crates/utils/re_analytics", version = "=0.27.0-alpha.8", default-features = false }
re_arrow_combinators = { path = "crates/utils/re_arrow_combinators", version = "=0.27.0-alpha.8", default-features = false }
re_arrow_util = { path = "crates/utils/re_arrow_util", version = "=0.27.0-alpha.8", default-features = false }
re_auth = { path = "crates/utils/re_auth", version = "=0.27.0-alpha.8", default-features = false }
re_byte_size = { path = "crates/utils/re_byte_size", version = "=0.27.0-alpha.8", default-features = false }
re_capabilities = { path = "crates/utils/re_capabilities", version = "=0.27.0-alpha.8", default-features = false }
re_case = { path = "crates/utils/re_case", version = "=0.27.0-alpha.8", default-features = false }
re_depth_compression = { path = "crates/utils/re_depth_compression", version = "=0.27.0-alpha.8", default-features = false }
re_crash_handler = { path = "crates/utils/re_crash_handler", version = "=0.27.0-alpha.8", default-features = false }
re_error = { path = "crates/utils/re_error", version = "=0.27.0-alpha.8", default-features = false }
re_format = { path = "crates/utils/re_format", version = "=0.27.0-alpha.8", default-features = false }
re_int_histogram = { path = "crates/utils/re_int_histogram", version = "=0.27.0-alpha.8", default-features = false }
re_log = { path = "crates/utils/re_log", version = "=0.27.0-alpha.8", default-features = false }
re_mcap = { path = "crates/utils/re_mcap", version = "=0.27.0-alpha.8", default-features = false }
re_memory = { path = "crates/utils/re_memory", version = "=0.27.0-alpha.8", default-features = false }
re_perf_telemetry = { path = "crates/utils/re_perf_telemetry", version = "=0.27.0-alpha.8", default-features = false }
re_ros_msg = { path = "crates/utils/re_ros_msg", version = "=0.27.0-alpha.8", default-features = false }
re_smart_channel = { path = "crates/utils/re_smart_channel", version = "=0.27.0-alpha.8", default-features = false }
re_span = { path = "crates/utils/re_span", version = "=0.27.0-alpha.8", default-features = false }
re_string_interner = { path = "crates/utils/re_string_interner", version = "=0.27.0-alpha.8", default-features = false }
re_tracing = { path = "crates/utils/re_tracing", version = "=0.27.0-alpha.8", default-features = false }
re_tuid = { path = "crates/utils/re_tuid", version = "=0.27.0-alpha.8", default-features = false }
re_uri = { path = "crates/utils/re_uri", version = "=0.27.0-alpha.8", default-features = false }
re_video = { path = "crates/utils/re_video", version = "=0.27.0-alpha.8", default-features = false }
=======
re_analytics = { path = "crates/utils/re_analytics", version = "=0.28.0-alpha.1", default-features = false }
re_arrow_combinators = { path = "crates/utils/re_arrow_combinators", version = "=0.28.0-alpha.1", default-features = false }
re_arrow_util = { path = "crates/utils/re_arrow_util", version = "=0.28.0-alpha.1", default-features = false }
re_auth = { path = "crates/utils/re_auth", version = "=0.28.0-alpha.1", default-features = false }
re_byte_size = { path = "crates/utils/re_byte_size", version = "=0.28.0-alpha.1", default-features = false }
re_capabilities = { path = "crates/utils/re_capabilities", version = "=0.28.0-alpha.1", default-features = false }
re_case = { path = "crates/utils/re_case", version = "=0.28.0-alpha.1", default-features = false }
re_crash_handler = { path = "crates/utils/re_crash_handler", version = "=0.28.0-alpha.1", default-features = false }
re_error = { path = "crates/utils/re_error", version = "=0.28.0-alpha.1", default-features = false }
re_format = { path = "crates/utils/re_format", version = "=0.28.0-alpha.1", default-features = false }
re_int_histogram = { path = "crates/utils/re_int_histogram", version = "=0.28.0-alpha.1", default-features = false }
re_log = { path = "crates/utils/re_log", version = "=0.28.0-alpha.1", default-features = false }
re_mcap = { path = "crates/utils/re_mcap", version = "=0.28.0-alpha.1", default-features = false }
re_memory = { path = "crates/utils/re_memory", version = "=0.28.0-alpha.1", default-features = false }
re_perf_telemetry = { path = "crates/utils/re_perf_telemetry", version = "=0.28.0-alpha.1", default-features = false }
re_ros_msg = { path = "crates/utils/re_ros_msg", version = "=0.28.0-alpha.1", default-features = false }
re_smart_channel = { path = "crates/utils/re_smart_channel", version = "=0.28.0-alpha.1", default-features = false }
re_span = { path = "crates/utils/re_span", version = "=0.28.0-alpha.1", default-features = false }
re_string_interner = { path = "crates/utils/re_string_interner", version = "=0.28.0-alpha.1", default-features = false }
re_tracing = { path = "crates/utils/re_tracing", version = "=0.28.0-alpha.1", default-features = false }
re_tuid = { path = "crates/utils/re_tuid", version = "=0.28.0-alpha.1", default-features = false }
re_uri = { path = "crates/utils/re_uri", version = "=0.28.0-alpha.1", default-features = false }
re_video = { path = "crates/utils/re_video", version = "=0.28.0-alpha.1", default-features = false }
>>>>>>> 36b2d26f

# crates/viewer:
re_arrow_ui = { path = "crates/viewer/re_arrow_ui", version = "=0.28.0-alpha.1", default-features = false }
re_blueprint_tree = { path = "crates/viewer/re_blueprint_tree", version = "=0.28.0-alpha.1", default-features = false }
re_redap_browser = { path = "crates/viewer/re_redap_browser", version = "=0.28.0-alpha.1", default-features = false }
re_component_fallbacks = { path = "crates/viewer/re_component_fallbacks", version = "=0.28.0-alpha.1", default-features = false }
re_component_ui = { path = "crates/viewer/re_component_ui", version = "=0.28.0-alpha.1", default-features = false }
re_context_menu = { path = "crates/viewer/re_context_menu", version = "=0.28.0-alpha.1", default-features = false }
re_chunk_store_ui = { path = "crates/viewer/re_chunk_store_ui", version = "=0.28.0-alpha.1", default-features = false }
re_dataframe_ui = { path = "crates/viewer/re_dataframe_ui", version = "=0.28.0-alpha.1", default-features = false }
re_data_ui = { path = "crates/viewer/re_data_ui", version = "=0.28.0-alpha.1", default-features = false }
re_recording_panel = { path = "crates/viewer/re_recording_panel", version = "=0.28.0-alpha.1", default-features = false }
re_renderer = { path = "crates/viewer/re_renderer", version = "=0.28.0-alpha.1", default-features = false }
re_renderer_examples = { path = "crates/viewer/re_renderer_examples", version = "=0.28.0-alpha.1", default-features = false }
re_selection_panel = { path = "crates/viewer/re_selection_panel", version = "=0.28.0-alpha.1", default-features = false }
re_test_context = { path = "crates/viewer/re_test_context", version = "=0.28.0-alpha.1", default-features = false }
re_test_viewport = { path = "crates/viewer/re_test_viewport", version = "=0.28.0-alpha.1", default-features = false }
re_time_panel = { path = "crates/viewer/re_time_panel", version = "=0.28.0-alpha.1", default-features = false }
re_ui = { path = "crates/viewer/re_ui", version = "=0.28.0-alpha.1", default-features = false }
re_view = { path = "crates/viewer/re_view", version = "=0.28.0-alpha.1", default-features = false }
re_view_bar_chart = { path = "crates/viewer/re_view_bar_chart", version = "=0.28.0-alpha.1", default-features = false }
re_view_spatial = { path = "crates/viewer/re_view_spatial", version = "=0.28.0-alpha.1", default-features = false }
re_view_dataframe = { path = "crates/viewer/re_view_dataframe", version = "=0.28.0-alpha.1", default-features = false }
re_view_graph = { path = "crates/viewer/re_view_graph", version = "=0.28.0-alpha.1", default-features = false }
re_view_map = { path = "crates/viewer/re_view_map", version = "=0.28.0-alpha.1", default-features = false }
re_view_tensor = { path = "crates/viewer/re_view_tensor", version = "=0.28.0-alpha.1", default-features = false }
re_view_text_document = { path = "crates/viewer/re_view_text_document", version = "=0.28.0-alpha.1", default-features = false }
re_view_text_log = { path = "crates/viewer/re_view_text_log", version = "=0.28.0-alpha.1", default-features = false }
re_view_time_series = { path = "crates/viewer/re_view_time_series", version = "=0.28.0-alpha.1", default-features = false }
re_viewer = { path = "crates/viewer/re_viewer", version = "=0.28.0-alpha.1", default-features = false }
re_viewer_context = { path = "crates/viewer/re_viewer_context", version = "=0.28.0-alpha.1", default-features = false }
re_viewport = { path = "crates/viewer/re_viewport", version = "=0.28.0-alpha.1", default-features = false }
re_viewport_blueprint = { path = "crates/viewer/re_viewport_blueprint", version = "=0.28.0-alpha.1", default-features = false }
re_web_viewer_server = { path = "crates/viewer/re_web_viewer_server", version = "=0.28.0-alpha.1", default-features = false }

# Rerun crates in other repos:
re_mp4 = "0.4.0"

# If this package fails to build, install `nasm` locally, or build through `pixi`.
# NOTE: we use `dav1d` as an alias for our own re_rav1d crate
# See https://github.com/rerun-io/re_rav1d/pull/2
dav1d = { package = "re_rav1d", version = "0.1.3", default-features = false }
# dav1d = { version = "0.10.3" } # Requires separate install of `dav1d` library. Fast in debug builds. Useful for development.

# core egui-crates:
ecolor = "0.33.0"
eframe = { version = "0.33.0", default-features = false, features = [
  "accesskit",
  "default_fonts",
  "wayland",
  "x11",
] }
egui = { version = "0.33.0", features = ["callstack", "color-hex", "rayon"] }
egui_extras = { version = "0.33.0", features = ["http", "image", "serde", "svg"] }
egui_kittest = { version = "0.33.1", features = ["wgpu", "snapshot", "eframe"] }
egui-wgpu = "0.33.0"
emath = "0.33.0"

# other egui crates:
egui_commonmark = { version = "0.22.0", default-features = false }
egui_dnd = { version = "0.14.0" }
egui_plot = "0.34.0" # https://github.com/emilk/egui_plot
egui_table = "0.5.0" # https://github.com/rerun-io/egui_table
egui_tiles = "0.14.0" # https://github.com/rerun-io/egui_tiles
walkers = "0.47.0"

# All of our direct external dependencies should be found here:
ahash = "0.8"
anyhow = { version = "1.0", default-features = false }
argh = "0.1.13"
array-init = "2.1"
arrow = { version = "56.1", default-features = false }
async-stream = "0.3"
async-trait = "0.1.89"
axum = "0.8.6"
backtrace = "0.3"
base64 = "0.22"
bincode = "1.3"
bit-vec = "0.8"
bitflags = { version = "2.9", features = ["bytemuck"] }
bytemuck = { version = "1.24", features = ["extern_crate_alloc"] }
byteorder = "1.5.0"
bytes = "1.10"
camino = "1.2"
cargo_metadata = "0.23.0"
cargo-run-wasm = "0.4.0"
cdr-encoding = "0.10.2"
cfg_aliases = "0.2.0"
cfg-if = "1.0"
chrono = { version = "0.4.42", default-features = false } # Needed for datafusion, see `re_datafusion`'s Cargo.toml
clang-format = "0.3"
clap = "4.5"
clean-path = "0.2.0"
colored = "2.2" # Old b/c of dify
comfy-table = { version = "7.2", default-features = false }
console_error_panic_hook = "0.1.7"
const_format = "0.2.35"
convert_case = "0.6.0"
criterion = "0.5.0"
cros-codecs = "0.0.6"
crossbeam = "0.8.0"
datafusion = { version = "50.1.0", default-features = false, features = [
  # NOTE: we enable the same features everywhere
  # because otherwise we will recompile datafusion all the time based on our current compile target.
  # The features here are the same as in https://github.com/lancedb/lance/blob/v0.38.0/Cargo.toml#L99-L107
  # This is very hacky, and I don't like it.
  "crypto_expressions",
  "datetime_expressions",
  "encoding_expressions",
  "nested_expressions",
  "regex_expressions",
  "string_expressions",
  "unicode_expressions",
] }
datafusion-ffi = "50.1.0"
directories = "6.0"
document-features = "0.2.11"
econtext = "0.2.0" # Prints error contexts on crashes
ehttp = "0.5.0"
enumset = "1.1.10"
env_filter = { version = "0.1.3", default-features = false }
env_logger = { version = "0.11.8", default-features = false }
ffmpeg-sidecar = { version = "2.2.0", default-features = false }
fixed = { version = "1.29", default-features = false }
fjadra = "0.2.1"
flatbuffers = "25.9.23"
futures = "0.3.31"
futures-util = "0.3.31"
getrandom = "0.3.3"
glam = { version = "0.30.8", features = ["debug-glam-assert"] }
glob = "0.3.3"
gltf = "1.4"
h264-reader = "0.8.0"
half = { version = "2.6.0", features = ["bytemuck"] }
hexasphere = "16.0.0"
home = "0.5.11"
http = "1.3.1"
image = { version = "0.25.6", default-features = false }
indent = "0.1.1"
indexmap = "2.11" # Version chosen to align with other dependencies
indicatif = "0.18.0" # Progress bar
infer = "0.16.0" # infer MIME type by checking the magic number signaturefer MIME type by checking the magic number signature
insta = "1.43"
itertools = "0.14.0"
jiff = { version = "0.2.15", features = ["js"] }
js-sys = "0.3.77"
jsonwebtoken = { version = "9.3", default-features = false }
lance = { version = "0.38.2", default-features = false } # When you update this, also update the list of features enabled for `datafusion` (~50 lines up)
libc = "0.2.176"
linked-hash-map = { version = "0.5.6", default-features = false }
log = "0.4.28"
log-once = "0.4.1"
lz4_flex = "0.12"
macaw = "0.30.0"
mcap = "0.23.3"
memmap2 = "0.9.8"
memory-stats = "1.2"
mimalloc = { version = "0.1.48", features = ["v3"] }
mime_guess2 = "2.3" # infer MIME type by file extension, and map mime to file extension
mint = "0.5.9"
natord = "1.0.9"
ndarray = "0.16.1"
never = "0.1.0"
nohash-hasher = "0.2.0"
notify = { version = "8.2", features = ["macos_kqueue"] }
num-derive = "0.4.2"
num-traits = "0.2.19"
numpy = "0.25.0"
objc2-app-kit = "0.3.2"
opentelemetry = { version = "0.31.0", features = ["metrics"] }
opentelemetry-appender-tracing = "0.31.0"
opentelemetry-http = "0.31.0"
opentelemetry-otlp = "0.31.0"
opentelemetry_sdk = { version = "0.31.0", features = ["rt-tokio"] }
ordered-float = "5.1.0"
parking_lot = "0.12.5"
parquet = { version = "56.1", default-features = false }
paste = "1.0"
pathdiff = "0.2.3"
percent-encoding = "2.3"
pico-args = "0.5.0"
pin-project-lite = "0.2.16"
ply-rs-bw = { version = "2.0.0", default-features = false }
poll-promise = "0.3.0"
pollster = "0.4.0"
prettyplease = "0.2.37"
proc-macro2 = { version = "1.0", default-features = false }
profiling = { version = "1.0.17", default-features = false }
prometheus-client = "0.24.0"
prost = "0.14.1"
prost-build = "0.14.1"
prost-reflect = "0.16.1"
prost-types = "0.14.1"
protoc-prebuilt = "0.3.0"
puffin = "0.19.1"
puffin_http = "0.16.1"
pyo3 = "0.25.1"
pyo3-build-config = "0.25.1"
quote = "1.0"
rand = { version = "0.9.2", default-features = false, features = ["small_rng", "thread_rng"] }
rand_distr = { version = "0.5.1", default-features = false }
raw-window-handle = "0.6.2"
rayon = "1.11"
regex-lite = "0.1.7"
rexif = "0.7.5"
rfd = { version = "0.15.4", default-features = false, features = ["async-std", "xdg-portal"] }
ron = { version = "0.11.0", features = ["integer128"] }
roxmltree = "0.20.0"
rustdoc-json = "0.9.7"
rustdoc-types = "0.56.0"
rustls = { version = "0.23.32", default-features = false }
saturating_cast = "0.1"
semver = "1.0.27"
seq-macro = "0.3.6"
serde = { version = "1.0", features = ["derive"] }
serde_bytes = "0.11.19"
serde_json = { version = "1.0", default-features = false, features = ["std"] }
serde-wasm-bindgen = "0.6.5"
serde_yaml = { version = "0.9.34", default-features = false }
sha2 = "0.10.9"
similar-asserts = "1.7.0"
slotmap = { version = "1.0.7", features = ["serde"] }
smallvec = { version = "1.15", features = ["const_generics", "union"] }
static_assertions = "1.1"
stl_io = "0.8.5"
strum = { version = "0.26.3", features = ["derive"] } # need to update re_rav1d first
strum_macros = "0.26.4" # need to update re_rav1d first
sublime_fuzzy = "0.7.0"
syn = "2.0"
sysinfo = { version = "0.30.13", default-features = false }
tap = "1.0.1"
tempfile = "3.23"
thiserror = "2.0.17"
tiff = "0.9.1"
tiny_http = { version = "0.12.0", default-features = false }
tobj = "4.0"
tokio = { version = "1.47.1", default-features = false }
tokio-stream = "0.1.17"
tokio-util = { version = "0.7.16", default-features = false }
toml = { version = "0.9.8", default-features = false }
tonic = { version = "0.14.2", default-features = false }
tonic-prost = { version = "0.14.2", default-features = false }
tonic-prost-build = { version = "0.14.2", default-features = false }
tonic-web = "0.14.2"
tonic-web-wasm-client = "0.8.0"
tower = "0.5.2"
tower-http = "0.6.6"
tower-service = "0.3.3"
tracing = "0.1.41"
tracing-opentelemetry = "0.32.0"
tracing-subscriber = { version = "0.3.20", features = ["tracing-log", "fmt", "env-filter"] }
tracing-tracy = { version = "0.11.4", default-features = false, features = [
  "broadcast",
  "callstack-inlines",
  "code-transfer",
  "context-switch-tracing",
  "enable",
  "ondemand", # much nicer for a long-lived program
  "system-tracing",
] } # no sampling, it's very noisy and not that useful
type-map = "0.5.1"
typenum = "1.19"
unindent = "0.2.4"
urdf-rs = "0.9.0"
ureq = "2.12.1"
url = "2.5"
uuid = "1.18"
vec1 = "1.12"
walkdir = "2.5"
# TODO(#8766): `rerun_js/web-viewer/build-wasm.mjs` is HIGHLY sensitive to changes in `wasm-bindgen`.
#     Whenever updating `wasm-bindgen`, update this and the narrower dependency specifications in
#     `crates/viewer/re_viewer/Cargo.toml`, and make sure that notebooks still work:
#         See `rerun_notebook/README.md` for how to run notebooks.
#         Try running a cell which starts a viewer, and then running it again.
#         There should be no errors in the browser console.
#     Do not make this an `=` dependency, because that may break Rust users’ builds when a newer
#     version is released, even if they are not building the web viewer.
#     For details see https://github.com/rerun-io/rerun/issues/8766
wasm-bindgen = "0.2.100" # ⚠️ read above notice before touching this!
wasm-bindgen-cli-support = "=0.2.100" # ⚠️ read above notice before touching this!
wasm-bindgen-futures = "0.4.50"
wayland-sys = "0.31.7"
web-sys = "0.3.77"
web-time = "1.1.0"
webbrowser = "1.0"
winit = { version = "0.30.12", default-features = false }
# TODO(andreas): Try to get rid of `fragile-send-sync-non-atomic-wasm`. This requires re_renderer being aware of single-thread restriction on resources.
# See also https://gpuweb.github.io/gpuweb/explainer/#multithreading-transfer (unsolved part of the Spec as of writing!)
wgpu = { version = "27.0.1", default-features = false, features = [
  # Backends (see https://docs.rs/wgpu/latest/wgpu/#feature-flags)
  "gles",
  "metal",
  "vulkan",
  "webgl",
  "webgpu",
  #"dx12",   # DX12 backend on wgpu isn't as stable. Also, we want to reduce the number of backends on native. Ideally we only have Vulkan & Metal, but we also keep GL as a manual fallback.
  #"angle",  # As above, we want to limit the numbers of backends we support. GL support via angle isn't great and we didn't need it so far.

  # Shader options:
  "wgsl",

  # Other:
  "fragile-send-sync-non-atomic-wasm",
] }
xshell = "0.2.7"

# ---------------------------------------------------------------------------------
[profile]

## Dev

# Our dev profile has some optimizations turned on, as well as debug assertions.
[profile.dev]
opt-level = 1 # Make debug builds run faster
# See <https://github.com/rerun-io/rerun/pull/9094> for a thorough explanation of why.
# This does not affect cfg(debug_assertions).
# Use the `debugging` profile (see below) if you need debug symbols.
debug = false


# Use the following command to grab the list of workspace crates:
#   cargo metadata --no-deps --format-version 1 | jq '.packages[].name' | rg '"re_'
#
# There is, as far we know, no way to do this without enumerating all crates manually.

[profile.dev.package]
"re_analytics".debug = true
"re_arrow_ui".debug = true
"re_arrow_util".debug = true
"re_auth".debug = true
"re_blueprint_tree".debug = true
"re_build_info".debug = true
"re_build_tools".debug = true
"re_byte_size".debug = true
"re_capabilities".debug = true
"re_case".debug = true
"re_chunk_store_ui".debug = true
"re_chunk_store".debug = true
"re_chunk".debug = true
"re_component_ui".debug = true
"re_context_menu".debug = true
"re_crash_handler".debug = true
"re_data_loader".debug = true
"re_data_source".debug = true
"re_data_ui".debug = true
"re_dataframe_ui".debug = true
"re_dataframe".debug = true
"re_datafusion".debug = true
"re_dev_tools".debug = true
"re_entity_db".debug = true
"re_error".debug = true
"re_format".debug = true
"re_grpc_client".debug = true
"re_grpc_server".debug = true
"re_int_histogram".debug = true
"re_integration_test".debug = true
"re_log_encoding".debug = true
"re_log_types".debug = true
"re_log".debug = true
"re_mcap".debug = true
"re_memory".debug = true
"re_perf_telemetry".debug = true
"re_protos_builder".debug = true
"re_protos".debug = true
"re_query".debug = true
"re_recording_panel".debug = true
"re_redap_browser".debug = true
"re_redap_client".debug = true
"re_renderer_examples".debug = true
"re_renderer".debug = true
"re_sdk".debug = true
"re_selection_panel".debug = true
"re_server".debug = true
"re_smart_channel".debug = true
"re_sorbet".debug = true
"re_span".debug = true
"re_string_interner".debug = true
"re_test_context".debug = true
"re_test_viewport".debug = true
"re_tf".debug = true
"re_time_panel".debug = true
"re_tracing".debug = true
"re_tuid".debug = true
"re_types_builder".debug = true
"re_types_core".debug = true
"re_types".debug = true
"re_ui".debug = true
"re_uri".debug = true
"re_video".debug = true
"re_view_bar_chart".debug = true
"re_view_dataframe".debug = true
"re_view_graph".debug = true
"re_view_map".debug = true
"re_view_spatial".debug = true
"re_view_tensor".debug = true
"re_view_text_document".debug = true
"re_view_text_log".debug = true
"re_view_time_series".debug = true
"re_view".debug = true
"re_viewer_context".debug = true
"re_viewer".debug = true
"re_viewport_blueprint".debug = true
"re_viewport".debug = true
"re_web_viewer_server".debug = true

# panic = "abort" leads to better optimizations and smaller binaries (and is the default in Wasm anyways),
# but it also means backtraces don't work with the `backtrace` library (https://github.com/rust-lang/backtrace-rs/issues/397).
# egui has a feature where if you hold down all modifiers keys on your keyboard and hover any UI widget,
# you will see the backtrace to that widget, and we don't want to break that feature in dev builds.

# Optimize all dependencies even in debug builds (does not affect workspace packages):
[profile.dev.package."*"]
opt-level = 2

# Make extra sure the AV1 decoder is optimized in dev builds. otherwise decoding comes to a crawl in debug builds.
[profile.dev.package.re_rav1d]
opt-level = 3
debug-assertions = false

## Release

[profile.release]
# debug = true # good for profilers
panic = "abort" # This leads to better optimizations and smaller binaries (and is the default in Wasm anyways).
lto = "thin" # This leads to smaller binaries, but slower compile times.
codegen-units = 1 # Smaller binaries (but slower compile time)

[profile.web-release]
panic = 'abort' # Removes panic handling code
inherits = "release"
lto = true
opt-level = 'z' # Optimize for size
codegen-units = 1


## Bench

[profile.bench]
debug = false


## Debugging

# Set up a `debugging` profile that turns of optimization of the workspace and select packages.
# Note that the profile name `debug` is reserved.
[profile.debugging]
inherits = "dev"
opt-level = 0
debug = true

[profile.debugging.package.egui]
opt-level = 0 # we often debug egui via Rerun

[profile.debugging.build-override]
debug = true # enable debug symbols for build scripts


# ---------------------------------------------------------------------------------


[workspace.lints.rust]
unsafe_code = "deny"

absolute_paths_not_starting_with_crate = "warn"
elided_lifetimes_in_paths = "warn"
future_incompatible = { level = "warn", priority = -1 }
non_ascii_idents = "warn"
nonstandard_style = { level = "warn", priority = -1 }
noop_method_call = "warn"
rust_2018_idioms = { level = "warn", priority = -1 }
rust_2021_prelude_collisions = "warn"
semicolon_in_expressions_from_macros = "warn"
trivial_numeric_casts = "warn"
unsafe_op_in_unsafe_fn = "warn" # `unsafe_op_in_unsafe_fn` may become the default in future Rust versions: https://github.com/rust-lang/rust/issues/71668
unexpected_cfgs = { level = "deny", check-cfg = [
  'cfg(TODO)', # NOLINT allow `#[cfg(TODO)]` to compile (it will still fail CI)
] }
unused_extern_crates = "warn"
unused_import_braces = "warn"
unused_lifetimes = "warn"

trivial_casts = "allow"
unused_qualifications = "allow"

[workspace.lints.rustdoc]
all = "warn"
missing_crate_level_docs = "warn"

# See also clippy.toml
[workspace.lints.clippy]
allow_attributes = "warn"
as_ptr_cast_mut = "warn"
await_holding_lock = "warn"
bool_to_int_with_if = "warn"
cast_possible_wrap = "warn"
char_lit_as_u8 = "warn"
checked_conversions = "warn"
clear_with_drain = "warn"
cloned_instead_of_copied = "warn"
dbg_macro = "warn"
debug_assert_with_mut_call = "warn"
derive_partial_eq_without_eq = "warn"
disallowed_macros = "warn" # See clippy.toml
disallowed_methods = "warn" # See clippy.toml
disallowed_names = "warn" # See clippy.toml
disallowed_script_idents = "warn" # See clippy.toml
disallowed_types = "warn" # See clippy.toml
doc_comment_double_space_linebreaks = "warn"
doc_include_without_cfg = "warn"
doc_link_with_quotes = "warn"
doc_markdown = "warn"
elidable_lifetime_names = "warn"
empty_enum = "warn"
empty_enum_variants_with_brackets = "warn"
enum_glob_use = "warn"
equatable_if_let = "warn"
exit = "warn"
expl_impl_clone_on_copy = "warn"
explicit_deref_methods = "warn"
explicit_into_iter_loop = "warn"
explicit_iter_loop = "warn"
fallible_impl_from = "warn"
filter_map_next = "warn"
flat_map_option = "warn"
float_cmp_const = "warn"
fn_params_excessive_bools = "warn"
fn_to_numeric_cast_any = "warn"
from_iter_instead_of_collect = "warn"
get_unwrap = "warn"
ignore_without_reason = "warn"
implicit_clone = "warn"
imprecise_flops = "warn"
index_refutable_slice = "warn"
inefficient_to_string = "warn"
infinite_loop = "warn"
into_iter_without_iter = "warn"
invalid_upcast_comparisons = "warn"
iter_filter_is_ok = "warn"
iter_filter_is_some = "warn"
iter_not_returning_iterator = "warn"
iter_on_empty_collections = "warn"
iter_on_single_items = "warn"
iter_without_into_iter = "warn"
large_digit_groups = "warn"
large_futures = "warn"
large_include_file = "warn"
large_stack_arrays = "warn"
large_stack_frames = "warn"
large_types_passed_by_value = "warn"
let_underscore_must_use = "warn"
let_unit_value = "warn"
linkedlist = "warn"
literal_string_with_formatting_args = "warn"
lossy_float_literal = "warn"
macro_use_imports = "warn"
manual_assert = "warn"
manual_clamp = "warn"
manual_instant_elapsed = "warn"
manual_is_power_of_two = "warn"
manual_is_variant_and = "warn"
manual_let_else = "warn"
manual_midpoint = "warn" # NOTE using `midpoint` is nicer for readability, but slower for floats
manual_ok_or = "warn"
manual_string_new = "warn"
map_err_ignore = "warn"
map_flatten = "warn"
match_bool = "warn"
match_same_arms = "warn"
match_wild_err_arm = "warn"
match_wildcard_for_single_variants = "warn"
mem_forget = "warn"
mismatching_type_param_order = "warn"
missing_enforced_import_renames = "warn"
missing_safety_doc = "warn"
mixed_attributes_style = "warn"
mut_mut = "warn"
mutex_integer = "warn"
needless_borrow = "warn"
needless_continue = "warn"
needless_for_each = "warn"
needless_pass_by_ref_mut = "warn"
needless_pass_by_value = "warn"
negative_feature_names = "warn"
non_std_lazy_statics = "warn"
non_zero_suggestions = "warn"
nonstandard_macro_braces = "warn"
option_as_ref_cloned = "warn"
option_option = "warn"
path_buf_push_overwrite = "warn"
pathbuf_init_then_push = "warn"
precedence_bits = "warn"
ptr_as_ptr = "warn"
ptr_cast_constness = "warn"
pub_underscore_fields = "warn"
pub_without_shorthand = "warn"
rc_mutex = "warn"
readonly_write_lock = "warn"
redundant_type_annotations = "warn"
ref_as_ptr = "warn"
ref_option_ref = "warn"
rest_pat_in_fully_bound_structs = "warn"
return_and_then = "warn"
same_functions_in_if_condition = "warn"
semicolon_if_nothing_returned = "warn"
set_contains_or_insert = "warn"
should_panic_without_expect = "warn"
single_char_pattern = "warn"
single_match_else = "warn"
single_option_map = "warn"
str_split_at_newline = "warn"
str_to_string = "warn"
string_add = "warn"
string_add_assign = "warn"
string_lit_as_bytes = "warn"
string_lit_chars_any = "warn"
string_to_string = "warn"
suspicious_command_arg_space = "warn"
suspicious_xor_used_as_pow = "warn"
todo = "warn"
too_long_first_doc_paragraph = "warn"
too_many_lines = "warn"
trailing_empty_array = "warn"
trait_duplication_in_bounds = "warn"
tuple_array_conversions = "warn"
unchecked_duration_subtraction = "warn"
undocumented_unsafe_blocks = "warn"
unimplemented = "warn"
uninhabited_references = "warn"
uninlined_format_args = "warn"
unnecessary_box_returns = "warn"
unnecessary_literal_bound = "warn"
unnecessary_safety_doc = "warn"
unnecessary_semicolon = "warn"
unnecessary_struct_initialization = "warn"
unnecessary_wraps = "warn"
unnested_or_patterns = "warn"
unused_async = "warn"
unused_peekable = "warn"
unused_rounding = "warn"
unused_self = "warn"
unused_trait_names = "warn"
unwrap_used = "warn"
use_self = "warn"
useless_transmute = "warn"
verbose_file_reads = "warn"
wildcard_dependencies = "warn"
wildcard_imports = "warn"
zero_sized_map_values = "warn"

# Disabled waiting on https://github.com/rust-lang/rust-clippy/issues/9602
#self_named_module_files = "warn"

manual_range_contains = "allow" # this one is just worse imho
map_unwrap_or = "allow" # so is this one
ref_patterns = "allow" # It's nice to avoid ref pattern, but there are some situations that are hard (impossible?) to express without.

# TODO(emilk): enable more of these lints:
cast_possible_truncation = "allow" # Moo much noise, sadly
iter_over_hash_type = "allow"
let_underscore_untyped = "allow"
missing_assert_message = "allow"
missing_errors_doc = "allow"
ref_option = "allow"
significant_drop_tightening = "allow" # An update of parking_lot made this trigger in a lot of places. TODO(emilk): fix those places
unnecessary_debug_formatting = "allow"

[patch.crates-io]
# https://github.com/rerun-io/arrow-datafusion/pull/1 - workaround for https://github.com/rerun-io/rerun/issues/9440 :
# datafusion = { git = "https://github.com/rerun-io/arrow-datafusion.git", branch = "emilk/patch-duration" }
# datafusion-catalog = { git = "https://github.com/rerun-io/arrow-datafusion.git", branch = "emilk/patch-duration" }
# datafusion-catalog-listing = { git = "https://github.com/rerun-io/arrow-datafusion.git", branch = "emilk/patch-duration" }
# datafusion-common = { git = "https://github.com/rerun-io/arrow-datafusion.git", branch = "emilk/patch-duration" }
# datafusion-common-runtime = { git = "https://github.com/rerun-io/arrow-datafusion.git", branch = "emilk/patch-duration" }
# datafusion-datasource = { git = "https://github.com/rerun-io/arrow-datafusion.git", branch = "emilk/patch-duration" }
# datafusion-doc = { git = "https://github.com/rerun-io/arrow-datafusion.git", branch = "emilk/patch-duration" }
# datafusion-execution = { git = "https://github.com/rerun-io/arrow-datafusion.git", branch = "emilk/patch-duration" }
# datafusion-expr = { git = "https://github.com/rerun-io/arrow-datafusion.git", branch = "emilk/patch-duration" }
# datafusion-expr-common = { git = "https://github.com/rerun-io/arrow-datafusion.git", branch = "emilk/patch-duration" }
# datafusion-functions = { git = "https://github.com/rerun-io/arrow-datafusion.git", branch = "emilk/patch-duration" }
# datafusion-ffi = { git = "https://github.com/rerun-io/arrow-datafusion.git", branch = "emilk/patch-duration" }
# datafusion-functions-aggregate = { git = "https://github.com/rerun-io/arrow-datafusion.git", branch = "emilk/patch-duration" }
# datafusion-functions-aggregate-common = { git = "https://github.com/rerun-io/arrow-datafusion.git", branch = "emilk/patch-duration" }
# datafusion-functions-nested = { git = "https://github.com/rerun-io/arrow-datafusion.git", branch = "emilk/patch-duration" }
# datafusion-functions-table = { git = "https://github.com/rerun-io/arrow-datafusion.git", branch = "emilk/patch-duration" }
# datafusion-functions-window = { git = "https://github.com/rerun-io/arrow-datafusion.git", branch = "emilk/patch-duration" }
# datafusion-functions-window-common = { git = "https://github.com/rerun-io/arrow-datafusion.git", branch = "emilk/patch-duration" }
# datafusion-macros = { git = "https://github.com/rerun-io/arrow-datafusion.git", branch = "emilk/patch-duration" }
# datafusion-optimizer = { git = "https://github.com/rerun-io/arrow-datafusion.git", branch = "emilk/patch-duration" }
# datafusion-physical-expr = { git = "https://github.com/rerun-io/arrow-datafusion.git", branch = "emilk/patch-duration" }
# datafusion-physical-expr-common = { git = "https://github.com/rerun-io/arrow-datafusion.git", branch = "emilk/patch-duration" }
# datafusion-physical-optimizer = { git = "https://github.com/rerun-io/arrow-datafusion.git", branch = "emilk/patch-duration" }
# datafusion-physical-plan = { git = "https://github.com/rerun-io/arrow-datafusion.git", branch = "emilk/patch-duration" }
# datafusion-sql = { git = "https://github.com/rerun-io/arrow-datafusion.git", branch = "emilk/patch-duration" }

# Try to avoid patching crates! It prevents us from publishing the crates on crates.io.
# If you do patch always prefer to patch to the trunk branch of the upstream repo (i.e. `main`, `master`, …).
# If that is not possible, patch to a branch that has a PR open on the upstream repo.
# As a last resort, patch to a branch on our own repository.
#
# Prefer patching with `branch` over `rev` and let `Cargo.lock` handle the commit hash.
# That makes it easy to upade with `cargo update -p $CRATE`.

# ecolor = { git = "https://github.com/emilk/egui.git", branch = "main" }
# eframe = { git = "https://github.com/emilk/egui.git", branch = "main" }
# egui = { git = "https://github.com/emilk/egui.git", branch = "main" }
# egui_extras = { git = "https://github.com/emilk/egui.git", branch = "main" }
# egui_kittest = { git = "https://github.com/emilk/egui.git", branch = "main" }
# egui-wgpu = { git = "https://github.com/emilk/egui.git", branch = "main" }
# emath = { git = "https://github.com/emilk/egui.git", branch = "main" }

# Useful while developing:
# ecolor = { path = "../../egui/crates/ecolor" }
# eframe = { path = "../../egui/crates/eframe" }
# egui = { path = "../../egui/crates/egui" }
# egui_extras = { path = "../../egui/crates/egui_extras" }
# egui_kittest = { path = "../../egui/crates/egui_kittest" }
# egui-wgpu = { path = "../../egui/crates/egui-wgpu" }
# emath = { path = "../../egui/crates/emath" }
# wgpu = { path = "../../wgpu/wgpu" }

# egui_plot = { git = "https://github.com/emilk/egui_plot.git", branch = "main" }
# egui_plot = { path = "../../egui_plot/egui_plot" }

# egui_tiles = { git = "https://github.com/rerun-io/egui_tiles", branch = "emilk/update-egui" }
# egui_tiles = { path = "../egui_tiles" }

# egui_dnd = { git = "https://github.com/rerun-io/hello_egui.git", branch = "emilk/egui-0.33.0" }

# egui_commonmark = { git = "https://github.com/rerun-io/egui_commonmark.git", branch = "lucas/update-egui-main" }

# egui_commonmark = { path = "../../forks/egui_commonmark/egui_commonmark" }

# walkers = { git = "https://github.com/rerun-io/walkers", branch = "emilk/rust-1.88" } # https://github.com/podusowski/walkers/pull/394

# dav1d = { path = "/home/cmc/dev/rerun-io/rav1d", package = "re_rav1d", version = "0.1.1" }<|MERGE_RESOLUTION|>--- conflicted
+++ resolved
@@ -92,32 +92,6 @@
 rerun-cli = { path = "crates/top/rerun-cli", version = "=0.28.0-alpha.1", default-features = false }
 
 # crates/utils:
-<<<<<<< HEAD
-re_analytics = { path = "crates/utils/re_analytics", version = "=0.27.0-alpha.8", default-features = false }
-re_arrow_combinators = { path = "crates/utils/re_arrow_combinators", version = "=0.27.0-alpha.8", default-features = false }
-re_arrow_util = { path = "crates/utils/re_arrow_util", version = "=0.27.0-alpha.8", default-features = false }
-re_auth = { path = "crates/utils/re_auth", version = "=0.27.0-alpha.8", default-features = false }
-re_byte_size = { path = "crates/utils/re_byte_size", version = "=0.27.0-alpha.8", default-features = false }
-re_capabilities = { path = "crates/utils/re_capabilities", version = "=0.27.0-alpha.8", default-features = false }
-re_case = { path = "crates/utils/re_case", version = "=0.27.0-alpha.8", default-features = false }
-re_depth_compression = { path = "crates/utils/re_depth_compression", version = "=0.27.0-alpha.8", default-features = false }
-re_crash_handler = { path = "crates/utils/re_crash_handler", version = "=0.27.0-alpha.8", default-features = false }
-re_error = { path = "crates/utils/re_error", version = "=0.27.0-alpha.8", default-features = false }
-re_format = { path = "crates/utils/re_format", version = "=0.27.0-alpha.8", default-features = false }
-re_int_histogram = { path = "crates/utils/re_int_histogram", version = "=0.27.0-alpha.8", default-features = false }
-re_log = { path = "crates/utils/re_log", version = "=0.27.0-alpha.8", default-features = false }
-re_mcap = { path = "crates/utils/re_mcap", version = "=0.27.0-alpha.8", default-features = false }
-re_memory = { path = "crates/utils/re_memory", version = "=0.27.0-alpha.8", default-features = false }
-re_perf_telemetry = { path = "crates/utils/re_perf_telemetry", version = "=0.27.0-alpha.8", default-features = false }
-re_ros_msg = { path = "crates/utils/re_ros_msg", version = "=0.27.0-alpha.8", default-features = false }
-re_smart_channel = { path = "crates/utils/re_smart_channel", version = "=0.27.0-alpha.8", default-features = false }
-re_span = { path = "crates/utils/re_span", version = "=0.27.0-alpha.8", default-features = false }
-re_string_interner = { path = "crates/utils/re_string_interner", version = "=0.27.0-alpha.8", default-features = false }
-re_tracing = { path = "crates/utils/re_tracing", version = "=0.27.0-alpha.8", default-features = false }
-re_tuid = { path = "crates/utils/re_tuid", version = "=0.27.0-alpha.8", default-features = false }
-re_uri = { path = "crates/utils/re_uri", version = "=0.27.0-alpha.8", default-features = false }
-re_video = { path = "crates/utils/re_video", version = "=0.27.0-alpha.8", default-features = false }
-=======
 re_analytics = { path = "crates/utils/re_analytics", version = "=0.28.0-alpha.1", default-features = false }
 re_arrow_combinators = { path = "crates/utils/re_arrow_combinators", version = "=0.28.0-alpha.1", default-features = false }
 re_arrow_util = { path = "crates/utils/re_arrow_util", version = "=0.28.0-alpha.1", default-features = false }
@@ -141,7 +115,6 @@
 re_tuid = { path = "crates/utils/re_tuid", version = "=0.28.0-alpha.1", default-features = false }
 re_uri = { path = "crates/utils/re_uri", version = "=0.28.0-alpha.1", default-features = false }
 re_video = { path = "crates/utils/re_video", version = "=0.28.0-alpha.1", default-features = false }
->>>>>>> 36b2d26f
 
 # crates/viewer:
 re_arrow_ui = { path = "crates/viewer/re_arrow_ui", version = "=0.28.0-alpha.1", default-features = false }

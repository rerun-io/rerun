--- conflicted
+++ resolved
@@ -283,23 +283,13 @@
 # As a last resport, patch with a commit to our own repository.
 # ALWAYS document what PR the commit hash is part of, or when it was merged into the upstream trunk.
 
-<<<<<<< HEAD
-ecolor = { git = "https://github.com/emilk/egui.git", rev = "8d9caa4bb0beabfe9fedb9b6ada72ebb7337ed49" }      # egui master 2024-03-13
-eframe = { git = "https://github.com/emilk/egui.git", rev = "8d9caa4bb0beabfe9fedb9b6ada72ebb7337ed49" }      # egui master 2024-03-13
-egui = { git = "https://github.com/emilk/egui.git", rev = "8d9caa4bb0beabfe9fedb9b6ada72ebb7337ed49" }        # egui master 2024-03-13
-egui_extras = { git = "https://github.com/emilk/egui.git", rev = "8d9caa4bb0beabfe9fedb9b6ada72ebb7337ed49" } # egui master 2024-03-13
-egui_plot = { git = "https://github.com/emilk/egui.git", rev = "8d9caa4bb0beabfe9fedb9b6ada72ebb7337ed49" }   # egui master 2024-03-13
-egui-wgpu = { git = "https://github.com/emilk/egui.git", rev = "8d9caa4bb0beabfe9fedb9b6ada72ebb7337ed49" }   # egui master 2024-03-13
-emath = { git = "https://github.com/emilk/egui.git", rev = "8d9caa4bb0beabfe9fedb9b6ada72ebb7337ed49" }       # egui master 2024-03-13
-=======
-ecolor = { git = "https://github.com/emilk/egui.git", rev = "0afbefc884cc6d8ada9c60461b1b7c89415270b1" }      # egui master 2024-03-13
-eframe = { git = "https://github.com/emilk/egui.git", rev = "0afbefc884cc6d8ada9c60461b1b7c89415270b1" }      # egui master 2024-03-13
-egui = { git = "https://github.com/emilk/egui.git", rev = "0afbefc884cc6d8ada9c60461b1b7c89415270b1" }        # egui master 2024-03-13
-egui_extras = { git = "https://github.com/emilk/egui.git", rev = "0afbefc884cc6d8ada9c60461b1b7c89415270b1" } # egui master 2024-03-13
-egui_plot = { git = "https://github.com/emilk/egui.git", rev = "0afbefc884cc6d8ada9c60461b1b7c89415270b1" }   # egui master 2024-03-13
-egui-wgpu = { git = "https://github.com/emilk/egui.git", rev = "0afbefc884cc6d8ada9c60461b1b7c89415270b1" }   # egui master 2024-03-13
-emath = { git = "https://github.com/emilk/egui.git", rev = "0afbefc884cc6d8ada9c60461b1b7c89415270b1" }       # egui master 2024-03-13
->>>>>>> 10309349
+ecolor = { git = "https://github.com/emilk/egui.git", rev = "c5eaba43cd6713eb12ddf92d83a75af471bb6b55" }      # egui master 2024-03-14
+eframe = { git = "https://github.com/emilk/egui.git", rev = "c5eaba43cd6713eb12ddf92d83a75af471bb6b55" }      # egui master 2024-03-14
+egui = { git = "https://github.com/emilk/egui.git", rev = "c5eaba43cd6713eb12ddf92d83a75af471bb6b55" }        # egui master 2024-03-14
+egui_extras = { git = "https://github.com/emilk/egui.git", rev = "c5eaba43cd6713eb12ddf92d83a75af471bb6b55" } # egui master 2024-03-14
+egui_plot = { git = "https://github.com/emilk/egui.git", rev = "c5eaba43cd6713eb12ddf92d83a75af471bb6b55" }   # egui master 2024-03-14
+egui-wgpu = { git = "https://github.com/emilk/egui.git", rev = "c5eaba43cd6713eb12ddf92d83a75af471bb6b55" }   # egui master 2024-03-14
+emath = { git = "https://github.com/emilk/egui.git", rev = "c5eaba43cd6713eb12ddf92d83a75af471bb6b55" }       # egui master 2024-03-14
 
 # Useful while developing:
 # ecolor = { path = "../../egui/crates/ecolor" }

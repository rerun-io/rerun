[workspace]
resolver = "2"
members = [
  "crates/build/*",
  "crates/store/*",
  "crates/top/*",
  "crates/utils/*",
  "crates/viewer/*",
  "docs/snippets",
  "examples/rust/*",
  "rerun_py",
  "run_wasm",
  "tests/rust/log_benchmark",
  "tests/rust/plot_dashboard_stress",
  "tests/rust/re_integration_test",
  "tests/rust/test_*",
]
exclude = ["examples/rust/revy", "examples/rust/chess_robby_fischer"]

[workspace.package]
authors = ["rerun.io <opensource@rerun.io>"]
edition = "2024"
homepage = "https://rerun.io"
include = [
  "../../Cargo.lock", # So that users can pass `--locked` to `cargo install rerun-cli`
  "../../LICENSE-APACHE",
  "../../LICENSE-MIT",
  "**/*.rs",
  "Cargo.toml",
]
license = "MIT OR Apache-2.0"
repository = "https://github.com/rerun-io/rerun"
rust-version = "1.88"
version = "0.26.0-alpha.1+dev"

[workspace.metadata.cargo-shear]
ignored = [
  # rerun crates
  "rerun_c",
  "re_dev_tools",
  "rerun-cli",
  "re_types_builder",
  "re_protos_builder",
  "re_renderer_examples",

  # used for specific targets or features
  "chrono", # TODO(#11368)
  "home",
  "profiling",
  "wayland-sys",
]

[workspace.dependencies]
# When using alpha-release, always use exact version, e.g. `version = "=0.x.y-alpha.z"
# This is because we treat alpha-releases as incompatible, but semver doesn't.
# In particular: if we compile rerun 0.3.0-alpha.0 we only want it to use
# re_log_types 0.3.0-alpha.0, NOT 0.3.0-alpha.4 even though it is newer and semver-compatible.

# crates/build:
re_build_info = { path = "crates/build/re_build_info", version = "=0.26.0-alpha.1", default-features = false }
re_build_tools = { path = "crates/build/re_build_tools", version = "=0.26.0-alpha.1", default-features = false }
re_dev_tools = { path = "crates/build/re_dev_tools", version = "=0.26.0-alpha.1", default-features = false }
re_protos_builder = { path = "crates/build/re_protos_builder", version = "=0.26.0-alpha.1", default-features = false }
re_types_builder = { path = "crates/build/re_types_builder", version = "=0.26.0-alpha.1", default-features = false }

# crates/store:
re_chunk = { path = "crates/store/re_chunk", version = "=0.26.0-alpha.1", default-features = false }
re_chunk_store = { path = "crates/store/re_chunk_store", version = "=0.26.0-alpha.1", default-features = false }
re_data_loader = { path = "crates/store/re_data_loader", version = "=0.26.0-alpha.1", default-features = false }
re_data_source = { path = "crates/store/re_data_source", version = "=0.26.0-alpha.1", default-features = false }
re_dataframe = { path = "crates/store/re_dataframe", version = "=0.26.0-alpha.1", default-features = false }
re_datafusion = { path = "crates/store/re_datafusion", version = "=0.26.0-alpha.1", default-features = false }
re_entity_db = { path = "crates/store/re_entity_db", version = "=0.26.0-alpha.1", default-features = false }
re_format_arrow = { path = "crates/store/re_format_arrow", version = "=0.26.0-alpha.1", default-features = false }
re_grpc_client = { path = "crates/store/re_grpc_client", version = "=0.26.0-alpha.1", default-features = false }
re_grpc_server = { path = "crates/store/re_grpc_server", version = "=0.26.0-alpha.1", default-features = false }
re_log_encoding = { path = "crates/store/re_log_encoding", version = "=0.26.0-alpha.1", default-features = false }
re_log_types = { path = "crates/store/re_log_types", version = "=0.26.0-alpha.1", default-features = false }
re_protos = { path = "crates/store/re_protos", version = "=0.26.0-alpha.1", default-features = false }
re_query = { path = "crates/store/re_query", version = "=0.26.0-alpha.1", default-features = false }
re_redap_client = { path = "crates/store/re_redap_client", version = "=0.26.0-alpha.1", default-features = false }
re_redap_tests = { path = "crates/store/re_redap_tests", version = "=0.26.0-alpha.1", default-features = false }
re_server = { path = "crates/store/re_server", version = "=0.26.0-alpha.1", default-features = false }
re_sorbet = { path = "crates/store/re_sorbet", version = "=0.26.0-alpha.1", default-features = false }
re_tf = { path = "crates/store/re_tf", version = "=0.26.0-alpha.1", default-features = false }
re_types = { path = "crates/store/re_types", version = "=0.26.0-alpha.1", default-features = false }
re_types_core = { path = "crates/store/re_types_core", version = "=0.26.0-alpha.1", default-features = false }

# crates/top:
re_sdk = { path = "crates/top/re_sdk", version = "=0.26.0-alpha.1", default-features = false }
rerun = { path = "crates/top/rerun", version = "=0.26.0-alpha.1", default-features = false }
rerun_c = { path = "crates/top/rerun_c", version = "=0.26.0-alpha.1", default-features = false }
rerun-cli = { path = "crates/top/rerun-cli", version = "=0.26.0-alpha.1", default-features = false }

# crates/utils:
re_analytics = { path = "crates/utils/re_analytics", version = "=0.26.0-alpha.1", default-features = false }
re_arrow_util = { path = "crates/utils/re_arrow_util", version = "=0.26.0-alpha.1", default-features = false }
re_auth = { path = "crates/utils/re_auth", version = "=0.26.0-alpha.1", default-features = false }
re_byte_size = { path = "crates/utils/re_byte_size", version = "=0.26.0-alpha.1", default-features = false }
re_capabilities = { path = "crates/utils/re_capabilities", version = "=0.26.0-alpha.1", default-features = false }
re_case = { path = "crates/utils/re_case", version = "=0.26.0-alpha.1", default-features = false }
re_crash_handler = { path = "crates/utils/re_crash_handler", version = "=0.26.0-alpha.1", default-features = false }
re_error = { path = "crates/utils/re_error", version = "=0.26.0-alpha.1", default-features = false }
re_format = { path = "crates/utils/re_format", version = "=0.26.0-alpha.1", default-features = false }
re_int_histogram = { path = "crates/utils/re_int_histogram", version = "=0.26.0-alpha.1", default-features = false }
re_log = { path = "crates/utils/re_log", version = "=0.26.0-alpha.1", default-features = false }
re_mcap = { path = "crates/utils/re_mcap", version = "=0.26.0-alpha.1", default-features = false }
re_memory = { path = "crates/utils/re_memory", version = "=0.26.0-alpha.1", default-features = false }
re_perf_telemetry = { path = "crates/utils/re_perf_telemetry", version = "=0.26.0-alpha.1", default-features = false }
re_ros_msg = { path = "crates/utils/re_ros_msg", version = "=0.26.0-alpha.1", default-features = false }
re_smart_channel = { path = "crates/utils/re_smart_channel", version = "=0.26.0-alpha.1", default-features = false }
re_span = { path = "crates/utils/re_span", version = "=0.26.0-alpha.1", default-features = false }
re_string_interner = { path = "crates/utils/re_string_interner", version = "=0.26.0-alpha.1", default-features = false }
re_tracing = { path = "crates/utils/re_tracing", version = "=0.26.0-alpha.1", default-features = false }
re_tuid = { path = "crates/utils/re_tuid", version = "=0.26.0-alpha.1", default-features = false }
re_uri = { path = "crates/utils/re_uri", version = "=0.26.0-alpha.1", default-features = false }
re_video = { path = "crates/utils/re_video", version = "=0.26.0-alpha.1", default-features = false }

# crates/viewer:
re_arrow_ui = { path = "crates/viewer/re_arrow_ui", version = "=0.26.0-alpha.1", default-features = false }
re_blueprint_tree = { path = "crates/viewer/re_blueprint_tree", version = "=0.26.0-alpha.1", default-features = false }
re_redap_browser = { path = "crates/viewer/re_redap_browser", version = "=0.26.0-alpha.1", default-features = false }
re_component_ui = { path = "crates/viewer/re_component_ui", version = "=0.26.0-alpha.1", default-features = false }
re_context_menu = { path = "crates/viewer/re_context_menu", version = "=0.26.0-alpha.1", default-features = false }
re_chunk_store_ui = { path = "crates/viewer/re_chunk_store_ui", version = "=0.26.0-alpha.1", default-features = false }
re_dataframe_ui = { path = "crates/viewer/re_dataframe_ui", version = "=0.26.0-alpha.1", default-features = false }
re_data_ui = { path = "crates/viewer/re_data_ui", version = "=0.26.0-alpha.1", default-features = false }
re_recording_panel = { path = "crates/viewer/re_recording_panel", version = "=0.26.0-alpha.1", default-features = false }
re_renderer = { path = "crates/viewer/re_renderer", version = "=0.26.0-alpha.1", default-features = false }
re_renderer_examples = { path = "crates/viewer/re_renderer_examples", version = "=0.26.0-alpha.1", default-features = false }
re_selection_panel = { path = "crates/viewer/re_selection_panel", version = "=0.26.0-alpha.1", default-features = false }
re_test_context = { path = "crates/viewer/re_test_context", version = "=0.26.0-alpha.1", default-features = false }
re_test_viewport = { path = "crates/viewer/re_test_viewport", version = "=0.26.0-alpha.1", default-features = false }
re_time_panel = { path = "crates/viewer/re_time_panel", version = "=0.26.0-alpha.1", default-features = false }
re_ui = { path = "crates/viewer/re_ui", version = "=0.26.0-alpha.1", default-features = false }
re_view = { path = "crates/viewer/re_view", version = "=0.26.0-alpha.1", default-features = false }
re_view_bar_chart = { path = "crates/viewer/re_view_bar_chart", version = "=0.26.0-alpha.1", default-features = false }
re_view_spatial = { path = "crates/viewer/re_view_spatial", version = "=0.26.0-alpha.1", default-features = false }
re_view_dataframe = { path = "crates/viewer/re_view_dataframe", version = "=0.26.0-alpha.1", default-features = false }
re_view_graph = { path = "crates/viewer/re_view_graph", version = "=0.26.0-alpha.1", default-features = false }
re_view_map = { path = "crates/viewer/re_view_map", version = "=0.26.0-alpha.1", default-features = false }
re_view_tensor = { path = "crates/viewer/re_view_tensor", version = "=0.26.0-alpha.1", default-features = false }
re_view_text_document = { path = "crates/viewer/re_view_text_document", version = "=0.26.0-alpha.1", default-features = false }
re_view_text_log = { path = "crates/viewer/re_view_text_log", version = "=0.26.0-alpha.1", default-features = false }
re_view_time_series = { path = "crates/viewer/re_view_time_series", version = "=0.26.0-alpha.1", default-features = false }
re_viewer = { path = "crates/viewer/re_viewer", version = "=0.26.0-alpha.1", default-features = false }
re_viewer_context = { path = "crates/viewer/re_viewer_context", version = "=0.26.0-alpha.1", default-features = false }
re_viewport = { path = "crates/viewer/re_viewport", version = "=0.26.0-alpha.1", default-features = false }
re_viewport_blueprint = { path = "crates/viewer/re_viewport_blueprint", version = "=0.26.0-alpha.1", default-features = false }
re_web_viewer_server = { path = "crates/viewer/re_web_viewer_server", version = "=0.26.0-alpha.1", default-features = false }

# Rerun crates in other repos:
re_mp4 = "0.4.0"

# If this package fails to build, install `nasm` locally, or build through `pixi`.
# NOTE: we use `dav1d` as an alias for our own re_rav1d crate
# See https://github.com/rerun-io/re_rav1d/pull/2
dav1d = { package = "re_rav1d", version = "0.1.3", default-features = false }
# dav1d = { version = "0.10.3" } # Requires separate install of `dav1d` library. Fast in debug builds. Useful for development.

# core egui-crates:
ecolor = "0.33.0"
eframe = { version = "0.33.0", default-features = false, features = [
  "accesskit",
  "default_fonts",
  "wayland",
  "x11",
] }
egui = { version = "0.33.0", features = ["callstack", "color-hex", "rayon"] }
egui_extras = { version = "0.33.0", features = ["http", "image", "serde", "svg"] }
egui_kittest = { version = "0.33.0", features = ["wgpu", "snapshot", "eframe"] }
egui-wgpu = "0.33.0"
emath = "0.33.0"

# other egui crates:
egui_commonmark = { version = "0.22.0", default-features = false }
egui_dnd = { version = "0.14.0" }
egui_plot = "0.34.0" # https://github.com/emilk/egui_plot
egui_table = "0.5.0" # https://github.com/rerun-io/egui_table
egui_tiles = "0.14.0" # https://github.com/rerun-io/egui_tiles
walkers = "0.47.0"

# All of our direct external dependencies should be found here:
ahash = "0.8"
anyhow = { version = "1.0", default-features = false }
argh = "0.1.13"
array-init = "2.1"
arrow = { version = "55.2", default-features = false }
async-stream = "0.3"
async-trait = "0.1.89"
axum = "0.8.6"
backtrace = "0.3"
base64 = "0.22"
bincode = "1.3"
bit-vec = "0.8"
bitflags = { version = "2.9", features = ["bytemuck"] }
bytemuck = { version = "1.24", features = ["extern_crate_alloc"] }
byteorder = "1.5.0"
bytes = "1.10"
camino = "1.2"
cargo_metadata = "0.18"
cargo-run-wasm = "0.3.2"
cdr-encoding = "0.10.2"
cfg_aliases = "0.2"
cfg-if = "1.0"
chrono = { version = "0.4.42", default-features = false } # Needed for datafusion, see `re_datafusion`'s Cargo.toml
clang-format = "0.3"
clap = "4.5"
clean-path = "0.2"
colored = "2.2"
comfy-table = { version = "7.2", default-features = false }
console_error_panic_hook = "0.1.7"
const_format = "0.2"
convert_case = "0.6"
criterion = "0.5"
cros-codecs = "0.0.6"
crossbeam = "0.8"
datafusion = { version = "49.0.2", default-features = false, features = [
  # NOTE: we enable the same features everywhere
  # because otherwise we will recompile datafusion all the time based on our current compile target.
  # The features here are the same as in https://github.com/lancedb/lance/blob/v0.36.0/Cargo.toml#L99-L107
  # This is very hacky, and I don't like it.
  "crypto_expressions",
  "datetime_expressions",
  "encoding_expressions",
  "nested_expressions",
  "regex_expressions",
  "string_expressions",
  "unicode_expressions",
] }
datafusion-ffi = "49.0.2"
directories = "6.0"
document-features = "0.2.11"
econtext = "0.2.0" # Prints error contexts on crashes
ehttp = "0.5.0"
enumset = "1.1.10"
env_filter = { version = "0.1.3", default-features = false }
env_logger = { version = "0.11.8", default-features = false }
ffmpeg-sidecar = { version = "2.2.0", default-features = false }
fixed = { version = "1.29", default-features = false }
fjadra = "0.2.1"
flatbuffers = "25.9.23"
futures = "0.3.31"
futures-util = "0.3.31"
getrandom = "0.3.3"
glam = { version = "0.30.8", features = ["debug-glam-assert"] }
glob = "0.3.3"
gltf = "1.4"
h264-reader = "0.8"
half = { version = "2.6.0", features = ["bytemuck"] }
hexasphere = "16.0.0"
home = "0.5.11"
http = "1.3.1"
image = { version = "0.25.6", default-features = false }
indent = "0.1.1"
indexmap = "2.11" # Version chosen to align with other dependencies
indicatif = "0.17.11" # Progress bar
infer = "0.16.0" # infer MIME type by checking the magic number signaturefer MIME type by checking the magic number signature
insta = "1.43"
itertools = "0.14.0"
jiff = { version = "0.2.15", features = ["js"] }
js-sys = "0.3.77"
jsonwebtoken = { version = "9.3", default-features = false }
lance = { version = "0.36.0", default-features = false } # When you update this, also update the list of features enabled for `datafusion` (~50 lines up)
libc = "0.2.176"
linked-hash-map = { version = "0.5.6", default-features = false }
log = "0.4.28"
log-once = "0.4.1"
lz4_flex = "0.11.5"
macaw = "0.30.0"
mcap = "0.23.3"
memmap2 = "0.9.8"
memory-stats = "1.2"
mimalloc = "0.1.48"
mime_guess2 = "2.3" # infer MIME type by file extension, and map mime to file extension
mint = "0.5.9"
natord = "1.0.9"
<<<<<<< HEAD
ndarray = "0.16"
ndarray-rand = "0.15"
never = "0.1"
nohash-hasher = "0.2"
notify = { version = "8", features = ["macos_kqueue"] }
num-derive = "0.4"
num-traits = "0.2"
numpy = "0.24"
objc2-app-kit = "0.3"
opentelemetry = { version = "0.31", features = ["metrics"] }
opentelemetry-appender-tracing = "0.31"
opentelemetry-otlp = "0.31"
opentelemetry_sdk = { version = "0.31", features = ["rt-tokio"] }
ordered-float = "4.3.0"
parking_lot = "0.12.3"
parquet = { version = "55.1", default-features = false }
=======
ndarray = "0.16.1"
ndarray-rand = "0.15.0"
never = "0.1.0"
nohash-hasher = "0.2.0"
notify = { version = "8.2", features = ["macos_kqueue"] }
num-derive = "0.4.2"
num-traits = "0.2.19"
numpy = "0.24.0"
objc2-app-kit = "0.3.2"
opentelemetry = { version = "0.30.0", features = ["metrics"] }
opentelemetry-appender-tracing = "0.30.1"
opentelemetry-otlp = "0.30.0"
opentelemetry_sdk = { version = "0.30.0", features = ["rt-tokio"] }
ordered-float = "4.6.0"
parking_lot = "0.12.5"
parquet = { version = "55.2", default-features = false }
>>>>>>> 2b6da82c
paste = "1.0"
pathdiff = "0.2.3"
percent-encoding = "2.3"
pico-args = "0.5.0"
pin-project-lite = "0.2.16"
ply-rs = { version = "0.1.3", default-features = false }
poll-promise = "0.3.0"
pollster = "0.4.0"
prettyplease = "0.2.37"
proc-macro2 = { version = "1.0", default-features = false }
<<<<<<< HEAD
profiling = { version = "1.0.12", default-features = false }
prometheus-client = "0.24"
prost = "0.14.1"
prost-build = "0.14.1"
prost-reflect = "0.16.1"
prost-types = "0.14.1"
=======
profiling = { version = "1.0.17", default-features = false }
prometheus-client = "0.24.0"
prost = "0.13.5"
prost-build = "0.13.5"
prost-reflect = "0.15.3"
prost-types = "0.13.5"
protoc-prebuilt = "0.3.0"
>>>>>>> 2b6da82c
puffin = "0.19.1"
puffin_http = "0.16.1"
pyo3 = "0.24.2"
pyo3-build-config = "0.24.2"
quote = "1.0"
rand = { version = "0.8.5", default-features = false, features = ["small_rng"] }
rand_distr = { version = "0.4.3", default-features = false }
raw-window-handle = "0.6.2"
rayon = "1.11"
regex-lite = "0.1.7"
rexif = "0.7.5"
rfd = { version = "0.15.4", default-features = false, features = ["async-std", "xdg-portal"] }
ron = { version = "0.10.1", features = ["integer128"] }
roxmltree = "0.19.0"
rustdoc-json = "0.9.7"
rustdoc-types = "0.56.0"
rustls = { version = "0.23.32", default-features = false }
semver = "1.0.27"
seq-macro = "0.3.6"
serde = { version = "1.0", features = ["derive"] }
serde_bytes = "0.11.19"
serde_json = { version = "1.0", default-features = false, features = ["std"] }
serde-wasm-bindgen = "0.6.5"
serde_yaml = { version = "0.9.34", default-features = false }
sha2 = "0.10.9"
similar-asserts = "1.7.0"
slotmap = { version = "1.0.7", features = ["serde"] }
smallvec = { version = "1.15", features = ["const_generics", "union"] }
static_assertions = "1.1"
stl_io = "0.8.5"
strum = { version = "0.26.3", features = ["derive"] }
strum_macros = "0.26.4"
sublime_fuzzy = "0.7.0"
syn = "2.0"
sysinfo = { version = "0.30.13", default-features = false }
tap = "1.0.1"
tempfile = "3.23"
thiserror = "1.0"
tiff = "0.9.1"
tiny_http = { version = "0.12.0", default-features = false }
tobj = "4.0"
<<<<<<< HEAD
tokio = { version = "1.44.2", default-features = false }
tokio-stream = "0.1.16"
tokio-util = { version = "0.7.12", default-features = false }
toml = { version = "0.8.10", default-features = false }
tonic = { version = "0.14.2", default-features = false }
tonic-prost = { version = "0.14.2", default-features = false }
tonic-prost-build = { version = "0.14.2", default-features = false }
tonic-web = "0.14.2"
tonic-web-wasm-client = "0.8.0"
tower = "0.5"
tower-http = "0.6"
tower-service = "0.3"
tracing = "0.1.40"
tracing-opentelemetry = "0.32.0"
tracing-subscriber = { version = "0.3.18", features = [
  "tracing-log",
  "fmt",
  "env-filter",
] }
tracing-tracy = { version = "0.11", default-features = false, features = [
=======
tokio = { version = "1.47.1", default-features = false }
tokio-stream = "0.1.17"
tokio-util = { version = "0.7.16", default-features = false }
toml = { version = "0.8.23", default-features = false }
tonic = { version = "0.13.1", default-features = false }
tonic-build = { version = "0.13.1", default-features = false }
tonic-web = "0.13.1"
tonic-web-wasm-client = "0.7.1"
tower = "0.5.2"
tower-http = "0.6.6"
tower-service = "0.3.3"
tracing = "0.1.41"
tracing-opentelemetry = "0.31.0"
tracing-subscriber = { version = "0.3.20", features = ["tracing-log", "fmt", "env-filter"] }
tracing-tracy = { version = "0.11.4", default-features = false, features = [
>>>>>>> 2b6da82c
  "broadcast",
  "callstack-inlines",
  "code-transfer",
  "context-switch-tracing",
  "enable",
  "ondemand", # much nicer for a long-lived program
  "system-tracing",
] } # no sampling, it's very noisy and not that useful
type-map = "0.5.1"
typenum = "1.19"
unindent = "0.2.4"
urdf-rs = "0.9.0"
ureq = "2.12.1"
url = "2.5"
uuid = "1.18"
vec1 = "1.12"
walkdir = "2.5"
# TODO(#8766): `rerun_js/web-viewer/build-wasm.mjs` is HIGHLY sensitive to changes in `wasm-bindgen`.
#     Whenever updating `wasm-bindgen`, update this and the narrower dependency specifications in
#     `crates/viewer/re_viewer/Cargo.toml`, and make sure that notebooks still work:
#         See `rerun_notebook/README.md` for how to run notebooks.
#         Try running a cell which starts a viewer, and then running it again.
#         There should be no errors in the browser console.
#     Do not make this an `=` dependency, because that may break Rust users’ builds when a newer
#     version is released, even if they are not building the web viewer.
#     For details see https://github.com/rerun-io/rerun/issues/8766
wasm-bindgen = "0.2.100" # ⚠️ read above notice before touching this!
wasm-bindgen-cli-support = "=0.2.100" # ⚠️ read above notice before touching this!
wasm-bindgen-futures = "0.4.50"
wayland-sys = "0.31.7"
web-sys = "0.3.77"
web-time = "1.1.0"
webbrowser = "1.0"
winit = { version = "0.30.12", default-features = false }
# TODO(andreas): Try to get rid of `fragile-send-sync-non-atomic-wasm`. This requires re_renderer being aware of single-thread restriction on resources.
# See also https://gpuweb.github.io/gpuweb/explainer/#multithreading-transfer (unsolved part of the Spec as of writing!)
wgpu = { version = "27.0.1", default-features = false, features = [
  # Backends (see https://docs.rs/wgpu/latest/wgpu/#feature-flags)
  "gles",
  "metal",
  "vulkan",
  "webgl",
  "webgpu",
  #"dx12",   # DX12 backend on wgpu isn't as stable. Also, we want to reduce the number of backends on native. Ideally we only have Vulkan & Metal, but we also keep GL as a manual fallback.
  #"angle",  # As above, we want to limit the numbers of backends we support. GL support via angle isn't great and we didn't need it so far.

  # Shader options:
  "wgsl",

  # Other:
  "fragile-send-sync-non-atomic-wasm",
] }
xshell = "0.2.7"

# ---------------------------------------------------------------------------------
[profile]

## Dev

# Our dev profile has some optimizations turned on, as well as debug assertions.
[profile.dev]
opt-level = 1 # Make debug builds run faster
# See <https://github.com/rerun-io/rerun/pull/9094> for a thorough explanation of why.
# This does not affect cfg(debug_assertions).
# Use the `debugging` profile (see below) if you need debug symbols.
debug = false


# Use the following command to grab the list of workspace crates:
#   cargo metadata --no-deps --format-version 1 | jq '.packages[].name' | rg '"re_'
#
# There is, as far we know, no way to do this without enumerating all crates manually.

[profile.dev.package]
"re_analytics".debug = true
"re_arrow_ui".debug = true
"re_arrow_util".debug = true
"re_auth".debug = true
"re_blueprint_tree".debug = true
"re_build_info".debug = true
"re_build_tools".debug = true
"re_byte_size".debug = true
"re_capabilities".debug = true
"re_case".debug = true
"re_chunk_store_ui".debug = true
"re_chunk_store".debug = true
"re_chunk".debug = true
"re_component_ui".debug = true
"re_context_menu".debug = true
"re_crash_handler".debug = true
"re_data_loader".debug = true
"re_data_source".debug = true
"re_data_ui".debug = true
"re_dataframe_ui".debug = true
"re_dataframe".debug = true
"re_datafusion".debug = true
"re_dev_tools".debug = true
"re_entity_db".debug = true
"re_error".debug = true
"re_format_arrow".debug = true
"re_format".debug = true
"re_grpc_client".debug = true
"re_grpc_server".debug = true
"re_int_histogram".debug = true
"re_integration_test".debug = true
"re_log_encoding".debug = true
"re_log_types".debug = true
"re_log".debug = true
"re_mcap".debug = true
"re_memory".debug = true
"re_perf_telemetry".debug = true
"re_protos_builder".debug = true
"re_protos".debug = true
"re_query".debug = true
"re_recording_panel".debug = true
"re_redap_browser".debug = true
"re_redap_client".debug = true
"re_renderer_examples".debug = true
"re_renderer".debug = true
"re_sdk".debug = true
"re_selection_panel".debug = true
"re_server".debug = true
"re_smart_channel".debug = true
"re_sorbet".debug = true
"re_span".debug = true
"re_string_interner".debug = true
"re_test_context".debug = true
"re_test_viewport".debug = true
"re_tf".debug = true
"re_time_panel".debug = true
"re_tracing".debug = true
"re_tuid".debug = true
"re_types_builder".debug = true
"re_types_core".debug = true
"re_types".debug = true
"re_ui".debug = true
"re_uri".debug = true
"re_video".debug = true
"re_view_bar_chart".debug = true
"re_view_dataframe".debug = true
"re_view_graph".debug = true
"re_view_map".debug = true
"re_view_spatial".debug = true
"re_view_tensor".debug = true
"re_view_text_document".debug = true
"re_view_text_log".debug = true
"re_view_time_series".debug = true
"re_view".debug = true
"re_viewer_context".debug = true
"re_viewer".debug = true
"re_viewport_blueprint".debug = true
"re_viewport".debug = true
"re_web_viewer_server".debug = true

# panic = "abort" leads to better optimizations and smaller binaries (and is the default in Wasm anyways),
# but it also means backtraces don't work with the `backtrace` library (https://github.com/rust-lang/backtrace-rs/issues/397).
# egui has a feature where if you hold down all modifiers keys on your keyboard and hover any UI widget,
# you will see the backtrace to that widget, and we don't want to break that feature in dev builds.

# Optimize all dependencies even in debug builds (does not affect workspace packages):
[profile.dev.package."*"]
opt-level = 2

# Make extra sure the AV1 decoder is optimized in dev builds. otherwise decoding comes to a crawl in debug builds.
[profile.dev.package.re_rav1d]
opt-level = 3
debug-assertions = false

## Release

[profile.release]
# debug = true # good for profilers
panic = "abort" # This leads to better optimizations and smaller binaries (and is the default in Wasm anyways).

[profile.web-release]
panic = 'abort' # Removes panic handling code
inherits = "release"
lto = true
opt-level = 'z' # Optimize for size
codegen-units = 1


## Bench

[profile.bench]
debug = false


## Debugging

# Set up a `debugging` profile that turns of optimization of the workspace and select packages.
# Note that the profile name `debug` is reserved.
[profile.debugging]
inherits = "dev"
opt-level = 0
debug = true

[profile.debugging.package.egui]
opt-level = 0 # we often debug egui via Rerun

[profile.debugging.build-override]
debug = true # enable debug symbols for build scripts


# ---------------------------------------------------------------------------------


[workspace.lints.rust]
unsafe_code = "deny"

elided_lifetimes_in_paths = "warn"
future_incompatible = { level = "warn", priority = -1 }
nonstandard_style = { level = "warn", priority = -1 }
rust_2018_idioms = { level = "warn", priority = -1 }
rust_2021_prelude_collisions = "warn"
semicolon_in_expressions_from_macros = "warn"
trivial_numeric_casts = "warn"
unsafe_op_in_unsafe_fn = "warn" # `unsafe_op_in_unsafe_fn` may become the default in future Rust versions: https://github.com/rust-lang/rust/issues/71668
unexpected_cfgs = { level = "deny", check-cfg = [
  'cfg(TODO)', # NOLINT allow `#[cfg(TODO)]` to compile (it will still fail CI)
] }
unused_extern_crates = "warn"
unused_import_braces = "warn"
unused_lifetimes = "warn"

trivial_casts = "allow"
unused_qualifications = "allow"

[workspace.lints.rustdoc]
all = "warn"
missing_crate_level_docs = "warn"

# See also clippy.toml
[workspace.lints.clippy]
as_ptr_cast_mut = "warn"
await_holding_lock = "warn"
bool_to_int_with_if = "warn"
char_lit_as_u8 = "warn"
checked_conversions = "warn"
clear_with_drain = "warn"
cloned_instead_of_copied = "warn"
dbg_macro = "warn"
debug_assert_with_mut_call = "warn"
derive_partial_eq_without_eq = "warn"
disallowed_macros = "warn" # See clippy.toml
disallowed_methods = "warn" # See clippy.toml
disallowed_names = "warn" # See clippy.toml
disallowed_script_idents = "warn" # See clippy.toml
disallowed_types = "warn" # See clippy.toml
doc_comment_double_space_linebreaks = "warn"
doc_include_without_cfg = "warn"
doc_link_with_quotes = "warn"
doc_markdown = "warn"
elidable_lifetime_names = "warn"
empty_enum = "warn"
empty_enum_variants_with_brackets = "warn"
enum_glob_use = "warn"
equatable_if_let = "warn"
exit = "warn"
expl_impl_clone_on_copy = "warn"
explicit_deref_methods = "warn"
explicit_into_iter_loop = "warn"
explicit_iter_loop = "warn"
fallible_impl_from = "warn"
filter_map_next = "warn"
flat_map_option = "warn"
float_cmp_const = "warn"
fn_params_excessive_bools = "warn"
fn_to_numeric_cast_any = "warn"
from_iter_instead_of_collect = "warn"
get_unwrap = "warn"
ignore_without_reason = "warn"
implicit_clone = "warn"
imprecise_flops = "warn"
index_refutable_slice = "warn"
inefficient_to_string = "warn"
infinite_loop = "warn"
into_iter_without_iter = "warn"
invalid_upcast_comparisons = "warn"
iter_filter_is_ok = "warn"
iter_filter_is_some = "warn"
iter_not_returning_iterator = "warn"
iter_on_empty_collections = "warn"
iter_on_single_items = "warn"
iter_without_into_iter = "warn"
large_digit_groups = "warn"
large_futures = "warn"
large_include_file = "warn"
large_stack_arrays = "warn"
large_stack_frames = "warn"
large_types_passed_by_value = "warn"
let_underscore_must_use = "warn"
let_unit_value = "warn"
linkedlist = "warn"
literal_string_with_formatting_args = "warn"
lossy_float_literal = "warn"
macro_use_imports = "warn"
manual_assert = "warn"
manual_clamp = "warn"
manual_instant_elapsed = "warn"
manual_is_power_of_two = "warn"
manual_is_variant_and = "warn"
manual_let_else = "warn"
manual_midpoint = "warn" # NOTE using `midpoint` is nicer for readability, but slower for floats
manual_ok_or = "warn"
manual_string_new = "warn"
map_err_ignore = "warn"
map_flatten = "warn"
match_bool = "warn"
match_same_arms = "warn"
match_wild_err_arm = "warn"
match_wildcard_for_single_variants = "warn"
mem_forget = "warn"
mismatching_type_param_order = "warn"
missing_enforced_import_renames = "warn"
missing_safety_doc = "warn"
mixed_attributes_style = "warn"
mut_mut = "warn"
mutex_integer = "warn"
needless_borrow = "warn"
needless_continue = "warn"
needless_for_each = "warn"
needless_pass_by_ref_mut = "warn"
needless_pass_by_value = "warn"
negative_feature_names = "warn"
non_std_lazy_statics = "warn"
non_zero_suggestions = "warn"
nonstandard_macro_braces = "warn"
option_as_ref_cloned = "warn"
option_option = "warn"
path_buf_push_overwrite = "warn"
pathbuf_init_then_push = "warn"
precedence_bits = "warn"
ptr_as_ptr = "warn"
ptr_cast_constness = "warn"
pub_underscore_fields = "warn"
pub_without_shorthand = "warn"
rc_mutex = "warn"
readonly_write_lock = "warn"
redundant_type_annotations = "warn"
ref_as_ptr = "warn"
ref_option_ref = "warn"
rest_pat_in_fully_bound_structs = "warn"
return_and_then = "warn"
same_functions_in_if_condition = "warn"
semicolon_if_nothing_returned = "warn"
set_contains_or_insert = "warn"
should_panic_without_expect = "warn"
single_char_pattern = "warn"
single_match_else = "warn"
single_option_map = "warn"
str_split_at_newline = "warn"
str_to_string = "warn"
string_add = "warn"
string_add_assign = "warn"
string_lit_as_bytes = "warn"
string_lit_chars_any = "warn"
string_to_string = "warn"
suspicious_command_arg_space = "warn"
suspicious_xor_used_as_pow = "warn"
todo = "warn"
too_long_first_doc_paragraph = "warn"
too_many_lines = "warn"
trailing_empty_array = "warn"
trait_duplication_in_bounds = "warn"
tuple_array_conversions = "warn"
unchecked_duration_subtraction = "warn"
undocumented_unsafe_blocks = "warn"
unimplemented = "warn"
uninhabited_references = "warn"
uninlined_format_args = "warn"
unnecessary_box_returns = "warn"
unnecessary_literal_bound = "warn"
unnecessary_safety_doc = "warn"
unnecessary_semicolon = "warn"
unnecessary_struct_initialization = "warn"
unnecessary_wraps = "warn"
unnested_or_patterns = "warn"
unused_async = "warn"
unused_peekable = "warn"
unused_rounding = "warn"
unused_self = "warn"
unused_trait_names = "warn"
unwrap_used = "warn"
use_self = "warn"
useless_transmute = "warn"
verbose_file_reads = "warn"
wildcard_dependencies = "warn"
wildcard_imports = "warn"
zero_sized_map_values = "warn"

# Disabled waiting on https://github.com/rust-lang/rust-clippy/issues/9602
#self_named_module_files = "warn"

manual_range_contains = "allow" # this one is just worse imho
map_unwrap_or = "allow" # so is this one
ref_patterns = "allow" # It's nice to avoid ref pattern, but there are some situations that are hard (impossible?) to express without.

# TODO(emilk): enable more of these lints:
allow_attributes = "allow"
iter_over_hash_type = "allow"
let_underscore_untyped = "allow"
missing_assert_message = "allow"
missing_errors_doc = "allow"
ref_option = "allow"
significant_drop_tightening = "allow" # An update of parking_lot made this trigger in a lot of places. TODO(emilk): fix those places
unnecessary_debug_formatting = "allow"

[patch.crates-io]
# https://github.com/rerun-io/arrow-datafusion/pull/1 - workaround for https://github.com/rerun-io/rerun/issues/9440 :
# datafusion = { git = "https://github.com/rerun-io/arrow-datafusion.git", branch = "emilk/patch-duration" }
# datafusion-catalog = { git = "https://github.com/rerun-io/arrow-datafusion.git", branch = "emilk/patch-duration" }
# datafusion-catalog-listing = { git = "https://github.com/rerun-io/arrow-datafusion.git", branch = "emilk/patch-duration" }
# datafusion-common = { git = "https://github.com/rerun-io/arrow-datafusion.git", branch = "emilk/patch-duration" }
# datafusion-common-runtime = { git = "https://github.com/rerun-io/arrow-datafusion.git", branch = "emilk/patch-duration" }
# datafusion-datasource = { git = "https://github.com/rerun-io/arrow-datafusion.git", branch = "emilk/patch-duration" }
# datafusion-doc = { git = "https://github.com/rerun-io/arrow-datafusion.git", branch = "emilk/patch-duration" }
# datafusion-execution = { git = "https://github.com/rerun-io/arrow-datafusion.git", branch = "emilk/patch-duration" }
# datafusion-expr = { git = "https://github.com/rerun-io/arrow-datafusion.git", branch = "emilk/patch-duration" }
# datafusion-expr-common = { git = "https://github.com/rerun-io/arrow-datafusion.git", branch = "emilk/patch-duration" }
# datafusion-functions = { git = "https://github.com/rerun-io/arrow-datafusion.git", branch = "emilk/patch-duration" }
# datafusion-ffi = { git = "https://github.com/rerun-io/arrow-datafusion.git", branch = "emilk/patch-duration" }
# datafusion-functions-aggregate = { git = "https://github.com/rerun-io/arrow-datafusion.git", branch = "emilk/patch-duration" }
# datafusion-functions-aggregate-common = { git = "https://github.com/rerun-io/arrow-datafusion.git", branch = "emilk/patch-duration" }
# datafusion-functions-nested = { git = "https://github.com/rerun-io/arrow-datafusion.git", branch = "emilk/patch-duration" }
# datafusion-functions-table = { git = "https://github.com/rerun-io/arrow-datafusion.git", branch = "emilk/patch-duration" }
# datafusion-functions-window = { git = "https://github.com/rerun-io/arrow-datafusion.git", branch = "emilk/patch-duration" }
# datafusion-functions-window-common = { git = "https://github.com/rerun-io/arrow-datafusion.git", branch = "emilk/patch-duration" }
# datafusion-macros = { git = "https://github.com/rerun-io/arrow-datafusion.git", branch = "emilk/patch-duration" }
# datafusion-optimizer = { git = "https://github.com/rerun-io/arrow-datafusion.git", branch = "emilk/patch-duration" }
# datafusion-physical-expr = { git = "https://github.com/rerun-io/arrow-datafusion.git", branch = "emilk/patch-duration" }
# datafusion-physical-expr-common = { git = "https://github.com/rerun-io/arrow-datafusion.git", branch = "emilk/patch-duration" }
# datafusion-physical-optimizer = { git = "https://github.com/rerun-io/arrow-datafusion.git", branch = "emilk/patch-duration" }
# datafusion-physical-plan = { git = "https://github.com/rerun-io/arrow-datafusion.git", branch = "emilk/patch-duration" }
# datafusion-sql = { git = "https://github.com/rerun-io/arrow-datafusion.git", branch = "emilk/patch-duration" }

# Try to avoid patching crates! It prevents us from publishing the crates on crates.io.
# If you do patch always prefer to patch to the trunk branch of the upstream repo (i.e. `main`, `master`, …).
# If that is not possible, patch to a branch that has a PR open on the upstream repo.
# As a last resort, patch to a branch on our own repository.
#
# Prefer patching with `branch` over `rev` and let `Cargo.lock` handle the commit hash.
# That makes it easy to upade with `cargo update -p $CRATE`.

# ecolor = { git = "https://github.com/emilk/egui.git", branch = "main" }
# eframe = { git = "https://github.com/emilk/egui.git", branch = "main" }
# egui = { git = "https://github.com/emilk/egui.git", branch = "main" }
# egui_extras = { git = "https://github.com/emilk/egui.git", branch = "main" }
# egui_kittest = { git = "https://github.com/emilk/egui.git", branch = "main" }
# egui-wgpu = { git = "https://github.com/emilk/egui.git", branch = "main" }
# emath = { git = "https://github.com/emilk/egui.git", branch = "main" }

# Useful while developing:
# ecolor = { path = "../../egui/crates/ecolor" }
# eframe = { path = "../../egui/crates/eframe" }
# egui = { path = "../../egui/crates/egui" }
# egui_extras = { path = "../../egui/crates/egui_extras" }
# egui_kittest = { path = "../../egui/crates/egui_kittest" }
# egui-wgpu = { path = "../../egui/crates/egui-wgpu" }
# emath = { path = "../../egui/crates/emath" }
# wgpu = { path = "../../wgpu/wgpu" }

# egui_plot = { git = "https://github.com/emilk/egui_plot.git", branch = "main" }
# egui_plot = { path = "../../egui_plot/egui_plot" }

# egui_tiles = { git = "https://github.com/rerun-io/egui_tiles", branch = "emilk/update-egui" }
# egui_tiles = { path = "../egui_tiles" }

# egui_dnd = { git = "https://github.com/rerun-io/hello_egui.git", branch = "emilk/egui-0.33.0" }

# egui_commonmark = { git = "https://github.com/rerun-io/egui_commonmark.git", branch = "lucas/update-egui-main" }

# egui_commonmark = { path = "../../forks/egui_commonmark/egui_commonmark" }

# walkers = { git = "https://github.com/rerun-io/walkers", branch = "emilk/rust-1.88" } # https://github.com/podusowski/walkers/pull/394

# dav1d = { path = "/home/cmc/dev/rerun-io/rav1d", package = "re_rav1d", version = "0.1.1" }<|MERGE_RESOLUTION|>--- conflicted
+++ resolved
@@ -275,24 +275,6 @@
 mime_guess2 = "2.3" # infer MIME type by file extension, and map mime to file extension
 mint = "0.5.9"
 natord = "1.0.9"
-<<<<<<< HEAD
-ndarray = "0.16"
-ndarray-rand = "0.15"
-never = "0.1"
-nohash-hasher = "0.2"
-notify = { version = "8", features = ["macos_kqueue"] }
-num-derive = "0.4"
-num-traits = "0.2"
-numpy = "0.24"
-objc2-app-kit = "0.3"
-opentelemetry = { version = "0.31", features = ["metrics"] }
-opentelemetry-appender-tracing = "0.31"
-opentelemetry-otlp = "0.31"
-opentelemetry_sdk = { version = "0.31", features = ["rt-tokio"] }
-ordered-float = "4.3.0"
-parking_lot = "0.12.3"
-parquet = { version = "55.1", default-features = false }
-=======
 ndarray = "0.16.1"
 ndarray-rand = "0.15.0"
 never = "0.1.0"
@@ -302,14 +284,13 @@
 num-traits = "0.2.19"
 numpy = "0.24.0"
 objc2-app-kit = "0.3.2"
-opentelemetry = { version = "0.30.0", features = ["metrics"] }
-opentelemetry-appender-tracing = "0.30.1"
-opentelemetry-otlp = "0.30.0"
-opentelemetry_sdk = { version = "0.30.0", features = ["rt-tokio"] }
+opentelemetry = { version = "0.31", features = ["metrics"] }
+opentelemetry-appender-tracing = "0.31"
+opentelemetry-otlp = "0.31"
+opentelemetry_sdk = { version = "0.31", features = ["rt-tokio"] }
 ordered-float = "4.6.0"
 parking_lot = "0.12.5"
 parquet = { version = "55.2", default-features = false }
->>>>>>> 2b6da82c
 paste = "1.0"
 pathdiff = "0.2.3"
 percent-encoding = "2.3"
@@ -320,22 +301,13 @@
 pollster = "0.4.0"
 prettyplease = "0.2.37"
 proc-macro2 = { version = "1.0", default-features = false }
-<<<<<<< HEAD
-profiling = { version = "1.0.12", default-features = false }
-prometheus-client = "0.24"
+profiling = { version = "1.0.17", default-features = false }
+prometheus-client = "0.24.0"
 prost = "0.14.1"
 prost-build = "0.14.1"
 prost-reflect = "0.16.1"
 prost-types = "0.14.1"
-=======
-profiling = { version = "1.0.17", default-features = false }
-prometheus-client = "0.24.0"
-prost = "0.13.5"
-prost-build = "0.13.5"
-prost-reflect = "0.15.3"
-prost-types = "0.13.5"
 protoc-prebuilt = "0.3.0"
->>>>>>> 2b6da82c
 puffin = "0.19.1"
 puffin_http = "0.16.1"
 pyo3 = "0.24.2"
@@ -377,44 +349,22 @@
 tiff = "0.9.1"
 tiny_http = { version = "0.12.0", default-features = false }
 tobj = "4.0"
-<<<<<<< HEAD
-tokio = { version = "1.44.2", default-features = false }
-tokio-stream = "0.1.16"
-tokio-util = { version = "0.7.12", default-features = false }
-toml = { version = "0.8.10", default-features = false }
+tokio = { version = "1.47.1", default-features = false }
+tokio-stream = "0.1.17"
+tokio-util = { version = "0.7.16", default-features = false }
+toml = { version = "0.8.23", default-features = false }
 tonic = { version = "0.14.2", default-features = false }
 tonic-prost = { version = "0.14.2", default-features = false }
 tonic-prost-build = { version = "0.14.2", default-features = false }
 tonic-web = "0.14.2"
 tonic-web-wasm-client = "0.8.0"
-tower = "0.5"
-tower-http = "0.6"
-tower-service = "0.3"
-tracing = "0.1.40"
-tracing-opentelemetry = "0.32.0"
-tracing-subscriber = { version = "0.3.18", features = [
-  "tracing-log",
-  "fmt",
-  "env-filter",
-] }
-tracing-tracy = { version = "0.11", default-features = false, features = [
-=======
-tokio = { version = "1.47.1", default-features = false }
-tokio-stream = "0.1.17"
-tokio-util = { version = "0.7.16", default-features = false }
-toml = { version = "0.8.23", default-features = false }
-tonic = { version = "0.13.1", default-features = false }
-tonic-build = { version = "0.13.1", default-features = false }
-tonic-web = "0.13.1"
-tonic-web-wasm-client = "0.7.1"
 tower = "0.5.2"
 tower-http = "0.6.6"
 tower-service = "0.3.3"
 tracing = "0.1.41"
-tracing-opentelemetry = "0.31.0"
+tracing-opentelemetry = "0.32.0"
 tracing-subscriber = { version = "0.3.20", features = ["tracing-log", "fmt", "env-filter"] }
 tracing-tracy = { version = "0.11.4", default-features = false, features = [
->>>>>>> 2b6da82c
   "broadcast",
   "callstack-inlines",
   "code-transfer",

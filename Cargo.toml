[workspace]
resolver = "2"
members = [
  "crates/*",
  "docs/code-examples",
  "examples/rust/*",
  "rerun_py",
  "run_wasm",
  "tests/rust/log_benchmark",
  "tests/rust/plot_dashboard_stress",
  "tests/rust/roundtrips/*",
  "tests/rust/test_*",
]

[workspace.package]
authors = ["rerun.io <opensource@rerun.io>"]
edition = "2021"
homepage = "https://rerun.io"
include = ["../../LICENSE-APACHE", "../../LICENSE-MIT", "**/*.rs", "Cargo.toml"]
license = "MIT OR Apache-2.0"
repository = "https://github.com/rerun-io/rerun"
rust-version = "1.74"
version = "0.14.0-alpha.1+dev"

[workspace.dependencies]
# When using alpha-release, always use exact version, e.g. `version = "=0.x.y-alpha.z"
# This is because we treat alpha-releases as incompatible, but semver doesn't.
# In particular: if we compile rerun 0.3.0-alpha.0 we only want it to use
# re_log_types 0.3.0-alpha.0, NOT 0.3.0-alpha.4 even though it is newer and semver-compatible.
re_analytics = { path = "crates/re_analytics", version = "=0.14.0-alpha.1", default-features = false }
re_build_search_index = { path = "crates/re_build_search_index", version = "=0.14.0-alpha.1", default-features = false }
re_build_examples = { path = "crates/re_build_examples", version = "=0.14.0-alpha.1", default-features = false }
re_build_info = { path = "crates/re_build_info", version = "=0.14.0-alpha.1", default-features = false }
re_build_tools = { path = "crates/re_build_tools", version = "=0.14.0-alpha.1", default-features = false }
re_build_web_viewer = { path = "crates/re_build_web_viewer", version = "=0.14.0-alpha.1", default-features = false }
re_crash_handler = { path = "crates/re_crash_handler", version = "=0.14.0-alpha.1", default-features = false }
re_data_source = { path = "crates/re_data_source", version = "=0.14.0-alpha.1", default-features = false }
re_data_store = { path = "crates/re_data_store", version = "=0.14.0-alpha.1", default-features = false }
re_data_ui = { path = "crates/re_data_ui", version = "=0.14.0-alpha.1", default-features = false }
re_entity_db = { path = "crates/re_entity_db", version = "=0.14.0-alpha.1", default-features = false }
re_error = { path = "crates/re_error", version = "=0.14.0-alpha.1", default-features = false }
re_format = { path = "crates/re_format", version = "=0.14.0-alpha.1", default-features = false }
re_int_histogram = { path = "crates/re_int_histogram", version = "=0.14.0-alpha.1", default-features = false }
re_log = { path = "crates/re_log", version = "=0.14.0-alpha.1", default-features = false }
re_log_encoding = { path = "crates/re_log_encoding", version = "=0.14.0-alpha.1", default-features = false }
re_log_types = { path = "crates/re_log_types", version = "=0.14.0-alpha.1", default-features = false }
re_memory = { path = "crates/re_memory", version = "=0.14.0-alpha.1", default-features = false }
re_query = { path = "crates/re_query", version = "=0.14.0-alpha.1", default-features = false }
re_query_cache = { path = "crates/re_query_cache", version = "=0.14.0-alpha.1", default-features = false }
re_renderer = { path = "crates/re_renderer", version = "=0.14.0-alpha.1", default-features = false }
re_sdk = { path = "crates/re_sdk", version = "=0.14.0-alpha.1", default-features = false }
re_sdk_comms = { path = "crates/re_sdk_comms", version = "=0.14.0-alpha.1", default-features = false }
re_smart_channel = { path = "crates/re_smart_channel", version = "=0.14.0-alpha.1", default-features = false }
re_space_view = { path = "crates/re_space_view", version = "=0.14.0-alpha.1", default-features = false }
re_space_view_bar_chart = { path = "crates/re_space_view_bar_chart", version = "=0.14.0-alpha.1", default-features = false }
re_space_view_dataframe = { path = "crates/re_space_view_dataframe", version = "=0.14.0-alpha.1", default-features = false }
re_space_view_spatial = { path = "crates/re_space_view_spatial", version = "=0.14.0-alpha.1", default-features = false }
re_space_view_tensor = { path = "crates/re_space_view_tensor", version = "=0.14.0-alpha.1", default-features = false }
re_space_view_text_document = { path = "crates/re_space_view_text_document", version = "=0.14.0-alpha.1", default-features = false }
re_space_view_text_log = { path = "crates/re_space_view_text_log", version = "=0.14.0-alpha.1", default-features = false }
re_space_view_time_series = { path = "crates/re_space_view_time_series", version = "=0.14.0-alpha.1", default-features = false }
re_string_interner = { path = "crates/re_string_interner", version = "=0.14.0-alpha.1", default-features = false }
re_time_panel = { path = "crates/re_time_panel", version = "=0.14.0-alpha.1", default-features = false }
re_tracing = { path = "crates/re_tracing", version = "=0.14.0-alpha.1", default-features = false }
re_tuid = { path = "crates/re_tuid", version = "=0.14.0-alpha.1", default-features = false }
re_types = { path = "crates/re_types", version = "=0.14.0-alpha.1", default-features = false }
re_types_builder = { path = "crates/re_types_builder", version = "=0.14.0-alpha.1", default-features = false }
re_types_core = { path = "crates/re_types_core", version = "=0.14.0-alpha.1", default-features = false }
re_ui = { path = "crates/re_ui", version = "=0.14.0-alpha.1", default-features = false }
re_viewer = { path = "crates/re_viewer", version = "=0.14.0-alpha.1", default-features = false }
re_viewer_context = { path = "crates/re_viewer_context", version = "=0.14.0-alpha.1", default-features = false }
re_viewport = { path = "crates/re_viewport", version = "=0.14.0-alpha.1", default-features = false }
re_web_viewer_server = { path = "crates/re_web_viewer_server", version = "=0.14.0-alpha.1", default-features = false }
re_ws_comms = { path = "crates/re_ws_comms", version = "=0.14.0-alpha.1", default-features = false }
rerun = { path = "crates/rerun", version = "=0.14.0-alpha.1", default-features = false }

# egui-crates:
ecolor = "0.26.2"
eframe = { version = "0.26.2", default-features = false, features = [
  "accesskit",
  "default_fonts",
  "puffin",
  "wayland",
  "x11",
] }
egui = { version = "0.26.2", features = [
  "callstack",
  "extra_debug_asserts",
  "log",
  "puffin",
  "rayon",
] }
egui_commonmark = { version = "0.12", default-features = false }
egui_extras = { version = "0.26.2", features = ["http", "image", "puffin"] }
egui_plot = "0.26.2"
egui_tiles = "0.7.2"
egui-wgpu = "0.26.2"
emath = "0.26.2"

# All of our direct external dependencies should be found here:
ahash = "0.8"
anyhow = { version = "1.0", default-features = false }
arboard = { version = "3.2", default-features = false }
argh = "0.1.12"
array-init = "2.1"
arrow2 = { package = "re_arrow2", version = "0.17" }
async-executor = "1.0"
backtrace = "0.3"
bincode = "1.3"
bitflags = { version = "2.4", features = ["bytemuck"] }
bit-vec = "0.6"
blackbox = "0.2.0"
bytemuck = { version = "1.11", features = ["extern_crate_alloc"] }
camino = "1.1"
cargo_metadata = "0.18"
cargo-run-wasm = "0.3.2"
cfg_aliases = "0.2"
cfg-if = "1.0"
clang-format = "0.3"
clap = "4.0"
clean-path = "0.2"
comfy-table = { version = "7.0", default-features = false }
console_error_panic_hook = "0.1.6"
convert_case = "0.6"
criterion = "0.5"
crossbeam = "0.8"
directories-next = "2"
document-features = "0.2.8"
ehttp = "0.4.0"
enumset = "1.0.12"
env_logger = { version = "0.10", default-features = false }
ewebsock = "0.4.0"
fixed = { version = "1.17", default-features = false }
flatbuffers = "23.0"
futures-channel = "0.3"
futures-util = { version = "0.3", default-features = false }
getrandom = "0.2"
glam = "0.22"                                                      # glam update blocked by macaw
glob = "0.3"
gltf = "1.1"
half = "2.3.1"
hyper = "0.14"
image = { version = "0.24", default-features = false }
indent = "0.1"
indicatif = "0.17.7"                                               # Progress bar
infer = "0.15"                                                     # infer MIME type by checking the magic number signaturefer MIME type by checking the magic number signature
insta = "1.23"
itertools = "0.12"                                                 # updating itertools is blocked on the next egui_tiles update
js-sys = "0.3"
# No lazy_static - use `std::sync::OnceLock` or `once_cell` instead
libc = "0.2"
linked-hash-map = { version = "0.5", default-features = false }
log = "0.4"
log-once = "0.4"
lz4_flex = "0.11"
macaw = "0.18"
memory-stats = "1.1"
mimalloc = "0.1.29"
mime = "0.3"
mime_guess2 = "2.0"
mint = "0.5.9"
natord = "1.0.9"
ndarray = "0.15"
ndarray-rand = "0.14"
never = "0.1"
nohash-hasher = "0.2"
notify = "6.0"
num-derive = "0.4"
num-traits = "0.2"
once_cell = "1.17"
ordered-float = "4.2"
parking_lot = "0.12"
paste = "1.0"
pathdiff = "0.2"
pico-args = "0.5"
ply-rs = { version = "0.1", default-features = false }
poll-promise = "0.3"
pollster = "0.3"
prettyplease = "0.2"
proc-macro2 = { version = "1.0", default-features = false }
profiling = { version = "1.0.12", default-features = false }
puffin = "0.19"
puffin_http = "0.16"
pyo3 = "0.20.2"
pyo3-build-config = "0.20.2"
quote = "1.0"
rand = { version = "0.8", default-features = false }
rand_distr = { version = "0.4", default-features = false }
rayon = "1.7"
rfd = { version = "0.12", default_features = false, features = ["xdg-portal"] }
rmp-serde = "1"
ron = "0.8.0"
rust-format = "0.3"
seq-macro = "0.3"
serde = "1"
serde_bytes = "0.11"
serde_json = { version = "1", default-features = false, features = ["std"] }
serde_test = "1"
serde_yaml = { version = "0.9.21", default-features = false }
sha2 = "0.10"
similar-asserts = "1.4.2"
slotmap = { version = "1.0.6", features = ["serde"] }
smallvec = { version = "1.0", features = ["const_generics", "union"] }
static_assertions = "1.1"
strum = { version = "0.25", features = ["derive"] }
strum_macros = "0.25"
sublime_fuzzy = "0.7"
syn = "2.0"
sysinfo = { version = "0.30.1", default-features = false }
tempfile = "3.0"
thiserror = "1.0"
time = { version = "0.3", default-features = false, features = [
  "wasm-bindgen",
] }
tinyvec = { version = "1.6", features = ["alloc", "rustc_1_55"] }
tobj = "4.0"
tokio = { version = "1.24", default-features = false }
<<<<<<< HEAD
tokio-tungstenite = { version = "0.17.1", default-features = false }
toml = { version = "0.8.10", default-features = false }
=======
tokio-tungstenite = { version = "0.20.0", default-features = false }
toml = { version = "0.7.8", default-features = false }
>>>>>>> d3f5b7cb
tracing = { version = "0.1", default-features = false }
tungstenite = { version = "0.20", default-features = false }
type-map = "0.5"
typenum = "1.15"
unindent = "0.2"
ureq = "2.6"
url = "2.3"
uuid = "1.1"
vec1 = "1.8"
walkdir = "2.0"
wasm-bindgen = "0.2.89"
wasm-bindgen-cli-support = "0.2.89"
wasm-bindgen-futures = "0.4.33"
web-sys = "0.3.61"
web-time = "0.2.0"
webbrowser = "0.8"
winit = { version = "0.29.9", default-features = false }
# TODO(andreas): Try to get rid of `fragile-send-sync-non-atomic-wasm`. This requires re_renderer being aware of single-thread restriction on resources.
# See also https://gpuweb.github.io/gpuweb/explainer/#multithreading-transfer (unsolved part of the Spec as of writing!)
wgpu = { version = "0.19.1", default-features = false, features = [
  # Backends (see https://docs.rs/wgpu/latest/wgpu/#feature-flags)
  "webgl",
  "metal",
  "webgpu",
  #"vulkan", # Does not yet exist, wgpu enables this automatically on Linux & Windows.
  #"gl",     # Does not yet exist, wgpu enables this automatically on Linux & Windows.
  #"dx12",   # DX12 backend on wgpu isn't as stable. Also, we want to reduce the number of backends on native. Ideally we only have Vulkan & Metal, but we also keep GL as a manual fallback.
  #"angle",  # As above, we want to limit the numbers of backends we support. GL support via angle isn't great and we didn't need it so far.
  # Shader options:
  "wgsl",
  # Other:
  "fragile-send-sync-non-atomic-wasm",
] }
wgpu-core = "0.19.0"
xshell = "0.2"
zip = { version = "0.6", default-features = false }
zune-core = "0.4"
zune-jpeg = "0.4"


[profile.dev]
opt-level = 1   # Make debug builds run faster
panic = "abort" # This leads to better optimizations and smaller binaries (and is the default in Wasm anyways).

[profile.dev.build-override]
debug = true # enable debug symbols for build scripts when building in dev (codegen backtraces!)

# Optimize all dependencies even in debug builds (does not affect workspace packages):
[profile.dev.package."*"]
opt-level = 2

[profile.release]
# debug = true # good for profilers
panic = "abort" # This leads to better optimizations and smaller binaries (and is the default in Wasm anyways).

[profile.bench]
debug = true

[patch.crates-io]
# Try to avoid patching crates! It prevents us from publishing the crates on crates.io.
# If you do patch always prefer to patch to a commit on the trunk of the upstream repo.
# If that is not possible, patch to a branch that has a PR open on the upstream repo.
# As a last resport, patch with a commit to our own repository.
# ALWAYS document what PR the commit hash is part of, or when it was merged into the upstream trunk.

# ecolor = { git = "https://github.com/emilk/egui.git", rev = "74f00f9017781d193bca6142ce764b6dd32a0e6f" }      # egui master 2024-02-05
# eframe = { git = "https://github.com/emilk/egui.git", rev = "74f00f9017781d193bca6142ce764b6dd32a0e6f" }      # egui master 2024-02-05
# egui = { git = "https://github.com/emilk/egui.git", rev = "74f00f9017781d193bca6142ce764b6dd32a0e6f" }        # egui master 2024-02-05
# egui_extras = { git = "https://github.com/emilk/egui.git", rev = "74f00f9017781d193bca6142ce764b6dd32a0e6f" } # egui master 2024-02-05
# egui_plot = { git = "https://github.com/emilk/egui.git", rev = "74f00f9017781d193bca6142ce764b6dd32a0e6f" }   # egui master 2024-02-05
# egui-wgpu = { git = "https://github.com/emilk/egui.git", rev = "74f00f9017781d193bca6142ce764b6dd32a0e6f" }   # egui master 2024-02-05
# emath = { git = "https://github.com/emilk/egui.git", rev = "74f00f9017781d193bca6142ce764b6dd32a0e6f" }       # egui master 2024-02-05

# Useful while developing:
# ecolor = { path = "../../egui/crates/ecolor" }
# eframe = { path = "../../egui/crates/eframe" }
# egui = { path = "../../egui/crates/egui" }
# egui_extras = { path = "../../egui/crates/egui_extras" }
# egui_plot = { path = "../../egui/crates/egui_plot" }
# egui-wgpu = { path = "../../egui/crates/egui-wgpu" }
# emath = { path = "../../egui/crates/emath" }

# egui_tiles = { git = "https://github.com/rerun-io/egui_tiles", rev = "50732cf58528b7060844915bdbcb47a3b0d4d07e" } # master 2024-02-06

# egui_commonmark = { git = "https://github.com/rerun-io/egui_commonmark", rev = "3d83a92f995a1d18ab1172d0b129d496e0eedaae" } # Update to egui 0.25 https://github.com/lampsitter/egui_commonmark/pull/27<|MERGE_RESOLUTION|>--- conflicted
+++ resolved
@@ -215,13 +215,8 @@
 tinyvec = { version = "1.6", features = ["alloc", "rustc_1_55"] }
 tobj = "4.0"
 tokio = { version = "1.24", default-features = false }
-<<<<<<< HEAD
-tokio-tungstenite = { version = "0.17.1", default-features = false }
+tokio-tungstenite = { version = "0.20.0", default-features = false }
 toml = { version = "0.8.10", default-features = false }
-=======
-tokio-tungstenite = { version = "0.20.0", default-features = false }
-toml = { version = "0.7.8", default-features = false }
->>>>>>> d3f5b7cb
 tracing = { version = "0.1", default-features = false }
 tungstenite = { version = "0.20", default-features = false }
 type-map = "0.5"

--- conflicted
+++ resolved
@@ -15,13 +15,8 @@
 include = ["../../LICENSE-APACHE", "../../LICENSE-MIT", "**/*.rs", "Cargo.toml"]
 license = "MIT OR Apache-2.0"
 repository = "https://github.com/rerun-io/rerun"
-<<<<<<< HEAD
 rust-version = "1.69"
-version = "0.5.0"
-=======
-rust-version = "1.67"
 version = "0.6.0-alpha.0"
->>>>>>> cc769d52
 
 [workspace.dependencies]
 # When using alpha-release, always use exact version, e.g. `version = "=0.x.y-alpha.z"

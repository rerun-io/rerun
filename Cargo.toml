--- conflicted
+++ resolved
@@ -559,16 +559,6 @@
 # As a last resport, patch with a commit to our own repository.
 # ALWAYS document what PR the commit hash is part of, or when it was merged into the upstream trunk.
 
-<<<<<<< HEAD
-ecolor = { git = "https://github.com/emilk/egui.git", rev = "3411aba768dc87f74d9713ba76c36a836c72d307" }      # egui master 2024-12-03
-eframe = { git = "https://github.com/emilk/egui.git", rev = "3411aba768dc87f74d9713ba76c36a836c72d307" }      # egui master 2024-12-03
-egui = { git = "https://github.com/emilk/egui.git", rev = "3411aba768dc87f74d9713ba76c36a836c72d307" }        # egui master 2024-12-03
-egui_extras = { git = "https://github.com/emilk/egui.git", rev = "3411aba768dc87f74d9713ba76c36a836c72d307" } # egui master 2024-12-03
-egui-wgpu = { git = "https://github.com/emilk/egui.git", rev = "3411aba768dc87f74d9713ba76c36a836c72d307" }   # egui master 2024-12-03
-emath = { git = "https://github.com/emilk/egui.git", rev = "3411aba768dc87f74d9713ba76c36a836c72d307" }       # egui master 2024-12-03
-
-egui_kittest = { git = "https://github.com/emilk/egui.git", rev = "3411aba768dc87f74d9713ba76c36a836c72d307" } # egui master 2024-12-03
-=======
 ecolor = { git = "https://github.com/emilk/egui.git", rev = "eac7ba01fa37bad35f71bc303561761952361b7c" }       # egui master 2024-12-03
 eframe = { git = "https://github.com/emilk/egui.git", rev = "eac7ba01fa37bad35f71bc303561761952361b7c" }       # egui master 2024-12-03
 egui = { git = "https://github.com/emilk/egui.git", rev = "eac7ba01fa37bad35f71bc303561761952361b7c" }         # egui master 2024-12-03
@@ -576,7 +566,6 @@
 egui_kittest = { git = "https://github.com/emilk/egui.git", rev = "eac7ba01fa37bad35f71bc303561761952361b7c" } # egui master 2024-12-03
 egui-wgpu = { git = "https://github.com/emilk/egui.git", rev = "eac7ba01fa37bad35f71bc303561761952361b7c" }    # egui master 2024-12-03
 emath = { git = "https://github.com/emilk/egui.git", rev = "eac7ba01fa37bad35f71bc303561761952361b7c" }        # egui master 2024-12-03
->>>>>>> 312f91c9
 
 # Useful while developing:
 # ecolor = { path = "../../egui/crates/ecolor" }

--- conflicted
+++ resolved
@@ -119,12 +119,7 @@
 document-features = "0.2"
 ehttp = "0.3.1"
 enumset = "1.0.12"
-<<<<<<< HEAD
-env_logger = "0.10"
-=======
 env_logger = { version = "0.10", default-features = false }
-epaint = "0.23.0"
->>>>>>> 74e0547b
 ewebsock = "0.4.0"
 futures-channel = "0.3"
 futures-util = { version = "0.3", default-features = false }

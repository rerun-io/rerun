--- conflicted
+++ resolved
@@ -1,13 +1,7 @@
 [workspace]
 resolver = "2"
-<<<<<<< HEAD
-members = ["crates/*", "examples/*"]
+members = ["crates/*", "examples/*", "rerun_py"]
 exclude = ["examples/nyud", "examples/objectron"]
-=======
-members = ["crates/*", "examples/*", "rerun_py"]
-exclude = ["examples/nyud"]
->>>>>>> 17898c11
-
 
 [profile.dev]
 # opt-level = 1 # Speed up debug builds

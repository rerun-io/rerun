[workspace]
resolver = "2"
members = ["crates/*", "rerun_py", "run_wasm", "examples/raw_mesh"]

[workspace.package]
version = "0.1.0"
edition = "2021"
rust-version = "1.67"
license = "MIT OR Apache-2.0"
homepage = "http://rerun.io"
readme = "README.md"
repository = "https://github.com/rerun-io/rerun"

[workspace.dependencies]
anyhow = "1.0"
arrow2 = "0.15"
arrow2_convert = "0.3"
comfy-table = { version = "6.1", default-features = false }
derive_more = "0.99"
ecolor = "0.20.0"
eframe = { version = "0.20.0", default-features = false }
egui = "0.20.1"
egui_extras = "0.20.0"
egui-wgpu = "0.20.0"
emath = "0.20.0"
epaint = "0.20.0"
gltf = "1.1"
image = "0.24"
lazy_static = "1.4"
ndarray = "0.15"
polars-core = "0.26"
polars-lazy = "0.26"
polars-ops = "0.26"
puffin = "0.14"
reqwest = { version = "0.11", default-features = false }
thiserror = "1.0"
tokio = "1.24"
wgpu = { version = "0.15", default-features = false }
wgpu-core = { version = "0.15", default-features = false }


[profile.dev]
opt-level = 1 # Make debug builds run faster

# Optimize all dependencies even in debug builds (does not affect workspace packages):
[profile.dev.package."*"]
opt-level = 2

[profile.release]
# debug = true # good for profilers

[profile.bench]
debug = true


[patch.crates-io]
# Try to avoid patching crates! It prevents us from publishing the crates on crates.io.
# Prefer to put the crate you want to patch under [workspace.dependencies] above, if possible.
# Of course, if the crates are used transitevly, that is not possible (e.g. polars uses arrow2).

# Upstream PR https://github.com/jorgecarleitao/arrow2/pull/1360
arrow2 = { git = "https://github.com/rerun-io/arrow2", rev = "c6ef5e3dde4a18c35c8a1d91d9a741835be0305f" }
# Upstream PR https://github.com/DataEngineeringLabs/arrow2-convert/pull/91
arrow2_convert = { git = "https://github.com/rerun-io/arrow2-convert", rev = "7e63de5ce71741aaea3c36572d3e6831658ec3ed" }
# arrow2 = { path = "../arrow2" }
# arrow2_convert = { path = "../arrow2-convert/arrow2_convert" }

<<<<<<< HEAD
# 2023-02-03 - fix widnows build, and improve
=======
# 2023-02-03 - more visible panel resize lines
>>>>>>> a0197aee
ecolor = { git = "https://github.com/emilk/egui", rev = "a6b60d5d58c29dff76962daa87b8b7803c5beaa2" }
eframe = { git = "https://github.com/emilk/egui", rev = "a6b60d5d58c29dff76962daa87b8b7803c5beaa2" }
egui = { git = "https://github.com/emilk/egui", rev = "a6b60d5d58c29dff76962daa87b8b7803c5beaa2" }
egui_extras = { git = "https://github.com/emilk/egui", rev = "a6b60d5d58c29dff76962daa87b8b7803c5beaa2" }
egui-wgpu = { git = "https://github.com/emilk/egui", rev = "a6b60d5d58c29dff76962daa87b8b7803c5beaa2" }
emath = { git = "https://github.com/emilk/egui", rev = "a6b60d5d58c29dff76962daa87b8b7803c5beaa2" }
epaint = { git = "https://github.com/emilk/egui", rev = "a6b60d5d58c29dff76962daa87b8b7803c5beaa2" }
# ecolor = { path = "../../egui/crates/ecolor" }
# eframe = { path = "../../egui/crates/eframe" }
# egui = { path = "../../egui/crates/egui" }
# egui_extras = { path = "../../egui/crates/egui_extras" }
# egui-wgpu = { path = "../../egui/crates/egui-wgpu" }
# emath = { path = "../../egui/crates/emath" }
# epaint = { path = "../../egui/crates/epaint" }

# Forks of 3rd party egui crates, tracking latest egui/master:
egui_dock = { git = "https://github.com/rerun-io/egui_dock", rev = "40af1e9f8da9bc5b7b365eb02db424b854653453" }     # https://github.com/Adanos020/egui_dock/pull/93
egui-notify = { git = "https://github.com/rerun-io/egui-notify", rev = "a158c2b81ca69ac78e3c61a705f478e8af76fd7d" } # https://github.com/ItsEthra/egui-notify/pull/10
# egui_dock = { path = "../../forks/egui_dock" }
# egui-notify = { path = "../../forks/egui-notify" }

# 2023-10-12 - Alpha to coverage support for GLES
# wgpu = { git = "https://github.com/gfx-rs/wgpu.git", ref = "a377ae2b7fe6c1c9412751166f0917e617164e49" }
# wgpu-core = { git = "https://github.com/gfx-rs/wgpu.git", ref = "a377ae2b7fe6c1c9412751166f0917e617164e49" }
# wgpu = { path = "../wgpu/wgpu" }<|MERGE_RESOLUTION|>--- conflicted
+++ resolved
@@ -65,11 +65,7 @@
 # arrow2 = { path = "../arrow2" }
 # arrow2_convert = { path = "../arrow2-convert/arrow2_convert" }
 
-<<<<<<< HEAD
-# 2023-02-03 - fix widnows build, and improve
-=======
-# 2023-02-03 - more visible panel resize lines
->>>>>>> a0197aee
+# 2023-02-03 - fix widnows build, and allow ScrollArea contents to paint outside the lines
 ecolor = { git = "https://github.com/emilk/egui", rev = "a6b60d5d58c29dff76962daa87b8b7803c5beaa2" }
 eframe = { git = "https://github.com/emilk/egui", rev = "a6b60d5d58c29dff76962daa87b8b7803c5beaa2" }
 egui = { git = "https://github.com/emilk/egui", rev = "a6b60d5d58c29dff76962daa87b8b7803c5beaa2" }

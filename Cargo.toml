--- conflicted
+++ resolved
@@ -553,15 +553,6 @@
 # As a last resport, patch with a commit to our own repository.
 # ALWAYS document what PR the commit hash is part of, or when it was merged into the upstream trunk.
 
-<<<<<<< HEAD
-ecolor = { git = "https://github.com/emilk/egui.git", rev = "ba060a2c878bfefa5aead8e5fe0b9e69ab4c9048" }       # egui master 2024-12-12
-eframe = { git = "https://github.com/emilk/egui.git", rev = "ba060a2c878bfefa5aead8e5fe0b9e69ab4c9048" }       # egui master 2024-12-12
-egui = { git = "https://github.com/emilk/egui.git", rev = "ba060a2c878bfefa5aead8e5fe0b9e69ab4c9048" }         # egui master 2024-12-12
-egui_extras = { git = "https://github.com/emilk/egui.git", rev = "ba060a2c878bfefa5aead8e5fe0b9e69ab4c9048" }  # egui master 2024-12-12
-egui_kittest = { git = "https://github.com/emilk/egui.git", rev = "ba060a2c878bfefa5aead8e5fe0b9e69ab4c9048" } # egui master 2024-12-12
-egui-wgpu = { git = "https://github.com/emilk/egui.git", rev = "ba060a2c878bfefa5aead8e5fe0b9e69ab4c9048" }    # egui master 2024-12-12
-emath = { git = "https://github.com/emilk/egui.git", rev = "ba060a2c878bfefa5aead8e5fe0b9e69ab4c9048" }        # egui master 2024-12-12
-=======
 ecolor = { git = "https://github.com/emilk/egui.git", rev = "f7efb2186d529ddc9e69f7173c6ae3ae5f403d0b" }       # egui master 2024-12-16
 eframe = { git = "https://github.com/emilk/egui.git", rev = "f7efb2186d529ddc9e69f7173c6ae3ae5f403d0b" }       # egui master 2024-12-16
 egui = { git = "https://github.com/emilk/egui.git", rev = "f7efb2186d529ddc9e69f7173c6ae3ae5f403d0b" }         # egui master 2024-12-16
@@ -569,7 +560,6 @@
 egui_kittest = { git = "https://github.com/emilk/egui.git", rev = "f7efb2186d529ddc9e69f7173c6ae3ae5f403d0b" } # egui master 2024-12-16
 egui-wgpu = { git = "https://github.com/emilk/egui.git", rev = "f7efb2186d529ddc9e69f7173c6ae3ae5f403d0b" }    # egui master 2024-12-16
 emath = { git = "https://github.com/emilk/egui.git", rev = "f7efb2186d529ddc9e69f7173c6ae3ae5f403d0b" }        # egui master 2024-12-16
->>>>>>> 8e2cf5f9
 
 # Useful while developing:
 # ecolor = { path = "../../egui/crates/ecolor" }

--- conflicted
+++ resolved
@@ -16,45 +16,13 @@
 license = "MIT OR Apache-2.0"
 repository = "https://github.com/rerun-io/rerun"
 rust-version = "1.67"
-<<<<<<< HEAD
-version = "0.6.0-alpha.0"
-=======
 version = "0.0.1"
->>>>>>> 5f3b4dd8
 
 [workspace.dependencies]
 # When using alpha-release, always use exact version, e.g. `version = "=0.x.y-alpha.z"
 # This is because we treat alpha-releases as incompatible, but semver doesn't.
 # In particular: if we compile rerun 0.3.0-alpha.0 we only want it to use
 # re_log_types 0.3.0-alpha.0, NOT 0.3.0-alpha.4 even though it is newer and semver-compatible.
-<<<<<<< HEAD
-re_sdk_comms = { path = "crates/re_sdk_comms", version = "=0.6.0-alpha.0" }
-re_analytics = { path = "crates/re_analytics", version = "=0.6.0-alpha.0" }
-re_arrow_store = { path = "crates/re_arrow_store", version = "=0.6.0-alpha.0" }
-re_build_build_info = { path = "crates/re_build_build_info", version = "=0.6.0-alpha.0" }
-re_build_info = { path = "crates/re_build_info", version = "=0.6.0-alpha.0" }
-re_build_web_viewer = { path = "crates/re_build_web_viewer", version = "=0.6.0-alpha.0" }
-re_data_store = { path = "crates/re_data_store", version = "=0.6.0-alpha.0" }
-re_error = { path = "crates/re_error", version = "=0.6.0-alpha.0" }
-re_format = { path = "crates/re_format", version = "=0.6.0-alpha.0" }
-re_int_histogram = { path = "crates/re_int_histogram", version = "=0.6.0-alpha.0" }
-re_log = { path = "crates/re_log", version = "=0.6.0-alpha.0" }
-re_log_encoding = { path = "crates/re_log_encoding", version = "=0.6.0-alpha.0" }
-re_log_types = { path = "crates/re_log_types", version = "=0.6.0-alpha.0" }
-re_memory = { path = "crates/re_memory", version = "=0.6.0-alpha.0" }
-re_query = { path = "crates/re_query", version = "=0.6.0-alpha.0" }
-re_renderer = { path = "crates/re_renderer", version = "=0.6.0-alpha.0", default-features = false }
-re_sdk = { path = "crates/re_sdk", version = "=0.6.0-alpha.0" }
-re_smart_channel = { path = "crates/re_smart_channel", version = "=0.6.0-alpha.0" }
-re_string_interner = { path = "crates/re_string_interner", version = "=0.6.0-alpha.0" }
-re_tensor_ops = { path = "crates/re_tensor_ops", version = "=0.6.0-alpha.0" }
-re_tuid = { path = "crates/re_tuid", version = "=0.6.0-alpha.0" }
-re_ui = { path = "crates/re_ui", version = "=0.6.0-alpha.0" }
-re_viewer = { path = "crates/re_viewer", version = "=0.6.0-alpha.0", default-features = false }
-re_web_viewer_server = { path = "crates/re_web_viewer_server", version = "=0.6.0-alpha.0" }
-re_ws_comms = { path = "crates/re_ws_comms", version = "=0.6.0-alpha.0" }
-depthai-viewer = { path = "crates/rerun", version = "=0.6.0-alpha.0" }
-=======
 re_sdk_comms = { path = "crates/re_sdk_comms", version = "0.0.1" }
 re_analytics = { path = "crates/re_analytics", version = "0.0.1" }
 re_arrow_store = { path = "crates/re_arrow_store", version = "0.0.1" }
@@ -81,7 +49,6 @@
 re_web_viewer_server = { path = "crates/re_web_viewer_server", version = "0.0.1" }
 re_ws_comms = { path = "crates/re_ws_comms", version = "0.0.1" }
 depthai-viewer = { path = "crates/rerun", version = "0.0.1" }
->>>>>>> 5f3b4dd8
 
 ahash = "0.8"
 anyhow = "1.0"

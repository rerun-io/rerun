# Rerun changelog

A rough time-line of major user-facing things added, removed and changed. Newest on top.

<<<<<<< HEAD
* 2022-01-13: Introduce RERUN_STORAGE environment variable to choose storage mechanism [#752](https://github.com/rerun-io/rerun/pull/752).
=======
* 2022-01-13: Camera/object focus in 3D views is now on double click, moving camera never clears selection now. [#744](https://github.com/rerun-io/rerun/pull/744)
>>>>>>> e554c2ac
* 2022-01-11: (Re-)Introduce groupings in the blueprint. [#724](https://github.com/rerun-io/rerun/pull/724).
* 2023-01-11: Fix high memory consumption & slow loading due to images being loaded twice. [#730](https://github.com/rerun-io/rerun/pull/730)
* 2022-12-21: Allow objects under pinhole transform to be placed into 3D spaces. [#621](https://github.com/rerun-io/rerun/pull/621).
* 2022-12-19: Add support for bar-charts. [#581](https://github.com/rerun-io/rerun/pull/581).
* 2022-12-15: Support non-uniform scaling for meshes/models. [#570](https://github.com/rerun-io/rerun/pull/570).
* 2022-12-15: Support albedo color factors for meshes imported from GLB/GLTF. [#562](https://github.com/rerun-io/rerun/pull/562).
* 2022-12-15: Fix import issues for GLB/GTLF if there are more than one primitive in a mesh. [#562](https://github.com/rerun-io/rerun/pull/562).
* 2022-12-12: There is now a toggle in the object properties to make them non-interactive [#563](https://github.com/rerun-io/rerun/pull/563).
* 2022-12-12: 2D & 3D scenes are now unified, allowing to switch between 2D/3D views at any time [#513](https://github.com/rerun-io/rerun/pull/513).
* 2022-12-06: Add GPU memory to memory view [#469](https://github.com/rerun-io/rerun/pull/469).
* 2022-12-01: In the Viewport, Space Views can now be created, cloned, removed and renamed [#421](https://github.com/rerun-io/rerun/pull/421).
* 2022-12-01: Text logs view now support all kinds of filters: [#328](https://github.com/rerun-io/rerun/pull/328).
* 2022-11-30: Fix text log table bugs: [#420](https://github.com/rerun-io/rerun/pull/420).
* 2022-11-29: Replaced the "time filter selection" with per-object "visible history": [#407](https://github.com/rerun-io/rerun/pull/407).
* 2022-11-29: Introduced undo/redo selection history: [#340](https://github.com/rerun-io/rerun/pull/340).
* 2022-11-28: Add `--memory-limit` and `--drop-at-latency` options: [#363](https://github.com/rerun-io/rerun/pull/363).
* 2022-11-28: Add keypoints & keypoint connections for sub-classifications of points within a class(_id/descriptor): [#356](https://github.com/rerun-io/rerun/pull/356).
* 2022-11-27: Toggle fullscreen with F11: [#364](https://github.com/rerun-io/rerun/pull/364).
* 2022-11-23: Associated annotation context & class description now reachable from any object with class_id: [#331](https://github.com/rerun-io/rerun/pull/331).
* 2022-11-23: Fix 3D line segments being connected: [#330](https://github.com/rerun-io/rerun/pull/330).
* 2022-11-22: Support for labels and class ids on rects and obb: [#326](https://github.com/rerun-io/rerun/pull/326).
* 2022-11-21: Support for labels and class ids on points: [#321](https://github.com/rerun-io/rerun/pull/321).
* 2022-11-17: Remove the `set_visible` API: [#298](https://github.com/rerun-io/rerun/pull/298).
* 2022-11-17: Objects can be cleared more generically using `rerun.log_cleared`: [#285](https://github.com/rerun-io/rerun/pull/285).
* 2022-11-16: Fix crash on zero sized space view in re_viewer (caused by resizing) [#302](https://github.com/rerun-io/rerun/pull/302).
* 2022-11-15: Rename the Python library to `rerun` ([#300](https://github.com/rerun-io/rerun/pull/300)).
* 2022-11-12: Change logging of class_descriptions to annotation_context [#289](https://github.com/rerun-io/rerun/pull/289).
* 2022-11-09: Objects can be cleared by logging with the value `None`: [#248](https://github.com/rerun-io/rerun/pull/248).
* 2022-11-07: Make re_renderer/wgpu the default renderer ([#273](https://github.com/rerun-io/rerun/pull/273).
* 2022-11-03: Update pinned rust version to 1.65 ([#258](https://github.com/rerun-io/rerun/pull/258).
* 2022-10-28: Add `rerun.init("my_app")` ([#237](https://github.com/rerun-io/rerun/pull/237)).
* 2022-10-28: Add buttons to collapse/expand the side panels ([#238](https://github.com/rerun-io/rerun/pull/238)).
* 2022-10-26: Replace old `space=…` and `set_space_up` code with new space transform hierarchy. See [`USAGE.md`](rerun_py/USAGE.md) for details ([#224](https://github.com/rerun-io/rerun/pull/224)).
* 2022-10-19: Add support for SegmentationMaps ([#187](https://github.com/rerun-io/rerun/pull/187)).
* 2022-10-14: Add support for logging 3D Arrows ([#199](https://github.com/rerun-io/rerun/pull/199)).
* 2022-10-10: Python SDK: add `set_visible` API ([#176](https://github.com/rerun-io/rerun/pull/176)).
* 2022-10-07: Implement zooming and panning of 2D view ([#160](https://github.com/rerun-io/rerun/pull/160)).
* 2022-10-06: Support labels for 3D bounding boxes ([#159](https://github.com/rerun-io/rerun/pull/159)).
* 2022-10-06: Implement text entries ("logging logs") ([#153](https://github.com/rerun-io/rerun/pull/153), [#167](https://github.com/rerun-io/rerun/pull/167))
* 2022-10-06: Improve rendering of bounding box labels for small bounding boxes ([#157](https://github.com/rerun-io/rerun/pull/157)).
* 2022-10-06: Fix bug object visibility toggling ([#155](https://github.com/rerun-io/rerun/pull/155)).
* 2022-10-04: Update pinned rust version to 1.64 and use workspace inheritance ([#110](https://github.com/rerun-io/rerun/pull/110)).
* 2022-09-21: Python SDK: add `log_point` ([#106](https://github.com/rerun-io/rerun/pull/106)).
* 2022-09-21: Python SDK: add `log_obb` ([#103](https://github.com/rerun-io/rerun/pull/103)).
* 2022-09-20: Reduce memory use for image intensive applications ([#100](https://github.com/rerun-io/rerun/pull/100)).
* 2022-09-17: Add 'timeless' data ([#96](https://github.com/rerun-io/rerun/pull/96)).
* 2022-09-17: Time selection will now also include the latest data before the selection ([#98](https://github.com/rerun-io/rerun/pull/98)).
* 2022-09-10: Fix toggling visibility of point clouds ([#88](https://github.com/rerun-io/rerun/pull/88)).
* 2022-09-07: Python SDK: add `log_rects` ([#86](https://github.com/rerun-io/rerun/pull/86)).
* 2022-09-07: Python SDK: `log_rect` has changed signature to allow you to select your preferred rectangle format ([#85](https://github.com/rerun-io/rerun/pull/85)).
* 2022-09-06: Viewer: rearrange different space views by resizing and drag-dropping tabs ([#82](https://github.com/rerun-io/rerun/pull/82)).
* 2022-09-01: Python SDK: support logging from multiple processes ([#79](https://github.com/rerun-io/rerun/pull/79), [#80](https://github.com/rerun-io/rerun/pull/80)).
* 2022-09-01: Python SDK: add `rerun.save(…)` to save recorded data to file ([#78](https://github.com/rerun-io/rerun/pull/78)).
* 2022-08-30: The camera log type can link a 3D and 2D space ([#72](https://github.com/rerun-io/rerun/pull/72)).
* 2022-08-29: Python SDK: `rerun.log_camera` ([#68](https://github.com/rerun-io/rerun/pull/68)).
* 2022-08-25: Python SDK: `rerun.log_mesh_file` and `rerun.log_path` ([#59](https://github.com/rerun-io/rerun/pull/59)).
* 2022-08-24: Python SDK: `rerun.set_space_up` ([#56](https://github.com/rerun-io/rerun/pull/56)).
* 2022-08-23: Viewer: improve zoom-in view when hovering an image.
* 2022-08-18: Viewer: you can have multiple open recordings ([#37](https://github.com/rerun-io/rerun/pull/37)).
* 2022-08-17: Python SDK: add `rerun.set_time_…` functions.
* 2022-08-10: Viewer: don't pause or rewind when play reaches end of data.
* 2022-08-08: Add optional "label" to 2D bounding boxes.
* 2022-08-05: Generalize image as tensors ([#25](https://github.com/rerun-io/rerun/pull/25)).
* 2022-07-26: Add Python SDK.
* 2022-06-22: [Roll 3D view by dragging with right mouse button](https://github.com/rerun-io/rerun/commit/9db2a5ab49c136476b4252cf706d51d942c950f8).
* 2022-06-15: Add support for batch logging ([#13](https://github.com/rerun-io/rerun/pull/13)).
* 2022-05-12: Click on a point to center camera on that point in the 3D view.
* 2022-05-12: Use WSAD and QE to move camera in 3D view.
* 2022-05-09: Step forward/back in time with arrow keys.
* 2022-05-09: Hover image in selection panel to zoom in on individual pixels.
* 2022-05-02: Improve the time ticks in the time panel.
* 2022-04-28: Follow camera in 3D by selecting a camera message or object path.
* 2022-04-26: Toggle visibility of object tree nodes on/off in time panel.
* 2022-04-26: 3D camera panning.
* 2022-04-26: Add `/3d_space_name/up` to specify the up axis.
* 2022-04-26: Add logging of 3D cameras.
* 2022-04-26: Misc optimizations.
* 2022-04-25: Logging of "raw" meshes.
* 2022-04-25: FPS setting in time panel when viewing sequences.
* 2022-04-25: 2D line segments.
* 2022-04-22: Support more image types.
* 2022-04-20: Time selection ([#4](https://github.com/rerun-io/rerun/pull/4)).
* 2022-04-19: Zoom and pan timeline ([#3](https://github.com/rerun-io/rerun/pull/3)).
* 2022-04-15: 2D path primitive.
* 2022-04-15: Save rerun data to file ([#2](https://github.com/rerun-io/rerun/pull/2)).
* 2022-04-13: Puffin profiler support ([#1](https://github.com/rerun-io/rerun/pull/1)).
* 2022-04-12: Save images to disk.
* 2022-04-11: Copy image to clipboard.
* 2022-04-08: Add button to reset app state.
* 2022-04-08: Initial commit to https://github.com/rerun-io/rerun (after around three weeks of development in an old repository).<|MERGE_RESOLUTION|>--- conflicted
+++ resolved
@@ -2,11 +2,8 @@
 
 A rough time-line of major user-facing things added, removed and changed. Newest on top.
 
-<<<<<<< HEAD
 * 2022-01-13: Introduce RERUN_STORAGE environment variable to choose storage mechanism [#752](https://github.com/rerun-io/rerun/pull/752).
-=======
 * 2022-01-13: Camera/object focus in 3D views is now on double click, moving camera never clears selection now. [#744](https://github.com/rerun-io/rerun/pull/744)
->>>>>>> e554c2ac
 * 2022-01-11: (Re-)Introduce groupings in the blueprint. [#724](https://github.com/rerun-io/rerun/pull/724).
 * 2023-01-11: Fix high memory consumption & slow loading due to images being loaded twice. [#730](https://github.com/rerun-io/rerun/pull/730)
 * 2022-12-21: Allow objects under pinhole transform to be placed into 3D spaces. [#621](https://github.com/rerun-io/rerun/pull/621).

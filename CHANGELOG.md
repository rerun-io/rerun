# Rerun changelog

## [Unreleased](https://github.com/rerun-io/rerun/compare/latest...HEAD)

## [0.20.0](https://github.com/rerun-io/rerun/compare/0.19.1...0.20.0) - Map view & native H.264 video support

<<<<<<< HEAD
TODO(andreas): add link to release video

📖 Release blogpost: TODO(andreas): add link
=======
https://github.com/user-attachments/assets/553b6d88-143d-4cf9-a4bc-6b620534ab95

📖 Release blogpost: https://rerun.io/blog/maps
>>>>>>> cf4c76c0
🧳 Migration guide: http://rerun.io/docs/reference/migration/migration-0-20

### ✨ Overview & highlights
* 🗺️ There is now an map view!
* 🎬 Native viewer now supports H.264 video if ffmpeg is installed.
* 📽️ Videos now load a lot faster use less RAM.
* 📂 Improvements to the existing `Open` (Viewer) & `log_file` (SDK) workflows, and addition of a new `Import` workflow.
  * Blueprints can now easily be [re-used across different applications, recordings and SDKs](https://rerun.io/docs/howto/visualization/reuse-blueprints)
  * The new `Import` feature allows you to drag-and-drop any data into an existing recording, directly in the viewer.
<<<<<<< HEAD
* 📂 Logging files now uses the active app/recording id, allowing to combine several rrd files in the viewer.
  * Relatedly, there's now an `Import File` option in the menu to import arbitrary files into the active recording.
* ☰ Dataframe queries are now streamed, reducing memory usage.
* 💊 Add capsule archetype.
=======
* ☰ Dataframe queries are now streamed, reducing memory usage.
* 💊 Add [capsule archetype](https://rerun.io/docs/reference/types/archetypes/capsules3d).
>>>>>>> cf4c76c0
* 📚 Doc improvements
  * Arrow schemas are now documented for all types.
  * Better structure to the [how to](https://rerun.io/docs/howto) section and a few more pages

### ⚠️ Breaking changes & deprecations
* 🐍 Python 3.8 is being deprecated
* 🔌 `connect` & `serve` got deprecated in favor of `connect_tcp` & `serve_web`
* 🎨 In Python, lists of numbers without type information are now assumed to be packed integer color representations, unless the length is exactly 3 or 4
🧳 Migration guide: http://rerun.io/docs/reference/migration/migration-0-20

### 🔎 Details

#### 🎬 Video
- Support H.264 video on native via user installed ffmpeg executable [#7962](https://github.com/rerun-io/rerun/pull/7962)
- Make mp4 parsing **a lot** faster & tremendously lower memory overhead [#7860](https://github.com/rerun-io/rerun/pull/7860)
- Fix playback of HDR AV1 videos in native viewer [#7978](https://github.com/rerun-io/rerun/pull/7978)
- Show all samples/frames in a video in a nice table [#8102](https://github.com/rerun-io/rerun/pull/8102)
- Calculate and show video frame number [#8112](https://github.com/rerun-io/rerun/pull/8112)
- Expose basic information about group of pictures in video data in the selection panel [#8043](https://github.com/rerun-io/rerun/pull/8043)
- Fix some videos having offsetted (incorrect) timestamps [#8029](https://github.com/rerun-io/rerun/pull/8029)
- Fix video backward seeking / stepping back sometimes getting stuck (in the presence of b-frames) [#8053](https://github.com/rerun-io/rerun/pull/8053)
- Make sure videos all end up in different space views [#8085](https://github.com/rerun-io/rerun/pull/8085)
- Fix video on web sometimes not showing last few frames for some videos [#8117](https://github.com/rerun-io/rerun/pull/8117)
- Fix issues with seeking in some H.264 videos on native & web [#8111](https://github.com/rerun-io/rerun/pull/8111)
- Fix view creation heuristics for videos [#7869](https://github.com/rerun-io/rerun/pull/7869)
- Improve video doc page [#8007](https://github.com/rerun-io/rerun/pull/8007)
- Update re_mp4 to fix integer overflow bug [#8096](https://github.com/rerun-io/rerun/pull/8096)

#### 🪵 Log API
- Add `Capsules3D` archetype [#7574](https://github.com/rerun-io/rerun/pull/7574) (thanks [@kpreid](https://github.com/kpreid)!)
- `rr.log_file_from_path` now defaults to the active app/recording ID [#7864](https://github.com/rerun-io/rerun/pull/7864)
- Allow overriding albedo color on `Asset3D` [#7458](https://github.com/rerun-io/rerun/pull/7458) (thanks [@EtaLoop](https://github.com/EtaLoop)!)
- `rr.serve` -> `rr.serve_web`, `rr.connect` -> `rr.connect_tcp` [#7906](https://github.com/rerun-io/rerun/pull/7906)

#### 🌊 C++ API
- C++: Improve error message when finding X11 macro `Unsorted` [#7855](https://github.com/rerun-io/rerun/pull/7855)
- Forward `CMAKE_TOOLCHAIN_FILE` to arrow build for sdk cross-compilation [#7866](https://github.com/rerun-io/rerun/pull/7866) (thanks [@SunDoge](https://github.com/SunDoge)!)
- Update the python package to support python 3.13, update C++ arrow to 18.0.0 [#7930](https://github.com/rerun-io/rerun/pull/7930)

#### 🐍 Python API
- Allow passing seconds/nanoseconds to `VideoFrameReference` archetype [#7833](https://github.com/rerun-io/rerun/pull/7833)
- Officially deprecate support for python 3.8 [#7933](https://github.com/rerun-io/rerun/pull/7933)
- Update the python package to support python 3.13, update C++ arrow to 18.0.0 [#7930](https://github.com/rerun-io/rerun/pull/7930)
- Remove the upper bound constraint on python version [#7949](https://github.com/rerun-io/rerun/pull/7949)
- Enable dataframe streaming across Python FFI [#7935](https://github.com/rerun-io/rerun/pull/7935)
- Fix python SDK's shutdown unsafely dropping cross-FFI resources [#8038](https://github.com/rerun-io/rerun/pull/8038)
- Improve edge-cases and warn on ambiguity for Rgba32 datatype [#8054](https://github.com/rerun-io/rerun/pull/8054)
- Check rerun notebook version on first import [#8030](https://github.com/rerun-io/rerun/pull/8030)

#### 🦀 Rust API
- Allow logging individual components directly (Impl `AsComponents` for all `ObjectKind::Component`) [#7756](https://github.com/rerun-io/rerun/pull/7756) (thanks [@oxkitsune](https://github.com/oxkitsune)!)
- `re_query::Caches` -> `re_query::QueryCache` [#7915](https://github.com/rerun-io/rerun/pull/7915)

#### 🪳 Bug fixes
- [bugfix] Make sure blueprint gets sent to the notebook view being created [#7811](https://github.com/rerun-io/rerun/pull/7811)
- Fix too short picking ray in pinhole-only scenarios [#7899](https://github.com/rerun-io/rerun/pull/7899)
- Update zune-jpeg to fix crash on bad JPEGs [#7952](https://github.com/rerun-io/rerun/pull/7952)
- Consistent open/import/log_file behaviors in all common scenarios [#7966](https://github.com/rerun-io/rerun/pull/7966)
- ChunkStore: fix row-id computation when removing dangling static chunks [#8020](https://github.com/rerun-io/rerun/pull/8020)
- `EntityTree`: only check for entity deletions when necessary [#8103](https://github.com/rerun-io/rerun/pull/8103)
- WebSocket server now indefinitely keeps track of non-data RPC commands [#8146](https://github.com/rerun-io/rerun/pull/8146)

#### 🌁 Viewer improvements
- A Rerun Viewer session now matches 1:1 to a Rerun TCP server [#6951](https://github.com/rerun-io/rerun/pull/6951) (thanks [@petertheprocess](https://github.com/petertheprocess)!)
- Implement support for in-place drag-n-drop [#7880](https://github.com/rerun-io/rerun/pull/7880)
- Implement `Menu > Import` and associated command [#7882](https://github.com/rerun-io/rerun/pull/7882)
- Expose additional information about decoded frames in the viewer [#7932](https://github.com/rerun-io/rerun/pull/7932)
- Update crates, including `rfd` for better file dialogs [#7953](https://github.com/rerun-io/rerun/pull/7953)
- Line strips are no longer a disconnected series of quads [#8065](https://github.com/rerun-io/rerun/pull/8065)
- Show data density graph in collapsed time panel [#8137](https://github.com/rerun-io/rerun/pull/8137)
- Show the root entity "/" in the streams panel [#8142](https://github.com/rerun-io/rerun/pull/8142)

#### 🚀 Performance improvements
- Don't keep around additional CPU copy of loaded mesh files [#7824](https://github.com/rerun-io/rerun/pull/7824)
- Make mp4 parsing **a lot** faster & tremendously lower memory overhead [#7860](https://github.com/rerun-io/rerun/pull/7860)
- Fix slow receive when using native WebSocket [#7875](https://github.com/rerun-io/rerun/pull/7875)
- Implement support for fully asynchronous `QueryHandle`s [#7964](https://github.com/rerun-io/rerun/pull/7964)

#### 🧑‍🏫 Examples
- Fix Rust DNA sample writing to a temporary file [#7827](https://github.com/rerun-io/rerun/pull/7827)
- Add `ml_depth_pro` example [#7832](https://github.com/rerun-io/rerun/pull/7832) (thanks [@oxkitsune](https://github.com/oxkitsune)!)
- Add map view to nuscenes python example [#8034](https://github.com/rerun-io/rerun/pull/8034) (thanks [@tfoldi](https://github.com/tfoldi)!)
- Add an example to display OpenStreetMap-sourced data on the map view [#8044](https://github.com/rerun-io/rerun/pull/8044)
- Improve NuScenes example with more geo data & blueprint [#8130](https://github.com/rerun-io/rerun/pull/8130)

#### 📚 Docs
- Clarify viewport documentation and reference the type list for view classes [#7826](https://github.com/rerun-io/rerun/pull/7826)
- Finish dataframe reference page [#7865](https://github.com/rerun-io/rerun/pull/7865)
- Docs: static data [#7856](https://github.com/rerun-io/rerun/pull/7856)
- Docs: concepts > recordings [#7896](https://github.com/rerun-io/rerun/pull/7896)
- Docs: "How-to: reuse blueprints across languages" [#7886](https://github.com/rerun-io/rerun/pull/7886)
- Docs: application model part 1: native workflows [#7905](https://github.com/rerun-io/rerun/pull/7905)
- Document arrow datatypes [#7986](https://github.com/rerun-io/rerun/pull/7986)

#### 🖼 UI improvements
- Map View and `GeoPoints` archetype [#6561](https://github.com/rerun-io/rerun/pull/6561) (thanks [@tfoldi](https://github.com/tfoldi)!)
- Replace the "Options" submenu with a settings screen [#8001](https://github.com/rerun-io/rerun/pull/8001)
- Improve error message style slightly [#8092](https://github.com/rerun-io/rerun/pull/8092)
- Much nicer looking error and warning messages [#8127](https://github.com/rerun-io/rerun/pull/8127)

#### 🧑‍💻 Dev-experience
- Show list of enabled features with `rerun --version` [#7885](https://github.com/rerun-io/rerun/pull/7885) [#8095](https://github.com/rerun-io/rerun/pull/8095)

#### 📦 Dependencies
- Bump numpy -> 0.23, pyo3 -> 0.22.5, and arrow -> 53.1 [#7834](https://github.com/rerun-io/rerun/pull/7834)

#### 🤷‍ Other
- Implement safe storage handles [#7934](https://github.com/rerun-io/rerun/pull/7934)


## [0.19.1](https://github.com/rerun-io/rerun/compare/0.19.0..0.19.1) - Web viewer fix

This release fixes an error thrown when the web viewer is closed.

### 🔎 Details

#### 🕸️ Web
- Fix wasm-bindgen patch [#7970](https://github.com/rerun-io/rerun/pull/7970)

#### 📦 Dependencies
- Add wasm-bindgen version check to CI [#7983](https://github.com/rerun-io/rerun/pull/7983)



## [0.19.0](https://github.com/rerun-io/rerun/compare/0.18.2...0.19.0) - Dataframes & Video support

📖 Release blogpost: https://rerun.io/blog/dataframe

🧳 Migration guide: http://rerun.io/docs/reference/migration/migration-0-19

### ✨ Overview & highlights
This release introduces two powerful features: a dataframe API (and view), as well as video support.

#### ☰ Dataframe API
We now have an API for querying the contents of an .rrd file. This integrates with popular packages such as [Pandas](https://pandas.pydata.org), [Polars](https://pola.rs), and [DuckDB](https://duckdb.org).

You can read more in [the Dataframe API how-to guide](https://rerun.io/docs/howto/dataframe-api).

We have also added a matching dataframe view inside the Rerun Viewer.
Read more [here](https://rerun.io/docs/reference/types/views/dataframe_view).

#### 🎬 Video
Rerun now supports logging MP4 videos using the new [`AssetVideo`](https://rerun.io/docs/reference/types/archetypes/asset_video) archetype.
This can greatly reduce bandwidth and storage requirements.

While the web viewer supports a variety of codecs, the native viewer supports only the AV1 codec for the moment, but we plan to support H.264 in the near future as well.
Read more about our video supports (and its limits) [in our video docs](https://rerun.io/docs/reference/video).

### ⚠️ Breaking changes
* 🗾 Blueprint files (.rbl) from previous Rerun versions will no longer load _automatically_
* 🐧 Linux: Rerun now requires glibc 2.17+
* 🦀 Rust: The minimum supported Rust version is now 1.79

🧳 Migration guide: http://rerun.io/docs/reference/migration/migration-0-19

### 🔎 Details

 📑 Raw changelog: https://github.com/rerun-io/rerun/compare/0.18.2...0.19.0

#### 🪵 Log API
- BGR(A) image format support [#7238](https://github.com/rerun-io/rerun/pull/7238)
- Tensor & depth image value ranges can now be configured, from UI & code [#7549](https://github.com/rerun-io/rerun/pull/7549)
- New planar pixel formats: `Y_U_V24`/`Y_U_V16`/`Y_U_V12` - `_LimitedRange`/`FullRange` [#7666](https://github.com/rerun-io/rerun/pull/7666)
- Add `ShowLabels` component, which controls whether instances’ labels are shown [#7249](https://github.com/rerun-io/rerun/pull/7249) (thanks [@kpreid](https://github.com/kpreid)!)
- Refactor `MediaType` guessing [#7326](https://github.com/rerun-io/rerun/pull/7326)

#### 🌊 C++ API
- Add `nullptr` check when forwarding from component to datatype [#7430](https://github.com/rerun-io/rerun/pull/7430)

#### 🐍 Python API
- Add missing `show_labels` and `draw_order` arguments in Python API [#7363](https://github.com/rerun-io/rerun/pull/7363) (thanks [@kpreid](https://github.com/kpreid)!)
- Allow logging to a recording without first calling `rr.init()` [#7698](https://github.com/rerun-io/rerun/pull/7698)
- Add support for NumPy arrays to the arrow serializer for string datatypes [#7689](https://github.com/rerun-io/rerun/pull/7689)

#### 🦀 Rust API
- Update MSRV to Rust 1.79 [#7563](https://github.com/rerun-io/rerun/pull/7563)
- Update ndarray to 0.16 and ndarray-rand to 0.15 [#7358](https://github.com/rerun-io/rerun/pull/7358) (thanks [@benliepert](https://github.com/benliepert)!)
- Replace `host_web_viewer` method with `WebViewerConfig::host_web_viewer` [#7553](https://github.com/rerun-io/rerun/pull/7553)
- Fix Rust's `TimeColumn::new_seconds/new_nanos` creating sequence timelines [#7402](https://github.com/rerun-io/rerun/pull/7402)

#### 🪳 Bug fixes
- Purge the query cache to prevent GC livelocks [#7370](https://github.com/rerun-io/rerun/pull/7370)
- Bug fix: always show latest data in follow-mode [#7425](https://github.com/rerun-io/rerun/pull/7425)
- Fix encoded image being suggested for non-image blobs (like video) [#7428](https://github.com/rerun-io/rerun/pull/7428)
- Chunk store: support for overlapped range queries [#7586](https://github.com/rerun-io/rerun/pull/7586)
- Fix image & video cache creating new entries when selecting data without explicit media type [#7590](https://github.com/rerun-io/rerun/pull/7590)

#### 🌁 Viewer improvements
- The viewer will tail an .rrd that's is being written to [#7475](https://github.com/rerun-io/rerun/pull/7475)
- Native video support for AV1 [#7557](https://github.com/rerun-io/rerun/pull/7557)
- Allow splitting entity path expressions with whitespace [#7782](https://github.com/rerun-io/rerun/pull/7782)

#### 🚀 Performance improvements
- Improve performance for scenes with many entities & transforms [#7456](https://github.com/rerun-io/rerun/pull/7456)
- `Caches` per recording [#7513](https://github.com/rerun-io/rerun/pull/7513)
- Automatic removal of unreachable static chunks [#7518](https://github.com/rerun-io/rerun/pull/7518)
- Invalidate hub-wide caches on deletions and overwrites [#7525](https://github.com/rerun-io/rerun/pull/7525)
- Do not cache static entries in the query-time latest-at cache [#7654](https://github.com/rerun-io/rerun/pull/7654)
- Make sure Arrow `filter` and `take` kernels early out where it makes sense [#7704](https://github.com/rerun-io/rerun/pull/7704)

#### 🧑‍🏫 Examples
- Add drone LiDAR example [#7336](https://github.com/rerun-io/rerun/pull/7336)
- Add `instant_splat` example [#7751](https://github.com/rerun-io/rerun/pull/7751) (thanks [@pablovela5620](https://github.com/pablovela5620)!)

#### 📚 Docs
- Add video reference docs [#7533](https://github.com/rerun-io/rerun/pull/7533)
- Document that Rerun does not support left-handed coords [#7690](https://github.com/rerun-io/rerun/pull/7690)
- Add a How-to guide for the dataframe API [#7727](https://github.com/rerun-io/rerun/pull/7727)
- Docs: move "roadmap" down to "development" [#7775](https://github.com/rerun-io/rerun/pull/7775)
- Add a "Getting started" guide for the dataframe API [#7643](https://github.com/rerun-io/rerun/pull/7643)
- Docs: clean up reference menu [#7776](https://github.com/rerun-io/rerun/pull/7776)
- Updating "Navigating the viewer" [#7757](https://github.com/rerun-io/rerun/pull/7757)

#### 🖼 UI improvements
- Add a hook for views to add additional UI in the tab title bar [#7438](https://github.com/rerun-io/rerun/pull/7438)
- Text fields in the selection panel now span the available width [#7487](https://github.com/rerun-io/rerun/pull/7487)
- Do not deselect on ESC when it was used to close some other UI element [#7548](https://github.com/rerun-io/rerun/pull/7548)
- Add UI for precisely picking an exact sequence time [#7673](https://github.com/rerun-io/rerun/pull/7673)
- Remove the feature flag for plot query clamping [#7664](https://github.com/rerun-io/rerun/pull/7664)

#### 🎨 Renderer improvements
- Introduce image data conversion pipeline, taking over existing YUV conversions [#7640](https://github.com/rerun-io/rerun/pull/7640)

#### 🧑‍💻 Dev-experience
- Add a command palette action to reset egui's memory (debug build only) [#7446](https://github.com/rerun-io/rerun/pull/7446)
- Add NOLINT block to `lint.py` [#7720](https://github.com/rerun-io/rerun/pull/7720)



## [0.18.2](https://github.com/rerun-io/rerun/compare/0.18.1...0.18.2) - Even more bug fixes

- Update `time` crate to 0.3.36, fixing compilation on newer Rust versions [#7308](https://github.com/rerun-io/rerun/pull/7308)


## [0.18.1](https://github.com/rerun-io/rerun/compare/0.18.0...0.18.1) - Bug fixes and performance improvements

#### 🌊 C++ API
- Install `sdk_info.h` even if `RERUN_INSTALL_RERUN_C` option is `OFF` [#7246](https://github.com/rerun-io/rerun/pull/7246) (thanks [@traversaro](https://github.com/traversaro)!)

#### 🐍 Python API
- Fix `VisualizerOverrides` serializer and improved error handling [#7288](https://github.com/rerun-io/rerun/pull/7288)

#### 🦀 Rust API
- Add `rerun::external::ndarray` [#7259](https://github.com/rerun-io/rerun/pull/7259)
- Handle proper half-size splatting semantics in `from_mins_and_sizes` [#7291](https://github.com/rerun-io/rerun/pull/7291)

#### 🪳 Bug fixes
- Fix error when trying to clear non-existent component [#7215](https://github.com/rerun-io/rerun/pull/7215)
- Fix gamma (srgb EOTF) for GLTF via `Asset3D` embedded rgb(a) textures [#7251](https://github.com/rerun-io/rerun/pull/7251)
- Fix `Chunk::component_batch_raw` not checking the bitmap first [#7286](https://github.com/rerun-io/rerun/pull/7286)
- Fix and test all known `HybridResults` issues from 0.18 [#7297](https://github.com/rerun-io/rerun/pull/7297)
- Fix secondary plot components ignoring blueprint defaults [#7302](https://github.com/rerun-io/rerun/pull/7302)
- Fix relayout on tab background click [#7283](https://github.com/rerun-io/rerun/pull/7283)

#### 🚀 Performance improvements
- Speed up data density graph by rendering them more coarsly [#7229](https://github.com/rerun-io/rerun/pull/7229)
- Default `RERUN_CHUNK_MAX_BYTES` to 384kiB instead of 4MiB [#7263](https://github.com/rerun-io/rerun/pull/7263)
- Speed up handling of large numbers of transform entities [#7300](https://github.com/rerun-io/rerun/pull/7300)
- Fix memory leak by updating to `re_arrow2 0.17.5` [#7262](https://github.com/rerun-io/rerun/pull/7262)

#### 🖼 UI improvements
- Hide time controls if there is only one time point on a timeline [#7241](https://github.com/rerun-io/rerun/pull/7241)

#### 📦 Dependencies
- Correct dependency on `puffin` to 0.19.1, preventing a possible build failure [#7221](https://github.com/rerun-io/rerun/pull/7221) (thanks [@kpreid](https://github.com/kpreid)!)
- Update `time` crate to 0.3.36, fixing compilation on newer Rust versions [#7228](https://github.com/rerun-io/rerun/pull/7228)


## [0.18.0](https://github.com/rerun-io/rerun/compare/0.17.0...0.18.0) - Ingestion speed and memory footprint

https://github.com/user-attachments/assets/95380a64-df05-4f85-b40a-0c6b8ec8d5cf

* 📖 Release blogpost: http://rerun.io/blog/column-chunks
* 🧳 Migration guide: http://rerun.io/docs/reference/migration/migration-0-18

### ✨ Overview & highlights

Rerun 0.18 introduces new column-oriented APIs and internal storage datastructures (`Chunk` & `ChunkStore`) that can both simplify logging code as well as improve ingestion speeds and memory overhead by a couple orders of magnitude in many cases (timeseries-heavy workloads in particular).

These improvements come in 3 broad categories:
* a new `send` family of APIs, available in all 3 SDKs (Python, C++, Rust),
* a new, configurable background compaction mechanism in the datastore,
* new CLI tools to filter, prune and compact RRD files.

Furthermore, we started cleaning up our data schema, leading to various changes in the way represent transforms & images.

#### New `send` APIs

Unlike the regular row-oriented `log` APIs, the new `send` APIs let you submit data in a columnar form, even if the data extends over multiple timestamps.

This can both greatly simplify logging code and drastically improve performance for some workloads, in particular timeseries, [although we have already seen it used for other purposes](https://github.com/rerun-io/rerun/pull/7155)!

API documentation:
* 🐍 [Python `send_columns` docs](https://ref.rerun.io/docs/python/stable/common/columnar_api/#rerun.send_columns)
* 🌊 [C++ `send_columns` docs](https://ref.rerun.io/docs/cpp/stable/classrerun_1_1RecordingStream.html#ad17571d51185ce2fc2fc2f5c3070ad65)
* 🦀 [Rust `send_columns` docs](https://ref.rerun.io/docs/rust/stable/rerun/struct.RecordingStream.html#method.send_columns)

API usage examples:
<details>
  <summary>Python timeseries</summary>

  Using `log()` (slow, memory inefficient):
  ```python
  rr.init("rerun_example_scalar", spawn=True)

  for step in range(0, 64):
      rr.set_time_sequence("step", step)
      rr.log("scalar", rr.Scalar(math.sin(step / 10.0)))
  ```

  Using `send()` (fast, memory efficient):
  ```python
  rr.init("rerun_example_send_columns", spawn=True)

  rr.send_columns(
      "scalars",
      times=[rr.TimeSequenceColumn("step", np.arange(0, 64))],
      components=[rr.components.ScalarBatch(np.sin(times / 10.0))],
  )
  ```
</details>
<details>
  <summary>C++ timeseries</summary>

  Using `log()` (slow, memory inefficient):
  ```c++
  const auto rec = rerun::RecordingStream("rerun_example_scalar");
  rec.spawn().exit_on_failure();

  for (int step = 0; step < 64; ++step) {
      rec.set_time_sequence("step", step);
      rec.log("scalar", rerun::Scalar(std::sin(static_cast<double>(step) / 10.0)));
  }
  ```

  Using `send()` (fast, memory efficient):
  ```c++
  const auto rec = rerun::RecordingStream("rerun_example_send_columns");
  rec.spawn().exit_on_failure();

  std::vector<double> scalar_data(64);
  for (size_t i = 0; i < 64; ++i) {
      scalar_data[i] = sin(static_cast<double>(i) / 10.0);
  }
  std::vector<int64_t> times(64);
  std::iota(times.begin(), times.end(), 0);

  auto time_column = rerun::TimeColumn::from_sequence_points("step", std::move(times));
  auto scalar_data_collection =
      rerun::Collection<rerun::components::Scalar>(std::move(scalar_data));

  rec.send_columns("scalars", time_column, scalar_data_collection);
  ```
</details>
<details>
  <summary>Rust timeseries</summary>

  Using `log()` (slow, memory inefficient):
  ```rust
  let rec = rerun::RecordingStreamBuilder::new("rerun_example_scalar").spawn()?;

  for step in 0..64 {
      rec.set_time_sequence("step", step);
      rec.log("scalar", &rerun::Scalar::new((step as f64 / 10.0).sin()))?;
  }
  ```

  Using `send()` (fast, memory efficient):
  ```rust
  let rec = rerun::RecordingStreamBuilder::new("rerun_example_send_columns").spawn()?;

  let timeline_values = (0..64).collect::<Vec<_>>();
  let scalar_data: Vec<f64> = timeline_values
      .iter()
      .map(|step| (*step as f64 / 10.0).sin())
      .collect();

  let timeline_values = TimeColumn::new_sequence("step", timeline_values);
  let scalar_data: Vec<Scalar> = scalar_data.into_iter().map(Into::into).collect();

  rec.send_columns("scalars", [timeline_values], [&scalar_data as _])?;
  ```
</details>

#### Background compaction

The Rerun datastore now continuously compacts data as it comes in, in order find a sweet spot between ingestion speed, query performance and memory overhead.

This is very similar to, and has many parallels with, the [micro-batching mechanism running on the SDK side](https://rerun.io/docs/reference/sdk/micro-batching).

You can read more about this in the [dedicated documentation entry](https://rerun.io/docs/reference/store-compaction).

#### Post-processing of RRD files

To help improve efficiency for completed recordings, Rerun 0.18 introduces some new commands for working with rrd files.

Multiple files can be merged, whole entity paths can be dropped, and chunks can be compacted.

You can read more about it [in the new CLI reference manual](https://rerun.io/docs/reference/cli), but to give a sense of how it works the below example merges all recordings in a folder and runs chunk compaction using the `max-rows` and `max-bytes` settings:
```sh
rerun rrd compact --max-rows 4096 --max-bytes=1048576 /my/recordings/*.rrd > output.rrd
```

#### Overhauled 3D transforms & instancing
As part of improving our arrow schema and in preparation for reading data back in the SDK, we've split up transforms into several parts.
This makes it much more performant to log large number of transforms as it allows updating only the parts you're interested in, e.g. logging a translation is now as lightweight as logging a single position.

There are now additionally [`InstancePoses3D`](https://rerun.io/docs/reference/types/archetypes/instance_poses3d) which allow you to do two things:
* all 3D entities: apply a transform to the entity without affecting its children
* [`Mesh3D`](https://rerun.io/docs/reference/types/archetypes/mesh3d)/[`Asset3D`](https://rerun.io/docs/reference/types/archetypes/asset3d)/[`Boxes3D`](https://rerun.io/docs/reference/types/archetypes/boxes3d)/[`Ellipsoids3D`](https://rerun.io/docs/reference/types/archetypes/ellipsoids3d): instantiate objects several times with different poses, known as "instancing"
  * Support for instancing of other archetypes is coming in the future!

![instancing in action](https://static.rerun.io/mesh3d_leaf_transforms3d/c2d0ee033129da53168f5705625a9b033f3a3d61/1200w.png)
_All four tetrahedron meshes on this screen share the same vertices and are instanced using an [`InstancePoses3D`](https://rerun.io/docs/reference/types/archetypes/instance_poses3d) archetype with 4 different translations_


### ⚠️ Breaking changes
* `.rrd` files from older versions won't load correctly in Rerun 0.18
* `mesh_material: Material` has been renamed to `albedo_factor: AlbedoFactor` [#6841](https://github.com/rerun-io/rerun/pull/6841)
* [`Transform3D`](https://rerun.io/docs/reference/types/archetypes/transform3d) is no longer a single component but split into its constituent parts. From this follow various smaller API changes
* Python: `NV12/YUY2` are now logged with `Image`
* `ImageEncoded` is deprecated and replaced with [`EncodedImage`](https://rerun.io/docs/reference/types/archetypes/encoded_image) (JPEG, PNG, …) and  [`Image`](https://rerun.io/docs/reference/types/archetypes/image) (NV12, YUY2, …)
* [`DepthImage`](https://rerun.io/docs/reference/types/archetypes/depth_image) and [`SegmentationImage`](https://rerun.io/docs/reference/types/archetypes/segmentation_image) are no longer encoded as a tensors, and expects its shape in `[width, height]` order

🧳 Migration guide: http://rerun.io/docs/reference/migration/migration-0-18

### 🔎 Details

#### 🪵 Log API
- Add `Ellipsoids3D` archetype [#6853](https://github.com/rerun-io/rerun/pull/6853) (thanks [@kpreid](https://github.com/kpreid)!)
- Dont forward datatype extensions beyond the FFI barrier [#6777](https://github.com/rerun-io/rerun/pull/6777)
- All components are now consistently implemented by a datatype [#6823](https://github.com/rerun-io/rerun/pull/6823)
- Add new `archetypes.ImageEncoded` with PNG and JPEG support [#6874](https://github.com/rerun-io/rerun/pull/6874)
- New transform components: `Translation3D` & `TransformMat3x3` [#6866](https://github.com/rerun-io/rerun/pull/6866)
- Add Scale3D component [#6892](https://github.com/rerun-io/rerun/pull/6892)
- Angle datatype stores now only radians [#6916](https://github.com/rerun-io/rerun/pull/6916)
- New `DepthImage` archetype [#6915](https://github.com/rerun-io/rerun/pull/6915)
- Port `SegmentationImage` to the new image archetype style [#6928](https://github.com/rerun-io/rerun/pull/6928)
- Add components for `RotationAxisAngle` and `RotationQuat` [#6929](https://github.com/rerun-io/rerun/pull/6929)
- Introduce `TransformRelation` component [#6944](https://github.com/rerun-io/rerun/pull/6944)
- New `LeafTransform3D`, replacing `OutOfTreeTransform3D` [#7015](https://github.com/rerun-io/rerun/pull/7015)
- Remove `Scale3D`/`Transform3D`/`TranslationRotationScale3D` datatypes, remove `Transform3D` component [#7000](https://github.com/rerun-io/rerun/pull/7000)
- Rewrite `Image` archetype [#6942](https://github.com/rerun-io/rerun/pull/6942)
- Use `LeafTranslation` (centers), `LeafRotationQuat` and `LeafRotationAxisAngle` directly on `Boxes3D`/`Ellipsoids3D` [#7029](https://github.com/rerun-io/rerun/pull/7029)
- Removed now unused `Rotation3D` component & datatype [#7030](https://github.com/rerun-io/rerun/pull/7030)
- Introduce new ImageFormat component [#7083](https://github.com/rerun-io/rerun/pull/7083)

#### 🌊 C++ API
- Fix resetting time destroying recording stream [#6914](https://github.com/rerun-io/rerun/pull/6914)
- Improve usability of `rerun::Collection` by providing free functions for `borrow` & `take_ownership` [#7055](https://github.com/rerun-io/rerun/pull/7055)
- Fix crash on shutdown when using global recording stream variables in C++ [#7063](https://github.com/rerun-io/rerun/pull/7063)
- C++ API for `send_columns` [#7103](https://github.com/rerun-io/rerun/pull/7103)
- Add numeric SDK version macros to C/C++ [#7127](https://github.com/rerun-io/rerun/pull/7127)

#### 🐍 Python API
- New temporal batch APIs [#6587](https://github.com/rerun-io/rerun/pull/6587)
- Python SDK: Rename `ImageEncoded` to `ImageEncodedHelper` [#6882](https://github.com/rerun-io/rerun/pull/6882)
- Introduce `ImageChromaDownsampled` [#6883](https://github.com/rerun-io/rerun/pull/6883)
- Allow logging batches of quaternions from numpy arrays [#7038](https://github.com/rerun-io/rerun/pull/7038)
- Add `__version__` and `__version_info__` to rerun package [#7104](https://github.com/rerun-io/rerun/pull/7104)
- Restore support for the legacy notebook mechanism from 0.16 [#7122](https://github.com/rerun-io/rerun/pull/7122)

#### 🦀 Rust API
- Recommend install rerun-cli with `--locked` [#6868](https://github.com/rerun-io/rerun/pull/6868)
- Remove `TensorBuffer::JPEG`, `DecodedTensor`, `TensorDecodeCache` [#6884](https://github.com/rerun-io/rerun/pull/6884)

#### 🪳 Bug fixes
- Respect 0.0 for start and end boundaries of scalar axis [#6887](https://github.com/rerun-io/rerun/pull/6887) (thanks [@amidabucu](https://github.com/amidabucu)!)
- Fix text log/document view icons [#6855](https://github.com/rerun-io/rerun/pull/6855)
- Fix outdated use of view coordinates in `Spaces and Transforms` doc page [#6955](https://github.com/rerun-io/rerun/pull/6955)
- Fix zero length transform axis having an effect bounding box used for heuristics etc [#6967](https://github.com/rerun-io/rerun/pull/6967)
- Disambiguate plot labels with multiple entities ending with the same part [#7140](https://github.com/rerun-io/rerun/pull/7140)
- `rerun rrd compact`: always put blueprints at the start of the recordings [#6998](https://github.com/rerun-io/rerun/pull/6998)
- Fix 2D objects in 3D affecting bounding box and thus causing flickering of automatic pinhole plane distance [#7176](https://github.com/rerun-io/rerun/pull/7176)
- Fix a UI issue where a visualiser would have both an override and default set for some component [#7206](https://github.com/rerun-io/rerun/pull/7206)

#### 🌁 Viewer improvements
- Add cyan to yellow colormap [#7001](https://github.com/rerun-io/rerun/pull/7001) (thanks [@rasmusgo](https://github.com/rasmusgo)!)
- Add optional solid/filled (triangle mesh) rendering to `Boxes3D` and `Ellipsoids` [#6953](https://github.com/rerun-io/rerun/pull/6953) (thanks [@kpreid](https://github.com/kpreid)!)
- Improve bounding box based heuristics [#6791](https://github.com/rerun-io/rerun/pull/6791)
- Time panel chunkification [#6934](https://github.com/rerun-io/rerun/pull/6934)
- Integrate new data APIs with EntityDb/UI/Blueprint things [#6994](https://github.com/rerun-io/rerun/pull/6994)
- Chunkified text-log view with multi-timeline display [#7027](https://github.com/rerun-io/rerun/pull/7027)
- Make the recordings panel resizable [#7180](https://github.com/rerun-io/rerun/pull/7180)

#### 🚀 Performance improvements
- Optimize large point clouds [#6767](https://github.com/rerun-io/rerun/pull/6767)
- Optimize data clamping in spatial view [#6870](https://github.com/rerun-io/rerun/pull/6870)
- Add `--blueprint` to `plot_dashboard_stress` [#6996](https://github.com/rerun-io/rerun/pull/6996)
- Add `Transformables` subscriber for improved `TransformContext` perf [#6997](https://github.com/rerun-io/rerun/pull/6997)
- Optimize gap detector on dense timelines, like `log_tick` [#7082](https://github.com/rerun-io/rerun/pull/7082)
- Re-enable per-series parallelism [#7110](https://github.com/rerun-io/rerun/pull/7110)
- Query: configurable timeline|component eager slicing [#7112](https://github.com/rerun-io/rerun/pull/7112)
- Optimize out unnecessary sorts in line series visualizer [#7129](https://github.com/rerun-io/rerun/pull/7129)
- Implement timeseries query clamping [#7133](https://github.com/rerun-io/rerun/pull/7133)
- Chunks:
  - Implement ChunkStore and integrate it everywhere [#6570](https://github.com/rerun-io/rerun/pull/6570)
  - `Chunk` concatenation primitives [#6857](https://github.com/rerun-io/rerun/pull/6857)
  - Implement on-write `Chunk` compaction [#6858](https://github.com/rerun-io/rerun/pull/6858)
  - CLI command for compacting recordings [#6860](https://github.com/rerun-io/rerun/pull/6860)
  - CLI command for merging recordings [#6862](https://github.com/rerun-io/rerun/pull/6862)
  - `ChunkStore`: implement new component-less indices and APIs [#6879](https://github.com/rerun-io/rerun/pull/6879)
  - Compaction-aware store events [#6940](https://github.com/rerun-io/rerun/pull/6940)
  - New and improved iteration APIs for `Chunk`s [#6989](https://github.com/rerun-io/rerun/pull/6989)
  - New chunkified latest-at APIs and caches [#6992](https://github.com/rerun-io/rerun/pull/6992)
  - New chunkified range APIs and caches [#6993](https://github.com/rerun-io/rerun/pull/6993)
  - New `Chunk`-based time-series views [#6995](https://github.com/rerun-io/rerun/pull/6995)
  - Chunkified, deserialization-free Point Cloud visualizers [#7011](https://github.com/rerun-io/rerun/pull/7011)
  - Chunkified, (almost)deserialization-free Mesh/Asset visualizers [#7016](https://github.com/rerun-io/rerun/pull/7016)
  - Chunkified, deserialization-free LineStrip visualizers [#7018](https://github.com/rerun-io/rerun/pull/7018)
  - Chunkified, deserialization-free visualizers for all standard shapes [#7020](https://github.com/rerun-io/rerun/pull/7020)
  - Chunkified image visualizers [#7023](https://github.com/rerun-io/rerun/pull/7023)
  - Chunkify everything left [#7032](https://github.com/rerun-io/rerun/pull/7032)
  - Higher compaction thresholds by default (x4) [#7113](https://github.com/rerun-io/rerun/pull/7113)

#### 🧑‍🏫 Examples
- Add LeRobot example link [#6873](https://github.com/rerun-io/rerun/pull/6873) (thanks [@02alexander](https://github.com/02alexander)!)
- Add link to chess robot example [#6982](https://github.com/rerun-io/rerun/pull/6982) (thanks [@02alexander](https://github.com/02alexander)!)
- add depth compare example [#6885](https://github.com/rerun-io/rerun/pull/6885) (thanks [@pablovela5620](https://github.com/pablovela5620)!)
- Add mini NVS solver example [#6888](https://github.com/rerun-io/rerun/pull/6888) (thanks [@pablovela5620](https://github.com/pablovela5620)!)
- Add link to GLOMAP example [#7097](https://github.com/rerun-io/rerun/pull/7097) (thanks [@02alexander](https://github.com/02alexander)!)
- Add `send_columns` examples for images, fix rust `send_columns`  handling of listarrays [#7172](https://github.com/rerun-io/rerun/pull/7172)

#### 📚 Docs
- New code snippet for Transform3D demonstrating an animated hierarchy [#6851](https://github.com/rerun-io/rerun/pull/6851)
- Implement codegen of doclinks [#6850](https://github.com/rerun-io/rerun/pull/6850)
- Add example for different data per timeline on `Events and Timelines` doc page [#6912](https://github.com/rerun-io/rerun/pull/6912)
- Add troubleshooting section to pip install issues with outdated pip version [#6956](https://github.com/rerun-io/rerun/pull/6956)
- Clarify in docs when ViewCoordinate is picked up by a 3D view [#7034](https://github.com/rerun-io/rerun/pull/7034)
- CLI manual [#7149](https://github.com/rerun-io/rerun/pull/7149)

#### 🖼 UI improvements
- Display compaction information in the recording UI [#6859](https://github.com/rerun-io/rerun/pull/6859)
- Use markdown for the view help widget [#6878](https://github.com/rerun-io/rerun/pull/6878)
- Improve navigation between entity and data results in the selection panel [#6871](https://github.com/rerun-io/rerun/pull/6871)
- Add support for visible time range to the dataframe view [#6869](https://github.com/rerun-io/rerun/pull/6869)
- Make clamped component data distinguishable in the "latest-at" table [#6894](https://github.com/rerun-io/rerun/pull/6894)
- Scroll dataframe view to focused item [#6908](https://github.com/rerun-io/rerun/pull/6908)
- Add an explicit "mode" view property to the dataframe view [#6927](https://github.com/rerun-io/rerun/pull/6927)
- Introduce a "Selectable Toggle" widget and use it for the 3D view's camera kind [#7064](https://github.com/rerun-io/rerun/pull/7064)
- Improve entity stats when hovered [#7074](https://github.com/rerun-io/rerun/pull/7074)
- Update the UI colors to use our (blueish) ramp instead of pure greys [#7075](https://github.com/rerun-io/rerun/pull/7075)
- Query editor for the dataframe view [#7071](https://github.com/rerun-io/rerun/pull/7071)
- Better ui for `Blob`s, especially those representing images [#7128](https://github.com/rerun-io/rerun/pull/7128)
- Add button for copying and saving images [#7156](https://github.com/rerun-io/rerun/pull/7156)

#### 🕸️ Web
- Add missing props to React package [#6895](https://github.com/rerun-io/rerun/pull/6895)
- Fix multi rrd on `app.rerun.io` [#6972](https://github.com/rerun-io/rerun/pull/6972)

#### ✨ Other enhancement
- Support decoding multiplexed RRD streams [#7091](https://github.com/rerun-io/rerun/pull/7091)
- Query-time clears (latest-at only) [#6586](https://github.com/rerun-io/rerun/pull/6586)
- Introduce `ChunkStore::drop_entity_path` [#6588](https://github.com/rerun-io/rerun/pull/6588)
- Implement `Chunk::cell` [#6875](https://github.com/rerun-io/rerun/pull/6875)
- Implement `Chunk::iter_indices` [#6877](https://github.com/rerun-io/rerun/pull/6877)
- Drop, rather than clear, removed blueprint entities [#7120](https://github.com/rerun-io/rerun/pull/7120)
- Implement support for `RangeQueryOptions::include_extended_bounds` [#7132](https://github.com/rerun-io/rerun/pull/7132)

#### 🧑‍💻 Dev-experience
- Introduce `Chunk` component-level helpers and `UnitChunk` [#6990](https://github.com/rerun-io/rerun/pull/6990)
- Vastly improved support for deserialized iteration [#7024](https://github.com/rerun-io/rerun/pull/7024)
- Improved CLI: support wildcard inputs for all relevant `rerun rrd` subcommands [#7060](https://github.com/rerun-io/rerun/pull/7060)
- Improved CLI: explicit CLI flags for compaction settings [#7061](https://github.com/rerun-io/rerun/pull/7061)
- Improved CLI: stdin streaming support [#7092](https://github.com/rerun-io/rerun/pull/7092)
- Improved CLI: stdout streaming support [#7094](https://github.com/rerun-io/rerun/pull/7094)
- Improved CLI: implement `rerun rrd filter` [#7095](https://github.com/rerun-io/rerun/pull/7095)
- Add support for `rerun rrd filter --drop-entity` [#7185](https://github.com/rerun-io/rerun/pull/7185)

#### 🗣 Refactors
- Forward Rust (de-)serialization of transparent datatypes [#6793](https://github.com/rerun-io/rerun/pull/6793)
- CLI refactor: introduce `rerun rrd <compare|print|compact>` subscommand [#6861](https://github.com/rerun-io/rerun/pull/6861)
- Remove legacy query engine and promises [#7033](https://github.com/rerun-io/rerun/pull/7033)
- Implement `RangeQueryOptions` directly within `RangeQuery` [#7131](https://github.com/rerun-io/rerun/pull/7131)

#### 📦 Dependencies
- Update to glam 0.28 & replace `macaw` with fork `re_math` [#6867](https://github.com/rerun-io/rerun/pull/6867)

#### 🤷‍ Other
- Fix linkchecker: proper allow-list of stackoverflow.com [#6838](https://github.com/rerun-io/rerun/pull/6838)
- Don't lint comments inside `[metadata]` frontmatter [#6903](https://github.com/rerun-io/rerun/pull/6903)
- Add basic checklist to test different 3D transform types & transform hierarchy propagation [#6968](https://github.com/rerun-io/rerun/pull/6968)


## [0.17.0](https://github.com/rerun-io/rerun/compare/0.16.1...0.17.0) - More Blueprint features and better notebooks - 2024-07-08

https://github.com/rerun-io/rerun/assets/49431240/1c75b816-7e3e-4882-9ee6-ba124c00d73c

📖 Release blogpost: https://rerun.io/blog/blueprint-overrides

🧳 Migration guide: http://rerun.io/docs/reference/migration/migration-0-17


### ✨ Overview & highlights

* 🟦 Blueprint component override & defaults, and visualizer override for all views
  * *Component defaults*: Configure default component value for an entire view, used when no values are logged to the data store (using `rr.log()`).
  * *Component overrides*: Specify a value to use regardless of the data-store & default values and use specified value instead. Can be set per view per entity.
  * *Visualizer overrides*: Specify a visualizer to use for a given entity in a given view. Previously only available for scalar data in timeseries views, now available for all view kinds.
  * All three are available from the (fully revamped) UI _and_ the Python blueprint APIs.
  * Everything that was editable per entity in a view now uses component overrides (e.g. camera plane distance, transform axis lengths, etc.)
  * Tip: Tooltips for each component in the UI include a link to the docs now!
* 🕸️ Improved notebook & website embedding support
  * Now you can stream data from the notebook cell to the embedded viewer.
  * Much improved support for having multiple viewers on the same web page.
  * More configuration options have been added to control the visibility of the Menu bar, time controls, etc.
  * Note: Use `pip install "rerun-sdk[notebook]"` to include the better notebook support. This includes the new [`rerun-notebook`](https://pypi.org/project/rerun-notebook/) package, which is used internally by [`rerun-sdk`].
* 🧑‍🏫 New Examples
  * [Paddle OCR](https://rerun.io/examples/video-image/ocr)
  * [Vista driving world model](https://rerun.io/examples/generative-vision/vista)
  * [Stereo Vision SLAM](https://rerun.io/examples/3d-reconstruction/stereo_vision_slam)
  * [Neural field notebook](https://rerun.io/examples/integrations/notebook_neural_field_2d)
* 🛠️ Improved the logging API with many new and updated archetypes and components (see [migration guide](http://rerun.io/docs/reference/migration/migration-0-17))
* 🖼️ `TensorView` is now fully configurable from blueprint code
* 🎛️ Revamped selection panel UI
* 🚚 Much work is being done under-the-hood to migrate our data-store to "chunks" (aka units of batched data). More on this in the next release!
  * SDKs are already using chunks to transport data to the viewer, performance characteristics may have changed but should be largely the same for the moment.

### ⚠️ Breaking changes
* `HalfSizes2D` has been renamed to [`HalfSize2D`](https://rerun.io/docs/reference/types/components/half_size2d)
* `HalfSizes3D` has been renamed to [`HalfSize3D`](https://rerun.io/docs/reference/types/components/half_size3d)
* `.rrd` files from older versions won't load in Rerun 0.17

🧳 Migration guide: http://rerun.io/docs/reference/migration/migration-0-17

### 🔎 Details

#### 🪵 Log API
- Introduce chunks and use them on the client side:
  - Part 0: improved arrow chunk formatters [#6437](https://github.com/rerun-io/rerun/pull/6437)
  - Part 1: introduce `Chunk` and its suffle/sort routines [#6438](https://github.com/rerun-io/rerun/pull/6438)
  - Part 2: introduce `TransportChunk` [#6439](https://github.com/rerun-io/rerun/pull/6439)
  - Part 3: micro-batching [#6440](https://github.com/rerun-io/rerun/pull/6440)
  - Part 4: integrations [#6441](https://github.com/rerun-io/rerun/pull/6441)
- Remove unused scalar scattering component [#6471](https://github.com/rerun-io/rerun/pull/6471)
- Introduce `ImagePlaneDistance` Component [#6505](https://github.com/rerun-io/rerun/pull/6505)
- Introduce new archetype for `Axes3D` [#6510](https://github.com/rerun-io/rerun/pull/6510)
- Expose `Colormap` component for `DepthImage`, depth image colormap now used outside of reprojection [#6549](https://github.com/rerun-io/rerun/pull/6549)
- `TimeSeriesAggregation` can now be set per `SeriesLine` (and as blueprint default per View) [#6558](https://github.com/rerun-io/rerun/pull/6558)
- Expose `FillRatio` component to configure `DepthImage` back-projection radius scaling [#6566](https://github.com/rerun-io/rerun/pull/6566)
- Expose image opacity component [#6635](https://github.com/rerun-io/rerun/pull/6635)
- Make draw order editable & solve 2D flickering issues, add draw order to arrow2d archetype [#6644](https://github.com/rerun-io/rerun/pull/6644)
- Remove `Axes3D` archetype and add `axis_length` to `Transform3D` [#6676](https://github.com/rerun-io/rerun/pull/6676)
- Expose UI point radii to logging & blueprint, remove old default radius settings in favor of blueprint default components [#6678](https://github.com/rerun-io/rerun/pull/6678)
- Rename `HalfSizes2D/3D` to `HalfSize2D/3D` [#6768](https://github.com/rerun-io/rerun/pull/6768)

#### 🌊 C++ API
- Add docs on how to install C++ SDK with conda-forge packages [#6381](https://github.com/rerun-io/rerun/pull/6381) (thanks [@traversaro](https://github.com/traversaro)!)

#### 🐍 Python API
- Make barchart legend settable via blueprint [#6514](https://github.com/rerun-io/rerun/pull/6514)
- Expose tensor slice selection to blueprint [#6590](https://github.com/rerun-io/rerun/pull/6590)
- Use literal unions in Python enum codegen [#6408](https://github.com/rerun-io/rerun/pull/6408)
- Allow hiding top panel via blueprint [#6409](https://github.com/rerun-io/rerun/pull/6409)
- Improve the visibility of Python public APIs to type checkers [#6462](https://github.com/rerun-io/rerun/pull/6462)
- Expose `Interactive` component [#6542](https://github.com/rerun-io/rerun/pull/6542)
- Python components now implement the `ComponentBatchLike` interface [#6543](https://github.com/rerun-io/rerun/pull/6543)
- Allow streaming to the viewer from the cell where it's created [#6640](https://github.com/rerun-io/rerun/pull/6640)
- Introduce new Python API for setting overrides [#6650](https://github.com/rerun-io/rerun/pull/6650)
- Publish `rerun_notebook` in CI [#6641](https://github.com/rerun-io/rerun/pull/6641)

#### 🦀 Rust API
- All components implement the `Default` trait now in Rust [#6458](https://github.com/rerun-io/rerun/pull/6458)
- Codegen `DerefMut` & `Deref` for all trivial components [#6470](https://github.com/rerun-io/rerun/pull/6470)

#### 🪳 Bug fixes
- Allow removing blueprint entries even when they are invisible [#6503](https://github.com/rerun-io/rerun/pull/6503)
- Fix wrong depth projection value on picking when depth meter was edited [#6551](https://github.com/rerun-io/rerun/pull/6551)
- Always enable OpenGL fallback backend, fix `--renderer=gl` only working together with `WGPU_BACKEND` env-var [#6582](https://github.com/rerun-io/rerun/pull/6582)
- Improve container selection panel UI [#6711](https://github.com/rerun-io/rerun/pull/6711)
- Fix annotation context labels not showing in views [#6742](https://github.com/rerun-io/rerun/pull/6742)
- Quiet the 'not a mono-batch' log spam when selecting keypoint with a batch class-id [#6359](https://github.com/rerun-io/rerun/pull/6359)
- Fix incorrect label placement for 3D arrows with origins [#6779](https://github.com/rerun-io/rerun/pull/6779)
- Don't pass RRD paths to other data-loaders [#6617](https://github.com/rerun-io/rerun/pull/6617)

#### 🌁 Viewer improvements
- Introduce a mechanism for blueprint-provided defaults [#6537](https://github.com/rerun-io/rerun/pull/6537)
- Allow resetting view property components from GUI for all generically implemented property UI [#6417](https://github.com/rerun-io/rerun/pull/6417)
- Don't log "SDK client connected" messages until after we have confirmed it's a client [#6456](https://github.com/rerun-io/rerun/pull/6456)
- Background color settings uses new generic UI now [#6480](https://github.com/rerun-io/rerun/pull/6480)
- TimeSeries y-range is now tightly synced with plot view & uses new generic UI [#6485](https://github.com/rerun-io/rerun/pull/6485)
- Remove option to enable/disable depth projection from UI [#6550](https://github.com/rerun-io/rerun/pull/6550)
- Expose tensor colormap/gamma/filter/scaling to blueprint [#6585](https://github.com/rerun-io/rerun/pull/6585)
- Handle static text messages in TextLogView gracefully, handle overrides [#6712](https://github.com/rerun-io/rerun/pull/6712)
- Multiple instances of points/arrows/boxes with single label display label now at the center [#6741](https://github.com/rerun-io/rerun/pull/6741)

#### 🧑‍🏫 Examples
- Add the OCR example [#6560](https://github.com/rerun-io/rerun/pull/6560) (thanks [@andreasnaoum](https://github.com/andreasnaoum)!)
- Add the Vista example [#6664](https://github.com/rerun-io/rerun/pull/6664) (thanks [@roym899](https://github.com/roym899)!)
- Add the Stereo Vision SLAM example [#6669](https://github.com/rerun-io/rerun/pull/6669) (thanks [@02alexander](https://github.com/02alexander)!)
- Add 2D neural field notebook example [#6775](https://github.com/rerun-io/rerun/pull/6775) (thanks [@roym899](https://github.com/roym899)!)
- Update the nuScenes example to use blueprint overrides and defaults [#6783](https://github.com/rerun-io/rerun/pull/6783)
- Update the plots example to use blueprint overrides [#6781](https://github.com/rerun-io/rerun/pull/6781)

#### 📚 Docs
- Add links to our docs in component tooltips [#6482](https://github.com/rerun-io/rerun/pull/6482)
- Show the first line of the docs when hovering a component name [#6609](https://github.com/rerun-io/rerun/pull/6609)
- Improve docs for components [#6621](https://github.com/rerun-io/rerun/pull/6621)
- Add a "Visualizers and Overrides" concept page [#6679](https://github.com/rerun-io/rerun/pull/6679)
- Better document limited effect of `DepthMeter` & `FillRatio` in 2D views [#6745](https://github.com/rerun-io/rerun/pull/6745)
- Update troubleshooting guide with graphics driver updating advice [#6756](https://github.com/rerun-io/rerun/pull/6756)
- Update Pixi link to their new website [#6688](https://github.com/rerun-io/rerun/pull/6688) (thanks [@esteve](https://github.com/esteve)!)
- Use "N-dimensional" instead of "rank-N" in docstrings and error messages [#6797](https://github.com/rerun-io/rerun/pull/6797)

#### 🖼 UI improvements
- Update the UI for time series view properties using list item [#6390](https://github.com/rerun-io/rerun/pull/6390)
- Fix welcome screen header jumping during load [#6389](https://github.com/rerun-io/rerun/pull/6389)
- Add support for exact width to `PropertyContent` [#6325](https://github.com/rerun-io/rerun/pull/6325)
- Migrate to `list_time2`:
  - Part 1: ensure background is painted on rounded pixels [#6376](https://github.com/rerun-io/rerun/pull/6376)
  - Part 2: convert all use of legacy list time to `list_item2` [#6377](https://github.com/rerun-io/rerun/pull/6377)
  - Part 3: rename `list_item2` to `list_item` [#6378](https://github.com/rerun-io/rerun/pull/6378)
- Improve the colormap drop down menu [#6401](https://github.com/rerun-io/rerun/pull/6401)
- Reduce height of top and bottom panels [#6397](https://github.com/rerun-io/rerun/pull/6397)
- Allow hiding all TimePanel/BlueprintPanel/SelectionPanel [#6407](https://github.com/rerun-io/rerun/pull/6407)
- Remove the ability to display multiple tensors in a single space view [#6392](https://github.com/rerun-io/rerun/pull/6392)
- Smooth scrolling in 2D space views [#6422](https://github.com/rerun-io/rerun/pull/6422)
- Improve welcome screen for small screens [#6421](https://github.com/rerun-io/rerun/pull/6421)
- Use egui's `UiStack` to implement full span widgets [#6491](https://github.com/rerun-io/rerun/pull/6491)
- Use `list_item` for the component list in `InstancePath::data_ui` [#6309](https://github.com/rerun-io/rerun/pull/6309)
- Allow editing visual bounds from UI [#6492](https://github.com/rerun-io/rerun/pull/6492)
- Allow manually setting full span scopes [#6509](https://github.com/rerun-io/rerun/pull/6509)
- Make object hover & selection colors brighter and more pronounced [#6596](https://github.com/rerun-io/rerun/pull/6596)
- Show outline around hovered/selected tiles in viewport [#6597](https://github.com/rerun-io/rerun/pull/6597)
- Unified visualizer & override UI, enabled on all entities [#6599](https://github.com/rerun-io/rerun/pull/6599)
- Introduce visualizer blueprint query stack UI [#6605](https://github.com/rerun-io/rerun/pull/6605)
- Reorganize Selection Panel [#6637](https://github.com/rerun-io/rerun/pull/6637)
- Rewrite the `ui.large_collapsing_header` into `re_ui::SectionCollapsingHeader` using `re_ui::ListItem` [#6657](https://github.com/rerun-io/rerun/pull/6657)
- Move entity filter "edit" button to a section header icon [#6662](https://github.com/rerun-io/rerun/pull/6662)
- Add help to several sections in the Selection Panel [#6668](https://github.com/rerun-io/rerun/pull/6668)
- Introduce `ButtonContent` and use it in the selection panel [#6720](https://github.com/rerun-io/rerun/pull/6720)

#### 🕸️ Web
- Allow overriding app blueprint from web [#6419](https://github.com/rerun-io/rerun/pull/6419)
- Add fullscreen mode to web viewer [#6461](https://github.com/rerun-io/rerun/pull/6461)
- Fix rerun-web canvas size [#6511](https://github.com/rerun-io/rerun/pull/6511)
- JS: Make LogChannel public [#6529](https://github.com/rerun-io/rerun/pull/6529)
- New notebook API [#6573](https://github.com/rerun-io/rerun/pull/6573)
- Add width/height properties to web viewer [#6636](https://github.com/rerun-io/rerun/pull/6636)
- Do not read query in embedded web viewer [#6515](https://github.com/rerun-io/rerun/pull/6515)


#### 🗣 Refactors
- Generic view property building, applied to `TimeSeriesView`'s `PlotLegend` [#6400](https://github.com/rerun-io/rerun/pull/6400)
- Extracted several `re_viewer` parts into standalone crates: `re_viewport_blueprint` [#6405](https://github.com/rerun-io/rerun/pull/6405), `re_context_menu` [#6428](https://github.com/rerun-io/rerun/pull/6423), `re_blueprint_tree`[#6427](https://github.com/rerun-io/rerun/pull/6427), and `re_selection_panel` [#6431](https://github.com/rerun-io/rerun/pull/6431)

#### 📦 Dependencies
- Update to egui 0.28.1 [#6752](https://github.com/rerun-io/rerun/pull/6752), [#6785](https://github.com/rerun-io/rerun/pull/6785)
- Update ewebsock to 0.6.0 [#6394](https://github.com/rerun-io/rerun/pull/6394)
- Update to `wgpu 0.20`, fixing crashes with some Linux setups [#6171](https://github.com/rerun-io/rerun/pull/6171)


## [0.16.1](https://github.com/rerun-io/rerun/compare/0.16.0...0.16.1) - Bug fix - 2024-05-29
- Don't log warnings when unknown clients connect over TCP [#6368](https://github.com/rerun-io/rerun/pull/6368)
- Fix not being able to set time series' Y axis ranges from the UI [#6384](https://github.com/rerun-io/rerun/pull/6384)
- Fix error when logging segmentation image [#6449](https://github.com/rerun-io/rerun/pull/6449)
- Fix broken example source links in Viewer example list [#6451](https://github.com/rerun-io/rerun/pull/6451)


## [0.16.0](https://github.com/rerun-io/rerun/compare/0.15.1...0.16.0) - First configurable views - 2024-05-16

https://github.com/rerun-io/rerun/assets/3312232/475468bd-e012-4837-b2b4-b47fa9791e2c

### ✨ Overview & highlights

* 🟦 Customize views in code: We started exposing some view properties in the blueprint!
  * 📋 Included are:
    * Visible time ranges
      * check [this new how-to guide](https://www.rerun.io/docs/howto/fixed-window-plot) & example that demonstrates this with plots
    * Time Series legend & y-axis configuration
    * 2D & 3D View background color
    * 2D View bounds
  * 📚 learn more on the [new view blueprint doc pages](https://www.rerun.io/docs/reference/types/views)
  * 🚀 …more to come in the future!
* 🕰️ Deprecated `timeless` in favor of new `static` logging
  * Except for the name change, they behave similarly in _most_ use cases. Unlike with timeless, static data…
    * …can't be mixed with non-static data on the same component.
    * …will override previous static data and not keep old data in memory.
  * Check out our [migration guide](https://www.rerun.io/docs/reference/migration/migration-0-16).
* 🖼️ 2D View's pan & zoom got redone, it's now a free canvas without any scroll bar
* 🤖 Added [an example](https://www.rerun.io/examples/robotics/ros2_bridge) to use Rerun with ROS2.

As always there's a lot going on under the hood:
* 🚚 We streamlined our development processes & CI and examples.
* 🕸️ Our web page is about to switch from React to Svelte, making it a lot snappier!
* 💿 Instance key removal in 0.15.0 opened the door to major simplifications in our data store, this
  will make it easier for us to improve performance and implement data streaming.
* 🤗 We're making it easier to work with [HuggingFace](https://huggingface.co/)'s [Gradio API](https://www.gradio.app/). Stay tuned! Most things for this already landed in this release and we'll soon build more direct support on top.

### 🔎 Details

#### 🪵 Log API
- Sunset `MeshProperties`, introduce `TriangleIndices` and friends [#6169](https://github.com/rerun-io/rerun/pull/6169)
- Add a new javascript API for submitting an RRD that is stored directly as bytes [#6189](https://github.com/rerun-io/rerun/pull/6189)
- Keep Rerun viewer from dying on ctrl-c by setting `sid` on unix systems [#6260](https://github.com/rerun-io/rerun/pull/6260)
- Add a new CLI option / spawn options to hide the welcome screen [#6262](https://github.com/rerun-io/rerun/pull/6262)
- Make sure all log messages are sent when using `.serve()` [#6335](https://github.com/rerun-io/rerun/pull/6335)

#### 🌊 C++ API
- Static-aware C & C++ SDKs [#5537](https://github.com/rerun-io/rerun/pull/5537)
- Support shared library building on Windows [#6053](https://github.com/rerun-io/rerun/pull/6053) (thanks [@traversaro](https://github.com/traversaro)!)

#### 🐍 Python API
- Static-aware Python SDK [#5536](https://github.com/rerun-io/rerun/pull/5536)
- Make rerun-py use an embedded rerun-cli executable [#5996](https://github.com/rerun-io/rerun/pull/5996)
- Convert Python examples to proper packages [#5966](https://github.com/rerun-io/rerun/pull/5966)
- Configurable background color from Python code (POC for space view properties from code) [#6068](https://github.com/rerun-io/rerun/pull/6068)
- Codegen for space view Python blueprint classes [#6100](https://github.com/rerun-io/rerun/pull/6100)
- Allow setting view visibility from blueprint API [#6108](https://github.com/rerun-io/rerun/pull/6108)
- Expose `PlotLegend` and `ScalarAxis` (axis_y) properties on `TimeSeriesView` blueprint [#6114](https://github.com/rerun-io/rerun/pull/6114)
- Change background of 2D space views from code and/or UI [#6116](https://github.com/rerun-io/rerun/pull/6116)
- Set visual 2D bounds from code [#6127](https://github.com/rerun-io/rerun/pull/6127)
- Make visual time range on views a view property that can be set from Python code [#6164](https://github.com/rerun-io/rerun/pull/6164)
- Introduce new mechanism to incrementally drain from a memory_recording [#6187](https://github.com/rerun-io/rerun/pull/6187)
- Work around some issues where recording streams leaking context when used with generators [#6240](https://github.com/rerun-io/rerun/pull/6240)
- Introduce a new BinaryStreamSink that allows reading a stream of encoded bytes [#6242](https://github.com/rerun-io/rerun/pull/6242)
- Improve new time_ranges property Python API & add snippet for time series view, explaining all its options [#6221](https://github.com/rerun-io/rerun/pull/6221)
- Fix possible hang when using torch.multiprocessing [#6271](https://github.com/rerun-io/rerun/pull/6271)
- Add code examples & screenshots for all blueprint view types [#6304](https://github.com/rerun-io/rerun/pull/6304)
- Set a minimum version of pillow in `rerun_py/pyproject.toml` [#6327](https://github.com/rerun-io/rerun/pull/6327)
- Respect the `RERUN_STRICT` environment variable if not specified in `rr.init` [#6341](https://github.com/rerun-io/rerun/pull/6341)

#### 🦀 Rust API
- Static-aware Rust SDK [#5540](https://github.com/rerun-io/rerun/pull/5540)
- Remove need for tokio runtime for supporting `serve` [#6043](https://github.com/rerun-io/rerun/pull/6043)
- Add `TextDocument::from_markdown` constructor [#6109](https://github.com/rerun-io/rerun/pull/6109)
- Document all public item in `re_types` [#6146](https://github.com/rerun-io/rerun/pull/6146)
- Fix crash on `i32` overflow during arrow serialization [#6285](https://github.com/rerun-io/rerun/pull/6285)
- Revamped `TimeInt` [#5534](https://github.com/rerun-io/rerun/pull/5534)

#### 🪳 Bug fixes
- Fix silently interpreting zero time range as latest-at query [#6172](https://github.com/rerun-io/rerun/pull/6172)
- Fix not being able to click suggestions in space origin selection dropdown [#6200](https://github.com/rerun-io/rerun/pull/6200)
- Fix bug in origin selection UI [#6199](https://github.com/rerun-io/rerun/pull/6199)
- Fix out-of-bounds crash in origin selection popup [#6202](https://github.com/rerun-io/rerun/pull/6202)
- Fix rare crash [#6251](https://github.com/rerun-io/rerun/pull/6251)
- Fix visual glitch when extending the time panel [#6255](https://github.com/rerun-io/rerun/pull/6255)
- Don't automatically fall back to automatic port if web socket port is already in use, only recommend using 0 instead [#6296](https://github.com/rerun-io/rerun/pull/6296)

#### 🌁 Viewer improvements
- Request attention when Rerun Viewer is sent new recording in background [#5780](https://github.com/rerun-io/rerun/pull/5780)
- New data APIs 11: port all range-only views (plots, logs…) [#5992](https://github.com/rerun-io/rerun/pull/5992)
- New data APIs 12: port all spatial views [#5993](https://github.com/rerun-io/rerun/pull/5993)
- New data APIs 14: port everything that used to be uncached [#6035](https://github.com/rerun-io/rerun/pull/6035)
- Make visible time range UI aware of latest-at & `QueryRange` [#6176](https://github.com/rerun-io/rerun/pull/6176)
- Visible time ranges are now specified per timeline, not per timeline type [#6204](https://github.com/rerun-io/rerun/pull/6204)
- Send TCP protocol header to ignore non-rerun clients [#6253](https://github.com/rerun-io/rerun/pull/6253) (thanks [@gurry](https://github.com/gurry)!)

#### 🚀 Performance improvements
- New data APIs 4: cached latest-at mono helpers everywhere [#5606](https://github.com/rerun-io/rerun/pull/5606)
- New data APIs 5: port data UIs to new APIs [#5633](https://github.com/rerun-io/rerun/pull/5633)
- New data APIs 9: cached range queries [#5755](https://github.com/rerun-io/rerun/pull/5755)
- New data APIs 16: introduce non-cacheable components [#6037](https://github.com/rerun-io/rerun/pull/6037)
- Remove instance keys and explicit splatting everywhere [#6104](https://github.com/rerun-io/rerun/pull/6104)

#### 🧑‍🏫 Examples
- Update depth-guided stable diffusion example to diffusers 0.27.2 [#5985](https://github.com/rerun-io/rerun/pull/5985) (thanks [@roym899](https://github.com/roym899)!)
- Add ROS 2 bridge example [#6163](https://github.com/rerun-io/rerun/pull/6163) (thanks [@roym899](https://github.com/roym899)!)
- Add DROID dataset example [#6149](https://github.com/rerun-io/rerun/pull/6149) (thanks [@02alexander](https://github.com/02alexander)!)
- New example and tutorial showing how to create a live scrolling plot [#6314](https://github.com/rerun-io/rerun/pull/6314)
- Update the example in configure-viewer-through-code.md to use subclasses of `SpaceView` [#6092](https://github.com/rerun-io/rerun/pull/6092) (thanks [@m-decoster](https://github.com/m-decoster)!)

#### 📚 Docs
- Update Python readme and add `py-wheel` command [#5912](https://github.com/rerun-io/rerun/pull/5912)
- Update Python API links to getting-started and tutorial [#5923](https://github.com/rerun-io/rerun/pull/5923) (thanks [@Mxbonn](https://github.com/Mxbonn)!)
- Fix various links in Rust, Python and toml files [#5986](https://github.com/rerun-io/rerun/pull/5986)
- Improve type index pages, codegen now knows about doc categories [#5978](https://github.com/rerun-io/rerun/pull/5978)
- Generate doc pages for blueprint views [#6121](https://github.com/rerun-io/rerun/pull/6121)
- Clarify docs on GH release install & C++ source build, remove redundant rerun_cpp_sdk artifact [#6144](https://github.com/rerun-io/rerun/pull/6144)
- Documentation for archetype and views references each other [#6319](https://github.com/rerun-io/rerun/pull/6319)

#### 🖼 UI improvements
- Update `egui_commonmark` [#5864](https://github.com/rerun-io/rerun/pull/5864)
- Update UI for static components [#6101](https://github.com/rerun-io/rerun/pull/6101)
- Allow any pan/zoom in 2D spatial views [#6089](https://github.com/rerun-io/rerun/pull/6089)
- `ListItem`2.0 (part 1): introduce content-generic `ListItem` and `LabelContent` legacy back-port [#6161](https://github.com/rerun-io/rerun/pull/6161)
- `ListItem` 2.0 (part 2): introduce `PropertyContent` for two-column, property-like list items [#6174](https://github.com/rerun-io/rerun/pull/6174)
- `ListItem` 2.0 (part 3): `PropertyContent` column auto-sizing [#6182](https://github.com/rerun-io/rerun/pull/6182)
- `ListItem` 2.0 (part 4): only allocate space for property action buttons when needed [#6183](https://github.com/rerun-io/rerun/pull/6183)
- `ListItem` 2.0 (part 5): deploy to the Visualizers and Overrides UIs [#6184](https://github.com/rerun-io/rerun/pull/6184)
- `ListItem` 2.0 (part 6): split full-span range management to a dedicated module [#6211](https://github.com/rerun-io/rerun/pull/6211)
- Add button to equalize the size of the children of a container [#6194](https://github.com/rerun-io/rerun/pull/6194)
- Use thousands separators when formatting seconds [#6212](https://github.com/rerun-io/rerun/pull/6212)
- Add space view icons to various context menus [#6235](https://github.com/rerun-io/rerun/pull/6235)
- Migrate all full-span widgets to `re_ui::full_span` [#6248](https://github.com/rerun-io/rerun/pull/6248)
- Improve error message when using an under-powered GPU [#6252](https://github.com/rerun-io/rerun/pull/6252)
- Improve the default UI when the welcome screen is hidden [#6287](https://github.com/rerun-io/rerun/pull/6287)
- Improve UI of various components in the selection panel [#6297](https://github.com/rerun-io/rerun/pull/6297)

#### 🕸️ Web
- Rewrite `re_ws_comms` to work without `async` & `tokio` runtime [#6005](https://github.com/rerun-io/rerun/pull/6005)
- Fix: Preserve history state [#6302](https://github.com/rerun-io/rerun/pull/6302)
- Make it possible to open http-streamed RRDs in follow mode via JS API [#6326](https://github.com/rerun-io/rerun/pull/6326)

#### 📈 Analytics
- Transmit url analytics correctly for rerun.io domains [#6322](https://github.com/rerun-io/rerun/pull/6322)
- Keep track of the RRD protocol version and display it where relevant [#6324](https://github.com/rerun-io/rerun/pull/6324)

#### 🧑‍💻 Dev-experience
- New data APIs 6: cached archetype queries [#5673](https://github.com/rerun-io/rerun/pull/5673)
- Remove justfile & fully replace remaining commands with Pixi [#5892](https://github.com/rerun-io/rerun/pull/5892)
- Replace requirements-docs.txt with a Python doc Pixi environment [#5909](https://github.com/rerun-io/rerun/pull/5909)
- Update to Rust 1.76 [#5908](https://github.com/rerun-io/rerun/pull/5908)
- Remove all dev/ci requirements.txt and fully replace with Pixi [#5939](https://github.com/rerun-io/rerun/pull/5939)
- Markdown linter [#6181](https://github.com/rerun-io/rerun/pull/6181)

#### 🗣 Refactors
- `re_web_viewer_server` no longer needs tokio, split out sync code path [#6030](https://github.com/rerun-io/rerun/pull/6030)
- Replace hyper with tiny_http to serve http files for `serve` functionality [#6042](https://github.com/rerun-io/rerun/pull/6042)
- New data APIs 13: sunset legacy cache crate [#5994](https://github.com/rerun-io/rerun/pull/5994)
- New data APIs 15: one query crate to rule them all [#6036](https://github.com/rerun-io/rerun/pull/6036)
- `ListItem` 2.0 (part 0): `re_ui_example` refactor [#6148](https://github.com/rerun-io/rerun/pull/6148)
- Fix: `re_sdk` no longer depends on `rustls` [#6210](https://github.com/rerun-io/rerun/pull/6210)
- Reduce number of unwrap calls and make clippy warning for it opt-out per crate [#6311](https://github.com/rerun-io/rerun/pull/6311) (thanks [@Artxiom](https://github.com/Artxiom)!)

#### 📦 Dependencies
- Wgpu update (0.19.3 -> 0.19.4) [#6044](https://github.com/rerun-io/rerun/pull/6044)

#### 🤷‍ Other
- Static data 1: static-aware datastore, caches and queries [#5535](https://github.com/rerun-io/rerun/pull/5535)
- New data APIs 0: `ClampedZip` iterator machinery [#5573](https://github.com/rerun-io/rerun/pull/5573)
- New data APIs 1: uncached latest-at queries [#5574](https://github.com/rerun-io/rerun/pull/5574)
- New data APIs 2: cached latest-at queries [#5581](https://github.com/rerun-io/rerun/pull/5581)
- New data APIs 3: Send/Sync/'static `Component`, once and for all [#5605](https://github.com/rerun-io/rerun/pull/5605)
- New data APIs 7: `RangeZip` iterator machinery [#5679](https://github.com/rerun-io/rerun/pull/5679)
- New data APIs 8: uncached range queries [#5687](https://github.com/rerun-io/rerun/pull/5687)
- New data APIs 10: stats and debug tools for new caches [#5990](https://github.com/rerun-io/rerun/pull/5990)
- Validate the blueprint schema when we try to activate a blueprint sent from SDK [#6283](https://github.com/rerun-io/rerun/pull/6283)


## [0.15.1](https://github.com/rerun-io/rerun/compare/0.15.0...0.15.1) - Bug fix for notebooks - 2024-04-11
- Fix timeout in notebooks by making the `app_url` correctly point to `app.rerun.io` [#5877](https://github.com/rerun-io/rerun/pull/5877)
- CMake: Allow to call `find_package(rerun_sdk)` two or more times [#5886](https://github.com/rerun-io/rerun/pull/5886) (thanks [@traversaro](https://github.com/traversaro)!)


## [0.15.0](https://github.com/rerun-io/rerun/compare/0.14.1...0.15.0) - Blueprints from Python - 2024-04-09
The biggest news is the ability to create a _blueprint_ via the Python logging API. Check out our [associated blog post](https://www.rerun.io/blog/blueprint-part-one) for more information.

```py
import rerun.blueprint as rrb

blueprint = rrb.Blueprint(
    rrb.Vertical(
        rrb.Spatial3DView(name="3D", origin="/"),
        rrb.Horizontal(
            rrb.TextDocumentView(name="README", origin="/description"),
            rrb.Spatial2DView(name="Camera", origin="/camera/image"),
            rrb.TimeSeriesView(origin="/plot"),
        ),
        row_shares=[3, 2],
    )
    rrb.BlueprintPanel(expanded=True),
    rrb.SelectionPanel(expanded=False),
    rrb.TimePanel(expanded=False),
)
```

The blueprint can then be sent to the Viewer with
```py
rr.send_blueprint(blueprint)
```

Or stored to a file, and then later opened in the viewer:
```py
blueprint.save("my_nice_dashboard.rbl")
```

In this case, the results looks something like this:

<picture>
  <img src="https://static.rerun.io/blueprint-example/80071610c7a5e668438ebe0392826fbfbd797d30/full.png" alt="">
  <source media="(max-width: 480px)" srcset="https://static.rerun.io/blueprint-example/80071610c7a5e668438ebe0392826fbfbd797d30/480w.png">
  <source media="(max-width: 768px)" srcset="https://static.rerun.io/blueprint-example/80071610c7a5e668438ebe0392826fbfbd797d30/768w.png">
  <source media="(max-width: 1024px)" srcset="https://static.rerun.io/blueprint-example/80071610c7a5e668438ebe0392826fbfbd797d30/1024w.png">
  <source media="(max-width: 1200px)" srcset="https://static.rerun.io/blueprint-example/80071610c7a5e668438ebe0392826fbfbd797d30/1200w.png">
</picture>

Blueprints are currently only supported in the Python API, with C++ and Rust support coming later.


### ✨ Overview & highlights
- 🟦 Configure the layout and content of space views from Python [(docs)](https://www.rerun.io/docs/howto/configure-viewer-through-code)
- 🖧 More powerful and flexible data loaders [(docs)](https://www.rerun.io/docs/reference/data-loaders)
- 🖵 Improved UI for managing recordings and applications
- 💾 Save and load blueprint files in the viewer
- 🎨 Configurable background color for 3D Space Views [#5443](https://github.com/rerun-io/rerun/pull/5443)
- 💪 Linux ARM64 support [#5489](https://github.com/rerun-io/rerun/pull/5489) [#5503](https://github.com/rerun-io/rerun/pull/5503) [#5511](https://github.com/rerun-io/rerun/pull/5511)
- 🖼️ Show examples in the welcome page
- 🖱️ Improve context-menu when right-clicking items in the blueprint panel and streams tree
- ❌ Remove `InstanceKey` from our logging APIs [#5395](https://github.com/rerun-io/rerun/pull/5395) ([migration guide](https://www.rerun.io/docs/reference/migration/migration-0-15))
- ❌ Remove groups from blueprints panel [#5326](https://github.com/rerun-io/rerun/pull/5326)

### 🔎 Details

#### 🪵 Log API
- Replace `MarkerShape` with code-generated `enum` type [#5336](https://github.com/rerun-io/rerun/pull/5336)
- Key-less data model 1: scrap `InstanceKey` from public logging APIs [#5395](https://github.com/rerun-io/rerun/pull/5395)
- Remove the check for `WrongNumberOfInstances` [#5399](https://github.com/rerun-io/rerun/pull/5399)
- Control panel expanded state via blueprint APIs [#5484](https://github.com/rerun-io/rerun/pull/5484)
- Remove deprecated `TimeSeriesScalar` [#5604](https://github.com/rerun-io/rerun/pull/5604)
- Customizable data loaders [#5327](https://github.com/rerun-io/rerun/pull/5327) [#5328](https://github.com/rerun-io/rerun/pull/5328) [#5330](https://github.com/rerun-io/rerun/pull/5330) [#5337](https://github.com/rerun-io/rerun/pull/5337) [#5351](https://github.com/rerun-io/rerun/pull/5351) [#5355](https://github.com/rerun-io/rerun/pull/5355) [#5379](https://github.com/rerun-io/rerun/pull/5379) [#5361](https://github.com/rerun-io/rerun/pull/5361) [#5388](https://github.com/rerun-io/rerun/pull/5388)

#### 🌊 C++ API
- Fix Arrow libraries from download & build not being found in some cases [#5366](https://github.com/rerun-io/rerun/pull/5366)
- CMake: Add `RERUN_INSTALL_RERUN_C` option to disable installation of `rerun_c` library [#5374](https://github.com/rerun-io/rerun/pull/5374) (thanks [@traversaro](https://github.com/traversaro)!)
- CMake: Fix `install` not finding external `arrow` for dynamic linking [#5375](https://github.com/rerun-io/rerun/pull/5375) (thanks [@traversaro](https://github.com/traversaro)!)
- Make `pinhole.hpp` robust against `min/max` preprocessor macros (typically from `windows.h`) [#5432](https://github.com/rerun-io/rerun/pull/5432)
- Build C++ SDK for Linux ARM64 [#5489](https://github.com/rerun-io/rerun/pull/5489)
- Generate fewer `.cpp` files: Inline forward serialization of transparent components to their respective datatypes [#5544](https://github.com/rerun-io/rerun/pull/5544)
- Fix `RERUN_C_BUILD_ARTIFACT` path value if `CARGO_BUILD_TARGET` env variable is set [#5547](https://github.com/rerun-io/rerun/pull/5547) (thanks [@traversaro](https://github.com/traversaro)!)

#### 🐍 Python API
- All Python components that wrap a `bool` now implement `__bool__` [#5400](https://github.com/rerun-io/rerun/pull/5400)
- Add the remaining space views and name them consistently [#5498](https://github.com/rerun-io/rerun/pull/5498)
- Add option to include blueprint in an `.rrd` when calling `.save(…)` [#5572](https://github.com/rerun-io/rerun/pull/5572)
- Allow naming space view containers [#5626](https://github.com/rerun-io/rerun/pull/5626)

#### 🦀 Rust API

#### 🪳 Bug fixes
- Sort text log space view on currently selected timeline [#5348](https://github.com/rerun-io/rerun/pull/5348)
- Fix parents of queried paths getting visualized, fix 2D objects not showing at all in 3D if their camera parent is not included [#5424](https://github.com/rerun-io/rerun/pull/5424)
- Fix: allow creating 3D space views for pinhole-only 3D scenes [#5563](https://github.com/rerun-io/rerun/pull/5563)
- Fix depth cloud bounding boxes for depth cloud visualizations with transforms [#5578](https://github.com/rerun-io/rerun/pull/5578)
- Fix image view not handling images with extra leading dimensions of size `1` [#5579](https://github.com/rerun-io/rerun/pull/5579)
- Fix web viewer crash on invalid url parameter [#5631](https://github.com/rerun-io/rerun/pull/5631)
- Be consistent in how items are removed from selection [#5643](https://github.com/rerun-io/rerun/pull/5643)
- Fix layout issue on welcome screen for narrow window, triggering debug assertion [#5650](https://github.com/rerun-io/rerun/pull/5650)
- Fix broken 2D space view heuristics in Python Notebooks [#5674](https://github.com/rerun-io/rerun/pull/5674)
- Avoid a hang on Linux by always create the renderer, even when we have no store_view [#5724](https://github.com/rerun-io/rerun/pull/5724)
- Fix crash/freeze when zooming out too far in a plot [#5737](https://github.com/rerun-io/rerun/pull/5737)
- Fix `draw_order` not working [#5794](https://github.com/rerun-io/rerun/pull/5794)

#### 🌁 Viewer improvements
- Remove groups from blueprints panel [#5326](https://github.com/rerun-io/rerun/pull/5326)
- Improved tracking of which space views were generated by a heuristic [#5419](https://github.com/rerun-io/rerun/pull/5419)
- Configurable background color for 3D Space Views [#5443](https://github.com/rerun-io/rerun/pull/5443)
- Save recordings from web viewer [#5488](https://github.com/rerun-io/rerun/pull/5488)
- Support loading `.rbl` blueprint files [#5513](https://github.com/rerun-io/rerun/pull/5513)
- Tensor space view can now show images [#5567](https://github.com/rerun-io/rerun/pull/5567)
- Entity path query now shows simple statistics and warns if nothing is displayed [#5693](https://github.com/rerun-io/rerun/pull/5693)
- Go back to example page with browser Back-button [#5750](https://github.com/rerun-io/rerun/pull/5750)
- On Web, implement navigating back/forward with mouse buttons [#5792](https://github.com/rerun-io/rerun/pull/5792)
- Support displaying 1D tensors [#5837](https://github.com/rerun-io/rerun/pull/5837)

#### 🧑‍🏫 Examples
- New `incremental_logging` example [#5462](https://github.com/rerun-io/rerun/pull/5462)
- New standalone example showing blueprint configuration of some stock [#5603](https://github.com/rerun-io/rerun/pull/5603)
- New example visualizing KISS-ICP [#5546](https://github.com/rerun-io/rerun/pull/5546) (thanks [@02alexander](https://github.com/02alexander)!)
- Remove car example [#5576](https://github.com/rerun-io/rerun/pull/5576)
- Add blueprint to `arkit_scenes` example, leveraging the viewer's ability to re-project 3D->2D [#5510](https://github.com/rerun-io/rerun/pull/5510)
- Add blueprint to `nuscenes` example [#5556](https://github.com/rerun-io/rerun/pull/5556)
- Add blueprint to Face Tracking example [#5616](https://github.com/rerun-io/rerun/pull/5616)
- Add blueprint to Gesture Detection example [#5619](https://github.com/rerun-io/rerun/pull/5619)
- Add blueprint to Human Pose Tracking example [#5612](https://github.com/rerun-io/rerun/pull/5612)
- Add blueprint to Live Camera Edge Detection example [#5613](https://github.com/rerun-io/rerun/pull/5613)
- Add blueprint to LLM Embedding Ner example [#5614](https://github.com/rerun-io/rerun/pull/5614)
- Add blueprint to Objectron example [#5617](https://github.com/rerun-io/rerun/pull/5617)
- Add blueprint to Signed Distance Fields example [#5635](https://github.com/rerun-io/rerun/pull/5635)
- Add blueprint to the RGBD example [#5623](https://github.com/rerun-io/rerun/pull/5623)
- ARFlow Example Page [#5320](https://github.com/rerun-io/rerun/pull/5320) (thanks [@YiqinZhao](https://github.com/YiqinZhao)!)
- Fix controlnet example for current `controlnet` package version and add blueprint [#5634](https://github.com/rerun-io/rerun/pull/5634)
- Fix RRT-Star example not showing up on website or rerun.io/viewer [#5628](https://github.com/rerun-io/rerun/pull/5628)
- Fix not logging 3D gesture z component correctly in Gesture Detection example [#5630](https://github.com/rerun-io/rerun/pull/5630) (thanks [@andreasnaoum](https://github.com/andreasnaoum)!)
- Updated READMEs for examples: LLM Embedding-Based Named Entity Recognition, nuScenes, Objectron, Open Photogrammetry Format, Raw Mesh [#5653](https://github.com/rerun-io/rerun/pull/5653) (thanks [@andreasnaoum](https://github.com/andreasnaoum)!)
- Updated READMEs for the examples - Batch 1 [#5620](https://github.com/rerun-io/rerun/pull/5620) (thanks [@andreasnaoum](https://github.com/andreasnaoum)!)

#### 📚 Docs
- Docs: improve discoverability of image compression [#5675](https://github.com/rerun-io/rerun/pull/5675)
- Improve getting started doc section [#5689](https://github.com/rerun-io/rerun/pull/5689)
- Update web viewer links [#5738](https://github.com/rerun-io/rerun/pull/5738)
- Update docs with guides and tutorials for blueprint [#5641](https://github.com/rerun-io/rerun/pull/5641)
- Update README and description of `arkit_scenes` example [#5711](https://github.com/rerun-io/rerun/pull/5711) (thanks [@BirgerMoell](https://github.com/BirgerMoell)!)
- Improve readme of `depth_guided_stable_diffusion` example [#5593](https://github.com/rerun-io/rerun/pull/5593) (thanks [@BirgerMoell](https://github.com/BirgerMoell)!)

#### 🖼 UI improvements
- New timezone option: seconds since unix epoch [#5450](https://github.com/rerun-io/rerun/pull/5450) (thanks [@murgeljm](https://github.com/murgeljm)!)
- Always enable entity path filter editor [#5331](https://github.com/rerun-io/rerun/pull/5331)
- Add icons for entities and components, and use them everywhere [#5318](https://github.com/rerun-io/rerun/pull/5318)
- Add support for context menu for viewport tab title and selected container's children list [#5321](https://github.com/rerun-io/rerun/pull/5321)
- Fix `ListItem` indentation so icons are properly aligned [#5340](https://github.com/rerun-io/rerun/pull/5340)
- Blueprint tree always starts at the origin now, "projected" paths are called out explicitly [#5342](https://github.com/rerun-io/rerun/pull/5342)
- Merge example page into welcome screen [#5329](https://github.com/rerun-io/rerun/pull/5329)
- `ListItem`'s collapsing triangle is now styled consistently with the rest of the item [#5354](https://github.com/rerun-io/rerun/pull/5354)
- Add helpers to enable stable and controllable collapsed state in hierarchical lists [#5362](https://github.com/rerun-io/rerun/pull/5362)
- Different icon for empty entity paths [#5338](https://github.com/rerun-io/rerun/pull/5338)
- Merge quick start guides [#5378](https://github.com/rerun-io/rerun/pull/5378)
- Update welcome screen panel illustrations [#5394](https://github.com/rerun-io/rerun/pull/5394)
- More context menu in blueprint and streams tree:
  - Refactor [#5392](https://github.com/rerun-io/rerun/pull/5392)
  - Add support to show/hide `DataResult`s [#5397](https://github.com/rerun-io/rerun/pull/5397)
  - Add support for removing `DataResult` from a space view [#5407](https://github.com/rerun-io/rerun/pull/5407)
  - Create a new space view with selected entities [#5411](https://github.com/rerun-io/rerun/pull/5411)
  - Add context menu to streams tree [#5422](https://github.com/rerun-io/rerun/pull/5422)
  - Add "Expand/Collapse all" actions [#5433](https://github.com/rerun-io/rerun/pull/5433)
  - Cleanup [#5456](https://github.com/rerun-io/rerun/pull/5456)
- Automatically expand and scroll the blueprint tree when focusing on an item [#5482](https://github.com/rerun-io/rerun/pull/5482)
- Save blueprint to file [#5491](https://github.com/rerun-io/rerun/pull/5491)
- Add new design guidelines for title casing etc [#5501](https://github.com/rerun-io/rerun/pull/5501)
- Automatically expand and scroll the streams tree when focusing on an item [#5494](https://github.com/rerun-io/rerun/pull/5494)
- Reduce the height of the tab bars and side panel titles [#5609](https://github.com/rerun-io/rerun/pull/5609)
- Support toggling item visibility on touch screens [#5624](https://github.com/rerun-io/rerun/pull/5624)
- Select active recording if nothing else is selected [#5627](https://github.com/rerun-io/rerun/pull/5627)
- Enable selecting data sources and blueprints and recordings in them [#5646](https://github.com/rerun-io/rerun/pull/5646)
- Warn user when a software rasterizer is used [#5655](https://github.com/rerun-io/rerun/pull/5655)
- Improve spacing and alignment of menus [#5680](https://github.com/rerun-io/rerun/pull/5680)
- Simplify Welcome Screen and use card-based layout for examples [#5699](https://github.com/rerun-io/rerun/pull/5699)
- Make selection history global instead of per recordings [#5739](https://github.com/rerun-io/rerun/pull/5739)
- Improve formatting of numbers on plot Y axis [#5753](https://github.com/rerun-io/rerun/pull/5753)
- Show all loaded applications in recordings panel [#5766](https://github.com/rerun-io/rerun/pull/5766)
- Wider selection panel by default [#5777](https://github.com/rerun-io/rerun/pull/5777)
- Tighter UI for tensor, annotation-context, view coordinates, recording [#5782](https://github.com/rerun-io/rerun/pull/5782)
- Always show welcome screen, but sometimes fade it in [#5787](https://github.com/rerun-io/rerun/pull/5787)

#### 🕸️ Web
- Support loading multiple recordings and/or blueprints in web-viewer [#5548](https://github.com/rerun-io/rerun/pull/5548)
- Build release `.wasm` with debug symbols [#5708](https://github.com/rerun-io/rerun/pull/5708)

#### 🧑‍💻 Dev-experience
- Build wheels for Linux ARM64 [#5511](https://github.com/rerun-io/rerun/pull/5511)


#### 📦 Dependencies
- Update wgpu to 0.19.3 [#5409](https://github.com/rerun-io/rerun/pull/5409)
- Update h2 to 0.3.26 to address RUSTSEC-2024-0332 [#5775](https://github.com/rerun-io/rerun/pull/5775)

#### 🤷‍ Other
- Build CLI for Linux ARM64 [#5503](https://github.com/rerun-io/rerun/pull/5503)
- Allow hiding/showing entity subtrees under shown/hidden parent tree [#5508](https://github.com/rerun-io/rerun/pull/5508)
- Introduce basic support for `$origin` substitution in `EntityPathFilter` [#5517](https://github.com/rerun-io/rerun/pull/5517)
- Introduce `rr.notebook_show()` to simplify notebook experience [#5715](https://github.com/rerun-io/rerun/pull/5715)
- Also remove nested inclusions when removing a subtree [#5720](https://github.com/rerun-io/rerun/pull/5720)
- Prevent gratuitous blueprint saves by not garbage collecting when the blueprint hasn't changed [#5793](https://github.com/rerun-io/rerun/pull/5793)
- Refactor `Selection` using `IndexMap` and make it more encapsulated [#5569](https://github.com/rerun-io/rerun/pull/5569)


## [0.14.1](https://github.com/rerun-io/rerun/compare/0.14.0...0.14.1) - C++ build artifact fix - 2024-02-29

This release is identical to 0.14.0 and merely fixes an issue in the build artifacts for C++:
0.14.0 only contained binaries for Linux x64, this release has the full set for Linux x64, Windows x64, Mac x64 & Mac Arm64.


## [0.14.0](https://github.com/rerun-io/rerun/compare/0.13.0...0.14.0) - "Unlimited" point clouds & lines, quality of life improvements, bugfixes - 2024-02-28

https://github.com/rerun-io/rerun/assets/1220815/beb50081-2dff-4535-b133-4dc4a5a24be0

### ✨ Overview & highlights

Originally, we planned to do only a bugfix release, but we got an unexpected amount of goodies amassed already.
We're still ramping up for programmable blueprints (soon!), but meanwhile enjoy these improvements in 0.14!

- 📈 Limits for number of points & lines per space view lifted.
- 🖱️ Added context menu (right-click) actions for items on the Blueprint panel. (Only getting started on this, more actions in future releases!)
- 🚀 Speed improvements for scenes with many transforms and large point clouds.
- 🔺 Built-in STL mesh support.
- 🎥 First-person camera.
- 🐛 Fixes regressions in Space View spawn heuristics from 0.13, and many more bugfixes.
- 🧑‍🏫 Two new examples: [Gesture Recognition](https://github.com/rerun-io/rerun/tree/0.14.0/examples/python/gesture_detection) & [RRT* Pathfinding](https://github.com/rerun-io/rerun/tree/0.14.0/examples/python/rrt-star)

### 🔎 Details

#### 🪵 Log API
- Add helpers for perspective cameras [#5238](https://github.com/rerun-io/rerun/pull/5238)
- Fix `spawn` starting the Viewer even if logging is disabled [#5284](https://github.com/rerun-io/rerun/pull/5284)

#### 🐍 Python API
- Add missing Python docs for `disable_timeline` & `reset_time` [#5269](https://github.com/rerun-io/rerun/pull/5269)
- Fix missing error message when passing `from_parent` + Rerun transform type to `rerun.Transform3D` [#5270](https://github.com/rerun-io/rerun/pull/5270)

#### 🦀 Rust API
- Fix using `rerun` crate as a dependency on CI [#5170](https://github.com/rerun-io/rerun/pull/5170)

#### 🪳 Bug fixes
- Enforce the rule: heuristics should never add a new view that would be completely covered by an existing view [#5164](https://github.com/rerun-io/rerun/pull/5164)
- Remove log spam when quickly resizing the Viewer [#5189](https://github.com/rerun-io/rerun/pull/5189)
- Fix incorrect minimum supported Rust version mentioned in docs and examples [#5195](https://github.com/rerun-io/rerun/pull/5195)
- Less restrictive visualizability constraints of 2D entities, improved space view generation heuristics [#5188](https://github.com/rerun-io/rerun/pull/5188)
- Fix ugly UI for some Arrow data [#5235](https://github.com/rerun-io/rerun/pull/5235)
- Fix missing redraw upon resetting blueprint [#5262](https://github.com/rerun-io/rerun/pull/5262)
- Fix non-deterministic redundancy check for space view spawning heuristic [#5266](https://github.com/rerun-io/rerun/pull/5266)
- Fix resetting vertical axis when using non-uniform zoom on Time Series [#5287](https://github.com/rerun-io/rerun/pull/5287)

#### 🌁 Viewer improvements
- Clear all blueprints in RAM and on disk when clicking "Reset Viewer" [#5199](https://github.com/rerun-io/rerun/pull/5199)
- Improve the orbit eye to always maintain an up-axis [#5193](https://github.com/rerun-io/rerun/pull/5193)
- Focus on current bounding-box when resetting camera-eye on a 3D space view (double click it) [#5209](https://github.com/rerun-io/rerun/pull/5209)
- Add STL mesh support [#5244](https://github.com/rerun-io/rerun/pull/5244)
- Add first person 3D eye-camera [#5249](https://github.com/rerun-io/rerun/pull/5249)

#### 🚀 Performance improvements
- More robust handling of maximum texture size for non-color data, slight perf improvements for large point clouds [#5229](https://github.com/rerun-io/rerun/pull/5229)
- Cached transforms & disconnected spaces for faster scenes with many transforms [#5221](https://github.com/rerun-io/rerun/pull/5221)
- Optimized cpu time for 3D point clouds (once again!) [#5273](https://github.com/rerun-io/rerun/pull/5273)
- Only compute store/caching stats when the memory panel is opened [#5274](https://github.com/rerun-io/rerun/pull/5274)
- Increase the max WebSocket frame limit for the native client [#5282](https://github.com/rerun-io/rerun/pull/5282)

#### 🧑‍🏫 Examples
- Add Gesture Recognition example [#5241](https://github.com/rerun-io/rerun/pull/5241) (thanks [@andreasnaoum](https://github.com/andreasnaoum)!)
- Add example visualizing RRT* [#5214](https://github.com/rerun-io/rerun/pull/5214) (thanks [@02alexander](https://github.com/02alexander)!)

#### 📚 Docs
- Fix broken link in the installing-viewer documentation [#5236](https://github.com/rerun-io/rerun/pull/5236) (thanks [@BirgerMoell](https://github.com/BirgerMoell)!)

#### 🖼 UI improvements
- Context Menu 1: Basic scaffolding and simple actions [#5163](https://github.com/rerun-io/rerun/pull/5163)
- Context menu 2: add support for multiple selection [#5205](https://github.com/rerun-io/rerun/pull/5205)
- Context menu 3: add "Move to new container" context menu action [#5210](https://github.com/rerun-io/rerun/pull/5210)
- Context menu 4: add "Clone space view" action [#5265](https://github.com/rerun-io/rerun/pull/5265)
- Context menu 5: refactor into multiple files [#5289](https://github.com/rerun-io/rerun/pull/5289)
- Clickable path parts in selection-panel [#5220](https://github.com/rerun-io/rerun/pull/5220)
- Don't show the blueprint section when selecting recordings [#5245](https://github.com/rerun-io/rerun/pull/5245)
- Use the same icon for recordings everywhere [#5246](https://github.com/rerun-io/rerun/pull/5246)

#### 🎨 Renderer improvements
- Lift point cloud size limitations [#5192](https://github.com/rerun-io/rerun/pull/5192)
- Lift line vertex/strip count limitations [#5207](https://github.com/rerun-io/rerun/pull/5207)
- Fix banding artifacts of 3D space view's skybox [#5279](https://github.com/rerun-io/rerun/pull/5279)

#### 📦 Dependencies
- Bump maturin to 1.14.0 [#5197](https://github.com/rerun-io/rerun/pull/5197)
- Update `tungstenite` to remove RUSTSEC warning [#5200](https://github.com/rerun-io/rerun/pull/5200)
- Lock the web-sys version to 0.3.67 [#5211](https://github.com/rerun-io/rerun/pull/5211)


## [0.13.0](https://github.com/rerun-io/rerun/compare/0.12.1...0.13.0) - Fast time series, improved layout editing & UI overrides - 2024-02-12

<p align="center">
<img src="https://github.com/rerun-io/rerun/assets/49431240/cbbd6661-9a42-4278-88cb-6effdf4b96c6">
</p>

### ✨ Overview & highlights

This release focuses on scalar time series -- both from a performance and UI perspectives.
Check out our [associated blog post](https://www.rerun.io/blog/fast-plots) for more information.

- 📈 Rerun can now visualize many time series in the kHz range in real-time:
    - The new query cache optimizes data access, improving query performance by 20-50x
    - Sub-pixel aggregation prevents unnecessary overdraw when rendering plots, improving rendering time by 30-120x
    - [Points](https://www.rerun.io/docs/reference/types/archetypes/points3d), [lines](https://www.rerun.io/docs/reference/types/archetypes/line_strips3d), [arrows](https://www.rerun.io/docs/reference/types/archetypes/arrows3d) and [boxes](https://www.rerun.io/docs/reference/types/archetypes/boxes3d) all benefit from query caching too to a lesser extent, yielding 2-5x performance improvements

- 🖼 UI overrides:
    - The new `Scalar`, `SeriesLine` & `SeriesPoint` archetypes allow for customizing plots both at logging and visualization time
    - Customize marker shapes, marker sizes, etc from code or directly through the UI
    - Specify axis labels, lock axes, etc from code or directly through the UI

- 🌁 Viewer:
    - The number of compute threads can now be controlled using the `--threads`/`-j` flag
    - Added support YUY2-encoded images (thanks [@oxkitsune](https://github.com/oxkitsune)!)
    - Space views can now be drag-and-dropped directly from the blueprint tree
    - Scenes with 100+ entities are now up to 5x faster.

- 🚚 New Space View and Container creation workflow:
    - When selected, containers have a children list in the Selection Panel, where new Space Views and Containers may be added.
    - New modal dialog to add Space Views and Containers.
    - The same dialog is also available from the `+` button of the Blueprint tree UI.
    - The Space View's origin can now be edited in the Selection Panel.
    - The container hierarchy can now be cleaned up with the new `Simplify Hierarchy` button in the Selection Panel for containers.

- 🦀 The Rust SDK now exposes an optional integration with the `mint` crate
- 🕸️ The web UI SDK now supports loading multiple `.rrd` URLs
- 🔺 The web viewer now renders using WebGPU by default (when available), leading to lower memory usage on Chrome.
  You can override this behavior using `?renderer=webgl`/`?renderer=webgpu` url parameter, or restart with WebGL/WebGPU respectively from the options menu.

As well as a lot of miscellaneous bug fixes and usability improvements: see details below.

Check out our [migration guide](https://www.rerun.io/docs/reference/migration/migration-0-13).

### 🔎 Details

#### 🪵 Log API
- Mark TimeSeriesScalar as deprecated in all SDKs and documentation [#5102](https://github.com/rerun-io/rerun/pull/5102)

#### 🌊 C++ API
- Document that in C++ PinholeProjection::from_mat3x3 is column major [#4843](https://github.com/rerun-io/rerun/pull/4843)
- Include LICENSE files into C++ SDK Assets [#4870](https://github.com/rerun-io/rerun/pull/4870) (thanks [@rgolovanov](https://github.com/rgolovanov)!)
- Fix C++ Arrow build flag forwarding [#4921](https://github.com/rerun-io/rerun/pull/4921) (thanks [@rgolovanov](https://github.com/rgolovanov)!)

#### 🦀 Rust API
- Add integration with the `mint` crate [#4753](https://github.com/rerun-io/rerun/pull/4753)

#### 🐍 Python API
- Fix support for compressing mono images by respecting mode to determine depth [#4847](https://github.com/rerun-io/rerun/pull/4847)

#### 🪳 Bug fixes
- External loader: don't do process IO on compute thread-pool [#4942](https://github.com/rerun-io/rerun/pull/4942)
- Fix a Visible Time Range UI issue where the summary string would display the wrong data range [#5034](https://github.com/rerun-io/rerun/pull/5034)
- Clear empty containers after tile drag-and-drop [#5044](https://github.com/rerun-io/rerun/pull/5044)
- Allow for very large meshes & plots by always picking the largest available GPU buffer size [#5053](https://github.com/rerun-io/rerun/pull/5053)
- Fix forever repaint of big scenes [#5071](https://github.com/rerun-io/rerun/pull/5071)
- Fix `RERUN_FLUSH_NUM_BYTES` and data size estimations [#5086](https://github.com/rerun-io/rerun/pull/5086)
- Make `rectangle_fs.wgsl` compile on chrome despite angle/mesa bug (#3931) [#5074](https://github.com/rerun-io/rerun/pull/5074)

#### 🌁 Viewer improvements
- Introduce Scalar, SeriesLine, and SeriesPoint archetypes with their own visualizers [#4875](https://github.com/rerun-io/rerun/pull/4875)
- Support modifying the plot style by introducing a generic framework for overriding components [#4914](https://github.com/rerun-io/rerun/pull/4914)
- Introduce a new blueprint archetype for AxisY configuration in a plot [#5028](https://github.com/rerun-io/rerun/pull/5028)
- Improve the selection/hover behavior for plots [#5096](https://github.com/rerun-io/rerun/pull/5096)
- Click a spatial space view background to select the space view itself [#4796](https://github.com/rerun-io/rerun/pull/4796)
- Double-clicking an entity in the blueprint & time panels focuses the 3D camera on it [#4799](https://github.com/rerun-io/rerun/pull/4799)
- When loading a .ply file, warn about ignored properties [#4934](https://github.com/rerun-io/rerun/pull/4934)
- Make it easier to position 3D eye-camera center [#4943](https://github.com/rerun-io/rerun/pull/4943)
- Include tessellation and rendering in CPU time shown in top bar [#4951](https://github.com/rerun-io/rerun/pull/4951)
- Allow selection of entities directly in the plot space view [#4959](https://github.com/rerun-io/rerun/pull/4959)
- Texture support for raw `Mesh3D` logging [#4894](https://github.com/rerun-io/rerun/pull/4894)

#### 🚀 Performance improvements
- Add `--threads` / `-j` to control number of compute threads [#5021](https://github.com/rerun-io/rerun/pull/5021)
- Introduce the query cache:
    - Primary caching 3: bare-bone latest-at caching [#4659](https://github.com/rerun-io/rerun/pull/4659)
    - Primary caching 4: runtime toggle support [#4680](https://github.com/rerun-io/rerun/pull/4680)
    - Primary caching 5: 2D & 3D point clouds [#4681](https://github.com/rerun-io/rerun/pull/4681)
    - Primary caching 6: TextLogs & TimeSeries [#4698](https://github.com/rerun-io/rerun/pull/4698)
    - Primary caching 7: Always expose the data time in query responses [#4711](https://github.com/rerun-io/rerun/pull/4711)
    - Primary caching 8: implement latest-at data-time cache entry deduplication [#4712](https://github.com/rerun-io/rerun/pull/4712)
    - Primary caching 9: timeless latest-at support [#4721](https://github.com/rerun-io/rerun/pull/4721)
    - Primary caching 10: latest-at cache invalidation [#4726](https://github.com/rerun-io/rerun/pull/4726)
    - Primary caching 11: cache stats and integration with memory panel [#4773](https://github.com/rerun-io/rerun/pull/4773)
    - Primary caching 12: bare-bone range support [#4784](https://github.com/rerun-io/rerun/pull/4784)
    - Primary caching 13: stats & memory panel integration for range queries [#4785](https://github.com/rerun-io/rerun/pull/4785)
    - Primary caching 14: don't bake `LatestAt(T-1)` results into low-level range queries [#4793](https://github.com/rerun-io/rerun/pull/4793)
    - Primary caching 15: range read performance optimization [#4800](https://github.com/rerun-io/rerun/pull/4800)
    - Primary caching 16: context-free range semantics [#4851](https://github.com/rerun-io/rerun/pull/4851)
    - Primary caching 17: timeless range [#4852](https://github.com/rerun-io/rerun/pull/4852)
    - Primary caching 18: range invalidation (ENABLED BY DEFAULT :confetti_ball:) [#4853](https://github.com/rerun-io/rerun/pull/4853)
    - Primary caching 19 (final): make cache globals non-static [#4856](https://github.com/rerun-io/rerun/pull/4856)
- Integrate query caching with more primitives:
    - Cached 2D & 3D box clouds [#5000](https://github.com/rerun-io/rerun/pull/5000)
    - Cached 2D & 3D line clouds [#5083](https://github.com/rerun-io/rerun/pull/5083)
    - Cached 2D & 3D arrow clouds [#5088](https://github.com/rerun-io/rerun/pull/5088)
- Configurable dynamic plot aggregation based on zoom-level [#4865](https://github.com/rerun-io/rerun/pull/4865)
- Improved automatic view creation heuristic, major speedup for scenes with many entities [#4874](https://github.com/rerun-io/rerun/pull/4874)
- Optimize point clouds [#4932](https://github.com/rerun-io/rerun/pull/4932)

#### 🧑‍🏫 Examples
- Update all examples that use `TimeSeriesScalar` to use `Scalar` instead [#5042](https://github.com/rerun-io/rerun/pull/5042)

#### 📚 Docs
- Improve documentation of the `Clear` archetype [#4760](https://github.com/rerun-io/rerun/pull/4760)
- `DisconnectedSpace` now only applies to spatial space views [#4935](https://github.com/rerun-io/rerun/pull/4935)
- Fill gaps in image encoding documentation, fix how Python documents union variants [#4988](https://github.com/rerun-io/rerun/pull/4988)

#### 🖼 UI improvements
- Improve timeseries Space Views:
  - Introduce a new component for MarkerShape and use it in SeriesPoint [#5004](https://github.com/rerun-io/rerun/pull/5004)
  - Introduce a new StrokeWidth component and use it for SeriesLine [#5025](https://github.com/rerun-io/rerun/pull/5025)
  - Break up plot charts when there's a `Clear` [#4957](https://github.com/rerun-io/rerun/pull/4957)
  - Only show the LegacyVisualizer if a user logs with TimeSeriesScalar archetype [#5023](https://github.com/rerun-io/rerun/pull/5023)
  - Fix lagging time cursor when panning a time series plot [#4972](https://github.com/rerun-io/rerun/pull/4972)
- New Space View and Container creation workflow:
  - Use the "Add space view/container" modal for the `+` button of the blueprint tree [#5012](https://github.com/rerun-io/rerun/pull/5012)
  - Add support for removing container children from the selection panel [#4930](https://github.com/rerun-io/rerun/pull/4930)
  - Add support for full span highlighting to modal and use it in the "Add space view or container" modal [#4822](https://github.com/rerun-io/rerun/pull/4822)
  - Remove the "+" icon from the "Add SV/Container" modal and close on click [#4927](https://github.com/rerun-io/rerun/pull/4927)
  - New empty space view defaults to uncollapsed in blueprint tree [#4982](https://github.com/rerun-io/rerun/pull/4982)
  - Do not allow adding Horizontal/Vertical containers inside of containers with the same type [#5091](https://github.com/rerun-io/rerun/pull/5091)
- Selection improvements:
  - Click a recording to select it [#4761](https://github.com/rerun-io/rerun/pull/4761)
  - Press the escape key to clear the current selection [#5103](https://github.com/rerun-io/rerun/pull/5103)
  - Clear selection when clicking blank space in the Blueprint View [#4831](https://github.com/rerun-io/rerun/pull/4831)
  - Selecting/hovering components now highlights their parent entity [#4748](https://github.com/rerun-io/rerun/pull/4748)
- Add support for drag-and-drop in blueprint tree [#4910](https://github.com/rerun-io/rerun/pull/4910)
- Add support for editing a space view's space origin [#4848](https://github.com/rerun-io/rerun/pull/4848)
- Add Help and Discord to command palette [#4752](https://github.com/rerun-io/rerun/pull/4752)
- Syntax highlighting of entity paths and instance paths [#4803](https://github.com/rerun-io/rerun/pull/4803)
- Update container (and a couple other) icons [#4814](https://github.com/rerun-io/rerun/pull/4814)
- Make space view names optional and subdue placeholder view label in the UI [#4682](https://github.com/rerun-io/rerun/pull/4682)
- Show download sizes of in the example page [#4841](https://github.com/rerun-io/rerun/pull/4841)
- Style container's label as unnamed [#4975](https://github.com/rerun-io/rerun/pull/4975)
- Fix space view cloning to also copy entity properties (visible time range, etc.) [#4978](https://github.com/rerun-io/rerun/pull/4978)
- Improve how the root container is displayed and handled in the blueprint tree [#4989](https://github.com/rerun-io/rerun/pull/4989)
- Improve the UI for the entity query [#5022](https://github.com/rerun-io/rerun/pull/5022)
- Don't show the Blueprint header when on the welcome screen [#5046](https://github.com/rerun-io/rerun/pull/5046)
- Move Visible Time Range higher in the Selection Panel [#5036](https://github.com/rerun-io/rerun/pull/5036)
- Clean up time range UI [#5089](https://github.com/rerun-io/rerun/pull/5089)
- Improve preview UI for Component data [#5093](https://github.com/rerun-io/rerun/pull/5093)
- Paint closest labels on top of labels further away [#5124](https://github.com/rerun-io/rerun/pull/5124)

#### 🕸️ Web
- Web: Support multiple `.rrd` URLs [#4740](https://github.com/rerun-io/rerun/pull/4740)
- Unify `web_viewer/index.html` and `index_bundled.html` [#4720](https://github.com/rerun-io/rerun/pull/4720)
- Allow forcing WebGPU/WebGL on the web player, new command line argument to force graphics backend [#4981](https://github.com/rerun-io/rerun/pull/4981)

#### 🎨 Renderer improvements
- Update to wgpu 0.19 and latest `egui` trunk [#4885](https://github.com/rerun-io/rerun/pull/4885)
- Support YUY2-encoded images [#4877](https://github.com/rerun-io/rerun/pull/4877) (thanks [@oxkitsune](https://github.com/oxkitsune)!)

#### 🧑‍💻 Dev-experience
- Default to DEBUG log level in debug builds [#4749](https://github.com/rerun-io/rerun/pull/4749)
- New debug option to show an actual timeline for the Blueprint [#4609](https://github.com/rerun-io/rerun/pull/4609)
- Primary cache: basic debug tools via command palette [#4948](https://github.com/rerun-io/rerun/pull/4948)

#### 🗣 Refactors
- Migrate from `egui_Tile::TileId` to proper blueprint IDs in `ViewportBlueprint` API [#4900](https://github.com/rerun-io/rerun/pull/4900)

#### 📦 Dependencies
- Remove `egui_plot` as dependency from `re_sdk` [#5099](https://github.com/rerun-io/rerun/pull/5099)
- Update to egui 0.25 and winit 0.29 [#4732](https://github.com/rerun-io/rerun/pull/4732)
- Prune dependencies from `rerun` and `re_sdk` [#4824](https://github.com/rerun-io/rerun/pull/4824)
- Relax pyarrow dependency to `>=14.0.2` [#5054](https://github.com/rerun-io/rerun/pull/5054)
- Update egui_tiles to 0.7.2 [#5107](https://github.com/rerun-io/rerun/pull/5107)

#### 🤷 Other
#### 🤷 Other
- Add `rerun --serve` and improve `--help` [#4834](https://github.com/rerun-io/rerun/pull/4834)
- `rerun print`: print just summary, unless given `--verbose` [#5079](https://github.com/rerun-io/rerun/pull/5079)


## [0.12.1](https://github.com/rerun-io/rerun/compare/0.12.0...0.12.1) - Data loader bug fixes - 2024-01-17

#### 🌊 C++ API
- Fix CMake trying to pick up test folders outside of the Rerun project/zip [#4770](https://github.com/rerun-io/rerun/pull/4770) (thanks [@KevinGliewe](https://github.com/KevinGliewe)!)
- Document that `Mat3x3` and `Mat4x4` constructors are column major [#4842](https://github.com/rerun-io/rerun/pull/4842)

#### 🦀 Rust API
- Fix `entity_path_vec!` and `entity_path!` depending on `ToString` being in scope [#4766](https://github.com/rerun-io/rerun/pull/4766) (thanks [@kpreid](https://github.com/kpreid)!)

#### 🪳 Bug fixes
- Fix external data loader plugins on Windows [#4840](https://github.com/rerun-io/rerun/pull/4840)
- Reduce latency when loading data from external loaders [#4797](https://github.com/rerun-io/rerun/pull/4797)
- Always point to versioned manifest when building a versioned binary [#4781](https://github.com/rerun-io/rerun/pull/4781)

#### 🧑‍💻 Dev-experience
- External loaders: remove warnings on duplicated binary on `$PATH` [#4833](https://github.com/rerun-io/rerun/pull/4833)

#### 🤷 Other
#### 🤷 Other
- Include `Cargo.lock` in `rerun-cli` crate [#4750](https://github.com/rerun-io/rerun/pull/4750)
- Replace `atty` dependency with `std::io::IsTerminal` [#4790](https://github.com/rerun-io/rerun/pull/4790) (thanks [@kpreid](https://github.com/kpreid)!)


## [0.12.0](https://github.com/rerun-io/rerun/compare/0.11.0...0.12.0) - Data Loaders, Container-editing, Python-3.12 - 2024-01-09

<p align="center">
    <img src="https://github.com/rerun-io/rerun/assets/1148717/668964f6-bee3-4339-8404-5d655755d6db"
</p>

### ✨ Overview & highlights
- 🌁 The Rerun Viewer now supports a plugin system for creating [arbitrary external data loaders](https://www.rerun.io/docs/reference/data-loaders/overview).
- 🕸️ More built-in examples are now available in the viewer.
- 🐍 The Python SDK now works with Python-3.12.
- 📘 Blueprint containers can now be selected and modified.
- 🚀 In the native viewer, space views are now evaluated in parallel for improved performance.
- 🧑‍🏫 Support and guide for [sharing a recording across multiple processes](https://www.rerun.io/docs/howto/shared-recordings).
- 📁 Entity-paths allowed characters and escaping are now more file-like [#4476](https://github.com/rerun-io/rerun/pull/4476):
 - There is no need for " quotes around path parts, instead we now use \ to escape special characters.
 - You need to escape any character that isn't alphabetical, numeric, ., -, or _.

### 🔎 Details

#### 🌊 C++ API
- Exposing `recording_id` in C and C++ SDKs [#4384](https://github.com/rerun-io/rerun/pull/4384)
- All C++ preprocessor macros start now with RR_ (instead of a mix of RR_ and RERUN_) [#4371](https://github.com/rerun-io/rerun/pull/4371)
- C++ & Python API: add helpers for constructing an entity path [#4595](https://github.com/rerun-io/rerun/pull/4595)

#### 🐍 Python API
- Add `--stdout`/`-o` to our CLI helper library [#4544](https://github.com/rerun-io/rerun/pull/4544)
- C++ & Python API: add helpers for constructing an entity path [#4595](https://github.com/rerun-io/rerun/pull/4595)
- Python SDK: introduce deferred garbage collection queue [#4583](https://github.com/rerun-io/rerun/pull/4583)
- Add support for Python 3.12 [#4146](https://github.com/rerun-io/rerun/pull/4146)

#### 🦀 Rust API
- Exposing `recording_id` in Rust SDK [#4383](https://github.com/rerun-io/rerun/pull/4383)
- Add `--stdout`/`-o` to our CLI helper library [#4544](https://github.com/rerun-io/rerun/pull/4544)
- Document how to construct an entity path for the Rust logging API [#4584](https://github.com/rerun-io/rerun/pull/4584)

#### 🪳 Bug fixes
- Bugfix: show labels on segmentation images with trivial dimensions [#4368](https://github.com/rerun-io/rerun/pull/4368)
- Datastore: don't eagerly sort in bucket split routine on ingestion path [#4417](https://github.com/rerun-io/rerun/pull/4417)
- Resolve spurious blueprint panel group collapsing [#4548](https://github.com/rerun-io/rerun/pull/4548)
- Fix rectangle that indicates the zoomed pixel area on hover being one pixel to small [#4590](https://github.com/rerun-io/rerun/pull/4590)
- Fix wrong RowId order of logged data [#4658](https://github.com/rerun-io/rerun/pull/4658)
- Make scroll-to-zoom a lot more responsive in 3D views [#4668](https://github.com/rerun-io/rerun/pull/4668)
- Fix heuristic object properties being broken in some cases / fix DepthMeter being ignored sometimes [#4679](https://github.com/rerun-io/rerun/pull/4679)

#### 🌁 Viewer improvements
- Make Viewer contexts's render context reference non-mutable [#4430](https://github.com/rerun-io/rerun/pull/4430)
- The Rerun Viewer can now consume from stdin:
  - Standard input/output support 1: stream RRD data from stdin [#4511](https://github.com/rerun-io/rerun/pull/4511)
  - Standard input/output support 2: Rust SDK stdout impl/examples/docs [#4512](https://github.com/rerun-io/rerun/pull/4512)
  - Standard input/output support 3: Python SDK stdout impl/examples/docs [#4513](https://github.com/rerun-io/rerun/pull/4513)
  - Standard input/output support 4: C++ SDK stdout impl/examples/docs [#4514](https://github.com/rerun-io/rerun/pull/4514)
- Support for custom DataLoaders:
  - `DataLoader`s 0: utility for hierarchical `EntityPath` from file path [#4516](https://github.com/rerun-io/rerun/pull/4516)
  - `DataLoader`s 1: introduce, and migrate to, `DataLoader`s [#4517](https://github.com/rerun-io/rerun/pull/4517)
  - `DataLoader`s 2: add text-based `DataLoader` (`.txt`, `.md`) [#4518](https://github.com/rerun-io/rerun/pull/4518)
  - `DataLoader`s 3: add 3D point cloud `DataLoader` (`.ply`) [#4519](https://github.com/rerun-io/rerun/pull/4519)
  - `DataLoader`s 4: add generic folder `DataLoader` [#4520](https://github.com/rerun-io/rerun/pull/4520)
  - `DataLoader`s 5: add support for external binary `DataLoader`s (PATH) [#4521](https://github.com/rerun-io/rerun/pull/4521)
  - `DataLoader`s 6: first-class support for `Incompatible` [#4565](https://github.com/rerun-io/rerun/pull/4565)
  - `DataLoader`s 7: support for custom `DataLoader`s [#4566](https://github.com/rerun-io/rerun/pull/4566)
- 3D->2D & 2D->3D selection visualizations stick now around on selection [#4587](https://github.com/rerun-io/rerun/pull/4587)
- The Viewer now supports segmentation images logged natively as floats [#4585](https://github.com/rerun-io/rerun/pull/4585)
- Fix incorrect bounding box calculation for camera view parts [#4640](https://github.com/rerun-io/rerun/pull/4640)

#### 🚀 Performance improvements
- Parallelize Space View system evaluation [#4460](https://github.com/rerun-io/rerun/pull/4460)
- Limit server memory [#4636](https://github.com/rerun-io/rerun/pull/4636)

#### 🧑‍🏫 Examples
- Add nuScenes-based lidar examples [#4407](https://github.com/rerun-io/rerun/pull/4407) (thanks [@roym899](https://github.com/roym899)!)
- Nightly builds [#4505](https://github.com/rerun-io/rerun/pull/4505)
- Add LLM token classification example [#4541](https://github.com/rerun-io/rerun/pull/4541) (thanks [@roym899](https://github.com/roym899)!)

#### 📚 Docs
- Shared recordings 3: add how-to guide [#4385](https://github.com/rerun-io/rerun/pull/4385)
- Document our crate organization in ARCHITECTURE.md [#4458](https://github.com/rerun-io/rerun/pull/4458)

#### 🖼 UI improvements
- Plot legend visibility and position control (part 1): route `EntityProperties` to `SpaceViewClass` methods [#4363](https://github.com/rerun-io/rerun/pull/4363)
- Plot legend visibility and position control (part 2): minor UI spacing improvement [#4364](https://github.com/rerun-io/rerun/pull/4364)
- Reset accumulated bounding box when resetting camera [#4369](https://github.com/rerun-io/rerun/pull/4369)
- Plot legend visibility and position control (part 3): legend UI added for both timeseries and bar charts space views [#4365](https://github.com/rerun-io/rerun/pull/4365)
- Improve component data table UI in the selection panel [#4370](https://github.com/rerun-io/rerun/pull/4370)
- Add optional color component to BarChart archetype [#4372](https://github.com/rerun-io/rerun/pull/4372)
- Resolve unexpected view-partitioning by only bucket images when creating a new 2D view [#4361](https://github.com/rerun-io/rerun/pull/4361)
- Restore `egui_plot` auto-bounds state after dragging the time cursor in timeseries space views [#4270](https://github.com/rerun-io/rerun/pull/4270)
- Make Space View containers selectable and editable [#4403](https://github.com/rerun-io/rerun/pull/4403)
- Improve selection and hover behavior of viewport's tabs [#4424](https://github.com/rerun-io/rerun/pull/4424)
- Improve the Selection Panel UI for components when a single item is selected [#4416](https://github.com/rerun-io/rerun/pull/4416)
- Show connection status in top bar [#4443](https://github.com/rerun-io/rerun/pull/4443)
- Add the possibility to add empty space views of all registered types [#4467](https://github.com/rerun-io/rerun/pull/4467)
- Add experimental Dataframe Space View [#4468](https://github.com/rerun-io/rerun/pull/4468)
- Show e2e latency in metric UI in top panel [#4502](https://github.com/rerun-io/rerun/pull/4502)
- Show leading slash when formatting entity paths [#4537](https://github.com/rerun-io/rerun/pull/4537)
- Improve entity size stats: include whole subtree [#4542](https://github.com/rerun-io/rerun/pull/4542)
- Add support for modal Windows to `re_ui` and use it for the Space View entity picker [#4577](https://github.com/rerun-io/rerun/pull/4577)
- Show entity path parts (entity "folder" names) unescaped in UI [#4603](https://github.com/rerun-io/rerun/pull/4603)
- Improve Rerun Menu with link to Rerun Discord [#4661](https://github.com/rerun-io/rerun/pull/4661)
- Introduce container icons and update space views and UI icons [#4663](https://github.com/rerun-io/rerun/pull/4663)
- Initial support for manually adding container and space view in the hierarchy [#4616](https://github.com/rerun-io/rerun/pull/4616)
- Change modal position to a fixed vertical distance from the top of the window [#4700](https://github.com/rerun-io/rerun/pull/4700)

#### 🕸️ Web
- Load examples manifest via HTTP [#4391](https://github.com/rerun-io/rerun/pull/4391)
- Remove builds and usage of `demo.rerun.io` [#4418](https://github.com/rerun-io/rerun/pull/4418)
- Open all links in a new tab [#4582](https://github.com/rerun-io/rerun/pull/4582)

#### 🎨 Renderer improvements
- Log wgpu adapter on web [#4414](https://github.com/rerun-io/rerun/pull/4414)
- Interior mutability for re_renderer's static resource pools (RenderPipeline/Shader/Layouts/etc.) [#4421](https://github.com/rerun-io/rerun/pull/4421)
- Make draw data creation no longer require a mutable re_renderer context [#4422](https://github.com/rerun-io/rerun/pull/4422)
- Move re_renderer examples to its own crate in order to make workspace level examples less confusing [#4472](https://github.com/rerun-io/rerun/pull/4472)
- Improved wgpu error handling, no more crashes through wgpu validation errors [#4509](https://github.com/rerun-io/rerun/pull/4509)
- Expose `wgpu` profiling scopes to puffin [#4581](https://github.com/rerun-io/rerun/pull/4581)
- Improve shading with two lights instead of one [#4648](https://github.com/rerun-io/rerun/pull/4648)

#### 🧑‍💻 Dev-experience
- Fix not tracking wgsl file changes for web build [#4374](https://github.com/rerun-io/rerun/pull/4374)
- Auto format all the things [#4373](https://github.com/rerun-io/rerun/pull/4373)
- Refactor naming of `SpaceViewClass` and changed `TextSpaceView` name to "Text Log" [#4386](https://github.com/rerun-io/rerun/pull/4386)
- Local-first wheel publishing [#4454](https://github.com/rerun-io/rerun/pull/4454)
- Remove backtraces on error when running `rerun` binary [#4746](https://github.com/rerun-io/rerun/pull/4746)

#### 🗣 Refactors
- Selection state is now fully double buffered and has interior mutability [#4387](https://github.com/rerun-io/rerun/pull/4387)
- Time control is now behind a RwLock, making recording config access non-mutable everywhere [#4389](https://github.com/rerun-io/rerun/pull/4389)
- Enable (selected) new cargo clippy lints [#4404](https://github.com/rerun-io/rerun/pull/4404)
- Add lint for builder pattern functions and deref impls to be marked `#[inline]` [#4435](https://github.com/rerun-io/rerun/pull/4435)
- Pass viewer context always non-mutable [#4438](https://github.com/rerun-io/rerun/pull/4438)
- RenderContext usage cleanup [#4446](https://github.com/rerun-io/rerun/pull/4446)
- Integrate re_tensor_ops crate into re_space_view_tensor [#4450](https://github.com/rerun-io/rerun/pull/4450)
- Use TOML for example readme front-matter [#4553](https://github.com/rerun-io/rerun/pull/4553)
- Rename `StoreDb` to `EntityDb`, `re_data_store` -> `re_entity_db` [#4670](https://github.com/rerun-io/rerun/pull/4670)
- Rename `re_arrow_store` to `re_data_store` [#4672](https://github.com/rerun-io/rerun/pull/4672)

#### 📦 Dependencies
- Update egui and wgpu [#4111](https://github.com/rerun-io/rerun/pull/4111)
- Update Rust to 1.76.0 [#4390](https://github.com/rerun-io/rerun/pull/4390)

#### 🤷 Other
#### 🤷 Other
- Use `:` instead of `.` as the entity:component separator in paths [#4471](https://github.com/rerun-io/rerun/pull/4471)
- File-like entity paths [#4476](https://github.com/rerun-io/rerun/pull/4476)
- Make the new container blueprints the default behavior [#4642](https://github.com/rerun-io/rerun/pull/4642)


## [0.11.0](https://github.com/rerun-io/rerun/compare/0.10.1...0.11.0) - C++ improvements & better Visible History - 2023-11-28

https://github.com/rerun-io/rerun/assets/1220815/9099b81d-626f-4974-87d7-0e974361a9f0

### ✨ Overview & highlights

- 🌊 C++ SDK improvements
  - [Reference docs are live!](https://ref.rerun.io/docs/cpp/)
  - 2x-5x faster logging
  - CMake install support and other CMake setup improvements
  - Support for custom components & archetypes
  - Zero copy logging for images, various API improvements
- 📈 Visual History -> Visual Time Range
  - Time series plots can now limit its query to a range
  - Much more powerful UI, allowing query ranges relative to time cursor
- 🕸️ The Viewer can now be easily embedded in your web apps via our [npm package](https://www.npmjs.com/package/@rerun-io/web-viewer)
- 🐍 ⚠️ Legacy Python API now removed, check the [migration guide](https://github.com/rerun-io/rerun/issues/723) if you're not using `rr.log` yet
- 🦀 The new `StoreSubscriber` trait allows to be notified of all changes in the datastore. This can be used to build custom indices and trigger systems, and serves as a foundation for upcoming performance improvements. Check out [our example](examples/rust/custom_store_subscriber/README.md) for more information.

⚠️ Known issues on Visual Time Range:
- Time cursor [sometimes stops scrolling correctly](https://github.com/rerun-io/rerun/issues/4246) on plot window
- Still [doesn't work with transforms](https://github.com/rerun-io/rerun/issues/723)

Special thanks to @dvad & @dangush for contributing!

### 🔎 Details

#### 🌊 C++ SDK
- Support std::chrono types for `set_time` on `rerun::RecordingStream` [#4134](https://github.com/rerun-io/rerun/pull/4134)
- Improve rerun_cpp readme & CMakeLists.txt [#4126](https://github.com/rerun-io/rerun/pull/4126)
- Replace the many parameters of  `rerun::spawn` / `rerun::RecordingStream::spawn` with a `struct` [#4149](https://github.com/rerun-io/rerun/pull/4149)
- Make on TextLogLevel PascalCase (instead of SCREAMING CASE) to avoid clashes with preprocessor defines [#4152](https://github.com/rerun-io/rerun/pull/4152)
- Reduce rerun_c library size (by depending on fewer unnecessary crates) [#4147](https://github.com/rerun-io/rerun/pull/4147)
- Fix unnecessary includes in code generated headers [#4132](https://github.com/rerun-io/rerun/pull/4132)
- Doxygen documentation & many doc improvements [#4191](https://github.com/rerun-io/rerun/pull/4191)
- Rename `rerun::ComponentBatch` to `rerun::Collection` (and related constructs) [#4236](https://github.com/rerun-io/rerun/pull/4236)
- Use `rerun::Collection` almost everywhere we'd use `std::vector` before [#4247](https://github.com/rerun-io/rerun/pull/4247)
- Significantly improve C++ logging performance by using C FFI instead of Arrow IPC [#4273](https://github.com/rerun-io/rerun/pull/4273)
- Further improve C++ logging for many individual log calls by introducing a component type registry [#4296](https://github.com/rerun-io/rerun/pull/4296)
- All C++ datatypes & components now implement a new Loggable trait [#4305](https://github.com/rerun-io/rerun/pull/4305)
- Add C++ Custom Component example [#4309](https://github.com/rerun-io/rerun/pull/4309)
- Expose Rerun source/include dir in CMakeLists.txt (`RERUN_CPP_SOURCE_DIR`) [#4313](https://github.com/rerun-io/rerun/pull/4313)
- Support cmake install [#4326](https://github.com/rerun-io/rerun/pull/4326)
- Export TensorBuffer & TensorDimension to Rerun namespace [#4331](https://github.com/rerun-io/rerun/pull/4331)
- C++ SDK sanity checks now header/source version against rerun_c binary version [#4330](https://github.com/rerun-io/rerun/pull/4330)
- Allow creating Image/Tensor/DepthImage/SegmentationImage directly from shape & pointer [#4345](https://github.com/rerun-io/rerun/pull/4345)

#### 🐍 Python SDK
- Python: remove legacy APIs [#4037](https://github.com/rerun-io/rerun/pull/4037)
- Remove deprecated `rerun_demo` package [#4293](https://github.com/rerun-io/rerun/pull/4293)
- Python: don't catch `KeyboardInterrupt` and `SystemExit` [#4333](https://github.com/rerun-io/rerun/pull/4333) (thanks [@Dvad](https://github.com/Dvad)!)

#### 🪳 Bug fixes
- Fix line & points (& depth clouds points) radii being unaffected by scale & projection via Pinhole [#4199](https://github.com/rerun-io/rerun/pull/4199)
- Fix inaccessible entities being incorrectly added to space view [#4226](https://github.com/rerun-io/rerun/pull/4226)
- Silence spammy blueprint warnings and validate blueprint on load [#4303](https://github.com/rerun-io/rerun/pull/4303)
- Fix markdown heading size [#4178](https://github.com/rerun-io/rerun/pull/4178)

#### 🌁 Viewer improvements
- Add command to copy direct link to fully qualified URL [#4165](https://github.com/rerun-io/rerun/pull/4165)
- Implement recording/last-modified-at aware garbage collection [#4183](https://github.com/rerun-io/rerun/pull/4183)

#### 🖼 UI improvements
- Improve Visible History to support more general time queries [#4123](https://github.com/rerun-io/rerun/pull/4123)
- Add support for Visible History to time series space views [#4179](https://github.com/rerun-io/rerun/pull/4179)
- Make Visible History UI more ergonomic and show inherited values [#4222](https://github.com/rerun-io/rerun/pull/4222)
- Display Visible History on timeline when the mouse hovers the UI [#4259](https://github.com/rerun-io/rerun/pull/4259)
- Improve the Selection Panel with better title, context, and Space View key properties [#4324](https://github.com/rerun-io/rerun/pull/4324)

#### 🕸️ Web
- Put web viewer on `npm` [#4003](https://github.com/rerun-io/rerun/pull/4003)
- Auto-switch port when getting AddrInUse error [#4314](https://github.com/rerun-io/rerun/pull/4314) (thanks [@dangush](https://github.com/dangush)!)
- Generate per-PR web apps [#4341](https://github.com/rerun-io/rerun/pull/4341)

#### 🧑‍💻 Dev-experience
- Simple logging benchmarks for C++ & Rust [#4181](https://github.com/rerun-io/rerun/pull/4181)
- New debug option to show the blueprint in the streams view [#4189](https://github.com/rerun-io/rerun/pull/4189)
- Use Pixi over setup scripts on CI + local dev [#4302](https://github.com/rerun-io/rerun/pull/4302)
- Run deploy docs jobs serially [#4232](https://github.com/rerun-io/rerun/pull/4232)
- fix Windows test config on main [#4242](https://github.com/rerun-io/rerun/pull/4242)

#### 🗣 Refactors
- `StoreView` -> `StoreSubscriber` [#4234](https://github.com/rerun-io/rerun/pull/4234)
- `DataStore` introduce `StoreEvent`s [#4203](https://github.com/rerun-io/rerun/pull/4203)
- `DataStore` introduce `StoreView`s [#4205](https://github.com/rerun-io/rerun/pull/4205)


## [0.10.1](https://github.com/rerun-io/rerun/compare/0.10.0...0.10.1) - 2023-11-02

### ✨ Overview & highlights
This is a small release primarily to tie up some loose ends for our C++ SDK.

#### 🌊 C++ SDK
- Avoid possible link/symbol errors but defaulting all OSes to static linking of Arrow [#4101](https://github.com/rerun-io/rerun/pull/4101)
- Fix compilation errors with C++20 [#4098](https://github.com/rerun-io/rerun/pull/4098)
- Improve C++ SDK perf 5x by respecting CMAKE_BUILD_TYPE and enabling mimalloc [#4094](https://github.com/rerun-io/rerun/pull/4094)
- Reduce amount of cmake log from building & downloading libArrow [#4103](https://github.com/rerun-io/rerun/pull/4103)

#### 🧑‍💻 Dev-experience
- C++ Windows CI [#4110](https://github.com/rerun-io/rerun/pull/4110)
- Add macOS C++ CI, add Linux C++20 CI [#4120](https://github.com/rerun-io/rerun/pull/4120)


## [0.10.0](https://github.com/rerun-io/rerun/compare/0.9.1...0.10.0) - C++ SDK - 2023-10-30

[Rerun](https://www.rerun.io/) is an easy-to-use visualization toolbox for computer vision and robotics.

* Python: `pip install rerun-sdk`
* Rust: `cargo add rerun` and `cargo install rerun-cli --locked`
* Online demo: <https://app.rerun.io/version/0.10.0/>

Release blog post: <https://www.rerun.io/blog/cpp-sdk>

### ✨ Overview & highlights
* The C++ SDK is finally here!
  ```cpp
  #include <rerun.hpp>

  int main() {
      const auto rec = rerun::RecordingStream("rerun_example_points3d_simple");
      rec.spawn().exit_on_failure();

      rec.log("points", rerun::Points3D({{0.0f, 0.0f, 0.0f}, {1.0f, 1.0f, 1.0f}}));
  }
  ```

* Add an integrated getting-started guide into the Viewer splash screen
* Add a new and improved `spawn` method in the Rust SDK
* Add support for NV12-encoded images [#3541](https://github.com/rerun-io/rerun/pull/3541) (thanks [@zrezke](https://github.com/zrezke)!)
* We now publish pre-built binaries for each release at <https://github.com/rerun-io/rerun/releases>

### 🔎 Details
#### 🌊 C++ SDK
- Has all the features of the Python and C++ SDK:s

#### 🐍 Python SDK
- Add `RERUN_STRICT` environment variable [#3861](https://github.com/rerun-io/rerun/pull/3861)
- Fix potential deadlock when saving to file after logging at the end of a Python program [#3920](https://github.com/rerun-io/rerun/pull/3920)
- Warn if no resolution provided to Pinhole [#3923](https://github.com/rerun-io/rerun/pull/3923)
- Python: remove unconditional sleep on `spawn` [#4010](https://github.com/rerun-io/rerun/pull/4010)
- Support `pathlib.Path` for `rr.save` [#4036](https://github.com/rerun-io/rerun/pull/4036)
- Add `disable_timeline` function [#4068](https://github.com/rerun-io/rerun/pull/4068)
- Support fast install of the Rerun Viewer with `cargo binstall rerun-cli` thanks to [`cargo binstall`](https://github.com/cargo-bins/cargo-binstall)

#### 🦀 Rust SDK
- Introduce `re_types_core` [#3878](https://github.com/rerun-io/rerun/pull/3878)
- Fix crash when using `RecordingStream::set_thread_local` on macOS [#3929](https://github.com/rerun-io/rerun/pull/3929)
- Add improved `spawn` function [#3996](https://github.com/rerun-io/rerun/pull/3996) [#4031](https://github.com/rerun-io/rerun/pull/4031)
- Redesign `clap` integration [#3997](https://github.com/rerun-io/rerun/pull/3997) [#4040](https://github.com/rerun-io/rerun/pull/4040)
- `RecordingStream`: introduce `connect_opts` [#4042](https://github.com/rerun-io/rerun/pull/4042)
- Add `disable_timeline` function [#4068](https://github.com/rerun-io/rerun/pull/4068)

#### 🪳 Bug fixes
- Fix grayscale images being too dark [#3999](https://github.com/rerun-io/rerun/pull/3999)
- Prevent badly sized tensors from crashing the Viewer [#4005](https://github.com/rerun-io/rerun/pull/4005)
- Fix selection history right-click menu not working [#3819](https://github.com/rerun-io/rerun/pull/3819)

#### 🌁 Viewer improvements
- Replace `--strict` flag with `RERUN_PANIC_ON_WARN` env-var [#3872](https://github.com/rerun-io/rerun/pull/3872)
- Support NV12-encoded images [#3541](https://github.com/rerun-io/rerun/pull/3541) (thanks [@zrezke](https://github.com/zrezke)!)

#### 🧑‍🏫 Examples
- `--max-frame` support for tracking examples [#3835](https://github.com/rerun-io/rerun/pull/3835)

#### 📚 Docs
- Synchronize code examples and their screenshots [#3954](https://github.com/rerun-io/rerun/pull/3954)
- Improve docs for `TextDocument` example [#4008](https://github.com/rerun-io/rerun/pull/4008)
- Fix typos in documentation and code comments [#4061](https://github.com/rerun-io/rerun/pull/4061) (thanks [@omahs](https://github.com/omahs)!)

#### 🖼 UI improvements
- Add basic support for in-app "Quick Start" guides [#3813](https://github.com/rerun-io/rerun/pull/3813) [#3912](https://github.com/rerun-io/rerun/pull/3912)
- Add copy-button to markdown code blocks [#3882](https://github.com/rerun-io/rerun/pull/3882)
- Add warning in the Quick Start guides about Safari breaking Copy to Clipboard [#3898](https://github.com/rerun-io/rerun/pull/3898)

#### 🎨 Renderer improvements
- Add easy way to dump out final wgsl shader [#3947](https://github.com/rerun-io/rerun/pull/3947)

#### 🧑‍💻 Dev-experience
- Approve all workflow runs for a specific contributor PR [#3876](https://github.com/rerun-io/rerun/pull/3876)
- Make codegen I/O-free and agnostic to output location [#3888](https://github.com/rerun-io/rerun/pull/3888)
- Configure pytest to fail on warnings [#3903](https://github.com/rerun-io/rerun/pull/3903)
- Improve `taplo` output on failure [#3909](https://github.com/rerun-io/rerun/pull/3909)
- Automatically synchronize build.rerun.io & release assets [#3945](https://github.com/rerun-io/rerun/pull/3945)
- New helper script to run fast lints and pre-push hook that runs it [#3949](https://github.com/rerun-io/rerun/pull/3949)
- CI: Rerun CLI as a release asset [#3959](https://github.com/rerun-io/rerun/pull/3959)
- Add script to generate RRD vs. screenshots comparisons [#3946](https://github.com/rerun-io/rerun/pull/3946)
- Add a new build Environment option for CondaBuild to improve conda-built artifacts [#4015](https://github.com/rerun-io/rerun/pull/4015)
- Lock Python in CI to 3.11 [#4033](https://github.com/rerun-io/rerun/pull/4033)
- Changed `spawn()` and the `rerun` script to call into `rerun_bindings` (12x startup time improvement) [#4053](https://github.com/rerun-io/rerun/pull/4053)


## [0.9.1](https://github.com/rerun-io/rerun/compare/0.9.0...0.9.1) - Bug fixes and performance improvements - 2023-10-12

[Rerun](https://www.rerun.io/) is an easy-to-use visualization toolbox for computer vision and robotics.

* Python: `pip install rerun-sdk`
* Rust: `cargo add rerun` and `cargo install rerun-cli`
* Online demo: <https://app.rerun.io/version/0.9.1/>

### ✨ Overview & highlights
- A bunch of bug fixes
- Fix big performance regression when hovering images
- The Rerun Viewer should now be visible to the system accessibility system

#### 🐍 Python SDK
- Added support for PyTorch array to `Boxes2D`'s `array` convenience argument [#3719](https://github.com/rerun-io/rerun/pull/3719)
- Fix default stroke width handling in `log_line_strip_Xd` and `log_obbs` [#3720](https://github.com/rerun-io/rerun/pull/3720)
- Warn/raise when passing incompatible objects to `log` [#3727](https://github.com/rerun-io/rerun/pull/3727)
- Refactor `rerun.AnyValues` to handle `None` input more gracefully [#3725](https://github.com/rerun-io/rerun/pull/3725)
- Default `DisconnectedSpaces` boolean to `true` in Python [#3760](https://github.com/rerun-io/rerun/pull/3760)

#### 🦀 Rust SDK
- Fix return type of `entity_path!()` and `entity_path_vec!()` on empty input [#3734](https://github.com/rerun-io/rerun/pull/3734) (thanks [@kpreid](https://github.com/kpreid)!)
- Export `RecordingStreamError` [#3777](https://github.com/rerun-io/rerun/pull/3777)

#### 🪳 Bug fixes
- Fix bug when joining cleared optional components [#3726](https://github.com/rerun-io/rerun/pull/3726)
- Update `winit` to 0.28.7 to fix UI glitch on macOS Sonoma [#3763](https://github.com/rerun-io/rerun/pull/3763)
- Show 1D-tensors as bar charts [#3769](https://github.com/rerun-io/rerun/pull/3769)
- Fix loading of `.obj` mesh files [#3772](https://github.com/rerun-io/rerun/pull/3772)
- Fix crash when loading huge image [#3775](https://github.com/rerun-io/rerun/pull/3775)
- Fix performance regression when viewing images and tensors [#3767](https://github.com/rerun-io/rerun/pull/3767)

#### 🌁 Viewer improvements
- Turn on `AccessKit` accessibility integration [#3732](https://github.com/rerun-io/rerun/pull/3732)
- Display space views using `ViewCoordinates` from closest ancestor [#3748](https://github.com/rerun-io/rerun/pull/3748)
- Improve 3D view bounds handling of camera frustums [#3749](https://github.com/rerun-io/rerun/pull/3749) [#3815](https://github.com/rerun-io/rerun/pull/3815) [#3811](https://github.com/rerun-io/rerun/pull/3811)
- Improve heuristics around 2D vs 3D space-view creation [#3822](https://github.com/rerun-io/rerun/pull/3822)

#### 🚀 Performance improvements
- Optimize gathering of point cloud colors [#3730](https://github.com/rerun-io/rerun/pull/3730)

#### 🧑‍🏫 Examples
- Fix open photogrammetry example not working on Windows [#3705](https://github.com/rerun-io/rerun/pull/3705)

#### 📚 Docs
- Document that entity-path `rerun/` is reserved [#3747](https://github.com/rerun-io/rerun/pull/3747)

#### 🖼 UI improvements
- Show all entities/components in the Streams UI, even if empty for the selected timeline [#3779](https://github.com/rerun-io/rerun/pull/3779)

#### 🧑‍💻 Dev-experience
- Less automatic `build.rs` shenanigans [#3814](https://github.com/rerun-io/rerun/pull/3814)

#### 🗣 Refactors
- Refactor our `build.rs` files [#3789](https://github.com/rerun-io/rerun/pull/3789)

#### 📦 Dependencies
- Update `ewebsock` to 0.4.0 [#3729](https://github.com/rerun-io/rerun/pull/3729)
- Update `winit` to 0.28.7 [#3763](https://github.com/rerun-io/rerun/pull/3763)


## [0.9.0](https://github.com/rerun-io/rerun/compare/0.8.2...0.9.0) - New logging API - 2023-10-05

[Rerun](https://www.rerun.io/) is an easy-to-use visualization toolbox for computer vision and robotics.

* Python: `pip install rerun-sdk`
* Rust: `cargo add rerun` and `cargo install rerun-cli`
* Online demo: <https://app.rerun.io/version/0.9.0/>


### ✨ Overview & highlights
Rerun 0.9.0 is a big release, that introduces a brand new logging API.
This API is code-generated from a common definition, meaning the Python and Rust SDKs are very similar now.
This will let us more easily extend and improve the API going forward.
It is also the basis for our C++ API, which is coming in Rerun 0.10.0.

Read [the migration guide](https://www.rerun.io/docs/reference/migration-0-9) for details!

<picture>
  <img src="https://static.rerun.io/0.9.0-start-screen/ee485acc4bf50519102180d01ae6338aef07e88e/full.png" alt="0.9.0 Welcome Screen">
  <source media="(max-width: 480px)" srcset="https://static.rerun.io/0.9.0-start-screen/ee485acc4bf50519102180d01ae6338aef07e88e/480w.png">
  <source media="(max-width: 768px)" srcset="https://static.rerun.io/0.9.0-start-screen/ee485acc4bf50519102180d01ae6338aef07e88e/768w.png">
  <source media="(max-width: 1024px)" srcset="https://static.rerun.io/0.9.0-start-screen/ee485acc4bf50519102180d01ae6338aef07e88e/1024w.png">
  <source media="(max-width: 1200px)" srcset="https://static.rerun.io/0.9.0-start-screen/ee485acc4bf50519102180d01ae6338aef07e88e/1200w.png">
</picture>

Other highlights:
* 🏃‍♀️ Large point clouds are up to 3x faster now
* 📚 Markdown view support
  * 🔗 with easy to use in-viewer entity & component links
* 📺 New startup screen
* 🐛 Lots and lots of bugfixes
  * 👷‍♀️ Internally we have now way more automated testing for the new API surfaces
* ✨ drag & drop for images & meshes (even on web!), time display in local time (thanks @jparismorgan!),
  .obj mesh support, default enabled memory limit, new how-to guide for custom data… and many more smaller features!

### Some select details
#### 🐍 Python SDK
- Handle older Numpy versions / py 3.8 in `VecND` extensions [#2896](https://github.com/rerun-io/rerun/pull/2896)
- Add default value for `info` argument of `ClassDescription` [#3017](https://github.com/rerun-io/rerun/pull/3017)
- Run all Python doc examples in CI [#3172](https://github.com/rerun-io/rerun/pull/3172)
- Create objects for delegating components [#3303](https://github.com/rerun-io/rerun/pull/3303)
- Allow any string as an entity path [#3443](https://github.com/rerun-io/rerun/pull/3443)
- Check if another process is already listening on the port before trying to spawn [#3501](https://github.com/rerun-io/rerun/pull/3501)
- Force kw-args on more Python functions [#3515](https://github.com/rerun-io/rerun/pull/3515)
- Deprecate all of the legacy `log_` prefixed APIs. [#3564](https://github.com/rerun-io/rerun/pull/3564)
- Introduce AnyValues as an alternative to extension_components [#3561](https://github.com/rerun-io/rerun/pull/3561)

#### 🦀 Rust SDK
- Introduce versioned `EntityPath` & refactor mesh/tensor caching [#3230](https://github.com/rerun-io/rerun/pull/3230)
- Make `FileSink` actually flush its data when asked to [#3525](https://github.com/rerun-io/rerun/pull/3525)
- `TextLog` integrations with native loggers [#3522](https://github.com/rerun-io/rerun/pull/3522)

#### 🪳 Bug fixes
- Fix bug in size estimation of array buffers [#2991](https://github.com/rerun-io/rerun/pull/2991)
- Fix the Streams UI when the recording is empty [#3027](https://github.com/rerun-io/rerun/pull/3027)
- Clamp time panel height to avoid visual glitches [#3169](https://github.com/rerun-io/rerun/pull/3169)
- Allow user to edit colormap for depth images [#3241](https://github.com/rerun-io/rerun/pull/3241)
- Fix lurking bug in datastore bucket sorting routines [#3281](https://github.com/rerun-io/rerun/pull/3281)
- Fix row ordering flakiness when using clear APIs [#3288](https://github.com/rerun-io/rerun/pull/3288)
- Fix incorrect propagation of field's nullability into its inner list [#3352](https://github.com/rerun-io/rerun/pull/3352)
- Fix post-GC purging of streams view time histogram [#3364](https://github.com/rerun-io/rerun/pull/3364)
- Fix color grayscale colormap not being even [#3391](https://github.com/rerun-io/rerun/pull/3391)
- Fix depth point cloud not taking transformation at its path into account [#3514](https://github.com/rerun-io/rerun/pull/3514)
- Fix infinite recursion when putting a container inside a Viewer tab [#3534](https://github.com/rerun-io/rerun/pull/3534)
- Fix failing to preview small images [#3520](https://github.com/rerun-io/rerun/pull/3520)

#### 🌁 Viewer improvements
- Open image and mesh files with drag-drop and File->Open [#3116](https://github.com/rerun-io/rerun/pull/3116)
- Support loading images and meshes on web [#3131](https://github.com/rerun-io/rerun/pull/3131)
- Add `rerun reset` command [#3145](https://github.com/rerun-io/rerun/pull/3145)
- Show picking position when hovering something in the spatial view [#3227](https://github.com/rerun-io/rerun/pull/3227)
- Rethink view selection & filtering + make all views opt-in [#3323](https://github.com/rerun-io/rerun/pull/3323)
- Markdown support in `TextDocument` [#3343](https://github.com/rerun-io/rerun/pull/3343)
- Click `recording://entity/path` links in markdown [#3442](https://github.com/rerun-io/rerun/pull/3442)
- Allow showing image shaped tensors in the tensor view [#3583](https://github.com/rerun-io/rerun/pull/3583)
- Add option to display timestamps in the local system timezone [#3530](https://github.com/rerun-io/rerun/pull/3530) (thanks [@jparismorgan](https://github.com/jparismorgan)!)
- Add obj mesh support to Viewer [#3670](https://github.com/rerun-io/rerun/pull/3670)

#### 🚀 Performance improvements
- Pass through strings using arrow2::Buffers [#2931](https://github.com/rerun-io/rerun/pull/2931)
- Introduce codegen optimizations for primitives and fixed-sized-arrays [#2970](https://github.com/rerun-io/rerun/pull/2970)
- Optimize big point clouds by ~20% [#3108](https://github.com/rerun-io/rerun/pull/3108)
- A nice speed up of 3D points clouds by ~69% [#3114](https://github.com/rerun-io/rerun/pull/3114)
- Improve performance for many entities [#3078](https://github.com/rerun-io/rerun/pull/3078)
- Turn on garbage-collection (`--memory-limit`) by default [#3161](https://github.com/rerun-io/rerun/pull/3161)
- Optimize out unnecessary joins when querying archetypes [#3377](https://github.com/rerun-io/rerun/pull/3377)

#### 🧑‍🏫 Examples
- Add "rerun_example_" prefix to all our user-visible app-ids [#3112](https://github.com/rerun-io/rerun/pull/3112)
- Add paper visualizations to examples [#3020](https://github.com/rerun-io/rerun/pull/3020) (thanks [@roym899](https://github.com/roym899)!)
- API examples overhaul & roundtrip tests [#3204](https://github.com/rerun-io/rerun/pull/3204)
- Generate manifest for examples page in Viewer [#3332](https://github.com/rerun-io/rerun/pull/3332)
- Fix `transform3d_simple` and reenable roundtrip test [#3401](https://github.com/rerun-io/rerun/pull/3401)
- Update import path for HuggingFace's `randn_tensor` [#3506](https://github.com/rerun-io/rerun/pull/3506) (thanks [@hu-po](https://github.com/hu-po)!)
- Add ControlNet example [#3568](https://github.com/rerun-io/rerun/pull/3568) (thanks [@roym899](https://github.com/roym899)!)

#### 📚 Docs
- Fix outdated links in docs [#2854](https://github.com/rerun-io/rerun/pull/2854)
- Add how-to guide for clearing entities [#3211](https://github.com/rerun-io/rerun/pull/3211)
- Support `\example` in codegen [#3378](https://github.com/rerun-io/rerun/pull/3378)
- Docs codegen [#3445](https://github.com/rerun-io/rerun/pull/3445)
- Generate component/datatype docs [#3535](https://github.com/rerun-io/rerun/pull/3535)
- Update the Python API docs site for the new APIs [#3565](https://github.com/rerun-io/rerun/pull/3565)
- Add a how-to guide for using Rerun with custom data [#3634](https://github.com/rerun-io/rerun/pull/3634)

#### 🖼 UI improvements
- Migrate to custom checkbox/radio_value UI [#2851](https://github.com/rerun-io/rerun/pull/2851)
- Remove expansion effect from time panel toolbar [#2863](https://github.com/rerun-io/rerun/pull/2863)
- Remove expansion effect from the large collapsing headers [#2864](https://github.com/rerun-io/rerun/pull/2864)
- Change the styling and behavior of hyperlinks [#2872](https://github.com/rerun-io/rerun/pull/2872)
- Improve space view tab design [#2879](https://github.com/rerun-io/rerun/pull/2879)
- Improve drag tab UI [#2893](https://github.com/rerun-io/rerun/pull/2893)
- Normalize various text string in UI [#2902](https://github.com/rerun-io/rerun/pull/2902)
- Add (debug-only) style panel [#2914](https://github.com/rerun-io/rerun/pull/2914)
- Add clip rect in panels and use them for large collapsing headers [#2936](https://github.com/rerun-io/rerun/pull/2936)
- Add Recordings section to the left panel [#2938](https://github.com/rerun-io/rerun/pull/2938)
- New triangle collapse arrow for large collapsible header [#2920](https://github.com/rerun-io/rerun/pull/2920)
- Add support for tree to `ListItem` [#2968](https://github.com/rerun-io/rerun/pull/2968)
- Add hierarchical display in recordings panel [#2971](https://github.com/rerun-io/rerun/pull/2971)
- Add support to close a recording [#2972](https://github.com/rerun-io/rerun/pull/2972)
- Show RAM use and data rate when hovering an entity in stream view [#2997](https://github.com/rerun-io/rerun/pull/2997)
- Don't select the spaceview when maximizing it [#2988](https://github.com/rerun-io/rerun/pull/2988)
- Add delete buttons in the Recordings UI [#2976](https://github.com/rerun-io/rerun/pull/2976)
- Introduce a welcome screen when no recording is loaded [#2982](https://github.com/rerun-io/rerun/pull/2982)
- Remove the limitation to a single dropped file [#3030](https://github.com/rerun-io/rerun/pull/3030)
- Uniform icon, pointer, and tooltip for external links [#3026](https://github.com/rerun-io/rerun/pull/3026)
- Improve styling of demo header [#3022](https://github.com/rerun-io/rerun/pull/3022)
- Implement "Open file" dialog on Web [#3068](https://github.com/rerun-io/rerun/pull/3068)
- Show Welcome Screen after closing recording even with `--skip-welcome-screen` [#3035](https://github.com/rerun-io/rerun/pull/3035)
- Fix the 3D space view's tooltip help text [#3132](https://github.com/rerun-io/rerun/pull/3132)
- Use `ListItem` in blueprint tree UI [#3118](https://github.com/rerun-io/rerun/pull/3118)
- Use `ListItem` in Stream Tree UI [#3153](https://github.com/rerun-io/rerun/pull/3153)
- Limit the size of component tooltips with `UiVerbosity::Reduced` [#3171](https://github.com/rerun-io/rerun/pull/3171)
- Smaller AnnotationContext tooltip [#3217](https://github.com/rerun-io/rerun/pull/3217)
- Add Examples page to the Welcome Screen [#3191](https://github.com/rerun-io/rerun/pull/3191)
- `Welcome Page` refresh [#3219](https://github.com/rerun-io/rerun/pull/3219)
- Show currently loading recordings in Recordings menu [#3307](https://github.com/rerun-io/rerun/pull/3307)
- Update to latest egui + use new Image API [#3311](https://github.com/rerun-io/rerun/pull/3311)
- Hide stream view and selection view in welcome app [#3333](https://github.com/rerun-io/rerun/pull/3333)
- Tighter UI for Pinhole and when hovering images [#3579](https://github.com/rerun-io/rerun/pull/3579)
- Improve viewport tile behavior [#3295](https://github.com/rerun-io/rerun/pull/3295)
- Show color map preview for depth point clouds as well [#3373](https://github.com/rerun-io/rerun/pull/3373)

#### 🕸️ Web
- Move example description to README frontmatter [#3201](https://github.com/rerun-io/rerun/pull/3201)
- Fix instantiateStreaming usage on web [#3209](https://github.com/rerun-io/rerun/pull/3209)
- Web-Viewer: Don't auto-connect to `wss://hostname` when an `?url=` is missing [#3345](https://github.com/rerun-io/rerun/pull/3345)

#### 📈 Analytics
- Recreate the analytics state directory if necessary before creating pipeline [#2878](https://github.com/rerun-io/rerun/pull/2878)
- Update resolved analytics URL [#3101](https://github.com/rerun-io/rerun/pull/3101)
- Use `ehttp` in `re_analytics` [#3155](https://github.com/rerun-io/rerun/pull/3155)
- Web analytics [#3166](https://github.com/rerun-io/rerun/pull/3166)
- Keep track of how files are sourced for analytics and UI [#3371](https://github.com/rerun-io/rerun/pull/3371)

#### 🧑‍💻 Dev-experience
- Make `cargo codegen` work irrelevant of CWD [#2913](https://github.com/rerun-io/rerun/pull/2913)
- `scripts/highlight_issues.py`: print issues with no comments [#2939](https://github.com/rerun-io/rerun/pull/2939)
- Use `prettyplease` to improve formatting of generated Rust code [#2949](https://github.com/rerun-io/rerun/pull/2949)
- Enable debug symbols in build scripts (`build.rs`) in dev mode [#2962](https://github.com/rerun-io/rerun/pull/2962)
- Update egui via a `[patch]` [#2969](https://github.com/rerun-io/rerun/pull/2969)
- Track file sizes [#3037](https://github.com/rerun-io/rerun/pull/3037)
- Fix docs previews [#3066](https://github.com/rerun-io/rerun/pull/3066)
- Name the rayon threads [#3060](https://github.com/rerun-io/rerun/pull/3060)
- Improve size tracking table [#3117](https://github.com/rerun-io/rerun/pull/3117)
- Remove `setup-rust` from toml lint job [#3143](https://github.com/rerun-io/rerun/pull/3143)
- Render demo manifest [#3151](https://github.com/rerun-io/rerun/pull/3151)
- Fix update PR body script [#3181](https://github.com/rerun-io/rerun/pull/3181)
- Update CI `actions/checkout@v4` [#3208](https://github.com/rerun-io/rerun/pull/3208)
- Update all uses of `actions/checkout` to use explicit `ref` [#3322](https://github.com/rerun-io/rerun/pull/3322)
- Make 'Print datastore' viable with real world data [#3452](https://github.com/rerun-io/rerun/pull/3452)
- Update workflows to support fork PRs [#3544](https://github.com/rerun-io/rerun/pull/3544)

#### 🗣 Refactors
- Remove legacy `re_components` [#3440](https://github.com/rerun-io/rerun/pull/3440)

#### 📦 Dependencies
- Update clang-format [#2942](https://github.com/rerun-io/rerun/pull/2942)
- Rust 1.72 + format `let-else` (!) [#3102](https://github.com/rerun-io/rerun/pull/3102)
- Update to egui 0.23 [#3523](https://github.com/rerun-io/rerun/pull/3523)
- Update to wgpu 0.17 [#2980](https://github.com/rerun-io/rerun/pull/2980)

#### 🤷 Other
#### 🤷 Other
- Always protect at least one value on the timeline when running GC [#3357](https://github.com/rerun-io/rerun/pull/3357)


## [0.8.2](https://github.com/rerun-io/rerun/compare/0.8.1...0.8.2) - Bug fixes - 2023-09-05

#### 🪳 Bug fixes
- Fix quadratic slowdown when ingesting data with uniform time [#3088](https://github.com/rerun-io/rerun/pull/3088)
- Normalize quaternions [#3094](https://github.com/rerun-io/rerun/pull/3094)
- Improve error message in common `re_renderer` crash [#3070](https://github.com/rerun-io/rerun/pull/3070)
- Fix crash when trying to render too many line segments [#3093](https://github.com/rerun-io/rerun/pull/3093)
- Handle serde-field that fails to deserialize [#3130](https://github.com/rerun-io/rerun/pull/3130)
- GC the blueprints before saving while preserving the current state [#3148](https://github.com/rerun-io/rerun/pull/3148)

#### 🧑‍🏫 Examples
- Make `custom_space_view` example more verbose [#3123](https://github.com/rerun-io/rerun/pull/3123)

#### 🖼 UI improvements
- Change the "slow-down-camera" modifier to Alt on non-Mac [#3051](https://github.com/rerun-io/rerun/pull/3051) (thanks [@h3mosphere](https://github.com/h3mosphere)!)

#### 🎨 Renderer improvements
- Warn if using software rasterizer (lavapipe or llvmpipe) [#3134](https://github.com/rerun-io/rerun/pull/3134)

#### 📦 Dependencies
- Update webpki: https://rustsec.org/advisories/RUSTSEC-2023-0052 [#3176](https://github.com/rerun-io/rerun/pull/3176)


## [0.8.1](https://github.com/rerun-io/rerun/compare/0.8.0...0.8.1) - Bug fixes - 2023-08-17

#### 🐍 Python SDK
- Add a warning category and stacklevel to Rerun warnings.warn calls [#2985](https://github.com/rerun-io/rerun/pull/2985)

#### 🪳 Bug fixes
- Fix always redrawing in the presence of a 3D space view [#2900](https://github.com/rerun-io/rerun/pull/2900)
- Fix unable to set camera spinning until camera has moved [#2990](https://github.com/rerun-io/rerun/pull/2990)

#### 🌁 Viewer improvements
- Allow changing plot aspect ratio with scroll + cmd/ctrl + alt [#2742](https://github.com/rerun-io/rerun/pull/2742)
- Automatically select user timeline if no timeline was explicitly selected yet [#2986](https://github.com/rerun-io/rerun/pull/2986)

#### 🧑‍🏫 Examples
- Add `Helix` to `demo.rerun.io` [#2930](https://github.com/rerun-io/rerun/pull/2930)

#### 📈 Analytics
- Make sure `re_analytics` never log higher than at `debug` level [#3014](https://github.com/rerun-io/rerun/pull/3014)


## [0.8.0](https://github.com/rerun-io/rerun/compare/0.7.0...0.8.0) - Infrastructure investments and more transform improvements - 2023-07-27

[Rerun](https://www.rerun.io/) is an easy-to-use visualization toolbox for computer vision and robotics.

* Python: `pip install rerun-sdk`
* Rust: `cargo add rerun` and `cargo install rerun-cli`
* Online demo: <https://demo.rerun.io/version/0.8.0/>


### ✨ Overview & highlights
 - `log_pinhole` is now easier to use in simple cases and supports non-RDF camera coordinates. [#2614](https://github.com/rerun-io/rerun/pull/2614)
   - You only need to set focal length and optional principal point instead of setting the full 3x3 matrix.
   - There is also a new argument: `camera_xyz` for setting the coordinate system. The default is RDF (the old
   default). This affects the visible camera frustum, how rays are projected when hovering a 2D image, and how depth
   clouds are projected.
 - The visualizer can now show coordinate arrows for all affine transforms within the view. [#2577](https://github.com/rerun-io/rerun/pull/2577)
 - Linestrips and oriented bounding boxes can now be logged via batch APIs in python.
   - See: `log_linestrips_2d`, `log_linestrips_3d`, [#2822](https://github.com/rerun-io/rerun/pull/2822) and `log_obbs` [#2823](https://github.com/rerun-io/rerun/pull/2823)
 - Rust users that build their own Viewer applications can now add fully custom Space Views. Find more information [here](https://www.rerun.io/docs/howto/extend/extend-ui#custom-space-views-classes).
 - New optional `flush_timeout` specifies how long Rerun will wait if a TCP stream is disconnected during a flush. [#2821](https://github.com/rerun-io/rerun/pull/2821)
   - In Rust, `RecordingStream::connect` now requires `flush_timeout` specified as an `Option<Duration>`.
     - To keep default behavior, this can be specified using the `rerun::default_flush_time()` helper.
   - In Python `flush_init_sec` is now an optional argument to `rr.connect()`
 - In Rust, the `RecordingStream` now offers a stateful time API, similar to the Python APIs. [#2506](https://github.com/rerun-io/rerun/pull/2506)
   - You can now call `set_time_sequence`, `set_time_seconds`, and `set_time_nanos` directly on the `RecordingStream`,
     which will set the time for all subsequent logs using that stream.
   - This can be used as an alternative to the previous `MsgSender::with_time` APIs.
 - The Rerun SDK now defaults to 8ms long microbatches instead of 50ms. This makes the default behavior more suitable
for use-cases like real-time video feeds. [#2220](https://github.com/rerun-io/rerun/pull/2220)
   - Check out [the microbatching docs](https://www.rerun.io/docs/reference/sdk/micro-batching) for more information
   on fine-tuning the micro-batching behavior.
 - The web viewer now incremental loads `.rrd` files when streaming over HTTP. [#2412](https://github.com/rerun-io/rerun/pull/2412)

![Open Photogrammetry Preview](https://static.rerun.io/9fa26e73a197690e0403cd35f29e31c2941dea36_release_080_photogrammetry_full.png)

### Ongoing refactors
 - There have been a number of significant internal changes going on during this release with little visible impact.
   This work will land across future releases, but is highlighted here since much of it is visible through the
   changelog.
   - The layout of the Viewer is now controlled by a Blueprint datastore. In the future this will allow for direct API
    control of the layout and configuration of the Viewer. A very early prototype of this functionality is available
    via the `rerun.experimental` module in Python.
   - An entirely new code-generation framework has been brought online for Rust, Python and C++. This will eventually enable
    new object-centric APIs with a more scalable, consistent, and ergonomic experience.
   - Bringup of C++ support is now underway and will eventually become our third officially supported SDK language.

### Known regressions
- Due to the Blueprint storage migration, blueprint persistence on web is currently broken. Will be resolved in:
 [#2579](https://github.com/rerun-io/rerun/issues/2579)

### 🔎 Details
#### 🐍 Python SDK
- Clean up warnings printed when `rr.init` hasn't been called [#2209](https://github.com/rerun-io/rerun/pull/2209)
- Normalize Python typing syntax to 3.8+ [#2361](https://github.com/rerun-io/rerun/pull/2361)
- Simpler, sturdier stateful time tracking in both SDKs [#2506](https://github.com/rerun-io/rerun/pull/2506)
- Fix not taking np.array for single colors [#2569](https://github.com/rerun-io/rerun/pull/2569)
- Add a basic pyright config [#2610](https://github.com/rerun-io/rerun/pull/2610)
- Improve `log_pinhole` and support non-RDF pinholes [#2614](https://github.com/rerun-io/rerun/pull/2614)
- Expose batch APIs for linestrips [#2822](https://github.com/rerun-io/rerun/pull/2822)
- Expose batch APIs for oriented bounding boxes [#2823](https://github.com/rerun-io/rerun/pull/2823)

#### 🦀 Rust SDK
- Add example for adding custom Space Views [#2328](https://github.com/rerun-io/rerun/pull/2328)
- Simpler, sturdier stateful time tracking in both SDKs [#2506](https://github.com/rerun-io/rerun/pull/2506)
- Automagic flush when `take()`ing a `MemorySinkStorage` [#2632](https://github.com/rerun-io/rerun/pull/2632)
- Logging SDK: Log warnings if user data is dropped [#2630](https://github.com/rerun-io/rerun/pull/2630)
- Add support for `RecordingStream::serve` [#2815](https://github.com/rerun-io/rerun/pull/2815)

#### 🌁 Viewer improvements
- Better handle scroll-to-zoom in 3D views [#1764](https://github.com/rerun-io/rerun/pull/1764)
- Add command to screenshot the application [#2293](https://github.com/rerun-io/rerun/pull/2293)
- Show layout in blueprint tree view [#2465](https://github.com/rerun-io/rerun/pull/2465)
- Double-click to select entity [#2504](https://github.com/rerun-io/rerun/pull/2504)
- Add Rerun.io link/text in top bar [#2540](https://github.com/rerun-io/rerun/pull/2540)
- New auto-layout of space views [#2558](https://github.com/rerun-io/rerun/pull/2558)
- Add 'Dump datastore' command to palette [#2564](https://github.com/rerun-io/rerun/pull/2564)
- Support any `dtype` for depth images [#2602](https://github.com/rerun-io/rerun/pull/2602)
- Change "Save Selection" command to Cmd+Alt+S [#2631](https://github.com/rerun-io/rerun/pull/2631)
- Consistent transform visualization for all entities with transforms [#2577](https://github.com/rerun-io/rerun/pull/2577)
- Improve `log_pinhole` and support non-RDF pinholes [#2614](https://github.com/rerun-io/rerun/pull/2614)

#### 🚀 Performance improvements
- Flush the batches every 8ms instead of 50 ms [#2220](https://github.com/rerun-io/rerun/pull/2220)
- Replace `image` crate jpeg decoder with zune-jpeg [#2376](https://github.com/rerun-io/rerun/pull/2376)
- Stream `.rrd` files when loading via http [#2412](https://github.com/rerun-io/rerun/pull/2412)

#### 🪳 Bug fixes
- Fix deadlock when misusing the Caches [#2318](https://github.com/rerun-io/rerun/pull/2318)
- Fix unstable order/flickering of "shown in" space view list on selection [#2327](https://github.com/rerun-io/rerun/pull/2327)
- Fix transforms not applied to connections from transform context [#2407](https://github.com/rerun-io/rerun/pull/2407)
- Fix texture clamping and color gradient selection being displayed incorrectly [#2394](https://github.com/rerun-io/rerun/pull/2394)
- Fix projected ray length [#2482](https://github.com/rerun-io/rerun/pull/2482)
- Tweak the depth bias multiplier for WebGL [#2491](https://github.com/rerun-io/rerun/pull/2491)
- Clip image zoom rectangle [#2505](https://github.com/rerun-io/rerun/pull/2505)
- Fix missing feature flags for benchmarks [#2515](https://github.com/rerun-io/rerun/pull/2515)
- `run_all.py` script fixes [#2519](https://github.com/rerun-io/rerun/pull/2519)
- Update egui_tiles with fix for drag-and-drop-panic [#2555](https://github.com/rerun-io/rerun/pull/2555)
- Convert objectron proto.py back to using typing.List [#2559](https://github.com/rerun-io/rerun/pull/2559)
- Exclude from `objectron/proto/objectron/proto.py` from `just py-format` [#2562](https://github.com/rerun-io/rerun/pull/2562)
- Fix pinhole visualization not working with camera extrinsics & intrinsics on the same path [#2568](https://github.com/rerun-io/rerun/pull/2568)
- Fix: always auto-layout spaceviews until the user intervenes [#2583](https://github.com/rerun-io/rerun/pull/2583)
- Fix freeze/crash when logging large times [#2588](https://github.com/rerun-io/rerun/pull/2588)
- Update egui_tiles to fix crash [#2598](https://github.com/rerun-io/rerun/pull/2598)
- Fix clicking object with single instance (of every component) selecting instance instead of entity [#2573](https://github.com/rerun-io/rerun/pull/2573)
- Cleanup internal data-structures when process has been forked [#2676](https://github.com/rerun-io/rerun/pull/2676)
- Fix shutdown race-condition by introducing a flush_timeout before dropping data [#2821](https://github.com/rerun-io/rerun/pull/2821)
- Fix ui-scale based point/line sizes incorrectly scaled when zooming based on horizontal dimension [#2805](https://github.com/rerun-io/rerun/pull/2805)
- Fix visibility toggle for maximized Space Views [#2806](https://github.com/rerun-io/rerun/pull/2806)
- Fix loading file via CLI [#2807](https://github.com/rerun-io/rerun/pull/2807)
- Fix disconnected space APIs in Python SDK [#2832](https://github.com/rerun-io/rerun/pull/2832)
- Avoid unwrap when generating authkey [#2804](https://github.com/rerun-io/rerun/pull/2804)

#### 🧑‍🏫 Examples
- Add example template [#2392](https://github.com/rerun-io/rerun/pull/2392)
- Show hidden url search param in `app.rerun.io` [#2455](https://github.com/rerun-io/rerun/pull/2455)
- Minimal example of running an intel realsense depth sensor live [#2541](https://github.com/rerun-io/rerun/pull/2541)
- Add a simple example to display Open Photogrammetry Format datasets [#2512](https://github.com/rerun-io/rerun/pull/2512)
- Move `examples/api_demo` -> `tests/test_api` [#2585](https://github.com/rerun-io/rerun/pull/2585)

#### 📚 Docs
- Docs: link to `rr.save` and suggest `rerun` instead of `python -m rerun` [#2586](https://github.com/rerun-io/rerun/pull/2586)
- Update docs about transforms [#2496](https://github.com/rerun-io/rerun/pull/2496)
- Fixup remaining usages of log_rigid3 in docs [#2831](https://github.com/rerun-io/rerun/pull/2831)

#### 🎨 Renderer improvements
- Expose type erased draw data that can be consumed directly [#2300](https://github.com/rerun-io/rerun/pull/2300)
- Use less `mut` when using `RenderContext` [#2312](https://github.com/rerun-io/rerun/pull/2312)

#### 🧑‍💻 Dev-experience
- Better error messages in build.rs [#2173](https://github.com/rerun-io/rerun/pull/2173)
- Recommend sccache in CONTRIBUTING.md [#2245](https://github.com/rerun-io/rerun/pull/2245)
- introduce `re_tracing` [#2283](https://github.com/rerun-io/rerun/pull/2283)
- lint: standardize formatting of let-else-return statements [#2297](https://github.com/rerun-io/rerun/pull/2297)
- Centralized build tools in `re_build_tools` [#2331](https://github.com/rerun-io/rerun/pull/2331)
- Lint for explicit quotes [#2332](https://github.com/rerun-io/rerun/pull/2332)
- Added example screenshot instructions in `just upload --help` [#2454](https://github.com/rerun-io/rerun/pull/2454)
- Added support for puling image from an URL to `upload_image.py` [#2462](https://github.com/rerun-io/rerun/pull/2462)
- `setup_dev.sh` now installs pngcrush [#2470](https://github.com/rerun-io/rerun/pull/2470)
- Added docs/code-examples to the directories checked by py-lint and py-format [#2476](https://github.com/rerun-io/rerun/pull/2476)
- Link to demo in PR + check checkboxes [#2543](https://github.com/rerun-io/rerun/pull/2543)
- Add script to find external issues we haven't commented on [#2532](https://github.com/rerun-io/rerun/pull/2532)
- Move CI-related scripts to its own folder [#2561](https://github.com/rerun-io/rerun/pull/2561)
- Render PR description as template [#2563](https://github.com/rerun-io/rerun/pull/2563)
- Add basic testing automation against all version of Python using nox [#2536](https://github.com/rerun-io/rerun/pull/2536)
- Run clippy on public API too [#2596](https://github.com/rerun-io/rerun/pull/2596)
- Bump all `py-lint`-related package versions [#2600](https://github.com/rerun-io/rerun/pull/2600)
- Crates publishing script [#2604](https://github.com/rerun-io/rerun/pull/2604)
- Fix Rust docs deploy [#2615](https://github.com/rerun-io/rerun/pull/2615)
- Add support for .gitignore to scripts/lint.py [#2666](https://github.com/rerun-io/rerun/pull/2666)

#### 🗣 Refactors
- Refactor space-view dependencies:
  - Move spatial space view to its own crate [#2286](https://github.com/rerun-io/rerun/pull/2286)
  - Separate crate for bar chart space view [#2322](https://github.com/rerun-io/rerun/pull/2322)
  - Separate crate for time series space view [#2324](https://github.com/rerun-io/rerun/pull/2324)
  - Separate crate for tensor space view [#2334](https://github.com/rerun-io/rerun/pull/2334)
  - Separate viewport related files out to a new re_viewport crate [#2251](https://github.com/rerun-io/rerun/pull/2251)
  - Remove timepanel dependency from viewport [#2256](https://github.com/rerun-io/rerun/pull/2256)
- New trait system for SpaceViews:
  - Initial Space View trait & port of text space views to the new Space View trait system [#2281](https://github.com/rerun-io/rerun/pull/2281)
  - Extend/iterate on SpaceViewClass framework with SceneContext & port SpatialSpaceView scene parts [#2304](https://github.com/rerun-io/rerun/pull/2304)
  - Finalize move of SpatialSpaceView to SpaceViewClass trait framework [#2311](https://github.com/rerun-io/rerun/pull/2311)
  - Typename cleanup in SpaceViewClass framework [#2321](https://github.com/rerun-io/rerun/pull/2321)
  - Automatic fallback for unrecognized Space View Class, start removing old ViewCategory [#2357](https://github.com/rerun-io/rerun/pull/2357)
  - Rename ScenePart -> ViewPartSystem + related renamings [#2674](https://github.com/rerun-io/rerun/pull/2674)
  - Dynamically registered space view (part/context) systems [#2688](https://github.com/rerun-io/rerun/pull/2688)
- Viewer's command queue is now a channel, allowing to queue commands without mutable access [#2339](https://github.com/rerun-io/rerun/pull/2339)
- Break up app.rs into parts [#2303](https://github.com/rerun-io/rerun/pull/2303)
- Break out `re_log_types::component_types` as `re_components` [#2258](https://github.com/rerun-io/rerun/pull/2258)
- Introduce StoreHub and rename Recording->Store [#2301](https://github.com/rerun-io/rerun/pull/2301)
- Move StoreHub out of the Viewer during Update [#2330](https://github.com/rerun-io/rerun/pull/2330)
- Expand CommandSender to support SystemCommand [#2344](https://github.com/rerun-io/rerun/pull/2344)
- Use `camino` crate for UTF8 paths in `re_types_builder` [#2637](https://github.com/rerun-io/rerun/pull/2637)
- Separate 2D & 3D spaceview classes, removal of `ViewCategory`, `SpaceViewClass` driven spawn heuristics [#2716](https://github.com/rerun-io/rerun/pull/2716)
- Move object property heuristics to heuristics.rs [#2764](https://github.com/rerun-io/rerun/pull/2764)

#### 📦 Dependencies
- Version `rand` & friends at workspace level [#2508](https://github.com/rerun-io/rerun/pull/2508)
- Update to PyO3 0.19 [#2350](https://github.com/rerun-io/rerun/pull/2350)
- Pin `half` to `2.2.1` [#2587](https://github.com/rerun-io/rerun/pull/2587)

#### 📘 Blueprint changes
- Drive blueprints off of a DataStore [#2010](https://github.com/rerun-io/rerun/pull/2010)
- Split SpaceView -> SpaceViewState + SpaceViewBlueprint [#2188](https://github.com/rerun-io/rerun/pull/2188)
- Split the Blueprint into AppBlueprint and ViewportBlueprint [#2358](https://github.com/rerun-io/rerun/pull/2358)
- Swap the naming of Viewport and ViewportBlueprint [#2595](https://github.com/rerun-io/rerun/pull/2595)
- Basic persistence for blueprints [#2578](https://github.com/rerun-io/rerun/pull/2578)

#### 🏭 New codegen framework
- Codegen/IDL 1: add more build tools [#2362](https://github.com/rerun-io/rerun/pull/2362)
- Codegen/IDL 2: introduce `re_types_builder` [#2363](https://github.com/rerun-io/rerun/pull/2363)
- Codegen/IDL 3: introduce `re_types` [#2369](https://github.com/rerun-io/rerun/pull/2369)
- Codegen/IDL 4: definitions for a `Points2D` archetype [#2370](https://github.com/rerun-io/rerun/pull/2370)
- Codegen/IDL 5: auto-generated Python code for `Points2D` [#2374](https://github.com/rerun-io/rerun/pull/2374)
- Codegen/IDL 7: handwritten Python tests and extensions for `Points2D` [#2410](https://github.com/rerun-io/rerun/pull/2410)
- Codegen/IDL 6: auto-generated Rust code for `Points2D` [#2375](https://github.com/rerun-io/rerun/pull/2375)
- Codegen/IDL 8: handwritten Rust tests and extensions for `Points2D` [#2432](https://github.com/rerun-io/rerun/pull/2432)
- Codegen'd Rust/Arrow 1: upgrading to actual `TokenStream`s [#2484](https://github.com/rerun-io/rerun/pull/2484)
- Codegen'd Rust/Arrow 2: matching legacy definitions [#2485](https://github.com/rerun-io/rerun/pull/2485)
- Codegen'd Rust/Arrow 3: misc fixes & improvements [#2487](https://github.com/rerun-io/rerun/pull/2487)
- Codegen'd Rust/Arrow 4: out-of-sync definitions CI detection [#2545](https://github.com/rerun-io/rerun/pull/2545)
- Codegen'd Rust/Arrow 5: doc, definitions and regression tests for combinatorial affixes [#2546](https://github.com/rerun-io/rerun/pull/2546)
- Codegen'd Rust/Arrow 6: serialization [#2549](https://github.com/rerun-io/rerun/pull/2549)
- Codegen'd Rust/Arrow 7: deserialization [#2554](https://github.com/rerun-io/rerun/pull/2554)
- Codegen'd Rust/Arrow 8: carry extension metadata across transparency layers [#2570](https://github.com/rerun-io/rerun/pull/2570)
- Codegen'd Rust/Arrow 9: Rust backport! [#2571](https://github.com/rerun-io/rerun/pull/2571)
- End-to-end cross-language roundtrip tests for our archetypes [#2601](https://github.com/rerun-io/rerun/pull/2601)
- Automatically derive `Debug` and `Clone` in Rust backend [#2613](https://github.com/rerun-io/rerun/pull/2613)
- Generating (de)serialization code for dense unions in Rust backend [#2626](https://github.com/rerun-io/rerun/pull/2626)
- Fix `FixedSizeList` deserialization edge-case + trivial optimizations [#2673](https://github.com/rerun-io/rerun/pull/2673)
- Make `Datatype` & `Component` both inherit from `Loggable` [#2677](https://github.com/rerun-io/rerun/pull/2677)
- Roundtrip-able `Transform3D`s [#2669](https://github.com/rerun-io/rerun/pull/2669)
- Don't inline recursive datatypes in Rust backend [#2760](https://github.com/rerun-io/rerun/pull/2760)
- Automatically derive `tuple_struct` attr and trivial `From` impls where possible [#2772](https://github.com/rerun-io/rerun/pull/2772)
- Introduce roundtrip-able `Points3D` archetype (py + rs) [#2774](https://github.com/rerun-io/rerun/pull/2774)
- Add `fmt::Debug` implementations to various types. [#2784](https://github.com/rerun-io/rerun/pull/2784) (thanks [@kpreid](https://github.com/kpreid)!)
- Isolate testing types in Rust backend [#2810](https://github.com/rerun-io/rerun/pull/2810)
- Fix out-of-sync codegen hash [#2567](https://github.com/rerun-io/rerun/pull/2567)
- Python backport: add `log_any()` [#2581](https://github.com/rerun-io/rerun/pull/2581)
- Integrate unit examples into codegen stack [#2590](https://github.com/rerun-io/rerun/pull/2590)
- Disable codegen on Windows [#2592](https://github.com/rerun-io/rerun/pull/2592)
- Python codegen: big cleaning and paving the way towards transforms [#2603](https://github.com/rerun-io/rerun/pull/2603)
- Automatically assume Arrow transparency for components [#2608](https://github.com/rerun-io/rerun/pull/2608)
- Fix wrong path being `rerun_if_changed()` in `compute_dir_hash` [#2612](https://github.com/rerun-io/rerun/pull/2612)
- Support transparency at the semantic layer [#2611](https://github.com/rerun-io/rerun/pull/2611)
- Don't use builtin `required` anymore, introduce `nullable` instead [#2619](https://github.com/rerun-io/rerun/pull/2619)
- Rust codegen: generate proper docstrings [#2668](https://github.com/rerun-io/rerun/pull/2668)
- Support nullable Arrow unions using virtual union arms [#2708](https://github.com/rerun-io/rerun/pull/2708)
- Introduce support for querying Archetypes [#2743](https://github.com/rerun-io/rerun/pull/2743)
- Introduce legacy shims and migrate DataCell to re_types::Component [#2752](https://github.com/rerun-io/rerun/pull/2752)

#### 🌊 Starting work on C++
- Seed of C and C++ SDKs [#2594](https://github.com/rerun-io/rerun/pull/2594)
- Move C++ SDK to own folder [#2624](https://github.com/rerun-io/rerun/pull/2624)
- C++ codegen [#2678](https://github.com/rerun-io/rerun/pull/2678)
- C++ codegen for reporting Arrow data type for structs [#2756](https://github.com/rerun-io/rerun/pull/2756)
- Don't inline recursive datatypes in C++ backend [#2765](https://github.com/rerun-io/rerun/pull/2765)
- C++ codegen to_arrow_data_type for unions [#2766](https://github.com/rerun-io/rerun/pull/2766)
- C++ codegen Arrow serialize non-union components/datatypes without nested Rerun types [#2820](https://github.com/rerun-io/rerun/pull/2820)
- C++ codegen of structs and unions [#2707](https://github.com/rerun-io/rerun/pull/2707)
- Fix cpp formatter differences [#2773](https://github.com/rerun-io/rerun/pull/2773)

#### 🤷 Other
#### 🤷 Other
- test_api: set different app_id based on what test is run [#2599](https://github.com/rerun-io/rerun/pull/2599)
- Introduce `rerun compare` to check whether 2 rrd files are functionally equivalent [#2597](https://github.com/rerun-io/rerun/pull/2597)
- Remove `files.exclude` in vscode settings [#2621](https://github.com/rerun-io/rerun/pull/2621)
- Support feature-gated Rust attributes [#2813](https://github.com/rerun-io/rerun/pull/2813)



## [0.7.0](https://github.com/rerun-io/rerun/compare/0.6.0...0.7.0) - improved transforms, better color mapping, bug & doc fixes - 2023-06-16

### ✨ Overview & highlights

While we're working on significant updates around interfaces and customizability,
here's a smaller release packed with useful improvements 🎉

* Much more powerful transformation logging
  * any affine transforms works now!
  * supports many more formats and shows them in the Viewer as-is
* Better color mapping range detection for images and tensors
* Many small improvements to samples & documentation

### 🔎 Details

#### 🐍 Python SDK
- Improved 3D transform ingestion & affine transform support [#2102](https://github.com/rerun-io/rerun/pull/2102)
- Normalize Python typing syntax to 3.8+ [#2361](https://github.com/rerun-io/rerun/pull/2361)
- Enforce `from __future__ import annotations` in Python files [#2377](https://github.com/rerun-io/rerun/pull/2377)
- Add `jpeg_quality` parameter to `log_image` [#2418](https://github.com/rerun-io/rerun/pull/2418)

#### 🦀 Rust SDK
- Improved 3D transform ingestion & affine transform support [#2102](https://github.com/rerun-io/rerun/pull/2102)
- `impl Copy for Arrow3D`. [#2239](https://github.com/rerun-io/rerun/pull/2239) (thanks [@kpreid](https://github.com/kpreid)!)

#### 🪳 Bug fixes
- Stable image order, fixing flickering [#2191](https://github.com/rerun-io/rerun/pull/2191)
- Fix double clicking objects no longer focusing the camera on them [#2227](https://github.com/rerun-io/rerun/pull/2227)
- Fix off-by-half pixel error in textured rectangle shader [#2294](https://github.com/rerun-io/rerun/pull/2294)
- Update wgpu-hal to 0.16.1 to fix mobile Safari [#2296](https://github.com/rerun-io/rerun/pull/2296)
- Fix some browsers failing due to 8k texture requirement, pick always highest available now [#2409](https://github.com/rerun-io/rerun/pull/2409)
- Fix visibility toggles for time series not working [#2444](https://github.com/rerun-io/rerun/pull/2444)

#### 🌁 Viewer improvements
- Time panel now always talks about "events" instead of "messages" [#2247](https://github.com/rerun-io/rerun/pull/2247)
- Automatically determine image/tensor color mapping & need for sRGB decoding [#2342](https://github.com/rerun-io/rerun/pull/2342)

#### 🚀 Performance improvements
- Optimization: avoid a memory allocation when padding RGB u8 to RGBA [#2345](https://github.com/rerun-io/rerun/pull/2345)

#### 🧑‍🏫 Examples
- Example of how to embed the Rerun Viewer inside your own GUI (+ ergonomic improvements) [#2250](https://github.com/rerun-io/rerun/pull/2250)
- Objectron Rust example: install `protoc` for the user [#2280](https://github.com/rerun-io/rerun/pull/2280)
- Remove weird-looking argument parsing in examples [#2398](https://github.com/rerun-io/rerun/pull/2398)
- Fix `tracking_hf example`: put scaled thing under its own root entity [#2419](https://github.com/rerun-io/rerun/pull/2419)
- Clean up our examples [#2424](https://github.com/rerun-io/rerun/pull/2424)
- New face detection example based on MediaPipe [#2360](https://github.com/rerun-io/rerun/pull/2360)
- Update web examples [#2420](https://github.com/rerun-io/rerun/pull/2420)
- Update titles and tags for examples with real data [#2416](https://github.com/rerun-io/rerun/pull/2416)

#### 📚 Docs
- Merge `rerun-docs` repository into this monorepo [#2284](https://github.com/rerun-io/rerun/pull/2284)
- Add manifest + readmes to examples [#2309](https://github.com/rerun-io/rerun/pull/2309)
- Fix and clean up BUILD.md [#2319](https://github.com/rerun-io/rerun/pull/2319)
- Link to `/examples` in PR description [#2320](https://github.com/rerun-io/rerun/pull/2320)
- Make examples setup a separate page [#2323](https://github.com/rerun-io/rerun/pull/2323)
- Add `site_url` to `mkdocs.yml` [#2326](https://github.com/rerun-io/rerun/pull/2326)
- Add `log_cleared` to the common index [#2400](https://github.com/rerun-io/rerun/pull/2400)
- Use forked `mkdocs-redirects` [#2404](https://github.com/rerun-io/rerun/pull/2404)
- Add support for classes to generated Python common API index [#2401](https://github.com/rerun-io/rerun/pull/2401)
- Added support for creating multi-resolution stacks with upload_image.py [#2411](https://github.com/rerun-io/rerun/pull/2411)
- Document annotation context in manual [#2453](https://github.com/rerun-io/rerun/pull/2453)

#### 🕸️ Web
- Update `wasm-bindgen` to 0.2.87 [#2406](https://github.com/rerun-io/rerun/pull/2406)
- When loading on web, match style and show a progress indicator while Wasm is loading [#2421](https://github.com/rerun-io/rerun/pull/2421)

#### 📈 Analytics
- Add crash retriever script [#2168](https://github.com/rerun-io/rerun/pull/2168)

#### 🧑‍💻 Dev-experience
- Image uploader script [#2164](https://github.com/rerun-io/rerun/pull/2164)
- Replace `wasm-bindgen-cli` with library `wasm-bindgen-cli-support` [#2257](https://github.com/rerun-io/rerun/pull/2257)
- Fix manual release/dispatch workflows [#2230](https://github.com/rerun-io/rerun/pull/2230)
- Add instructions on how to fix weird `gsutil` crash [#2278](https://github.com/rerun-io/rerun/pull/2278)
- Link to preview of latest commit in PR body [#2287](https://github.com/rerun-io/rerun/pull/2287)
- CI: Retry `linkinator` [#2299](https://github.com/rerun-io/rerun/pull/2299)
- Remove long dead code Python unit test [#2356](https://github.com/rerun-io/rerun/pull/2356)
- Added gcloud project name to `upload_image.py` [#2381](https://github.com/rerun-io/rerun/pull/2381)
- Fix typo in `run_all.py` [#2441](https://github.com/rerun-io/rerun/pull/2441)
- Small changelog improvements [#2442](https://github.com/rerun-io/rerun/pull/2442)
- Minor fixes/improvements of `upload_image.py` [#2449](https://github.com/rerun-io/rerun/pull/2449)
- Improve changelog generator [#2447](https://github.com/rerun-io/rerun/pull/2447)

#### 🗣 Refactors
- Centralize freestanding store helpers [#2153](https://github.com/rerun-io/rerun/pull/2153)

#### 📦 Dependencies
- Update `xml-rs` v0.8.13 -> v0.8.14 [#2425](https://github.com/rerun-io/rerun/pull/2425)
- Update pip package `requests` to 2.31 with bug fix [#2426](https://github.com/rerun-io/rerun/pull/2426)


## [0.6.0](https://github.com/rerun-io/rerun/compare/v0.5.1...0.6.0) - 3D in 2D and SDK batching - 2023-05-26

### ✨ Overview & highlights

- You can now show 3D objects in 2D views connected by Pinhole transforms [#2008](https://github.com/rerun-io/rerun/pull/2008)
- You can quickly view images and meshes with `rerun mesh.obj image.png` [#2060](https://github.com/rerun-io/rerun/pull/2060)
- The correct to install the `rerun` binary is now with `cargo install rerun-cli` [#2183](https://github.com/rerun-io/rerun/pull/2183)
- `native_viewer` is now an opt-in feature of the `rerun` library, leading to faster compilation times [#2064](https://github.com/rerun-io/rerun/pull/2064)
- Experimental WebGPU support [#1965](https://github.com/rerun-io/rerun/pull/1965)
- SDK log calls are now batched on the wire, saving CPU time and bandwidth

### 🔎 Details

#### 🐍 Python SDK
- ⚠️ BREAKING: You must now call `rr.init` if you want logging to work.
- ⚠️ BREAKING: `set_enabled` has been removed.
  In order to disable logging at runtime, call `set_global_data_recording(None)`.
  See also [the doc section on this topic](https://www.rerun.io/docs/reference/sdk/logging-controls#dynamically-turn-logging-onoff).
- `log_mesh_file`: accept either path or bytes [#2098](https://github.com/rerun-io/rerun/pull/2098)
- Add `draw_order` to 2D primitives [#2138](https://github.com/rerun-io/rerun/pull/2138)
- Add `rr.version()` [#2084](https://github.com/rerun-io/rerun/pull/2084)
- Add an experimental text-box component and logtype [#2011](https://github.com/rerun-io/rerun/pull/2011)
- Fix a race condition for notebooks [#2073](https://github.com/rerun-io/rerun/pull/2073)
- Redesign multi-recording & multi-threading [#2061](https://github.com/rerun-io/rerun/pull/2061)
- More robust wait for exit condition during `.serve()` [#1939](https://github.com/rerun-io/rerun/pull/1939)
- SDK batching/revamp 3: sunset `PythonSession` [#1985](https://github.com/rerun-io/rerun/pull/1985)

#### 🦀 Rust SDK
- ⚠️ BREAKING: `set_enabled` has been removed.
  In order to disable logging at runtime, create a no-op recording via `RecordingStream::disabled()`.
  See also [the doc section on this topic](https://www.rerun.io/docs/reference/sdk/logging-controls#dynamically-turn-logging-onoff).
- ⚠️ BREAKING: `Session` has been replaced by `RecordingStream` [#1983](https://github.com/rerun-io/rerun/pull/1983)
- ⚠️ BREAKING: `native_viewer` is now an opt-in feature of the `rerun` library [#2064](https://github.com/rerun-io/rerun/pull/2064)
- Rust SDK: bring back support for implicit splats [#2059](https://github.com/rerun-io/rerun/pull/2059)
- Introduce a 2D `DrawOrder` component [#2056](https://github.com/rerun-io/rerun/pull/2056)
- Add `Tensor::from_image_file` and `Tensor::from_image_bytes` [#2097](https://github.com/rerun-io/rerun/pull/2097)
- Redesign multi-recording & multi-threading [#2061](https://github.com/rerun-io/rerun/pull/2061)

#### 🌁 Viewer improvements
- Support projecting 3D entities in 2D views [#2008](https://github.com/rerun-io/rerun/pull/2008)
- Set Rerun Viewer native app icon using eframe [#1976](https://github.com/rerun-io/rerun/pull/1976)
- Use `alt` key again for rolling camera in 3D views [#2066](https://github.com/rerun-io/rerun/pull/2066)
- Show tensors shaped [H, W, 1, 1] as images (and more!) [#2075](https://github.com/rerun-io/rerun/pull/2075)
- Show meshes and images with `rerun foo.obj bar.png` [#2060](https://github.com/rerun-io/rerun/pull/2060)
- Don't persist blueprints for unknown apps [#2165](https://github.com/rerun-io/rerun/pull/2165)

#### 🪳 Bug fixes
- Fix hover/select highlights when picking single points in a scene with multiple point clouds [#1942](https://github.com/rerun-io/rerun/pull/1942)
- Fix crash for missing class ids causing zero sized texture [#1947](https://github.com/rerun-io/rerun/pull/1947)
- Handle leaking of prerelease into alpha version [#1953](https://github.com/rerun-io/rerun/pull/1953)
- Fix incorrect memory usage stats for destroyed on-creation-mapped buffers [#1963](https://github.com/rerun-io/rerun/pull/1963)
- Fix: don't starve web-socket decoding task [#1977](https://github.com/rerun-io/rerun/pull/1977)
- When hovering a 3D view in the presence of images, fix previously incorrect depth shown in 2D view [#2009](https://github.com/rerun-io/rerun/pull/2009)
- Fix: use the Mac icon on Mac [#2023](https://github.com/rerun-io/rerun/pull/2023)
- SDK batching/revamp 2.2: homegrown Arrow size estimation routines [#2002](https://github.com/rerun-io/rerun/pull/2002)
- Fix twice as wide alpha-to-coverage edge on circles, leading to artifacts [#2053](https://github.com/rerun-io/rerun/pull/2053)
- Bugfix: allow hovered items to be clicked to set selection [#2057](https://github.com/rerun-io/rerun/pull/2057)
- Detect, warn and gracefully handle corrupt cells in `lookup_arrow` [#2055](https://github.com/rerun-io/rerun/pull/2055)
- Fix failing dependency install of mesh_to_sdf [#2081](https://github.com/rerun-io/rerun/pull/2081)
- Stop playback when we reach the end of the data [#2085](https://github.com/rerun-io/rerun/pull/2085)
- `tornado` >6.1 doesn't work with recent `jupyter` [#2092](https://github.com/rerun-io/rerun/pull/2092)
- Premultiply alpha of RGBA u8 images [#2095](https://github.com/rerun-io/rerun/pull/2095)
- Fix premature pausing when reaching end of still-streaming stream [#2106](https://github.com/rerun-io/rerun/pull/2106)
- 2D layering fixes [#2080](https://github.com/rerun-io/rerun/pull/2080)
- Fix depth precision issues on WebGL due to different NDC space [#2123](https://github.com/rerun-io/rerun/pull/2123)
- Fix flushing race in new multi-recording SDK [#2125](https://github.com/rerun-io/rerun/pull/2125)
- Web viewer: catch and show panic messages that happens at startup [#2157](https://github.com/rerun-io/rerun/pull/2157)
- Don't early-exit on non-pinhole transforms when looking up cameras [#2194](https://github.com/rerun-io/rerun/pull/2194)
- Mitigate depth offset precision issues on web [#2187](https://github.com/rerun-io/rerun/pull/2187)
- Fix colormaps [#2204](https://github.com/rerun-io/rerun/pull/2204)
- Fix annotation images sometimes drawn in the background [#1933](https://github.com/rerun-io/rerun/pull/1933)
- Fix hovering depth clouds [#1943](https://github.com/rerun-io/rerun/pull/1943)
- Fix incorrect 2D camera for scenes with negative 2D coordinates [#2051](https://github.com/rerun-io/rerun/pull/2051)
- Fix web depth/projection regression, causing incorrect rendering on all 3D scenes [#2170](https://github.com/rerun-io/rerun/pull/2170)

#### 🚀 Performance improvements
- SDK batching/revamp 1: impl `DataTableBatcher` [#1980](https://github.com/rerun-io/rerun/pull/1980)
- Upgrade arrow2/convert and use native buffers for the tensor u8 types [#1375](https://github.com/rerun-io/rerun/pull/1375)
- Use the same RRD encoding for the SDK comms as for everything else [#2065](https://github.com/rerun-io/rerun/pull/2065)
- Optimize GLTF/GLB texture loading in debug builds [#2096](https://github.com/rerun-io/rerun/pull/2096)
- Premultiply the alpha on the GPU [#2190](https://github.com/rerun-io/rerun/pull/2190)
- Switch compression algorithm from zstd to lz4 [#2112](https://github.com/rerun-io/rerun/pull/2112)
- Support RRD streams with and without compression. Turn off for SDK comms [#2219](https://github.com/rerun-io/rerun/pull/2219)

#### 🧑‍🏫 Examples
- Join threads at end of multi-threading example [#1934](https://github.com/rerun-io/rerun/pull/1934)
- Add argument parsing to the rerun_demo [#1925](https://github.com/rerun-io/rerun/pull/1925)
- Use zipfile Python library instead of `unzip` command in arkitscene [#1936](https://github.com/rerun-io/rerun/pull/1936)
- Fix backslashes in arkitscene rigid transformation path [#1938](https://github.com/rerun-io/rerun/pull/1938)
- Fix mp_pose example 2D points having incorrectly interpreted depth [#2034](https://github.com/rerun-io/rerun/pull/2034)
- SDK batching/revamp 2.1: `clock` example for Rust [#2000](https://github.com/rerun-io/rerun/pull/2000)
- Add `scripts/run_all.py` [#2046](https://github.com/rerun-io/rerun/pull/2046)
- Check `examples/python/requirements.txt` in CI [#2063](https://github.com/rerun-io/rerun/pull/2063)
- Fix glb mesh data set downloads [#2100](https://github.com/rerun-io/rerun/pull/2100)
- Add more examples to https://app.rerun.io/ [#2062](https://github.com/rerun-io/rerun/pull/2062)

#### 🖼 UI improvements
- Update egui to latest and wgpu to 0.16 [#1958](https://github.com/rerun-io/rerun/pull/1958)
- Add keyboard shortcut for "Follow", and stop following on "Restart" [#1986](https://github.com/rerun-io/rerun/pull/1986) (thanks [@h3mosphere](https://github.com/h3mosphere)!)
- Improve UI for keypoint and class-ids of annotations contexts [#2071](https://github.com/rerun-io/rerun/pull/2071)
- improvements to memory measurements and reporting [#2069](https://github.com/rerun-io/rerun/pull/2069)
- Switch from `egui_dock` to `egui_tiles` [#2082](https://github.com/rerun-io/rerun/pull/2082)
- Allow horizontal scrolling in blueprint panel [#2114](https://github.com/rerun-io/rerun/pull/2114)
- Nicer (& fixed up) help texts for space views [#2070](https://github.com/rerun-io/rerun/pull/2070)
- Allow dragging time cursor in plots [#2115](https://github.com/rerun-io/rerun/pull/2115)

#### 🕸️ Web
- Set the GC limit to 2.5GB on web [#1944](https://github.com/rerun-io/rerun/pull/1944)
- Better crash reports on Web, plus WebGPU support detection [#1975](https://github.com/rerun-io/rerun/pull/1975)
- Work around https://github.com/sebcrozet/instant/issues/49 [#2094](https://github.com/rerun-io/rerun/pull/2094)
- Update `wasm-bindgen` to 0.2.86 [#2161](https://github.com/rerun-io/rerun/pull/2161)

#### 🎨 Renderer improvements
- Full (experimental) WebGPU support [#1965](https://github.com/rerun-io/rerun/pull/1965)
- Depth offset for lines & points [#2052](https://github.com/rerun-io/rerun/pull/2052)
- Update to wgpu 0.16.1 [#2205](https://github.com/rerun-io/rerun/pull/2205)

#### 🚜 Refactors
- Replace complex uses of `query_entity_with_primary` with `query_latest_single` [#2137](https://github.com/rerun-io/rerun/pull/2137)
- Make selection state independent of blueprint [#2035](https://github.com/rerun-io/rerun/pull/2035)
- Remove unused MeshSourceData [#2036](https://github.com/rerun-io/rerun/pull/2036)
- Move selection state into an independent crate, re_viewer_context [#2037](https://github.com/rerun-io/rerun/pull/2037)
- Move item-ui to separate module, move AppOptions to re_viewer_context [#2040](https://github.com/rerun-io/rerun/pull/2040)
- Move `Caches` to `re_viewer_ctx` and make it generic [#2043](https://github.com/rerun-io/rerun/pull/2043)
- Move time control to re_viewer_context [#2045](https://github.com/rerun-io/rerun/pull/2045)
- Move `ViewerContext` & `ComponentUiRegistry` to `viewer_context` [#2047](https://github.com/rerun-io/rerun/pull/2047)
- Move data UI to new `re_data_ui` crate [#2048](https://github.com/rerun-io/rerun/pull/2048)
- Use instant for `Time::now()` [#2090](https://github.com/rerun-io/rerun/pull/2090)
- Move from `instant` -> `web_time` [#2093](https://github.com/rerun-io/rerun/pull/2093)
- "namespace" flag parameters for linestrip & point cloud shader flags [#2033](https://github.com/rerun-io/rerun/pull/2033)

#### ✨ Other enhancement
- Update minimum supported Rust version to `1.69.0` [#1935](https://github.com/rerun-io/rerun/pull/1935)
- Allow users to select the bind address (ip) to use with `--bind` [#2159](https://github.com/rerun-io/rerun/pull/2159)

#### 🧑‍💻 Dev-experience
- Suggest users open an issue on crash, and other fixes [#1993](https://github.com/rerun-io/rerun/pull/1993)
- Lint error names in `map_err` [#1948](https://github.com/rerun-io/rerun/pull/1948)
- New dispatch-only workflow for running the lint-job [#1950](https://github.com/rerun-io/rerun/pull/1950)
- Move clippy_wasm/clippy.toml to under scripts [#1949](https://github.com/rerun-io/rerun/pull/1949)
- Fix run-wasm crash on trying to wait for server [#1959](https://github.com/rerun-io/rerun/pull/1959)
- Introduce new reusable workflow jobs and cleanup manual trigger [#1954](https://github.com/rerun-io/rerun/pull/1954)
- Use new CI workflows on pull-request [#1955](https://github.com/rerun-io/rerun/pull/1955)
- Try making pull-request workflows non-concurrent [#1970](https://github.com/rerun-io/rerun/pull/1970)
- Another attempt to make jobs non-concurrent on a per-PR basis [#1974](https://github.com/rerun-io/rerun/pull/1974)
- If there's a `{{ pr-build-summary }}` in the PR description, update it. [#1971](https://github.com/rerun-io/rerun/pull/1971)
- Run the cube notebook on PR [#1972](https://github.com/rerun-io/rerun/pull/1972)
- Add ability to manually run a web build to upload to an adhoc name [#1966](https://github.com/rerun-io/rerun/pull/1966)
- Limit ipython to 8.12 in the Jupyter example [#2001](https://github.com/rerun-io/rerun/pull/2001)
- New manual job to publish a release based on pre-built wheels [#2025](https://github.com/rerun-io/rerun/pull/2025)
- Use the correct Rust analyzer settings [#2028](https://github.com/rerun-io/rerun/pull/2028)
- New helper for sticking Serde-encodable data into Arrow [#2004](https://github.com/rerun-io/rerun/pull/2004)
- Fix `taplo-cli` failing to install [#2068](https://github.com/rerun-io/rerun/pull/2068)
- `run_all.py`: add `--fast`, `--separate`, and `--close` [#2054](https://github.com/rerun-io/rerun/pull/2054)
- Remove `Clipboard::set_text` [#2078](https://github.com/rerun-io/rerun/pull/2078)
- run_all.py: print output on sequential run failure [#2079](https://github.com/rerun-io/rerun/pull/2079)
- Use the american spelling of "gray" [#2099](https://github.com/rerun-io/rerun/pull/2099)
- Make sure `rerun/rerun_py/re_viewer` build info is updated on each build [#2087](https://github.com/rerun-io/rerun/pull/2087)
- Fix setup scripts for Mac M1/MacPort configuration [#2169](https://github.com/rerun-io/rerun/pull/2169) (thanks [@abey79](https://github.com/abey79)!)
- Better error messages in `build.rs` [#2173](https://github.com/rerun-io/rerun/pull/2173)
- `cargo install rerun-cli` [#2183](https://github.com/rerun-io/rerun/pull/2183)
- Fix `cargo test` [#2199](https://github.com/rerun-io/rerun/pull/2199)
- Fix run all for new rust-cli target & add rerun-web alias for quick running of the web player [#2203](https://github.com/rerun-io/rerun/pull/2203)

#### 🤷 Other
#### 🤷 Other
- Fix secret in dispatch_lint.yml [4848f98f2605a3caf9b7695273e0871efa2d44c8](https://github.com/rerun-io/rerun/commit/4848f98f2605a3caf9b7695273e0871efa2d44c8)
- Only maintain a single manual-dispatch job for testing workflows [98f7de3b52b0fea6abe364f9d0ce0bd4c459caf1](https://github.com/rerun-io/rerun/commit/98f7de3b52b0fea6abe364f9d0ce0bd4c459caf1)
- Add other build parametrizations to manual_dispatch.yml [dbdf275eaf17220d14811dc34b69b6a76e948e73](https://github.com/rerun-io/rerun/commit/dbdf275eaf17220d14811dc34b69b6a76e948e73)
- Use proper if gates on the manual_dispatch.yml jobs [9ad62011678caaed04260ba160763e24e64a7402](https://github.com/rerun-io/rerun/commit/9ad62011678caaed04260ba160763e24e64a7402)
- Add ability to save cache to manual_dispatch.yml [5c61b37a1bc40f1a223c370b3b69b08654aada47](https://github.com/rerun-io/rerun/commit/5c61b37a1bc40f1a223c370b3b69b08654aada47)
- Standard case of inputs [2729c71f1ba9f7cdbe64adc3c610caf9464324e4](https://github.com/rerun-io/rerun/commit/2729c71f1ba9f7cdbe64adc3c610caf9464324e4)
- Add manual step for packaging to 'manual_dispatch.yml' [a3178e6143c068175b477cb236f2ba2477e083ea](https://github.com/rerun-io/rerun/commit/a3178e6143c068175b477cb236f2ba2477e083ea)
- New workflow_dispatch for building wheels for a PR [3bc2cb73ece98f914254221ce0ea129015834f59](https://github.com/rerun-io/rerun/commit/3bc2cb73ece98f914254221ce0ea129015834f59)
- Rename build_wheels_for_pr.yml -> manual_build_wheels_for_pr.yml [778c4d363b3814aeb777d07bfa63f081bc1dac32](https://github.com/rerun-io/rerun/commit/778c4d363b3814aeb777d07bfa63f081bc1dac32)
- New manual workflow for running benches [840a127e3a74c3520a27c0b19eb1d3d9a7255b07](https://github.com/rerun-io/rerun/commit/840a127e3a74c3520a27c0b19eb1d3d9a7255b07)
- New manual workflow for adhoc web builds [01080d6509e94fd2e2d3c4ff05beb0970ebe0b6e](https://github.com/rerun-io/rerun/commit/01080d6509e94fd2e2d3c4ff05beb0970ebe0b6e)
- Fix name of on_push_main.yml [bf5f63344663b3ebfc74f847db696a749b3e716c](https://github.com/rerun-io/rerun/commit/bf5f63344663b3ebfc74f847db696a749b3e716c)
- Fix usage of long commit in generate_prerelease_pip_index.py [579ce91556d6dd3cb9e6bd46971a7b6db6e42cdd](https://github.com/rerun-io/rerun/commit/579ce91556d6dd3cb9e6bd46971a7b6db6e42cdd)
- Jobs with duplicated instances still need separate concurrency keys based on platform [0ad19980be99cb2f669d38c2f1410a38206cbe74](https://github.com/rerun-io/rerun/commit/0ad19980be99cb2f669d38c2f1410a38206cbe74)
- New manual CI job for creating a release [fb2d41af5ec089f6c7583629eda3fb332e420488](https://github.com/rerun-io/rerun/commit/fb2d41af5ec089f6c7583629eda3fb332e420488)
- Version check needs to run in bash [6feca463d21ea03538889df08064b6974edb1fd2](https://github.com/rerun-io/rerun/commit/6feca463d21ea03538889df08064b6974edb1fd2)
- Update changelog with 0.5.1 release notes [40fc2fd7d61689100dc40bfe59e4ddfbcc819c7d](https://github.com/rerun-io/rerun/commit/40fc2fd7d61689100dc40bfe59e4ddfbcc819c7d)
- `RecordingStream`: automatic `log_tick` timeline [#2072](https://github.com/rerun-io/rerun/pull/2072)
- Add support for `f16` tensors [#1449](https://github.com/rerun-io/rerun/pull/1449)
- Make `RecordingId` a string [#2088](https://github.com/rerun-io/rerun/pull/2088)
- Update to latest `egui_tiles` [#2091](https://github.com/rerun-io/rerun/pull/2091)
- Make every `RecordingId` typed and preclude the existence of 'Defaults' [#2110](https://github.com/rerun-io/rerun/pull/2110)
- Add unit test of `re_smart_channel` `is_connected` [#2119](https://github.com/rerun-io/rerun/pull/2119)
- `BeingRecordingMsg` -> `SetRecordingInfo` [#2149](https://github.com/rerun-io/rerun/pull/2149)
- Update egui and eframe [#2184](https://github.com/rerun-io/rerun/pull/2184)
- Update to egui 0.22 [#2195](https://github.com/rerun-io/rerun/pull/2195)
- Simpler SIGINT handling [#2198](https://github.com/rerun-io/rerun/pull/2198)
- `cargo update` [#2196](https://github.com/rerun-io/rerun/pull/2196)
- Replace `ctrlc` crate with `tokio` [#2207](https://github.com/rerun-io/rerun/pull/2207)
- Comment indicating blueprints aren't available in 0.6 [b6c05776ab48e759370d6fed645ffd0ea68ec8c0](https://github.com/rerun-io/rerun/commit/b6c05776ab48e759370d6fed645ffd0ea68ec8c0)


## [0.5.1](https://github.com/rerun-io/rerun/compare/v0.5.1...v0.5.0) - Patch Release - 2023-05-01

### ✨ Overview & highlights
This Release fixes a few small bugs on top of the v0.5.0 release.

### 🔎 Details
* Bump hyper version due to RUSTSEC-2023-0034 [#1951](https://github.com/rerun-io/rerun/pull/1951)
* Round to nearest color_index when doing color mapping [#1969](https://github.com/rerun-io/rerun/pull/1969)
* Use an sRGB-correct gray gradient when displaying grayscale images [#2014](https://github.com/rerun-io/rerun/pull/2014)
* Don't use console.error [#1984](https://github.com/rerun-io/rerun/pull/1984)
* Fix failure to save files when split table contains no data [#2007](https://github.com/rerun-io/rerun/pull/2007)


## [0.5.0](https://github.com/rerun-io/rerun/compare/v0.4.0...v0.5.0) - Jupyter MVP, GPU-based picking & colormapping, new datastore! - 2023-04-20

https://user-images.githubusercontent.com/2910679/233411525-1ceb2790-7f18-400a-ba48-f7e5b3400922.mp4

### ✨ Overview & highlights

This new release adds MVP support for embedding Rerun in Jupyter notebooks, and brings significant performance improvements across all layers of the stack.

* Rerun can now be embedded in Jupyter notebooks
    * Tested with Jupyter Notebook Classic, Jupyter Lab, VSCode & Google Colab; checkout our [How-to guide](https://www.rerun.io/docs/howto/notebook)
    * Try it out live on [Google Colab](https://colab.research.google.com/drive/1R9I7s4o6wydQC_zkybqaSRFTtlEaked_?usp=sharing)
* All colormapping tasks are now done directly on the GPU
    * This yields _very significant_ performance improvements for colormapping heavy workload (e.g. segmentation)
    * Try it out in our new [`segment_anything` example](https://www.rerun.io/examples/video-image/segment_anything_model) that shows off the latest models from Meta AI
* GPU picking & hovering now works with all of our primitives, including meshes & depth clouds
    * This fixes all the shortcomings of the previous CPU-based system
    * Rerun's automatic backprojection of depth textures ("depth clouds") is now feature complete
    * Try it out in our updated [`nyud` example](https://www.rerun.io/examples/robotics/rgbd)
* Our datastore has been completely revamped to more closely match our latest data model
    * This yields _very significant_ performance improvements for workloads with many events
    * Checkout [this post](https://github.com/rerun-io/rerun/issues/1619#issuecomment-1511046649) for a detailed walkthrough of the changes

### 🔎 Details

#### 🐍 Python SDK
- Document that we also accept colors in 0-1 floats [#1740](https://github.com/rerun-io/rerun/pull/1740)
- Don't initialize an SDK session if we are only going to be launching the app [#1768](https://github.com/rerun-io/rerun/pull/1768)
- Allow torch tensors for `log_rigid3` [#1769](https://github.com/rerun-io/rerun/pull/1769)
- Always send `recording_id` as part of `LogMsg` [#1778](https://github.com/rerun-io/rerun/pull/1778)
- New `reset_time` API [#1826](https://github.com/rerun-io/rerun/pull/1826) [#1854](https://github.com/rerun-io/rerun/pull/1854)
- Always flush when we remove a sink [#1830](https://github.com/rerun-io/rerun/pull/1830)
- More robust wait for exit condition during .serve() [#1939](https://github.com/rerun-io/rerun/pull/1939)

#### 🪳 Bug fixes
- Fix broken outlines (hover/select effect) for lines [#1724](https://github.com/rerun-io/rerun/pull/1724)
- Fix logged obb being displayed with half of the requested size [#1749](https://github.com/rerun-io/rerun/pull/1749) (thanks [@BenjaminDev](https://github.com/BenjaminDev)!)
- Fix `log_obb` usage [#1761](https://github.com/rerun-io/rerun/pull/1761)
- Always create the `log_time` timeline [#1763](https://github.com/rerun-io/rerun/pull/1763)
- Fix undo/redo selection shortcut/action changing selection history without changing selection [#1765](https://github.com/rerun-io/rerun/pull/1765)
- Fix various crashes [#1780](https://github.com/rerun-io/rerun/pull/1780)
- Fix crash when trying to do picking on depth clouds [d94ca3dd35e73e1984ccb969d0c7abd0d3e0faa9](https://github.com/rerun-io/rerun/commit/d94ca3dd35e73e1984ccb969d0c7abd0d3e0faa9)
- CI: fix benchmarks [#1799](https://github.com/rerun-io/rerun/pull/1799)
- CI: fix `cargo deny` [#1806](https://github.com/rerun-io/rerun/pull/1806)
- Fix "too many points" crash [#1822](https://github.com/rerun-io/rerun/pull/1822)
- Allow re-use of `RowId`s if no conflict is possible [#1832](https://github.com/rerun-io/rerun/pull/1832)
- Reduce memory used by staging belts on Web [#1836](https://github.com/rerun-io/rerun/pull/1836)
- Test and handle all tensor dtypes as images [#1840](https://github.com/rerun-io/rerun/pull/1840)
- Fix the Python build when running without `web_viewer` enabled [#1856](https://github.com/rerun-io/rerun/pull/1856)
- Error instead of `expect` inside `msg_encode` [#1857](https://github.com/rerun-io/rerun/pull/1857)
- Fix shutdown race condition in `re_sdk_comms` client [#1861](https://github.com/rerun-io/rerun/pull/1861)
- Fix broken instance picking in presence of images [#1876](https://github.com/rerun-io/rerun/pull/1876)
- Make sure JPEGs are always decoded [#1884](https://github.com/rerun-io/rerun/pull/1884)
- Fix crash when saving store to file [#1909](https://github.com/rerun-io/rerun/pull/1909)
- Don't clean up `LogDb`s that only contain a `BeginRecordingMsg` [#1914](https://github.com/rerun-io/rerun/pull/1914)
- Fix picking entities with image + another object (or label) twice [#1908](https://github.com/rerun-io/rerun/pull/1908)
- Fix double clicking camera no longer focusing on said camera [#1911](https://github.com/rerun-io/rerun/pull/1911)
- Fix annotation images sometimes drawn in the background [#1933](https://github.com/rerun-io/rerun/pull/1933)
- Use `zipfile` Python library instead of `unzip` command in `arkitscene` demo [#1936](https://github.com/rerun-io/rerun/pull/1936)
- Fix backslashes in `arkitscene` rigid transformation path [#1938](https://github.com/rerun-io/rerun/pull/1938)
- Fix hover/select highlights when picking single points in a scene with multiple point clouds [#1942](https://github.com/rerun-io/rerun/pull/1942)
- Fix hovering depth clouds [#1943](https://github.com/rerun-io/rerun/pull/1943)

#### 🚀 Performance improvements
- batching 4: retire `MsgBundle` + batching support in transport layer [#1679](https://github.com/rerun-io/rerun/pull/1679)
- Optimize the depth-cloud shader when `depth=0` [#1729](https://github.com/rerun-io/rerun/pull/1729)
- `arrow2_convert` primitive (de)serialization benchmarks [#1742](https://github.com/rerun-io/rerun/pull/1742)
- `arrow2` `estimated_bytes_size` benchmarks [#1743](https://github.com/rerun-io/rerun/pull/1743)
- `arrow2` erased refcounted clones benchmarks [#1745](https://github.com/rerun-io/rerun/pull/1745)
- benchmarks for common vector ops across `smallvec`/`tinyvec`/std [#1747](https://github.com/rerun-io/rerun/pull/1747)
- Columnar `TimePoint`s in data tables and during transport [#1767](https://github.com/rerun-io/rerun/pull/1767)
- Compile with `panic = "abort"` [#1813](https://github.com/rerun-io/rerun/pull/1813)
- Process 2D points per entities like 3D points [#1820](https://github.com/rerun-io/rerun/pull/1820)
- re_query: use latest data types (`DataRow`/`DataCell`) [#1828](https://github.com/rerun-io/rerun/pull/1828)
- Depth cloud textures are now cached frame-to-frame [#1913](https://github.com/rerun-io/rerun/pull/1913)

#### 🧑‍🏫 Examples
- Add new `ARKitScenes` example [#1538](https://github.com/rerun-io/rerun/pull/1538) (thanks [@pablovela5620](https://github.com/pablovela5620)!)
- New example code for Facebook research's `segment-anything` [#1788](https://github.com/rerun-io/rerun/pull/1788)
- Add `minimal_options` example for Rust SDK [#1773](https://github.com/rerun-io/rerun/pull/1773) (thanks [@h3mosphere](https://github.com/h3mosphere)!)
- Remove manual depth projection from `car` and `nyud` examples [#1869](https://github.com/rerun-io/rerun/pull/1869)
- Always spawn instead of fork in multiprocessing example [#1922](https://github.com/rerun-io/rerun/pull/1922)
- Add `--num-frames` arg to canny (webcam) example [#1923](https://github.com/rerun-io/rerun/pull/1923)
- Add argument parsing to `rerun_demo` [#1925](https://github.com/rerun-io/rerun/pull/1925)
- Join threads at end of `multithreading` example [#1934](https://github.com/rerun-io/rerun/pull/1934)

#### 📚 Docs
- Add `typing_extensions` to `requirements-doc.txt` [#1786](https://github.com/rerun-io/rerun/pull/1786)
- Fix typos in notebook readme [#1852](https://github.com/rerun-io/rerun/pull/1852)
- Update docs related to notebook [#1915](https://github.com/rerun-io/rerun/pull/1915)

#### 🖼 UI improvements
- Hover rays for tracked 3D cameras [#1751](https://github.com/rerun-io/rerun/pull/1751)
- Collapse space-view by default if there is only one child [#1762](https://github.com/rerun-io/rerun/pull/1762)
- Option to show scene bounding box [#1770](https://github.com/rerun-io/rerun/pull/1770)
- Assign default colors to class-ids when annotation context is missing [#1783](https://github.com/rerun-io/rerun/pull/1783)
- Add Restart command and keyboard shortcut for moving time to start of timeline [#1802](https://github.com/rerun-io/rerun/pull/1802) (thanks [@h3mosphere](https://github.com/h3mosphere)!)
- New option to disable persistent storage [#1825](https://github.com/rerun-io/rerun/pull/1825)
- Show previews of colormaps when selecting them [#1846](https://github.com/rerun-io/rerun/pull/1846)
- Smooth out scroll wheel input for camera zooming [#1920](https://github.com/rerun-io/rerun/pull/1920)

#### 🤷 Other Viewer improvements
- Change `EntityPathHash` to be 64 bit [#1723](https://github.com/rerun-io/rerun/pull/1723)
- Central `GpuReadback` handling for re_viewer, experimental space view screenshots [#1717](https://github.com/rerun-io/rerun/pull/1717)
- Readback depth from GPU picking [#1752](https://github.com/rerun-io/rerun/pull/1752)
- Use GPU picking for points, streamline/share picking code some more [#1814](https://github.com/rerun-io/rerun/pull/1814)
- Use GPU picking for line(like) primitives, fix `interactive` flags [#1829](https://github.com/rerun-io/rerun/pull/1829)
- Use GPU colormapping when showing images in the GUI [#1865](https://github.com/rerun-io/rerun/pull/1865)

#### 🕸️ Web
- Make CI publish `latest` tagged web-viewer to `app.rerun.io` [#1725](https://github.com/rerun-io/rerun/pull/1725)
- Implement `re_tuid::Tuid::random()` on web [#1796](https://github.com/rerun-io/rerun/pull/1796)
- Refactor the relationship between the assorted web / websocket servers [#1844](https://github.com/rerun-io/rerun/pull/1844)
- Notebooks: make `presentation_id` consistent and use data-attribute for rrd [#1881](https://github.com/rerun-io/rerun/pull/1881)
- 2.5GB before GC kick in on web [#1944](https://github.com/rerun-io/rerun/pull/1944)

#### 🎨 Renderer improvements
- GPU based picking with points [#1721](https://github.com/rerun-io/rerun/pull/1721)
- improved renderer label handling [#1731](https://github.com/rerun-io/rerun/pull/1731)
- Improved readback data handling [#1734](https://github.com/rerun-io/rerun/pull/1734)
- GPU based mesh picking [#1737](https://github.com/rerun-io/rerun/pull/1737)
- Improve dealing with raw buffers for texture read/write [#1744](https://github.com/rerun-io/rerun/pull/1744)
- GPU colormapping, first step [#1835](https://github.com/rerun-io/rerun/pull/1835)
- GPU tensor colormapping [#1841](https://github.com/rerun-io/rerun/pull/1841)
- GPU picking for depth clouds [#1849](https://github.com/rerun-io/rerun/pull/1849)
- Implement bilinear filtering of textures [#1850](https://github.com/rerun-io/rerun/pull/1850) [#1859](https://github.com/rerun-io/rerun/pull/1859) [#1860](https://github.com/rerun-io/rerun/pull/1860)
- Refactor: remove `GpuTexture2DHandle::invalid` [#1866](https://github.com/rerun-io/rerun/pull/1866)
- Fix filtering artifact for non-color images [#1886](https://github.com/rerun-io/rerun/pull/1886)
- Refactor: Add helper functions to `GpuTexture2DHandle` [#1900](https://github.com/rerun-io/rerun/pull/1900)

#### 🛢 Datastore improvements
- Datastore: revamp bench suite [#1733](https://github.com/rerun-io/rerun/pull/1733)
- Datastore revamp 1: new indexing model & core datastructures [#1727](https://github.com/rerun-io/rerun/pull/1727)
- Datastore revamp 2: serialization & formatting [#1735](https://github.com/rerun-io/rerun/pull/1735)
- Datastore revamp 3: efficient incremental stats [#1739](https://github.com/rerun-io/rerun/pull/1739)
- Datastore revamp 4: sunset `MsgId` [#1785](https://github.com/rerun-io/rerun/pull/1785)
- Datastore revamp 5: `DataStore::to_data_tables()` [#1791](https://github.com/rerun-io/rerun/pull/1791)
- Datastore revamp 6: sunset `LogMsg` storage + save store to disk [#1795](https://github.com/rerun-io/rerun/pull/1795)
- Datastore revamp 7: garbage collection [#1801](https://github.com/rerun-io/rerun/pull/1801)
- Incremental metadata registry stats [#1833](https://github.com/rerun-io/rerun/pull/1833)

#### 🗣 Merged RFCs
- RFC: datastore state of the union & end-to-end batching [#1610](https://github.com/rerun-io/rerun/pull/1610)

#### 🧑‍💻 Dev-experience
- Post-release cleanup [#1726](https://github.com/rerun-io/rerun/pull/1726)
- Remove unnecessary dependencies [#1711](https://github.com/rerun-io/rerun/pull/1711) (thanks [@vsuryamurthy](https://github.com/vsuryamurthy)!)
- Use copilot markers in PR template [#1784](https://github.com/rerun-io/rerun/pull/1784)
- re_format: barebone support for custom formatting [#1776](https://github.com/rerun-io/rerun/pull/1776)
- Refactor: Add new helper crate `re_log_encoding` [#1772](https://github.com/rerun-io/rerun/pull/1772)
- `setup_web.sh` supports pacman package manager [#1797](https://github.com/rerun-io/rerun/pull/1797) (thanks [@urholaukkarinen](https://github.com/urholaukkarinen)!)
- Add `rerun --strict`: crash if any warning or error is logged [#1812](https://github.com/rerun-io/rerun/pull/1812)
- End-to-end testing of Python logging -> store ingestion [#1817](https://github.com/rerun-io/rerun/pull/1817)
- Fix e2e test on CI: Don't try to re-build `rerun-sdk` [#1821](https://github.com/rerun-io/rerun/pull/1821)
- Install the rerun-sdk in CI using `--no-index` and split out Linux wheel build to run first [#1838](https://github.com/rerun-io/rerun/pull/1838)
- Remove more unused dependencies [#1863](https://github.com/rerun-io/rerun/pull/1863)
- Improve end-to-end testing slightly [#1862](https://github.com/rerun-io/rerun/pull/1862)
- Turn off benchmarks comment in each PR [#1872](https://github.com/rerun-io/rerun/pull/1872)
- Fix double-negation in `scripts/run_python_e2e_test.py` [#1896](https://github.com/rerun-io/rerun/pull/1896)
- Improve PR template with better comment, and no copilot by default [#1901](https://github.com/rerun-io/rerun/pull/1901)
- Optimize `generate_changelog.py` [#1912](https://github.com/rerun-io/rerun/pull/1912)

#### 🤷 Other
- Fix videos for GitHub in `CHANGELOG.md` [af7d3b192157f942e35f64d3561a9a8dbcc18bfa](https://github.com/rerun-io/rerun/commit/af7d3b192157f942e35f64d3561a9a8dbcc18bfa)
- Don't run 3rd party bench suites on CI [#1787](https://github.com/rerun-io/rerun/pull/1787)
- Remove `TensorTrait` [#1819](https://github.com/rerun-io/rerun/pull/1819)
- Disable wheel tests for `x86_64-apple-darwin` [#1853](https://github.com/rerun-io/rerun/pull/1853)
- Update `enumflags2` to non-yanked version [#1874](https://github.com/rerun-io/rerun/pull/1874)
- Collect extra egui features into the main `Cargo.toml` [#1926](https://github.com/rerun-io/rerun/pull/1926)
- `just rs-run-all` [b14087b40bd805c95f030a4c7d3fb7a0482e13f4](https://github.com/rerun-io/rerun/commit/b14087b40bd805c95f030a4c7d3fb7a0482e13f4)
- `just py-run-all-{native|web|rrd}` [#1927](https://github.com/rerun-io/rerun/pull/1927)


## [0.4.0](https://github.com/rerun-io/rerun/compare/v0.3.1...v0.4.0) - Outlines, web viewer and performance improvements - 2023-03-28

https://user-images.githubusercontent.com/1220815/228241887-03b311e2-80e9-4541-9281-6d334a15ab04.mp4

### ✨ Overview & highlights
* Add support for mesh vertex colors [#1671](https://github.com/rerun-io/rerun/pull/1671)
* Lower memory use [#1535](https://github.com/rerun-io/rerun/pull/1535)
* Improve garbage collection [#1560](https://github.com/rerun-io/rerun/pull/1560)
* Improve the web viewer [#1596](https://github.com/rerun-io/rerun/pull/1596) [#1594](https://github.com/rerun-io/rerun/pull/1594) [#1682](https://github.com/rerun-io/rerun/pull/1682) [#1716](https://github.com/rerun-io/rerun/pull/1716) …
* Nice outlines when hovering/selecting
* Add an example of forever-streaming a web-camera image to Rerun [#1502](https://github.com/rerun-io/rerun/pull/1502)
* Fix crash-on-save on some versions of Linux [#1402](https://github.com/rerun-io/rerun/pull/1402)
* And a lot of other bug fixes
* Many performance improvements

We now host an experimental and unpolished web-viewer at <https://app.rerun.io/> for anyone to try out!

### 🔎 Details

#### 🐍 Python SDK
- Expose all Rerun enums and types to main module scope [#1598](https://github.com/rerun-io/rerun/pull/1598)
- Make `log_point` more forgiving and update docstring [#1663](https://github.com/rerun-io/rerun/pull/1663)
- Add support for mesh vertex colors [#1671](https://github.com/rerun-io/rerun/pull/1671)

#### 🦀 Rust SDK
- ⚠️ `Session::new` has been replaced with `SessionBuilder` [#1528](https://github.com/rerun-io/rerun/pull/1528)
- ⚠️ `session.spawn(…)` -> `rerun::native_viewer::spawn(session, …)` [#1507](https://github.com/rerun-io/rerun/pull/1507)
- ⚠️ `session.show()` -> `rerun::native_viewer::show(session)` [#1507](https://github.com/rerun-io/rerun/pull/1507)
- ⚠️ `session.serve(…)` -> `rerun::serve_web_viewer(session, …);` [#1507](https://github.com/rerun-io/rerun/pull/1507)
- ⚠️ `rerun::global_session` is now hidden behind the `global_session` feature flag [#1507](https://github.com/rerun-io/rerun/pull/1507)
- Add support for mesh vertex colors [#1671](https://github.com/rerun-io/rerun/pull/1671)

#### 🪳 Bug fixes
- datastore: disable compaction (fixes 2x memory issue) [#1535](https://github.com/rerun-io/rerun/pull/1535)
- Fix garbage collection [#1560](https://github.com/rerun-io/rerun/pull/1560)
- Avoid using undefined extern "C" on Windows [#1577](https://github.com/rerun-io/rerun/pull/1577)
- Fix crash on decoding old .rrd files [#1579](https://github.com/rerun-io/rerun/pull/1579)
- datastore: stabilize dataframe sorts [#1549](https://github.com/rerun-io/rerun/pull/1549)
- Stop using infinities in wgsl shaders [#1594](https://github.com/rerun-io/rerun/pull/1594)
- Workaround for alpha to coverage state leaking on (Web)GL renderer [#1596](https://github.com/rerun-io/rerun/pull/1596)
- Use a patched `wasm-bindgen-cli` with fix for 2GiB bug [#1605](https://github.com/rerun-io/rerun/pull/1605)
- Misc: make example in `log_pinhole` runnable [#1609](https://github.com/rerun-io/rerun/pull/1609) (thanks [@Sjouks](https://github.com/Sjouks)!)
- Early-out on zero-sized space-views to prevent crashes [#1623](https://github.com/rerun-io/rerun/pull/1623)
- Print our own callstack on panics [#1622](https://github.com/rerun-io/rerun/pull/1622)
- Handle ctrl+c to gracefully shutdown the server(s) [#1613](https://github.com/rerun-io/rerun/pull/1613)
- Fix crash on serve exit, second attempt [#1633](https://github.com/rerun-io/rerun/pull/1633)
- Fix wrong remove-tooltip for entities and groups [#1637](https://github.com/rerun-io/rerun/pull/1637)
- Fix requiring focus for shutdown via ctrl+c when starting Viewer from command line [#1646](https://github.com/rerun-io/rerun/pull/1646)
- Fix eye spin after eye reset [#1652](https://github.com/rerun-io/rerun/pull/1652)
- Fix crash on negative radii by instead warning [#1654](https://github.com/rerun-io/rerun/pull/1654)
- Fix crash when trying to listen on a taken TCP port [#1650](https://github.com/rerun-io/rerun/pull/1650)
- Don't show 2D labels in 3D space views. [#1641](https://github.com/rerun-io/rerun/pull/1641)
- Fix Z fighting with improved depth offset math [#1661](https://github.com/rerun-io/rerun/pull/1661)
- Whether a spatial view is 2D or 3D is now reevaluated over time unless picked explicitly [#1660](https://github.com/rerun-io/rerun/pull/1660)
- Update wgpu to v0.15.3, fixing meshes on Windows Chrome [#1682](https://github.com/rerun-io/rerun/pull/1682)
- Fix a bug in the image hover code, causing the wrong RGBA values to be printed [#1690](https://github.com/rerun-io/rerun/pull/1690)
- Fix a bug that caused points to be render too large [#1690](https://github.com/rerun-io/rerun/pull/1690)
- Fix web crash on missing uniform buffer padding [#1699](https://github.com/rerun-io/rerun/pull/1699)
- Fix `memory_usage` example relying on implicit recursive features [#1709](https://github.com/rerun-io/rerun/pull/1709)
- Track changed state in nav mode combo box [#1703](https://github.com/rerun-io/rerun/pull/1703)
- Fix crash-on-save by switching file-picker dialog to `xdg-portal` [#1402](https://github.com/rerun-io/rerun/pull/1402)
- Change roll-shortcut from ALT to SHIFT [#1715](https://github.com/rerun-io/rerun/pull/1715)
- Fix CpuWriteGpuReadBelt producing unaligned gpu buffer offsets [#1716](https://github.com/rerun-io/rerun/pull/1716)
- Fix arrows requiring a radius to be visible [#1720](https://github.com/rerun-io/rerun/pull/1720)

#### 🚀 Performance improvements
- Add re_arrow_store profile scopes [#1546](https://github.com/rerun-io/rerun/pull/1546)
- datastore: early exit missing components at table level [#1554](https://github.com/rerun-io/rerun/pull/1554)
- datastore: track bucket count in store stats & mem panel [#1555](https://github.com/rerun-io/rerun/pull/1555)
- LogDb: don't split on index bucket size [#1558](https://github.com/rerun-io/rerun/pull/1558)
- Introduce a simpler cache dedicated to just decode JPEGs [#1550](https://github.com/rerun-io/rerun/pull/1550)
- Implement outlines for points 2D/3D/depth & use them for select & hover in Viewer [#1568](https://github.com/rerun-io/rerun/pull/1568)
- Simplify ImageCache [#1551](https://github.com/rerun-io/rerun/pull/1551)
- New time panel density graph [#1557](https://github.com/rerun-io/rerun/pull/1557)
- Refactor the Arrow Mesh3D type to use zero-copy Buffers [#1691](https://github.com/rerun-io/rerun/pull/1691)
- Remove the redundant costly transform check during categorization [#1695](https://github.com/rerun-io/rerun/pull/1695)
- batching 3: `DataRow` & `DataTable` + no bundles outside of transport [#1673](https://github.com/rerun-io/rerun/pull/1673)

#### 🧑‍🏫 Examples
- Very simple example streaming from an opencv camera [#1502](https://github.com/rerun-io/rerun/pull/1502)
- Initial TurtleBot subscriber demo [#1523](https://github.com/rerun-io/rerun/pull/1523)

#### 📚 Docs
- Link to the Python SDK build instructions in `rerun_py/README.md` [#1565](https://github.com/rerun-io/rerun/pull/1565)

#### 🖼 UI improvements
- Fix combining outline mask for selection & hover [#1552](https://github.com/rerun-io/rerun/pull/1552)
- Implement outlines for rectangles & use them for select & hover of image primitives in Viewer [#1559](https://github.com/rerun-io/rerun/pull/1559)
- Show log messages in egui toast notifications [#1603](https://github.com/rerun-io/rerun/pull/1603)
- Adapt UI for smaller screens [#1608](https://github.com/rerun-io/rerun/pull/1608)
- Nicer toast notifications [#1621](https://github.com/rerun-io/rerun/pull/1621)
- Don't hover things in 2D/3D views if we are dragging something [#1643](https://github.com/rerun-io/rerun/pull/1643)
- Allow rolling 3D camera with primary mouse button + alt modifier [#1659](https://github.com/rerun-io/rerun/pull/1659)
- Name space views after the space and indicate duplicate names [#1653](https://github.com/rerun-io/rerun/pull/1653)
- Add banner about mobile browsers being unsupported [#1674](https://github.com/rerun-io/rerun/pull/1674)
- Improve UI for tensors and color map selection [#1683](https://github.com/rerun-io/rerun/pull/1683)
- Only show the mobile OS warning banner on web [#1685](https://github.com/rerun-io/rerun/pull/1685)
- Improve the depth backprojection feature [#1690](https://github.com/rerun-io/rerun/pull/1690)
- Swap overlay order of selection & hover outlines [#1705](https://github.com/rerun-io/rerun/pull/1705)
- Turn on depth cloud backprojection by default [#1710](https://github.com/rerun-io/rerun/pull/1710)
- Add radius boost for depth clouds on outline [#1713](https://github.com/rerun-io/rerun/pull/1713)

#### 🤷 Other Viewer improvements
- Fix web feature name in error messages [#1521](https://github.com/rerun-io/rerun/pull/1521)
- Use outlines for mesh selections instead of highlight colors [#1540](https://github.com/rerun-io/rerun/pull/1540)
- Implement outlines for line renderer & use them for select & hover of "line-like" primitives in Viewer [#1553](https://github.com/rerun-io/rerun/pull/1553)
- Load .rrd file over HTTP [#1600](https://github.com/rerun-io/rerun/pull/1600)
- Revert "Handle ctrl+c to gracefully shutdown the server(s)" [#1632](https://github.com/rerun-io/rerun/pull/1632)
- More eager GC, and remove `--fast-math` optimization for Wasm [#1656](https://github.com/rerun-io/rerun/pull/1656)
- Detect failure to install GUI log callback [#1655](https://github.com/rerun-io/rerun/pull/1655)
- Warn when most of the RAM has been used up by Rerun [#1651](https://github.com/rerun-io/rerun/pull/1651)
- Apply color maps to all types of depth tensors [#1686](https://github.com/rerun-io/rerun/pull/1686)
- Size boosted outlines for points & lines, color & size tweaking [#1667](https://github.com/rerun-io/rerun/pull/1667)
- Default point radius to 1.5 UI points [#1706](https://github.com/rerun-io/rerun/pull/1706)
- When streaming an rrd from http: play it, don't follow it [#1707](https://github.com/rerun-io/rerun/pull/1707)

#### 🕸️ Web
- Use `log` as our log backend instead of `tracing` [#1590](https://github.com/rerun-io/rerun/pull/1590)
- Turn on allocation tracker at run-time and for web [#1591](https://github.com/rerun-io/rerun/pull/1591)
- Set correct MIME types in re_web_viewer_server [#1602](https://github.com/rerun-io/rerun/pull/1602)
- Upload web viewer to a bucket [#1606](https://github.com/rerun-io/rerun/pull/1606)
- Use hostname for default websocket address [#1664](https://github.com/rerun-io/rerun/pull/1664)
- Upload the colmap rrd file to gcloud [#1666](https://github.com/rerun-io/rerun/pull/1666)
- Show a warning by default on mobile browsers [#1670](https://github.com/rerun-io/rerun/pull/1670)
- Add analytics to the hosted index.html [#1675](https://github.com/rerun-io/rerun/pull/1675)
- Always upload latest prerelease to a dedicated prefix [#1676](https://github.com/rerun-io/rerun/pull/1676)
- Allow url param override on app.rerun.io [#1678](https://github.com/rerun-io/rerun/pull/1678)
- Show the git commit in the about section in pre-release builds [#1677](https://github.com/rerun-io/rerun/pull/1677)
- Update the web icon [#1688](https://github.com/rerun-io/rerun/pull/1688)

#### 🎨 Renderer improvements
- Outlines via masking & postprocessing in `re_renderer` [#1532](https://github.com/rerun-io/rerun/pull/1532)
- Add missing profiling scopes in `re_renderer` [#1567](https://github.com/rerun-io/rerun/pull/1567)
- Don't call `wgpu::Device::poll` on the web [#1626](https://github.com/rerun-io/rerun/pull/1626)
- Merge final outline render into composite step in order to fix blending [#1629](https://github.com/rerun-io/rerun/pull/1629)
- renderer: fix the groupby logic in mesh instancing [#1657](https://github.com/rerun-io/rerun/pull/1657)
- Fix outlines being offset diagonally by about half a pixel [#1668](https://github.com/rerun-io/rerun/pull/1668)
- Gpu readback belt for fast & easy data readback from gpu [#1687](https://github.com/rerun-io/rerun/pull/1687)
- Make CpuWriteGpuReadBelt texture copies easier/less error prone [#1689](https://github.com/rerun-io/rerun/pull/1689)

#### ✨ Other enhancement
- datastore: split out formatting & sanity checks in their own modules [#1625](https://github.com/rerun-io/rerun/pull/1625)
- Add `rerun --save`: stream incoming log stream to an rrd file [#1662](https://github.com/rerun-io/rerun/pull/1662)
- batching 1: introduce `DataCell` & retire `ComponentBundle` [#1634](https://github.com/rerun-io/rerun/pull/1634)
- Data store batching 2: split out component traits [#1636](https://github.com/rerun-io/rerun/pull/1636)

#### 📈 Analytics
- Analytics: don't spam warning when there is an HTTP connection problem [#1564](https://github.com/rerun-io/rerun/pull/1564)
- Analytics: Rename "location" to "file_line" in the "crash-panic" event [#1575](https://github.com/rerun-io/rerun/pull/1575)

#### 🗣 Merged RFCs
- RFC: component-datatype conversions [#1595](https://github.com/rerun-io/rerun/pull/1595)
- RFC: pre-proposal for blueprint store [#1582](https://github.com/rerun-io/rerun/pull/1582)

#### 🧑‍💻 Dev-experience
- Update `rayon` [#1541](https://github.com/rerun-io/rerun/pull/1541)
- Fix some `1.68` clippy lints [#1569](https://github.com/rerun-io/rerun/pull/1569)
- Remove duplicated 'nix' crate [#1479](https://github.com/rerun-io/rerun/pull/1479)
- Better MsgId format [#1566](https://github.com/rerun-io/rerun/pull/1566)
- Lint vertical spacing in Rust code [#1572](https://github.com/rerun-io/rerun/pull/1572)
- CI: Replace wasm_bindgen_check.sh with actually building the web-viewer [#1604](https://github.com/rerun-io/rerun/pull/1604)
- Add --all-features to Rust Analyzer flags [#1624](https://github.com/rerun-io/rerun/pull/1624)
- Run clippy for Wasm, with own clippy.toml config file [#1628](https://github.com/rerun-io/rerun/pull/1628)
- Update tokio v1.24.1 -> v1.26.0 [#1635](https://github.com/rerun-io/rerun/pull/1635)
- Add a workflow input for running benchmarks manually [#1698](https://github.com/rerun-io/rerun/pull/1698)
- Add missing } to fix Rust workflow [#1700](https://github.com/rerun-io/rerun/pull/1700)
- Fix `lint.py` [#1719](https://github.com/rerun-io/rerun/pull/1719)
- Add a script that generates a changelog from recent PRs and their labels [#1718](https://github.com/rerun-io/rerun/pull/1718)

#### 🤷 Other
#### 🤷 Other
- Clean up opencv_canny example slightly [b487e550dcb87225858dc6f76b791a25e938e75e](https://github.com/rerun-io/rerun/commit/b487e550dcb87225858dc6f76b791a25e938e75e)
- Lint fixes [9901e7c6735356b1970ddabc926bc5378d82e057](https://github.com/rerun-io/rerun/commit/9901e7c6735356b1970ddabc926bc5378d82e057)


## [0.3.1](https://github.com/rerun-io/rerun/compare/v0.3.0...v0.3.1) - Remove potentially sensitive analytics - 2023-03-13

Remove potentially sensitive analytics, including path to Rerun source code on panics, and Rerun branch name when building from source [#1563](https://github.com/rerun-io/rerun/pull/1563)


## [0.3.0](https://github.com/rerun-io/rerun/compare/v0.2.0...v0.3.0) - 2023-03-07
### ✨ Overview & highlights

After a successful launch a couple of weeks ago, we're back with our second release!
With a few exceptions this release focuses on internal refactors & improving our processes.
However, we think you'll enjoy these goodies that made it in nonetheless!

https://user-images.githubusercontent.com/2910679/222510504-23871b8c-0bef-49c2-bbd2-37baab4247e8.mp4


You can now generate point clouds directly from depth textures and choose a wide variety of color maps.
Check out this [video](https://user-images.githubusercontent.com/1220815/223365363-da13585f-3a91-4cb8-a6ef-8a6fadbeb4eb.webm) on how to use it.
This is **a lot** faster and more convenient than doing so manually in your own code
Some caveats: Picking is not yet working and visible history may behave differently (related to [#723](https://github.com/rerun-io/rerun/issues/723))

Other highlights:

* Viewer
  * Improved formatting of date-times in plots [#1356](https://github.com/rerun-io/rerun/pull/1356)
  * Labels for 3D objects have now a color can now be selected & hovered [#1438](https://github.com/rerun-io/rerun/pull/1438)
  * Scale factor is saved across sessions and more persistent between screens [#1448](https://github.com/rerun-io/rerun/pull/1448)
  * Showing tensors in the Viewer is now faster
* SDK
  * Python packages now work with Ubuntu-20.04 [#1334](https://github.com/rerun-io/rerun/pull/1334)
  * u8 segmentation stay u8 now (they converted to u16 before) [#1376](https://github.com/rerun-io/rerun/pull/1376)
  * 2D Line strips can now be logged directly [#1430](https://github.com/rerun-io/rerun/pull/1430)
  * Add a `strict` mode to the Python SDK where misuses of the API result in exceptions being raised.[#1477](https://github.com/rerun-io/rerun/pull/1477)
  * Fix disabling Python API through `init` not working [#1517](https://github.com/rerun-io/rerun/pull/1517)
* General
  * We build now with fewer build dependencies (there is however [still more work to do!](https://github.com/rerun-io/rerun/issues/1316)).
  Notably, we previously used a version of the `time` crate which had a security issue (CVE-2020-26235), thanks @mpizenberg for helping out!
  * Print more information & troubleshooting info on crash

Meanwhile, we did a bunch of improvements to our manual. If you had trouble running Rerun so far, check our updated [troubleshooting](https://www.rerun.io/docs/getting-started/troubleshooting) page (and as always, please [open an issue](https://github.com/rerun-io/rerun/issues/new/choose) if something doesn't work).

⚠️ BREAKING: old `.rrd` files no longer load ⚠️

### 🔎 Details
#### New features
* Generate point clouds directly from depth textures
  * re_renderer: implement depth cloud renderer [#1415](https://github.com/rerun-io/rerun/pull/1415)
  * Integrate depth clouds into Rerun [#1421](https://github.com/rerun-io/rerun/pull/1421)
  * CPU & GPU color maps [#1484](https://github.com/rerun-io/rerun/pull/1484)
  * Integrate GPU color maps into depth clouds [#1486](https://github.com/rerun-io/rerun/pull/1486)
* Python SDK: Add strict mode [#1477](https://github.com/rerun-io/rerun/pull/1477)
* OS independent Zoom factor & serialization thereof [#1448](https://github.com/rerun-io/rerun/pull/1448)
* Labels for 3D objects have now a color can now be selected & hovered [#1438](https://github.com/rerun-io/rerun/pull/1438)
* Add 2D support for linestrips [#1430](https://github.com/rerun-io/rerun/pull/1430)
* Add signal handler on *nix with troubleshooting and stacktrace [#1340](https://github.com/rerun-io/rerun/pull/1340)
  * Point users to our troubleshooting page on panic [#1338](https://github.com/rerun-io/rerun/pull/1338)

#### Performance
* Speed up conversions for color arrays in Python [#1454](https://github.com/rerun-io/rerun/pull/1454)
* Speed up fixed-sized array iteration [#1050](https://github.com/rerun-io/rerun/pull/1050)
* Speed up tensor handling by padding data through more directly
  * Direct conversion to dynamic image from Tensors [#1455](https://github.com/rerun-io/rerun/pull/1455)
  * Convert view_tensor to use the new native Tensors [#1439](https://github.com/rerun-io/rerun/pull/1439)
* Add option to show performance metrics in the UI in release builds too [#1444](https://github.com/rerun-io/rerun/pull/1444)
* Faster stable diffusion sample [#1364](https://github.com/rerun-io/rerun/pull/1364)
* SDK: stream to disk with `save` feature [#1405](https://github.com/rerun-io/rerun/pull/1405)
* `re_renderer` has now a direct CPU->GPU copy mechanism
  * `CpuWriteGpuReadBelt` for fast frame by frame memory transfers [#1382](https://github.com/rerun-io/rerun/pull/1382)
  * Uniform buffer utility using `CpuWriteGpuReadBelt` [#1400](https://github.com/rerun-io/rerun/pull/1400)
  * Use `CpuWriteGpuReadBelt` for mesh data gpu upload [#1416](https://github.com/rerun-io/rerun/pull/1416)

#### Small improvements & bugfixes
* UI
  * Add scroll-bars the "Add/Remove entities" window [#1445](https://github.com/rerun-io/rerun/pull/1445)
  * Unify the time formatting between the time panel and the plot [#1369](https://github.com/rerun-io/rerun/pull/1369)
  * Timeline
    * Fix precision issue when zooming in on the timeline [#1370](https://github.com/rerun-io/rerun/pull/1370)
    * Improve the gap-detector [#1363](https://github.com/rerun-io/rerun/pull/1363)
  * Better time axis on plot view [#1356](https://github.com/rerun-io/rerun/pull/1356)
  * Prevent wrap on 'Streams' text [#1308](https://github.com/rerun-io/rerun/pull/1308)
  * Update to eframe 0.21.3 with fix for web text input [#1311](https://github.com/rerun-io/rerun/pull/1311)
* `re_renderer`
  * Fix crash due to always expecting Rgba8Unorm backbuffer on Web & Bgra8Unorm on native [#1413](https://github.com/rerun-io/rerun/pull/1413)
  * Allow controlling the graphics backend & power preference through standard wgpu env vars [#1332](https://github.com/rerun-io/rerun/pull/1332)
* Heuristic for camera frustum length is now based on scene size [#1433](https://github.com/rerun-io/rerun/pull/1433)
* Fix Python type signature for tensor names [#1443](https://github.com/rerun-io/rerun/pull/1443)
* Don't convert u8 segmentation images to u16 [#1376](https://github.com/rerun-io/rerun/pull/1376)
* Docs (excluding the manual)
  * Improve the docs of `connect` and `serve` [#1450](https://github.com/rerun-io/rerun/pull/1450)
  * Update log_mesh and log_meshes docs. [#1286](https://github.com/rerun-io/rerun/pull/1286)
  * Add guidelines for adding dependencies in a PR [#1431](https://github.com/rerun-io/rerun/pull/1431)
  * Add a few more sections to `CODE_STYLE.md` [#1365](https://github.com/rerun-io/rerun/pull/1365)
  * Fixup for some doc links [#1314](https://github.com/rerun-io/rerun/pull/1314)
  * Document undocumented environment variables on help page. [#1335](https://github.com/rerun-io/rerun/pull/1335)
  * Link to SDK operating modes doc in both SDK [#1330](https://github.com/rerun-io/rerun/pull/1330)
* More information in `--version` [#1388](https://github.com/rerun-io/rerun/pull/1388)
* Remove already broken `show` method from Python SDK [#1429](https://github.com/rerun-io/rerun/pull/1429)
* Analytics
  * Send analytics events with callstacks on panics and signals [#1409](https://github.com/rerun-io/rerun/pull/1409)
  * Put all analytics to one bucket [#1390](https://github.com/rerun-io/rerun/pull/1390)
  * add event for when we serve the web-viewer .wasm [#1379](https://github.com/rerun-io/rerun/pull/1379)
  * register SDK language and data source [#1371](https://github.com/rerun-io/rerun/pull/1371)
  * Refactor analytics [#1368](https://github.com/rerun-io/rerun/pull/1368)
* Versioned log streams [#1420](https://github.com/rerun-io/rerun/pull/1420)
* Fix path issues when running debug Viewer within workspace [#1341](https://github.com/rerun-io/rerun/pull/1341)
* Detailed errors for re_renderer `include_file!` [#1339](https://github.com/rerun-io/rerun/pull/1339)
* Limit logging in web-viewer to `warn` in order to workaround a crash issue (and reduce log spam) [1514](https://github.com/rerun-io/rerun/pull/1514)
* Fix disabling API through `init` not working [#1517](https://github.com/rerun-io/rerun/pull/1517)

#### CI, testing & build improvements
* Reduce build dependencies
  * Get rid of time 0.1.* dependency [#1408](https://github.com/rerun-io/rerun/pull/1408)
  * Remove unnecessary ordered-float [#1461](https://github.com/rerun-io/rerun/pull/1461)
  * Remove extraneous `image` features and dependencies [#1425](https://github.com/rerun-io/rerun/pull/1425)
  * Replace `reqwest` with `ureq` [#1407](https://github.com/rerun-io/rerun/pull/1407)
  * Remove derive_more dependency [#1406](https://github.com/rerun-io/rerun/pull/1406)
* Use different artifact names for wasm/js in debug builds [#1428](https://github.com/rerun-io/rerun/pull/1428)
* Separate Mac wheels & trigger wheel build from UI [#1499](https://github.com/rerun-io/rerun/pull/1499)
* Add spell checking to CI [#1492](https://github.com/rerun-io/rerun/pull/1492)
* Repo size
  * Always create new orphaned branch for gh-pages [#1490](https://github.com/rerun-io/rerun/pull/1490)
  * GitHub Action to prevent large files [#1478](https://github.com/rerun-io/rerun/pull/1478)
* Python
  * Remove the Python job path filters [#1452](https://github.com/rerun-io/rerun/pull/1452)
  * Use ruff for our Python lints [#1378](https://github.com/rerun-io/rerun/pull/1378)
  * Use python3 in the jobs that weren't tested in PR [#1348](https://github.com/rerun-io/rerun/pull/1348)
* Testing
  * Add a test of memory use when logging a lot of big images [#1372](https://github.com/rerun-io/rerun/pull/1372)
* Switch ci_docker to a container based on ubuntu 20.04 [#1334](https://github.com/rerun-io/rerun/pull/1334)
* Release handling
  * Switch release action to ncipollo [#1489](https://github.com/rerun-io/rerun/pull/1489)
  * Fix our continuous pre-releases [#1458](https://github.com/rerun-io/rerun/pull/1458)
  * Delete the prerelease before creating the new one [#1485](https://github.com/rerun-io/rerun/pull/1485)
  * Set prerelease to true even for version-tagged CI job [#1504](https://github.com/rerun-io/rerun/pull/1504)
  * Let the release job take care of creating the tag [#1501](https://github.com/rerun-io/rerun/pull/1501)
  * Use `cargo update -w` instead of `cargo check` when prepping prerelease [#1500](https://github.com/rerun-io/rerun/pull/1500)
  * Use prerelease tag instead of latest and update pointer on prerelease [#1481](https://github.com/rerun-io/rerun/pull/1481)
  * Include date in pre-release version [#1472](https://github.com/rerun-io/rerun/pull/1472)
  * Switch pre-release action to ncipollo/release-action [#1466](https://github.com/rerun-io/rerun/pull/1466)
* Disallow some methods and types via Clippy[#1411](https://github.com/rerun-io/rerun/pull/1411)

#### Other non-user-facing refactors
* Fix: don't create a dummy LogDb when opening the Rerun Menu [#1440](https://github.com/rerun-io/rerun/pull/1440)
* `re_renderer`
  * `Draw Phases` in preparation of executing `Renderer` several times on different targets [#1419](https://github.com/rerun-io/rerun/pull/1419)
    * Fix mesh creation failing to copy index data. [#1473](https://github.com/rerun-io/rerun/pull/1473)
    * do not silently drop draw phases [#1471](https://github.com/rerun-io/rerun/pull/1471)
  * Simplify bind group allocation call by passing pool collection object. [#1459](https://github.com/rerun-io/rerun/pull/1459)
  * Interior mutable buffer/texture/bindgroup pools [#1374](https://github.com/rerun-io/rerun/pull/1374)
  * Rename all instances of `frame_maintenance` to `begin_frame` [#1360](https://github.com/rerun-io/rerun/pull/1360)
  * Texture & buffer call now wgpu's `destroy` on removal from pool [#1359](https://github.com/rerun-io/rerun/pull/1359)
  * Arrow buffers as (optional) first-class citizen [#1482](https://github.com/rerun-io/rerun/pull/1482)
  * Log static re_renderer resource generation [#1464](https://github.com/rerun-io/rerun/pull/1464)
* Internal log_text_entry_internal to break circular deps [#1488](https://github.com/rerun-io/rerun/pull/1488)
* Delete ClassicTensor and cleanup [#1456](https://github.com/rerun-io/rerun/pull/1456)
* Fix re_renderer file watcher watching the same file several times [#1463](https://github.com/rerun-io/rerun/pull/1463)
* Analytics
  * More ergonomic API [#1410](https://github.com/rerun-io/rerun/pull/1410)
  * Streamlining host vs. recorder python/rust versions [#1380](https://github.com/rerun-io/rerun/pull/1380)
  * Fix workspace detection [#1437](https://github.com/rerun-io/rerun/pull/1437)
* Introduce `DeserializableComponent` trait and high-level `query_latest` [#1417](https://github.com/rerun-io/rerun/pull/1417)


[Full Changelog](https://github.com/rerun-io/rerun/compare/v0.2.0...v0.3.0)

## 0.2.0 - 2023-02-14
First public release!<|MERGE_RESOLUTION|>--- conflicted
+++ resolved
@@ -4,15 +4,9 @@
 
 ## [0.20.0](https://github.com/rerun-io/rerun/compare/0.19.1...0.20.0) - Map view & native H.264 video support
 
-<<<<<<< HEAD
-TODO(andreas): add link to release video
-
-📖 Release blogpost: TODO(andreas): add link
-=======
 https://github.com/user-attachments/assets/553b6d88-143d-4cf9-a4bc-6b620534ab95
 
 📖 Release blogpost: https://rerun.io/blog/maps
->>>>>>> cf4c76c0
 🧳 Migration guide: http://rerun.io/docs/reference/migration/migration-0-20
 
 ### ✨ Overview & highlights
@@ -22,15 +16,8 @@
 * 📂 Improvements to the existing `Open` (Viewer) & `log_file` (SDK) workflows, and addition of a new `Import` workflow.
   * Blueprints can now easily be [re-used across different applications, recordings and SDKs](https://rerun.io/docs/howto/visualization/reuse-blueprints)
   * The new `Import` feature allows you to drag-and-drop any data into an existing recording, directly in the viewer.
-<<<<<<< HEAD
-* 📂 Logging files now uses the active app/recording id, allowing to combine several rrd files in the viewer.
-  * Relatedly, there's now an `Import File` option in the menu to import arbitrary files into the active recording.
-* ☰ Dataframe queries are now streamed, reducing memory usage.
-* 💊 Add capsule archetype.
-=======
 * ☰ Dataframe queries are now streamed, reducing memory usage.
 * 💊 Add [capsule archetype](https://rerun.io/docs/reference/types/archetypes/capsules3d).
->>>>>>> cf4c76c0
 * 📚 Doc improvements
   * Arrow schemas are now documented for all types.
   * Better structure to the [how to](https://rerun.io/docs/howto) section and a few more pages

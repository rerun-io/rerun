# Rerun changelog

A rough time-line of major user-facing things added, removed and changed. Newest on top.

<<<<<<< HEAD
* 2022-11-22: Text logs view now support all kinds of filters: [#328](https://github.com/rerun-io/rerun/pull/328).
=======
* 2022-11-23: Associated annotation context & class description now reachable from any object with class_id: [#331](https://github.com/rerun-io/rerun/pull/331).
* 2022-11-23: Fix 3D line segments being connected: [#330](https://github.com/rerun-io/rerun/pull/330).
>>>>>>> efc6b2a5
* 2022-11-22: Support for labels and class ids on rects and obb: [#326](https://github.com/rerun-io/rerun/pull/326).
* 2022-11-21: Support for labels and class ids on points: [#321](https://github.com/rerun-io/rerun/pull/321).
* 2022-11-17: Remove the `set_visible` API: [#298](https://github.com/rerun-io/rerun/pull/298).
* 2022-11-17: Objects can be cleared more generically using `rerun.log_cleared`: [#285](https://github.com/rerun-io/rerun/pull/285).
* 2022-11-16: Fix crash on zero sized space view in re_viewer (caused by resizing) [#302](https://github.com/rerun-io/rerun/pull/302).
* 2022-11-15: Rename the Python library to `rerun` ([#300](https://github.com/rerun-io/rerun/pull/300)).
* 2022-11-12: Change logging of class_descriptions to annotation_context [#289](https://github.com/rerun-io/rerun/pull/289).
* 2022-11-09: Objects can be cleared by logging with the value `None`: [#248](https://github.com/rerun-io/rerun/pull/248).
* 2022-11-07: Make re_renderer/wgpu the default renderer ([#273](https://github.com/rerun-io/rerun/pull/273).
* 2022-11-03: Update pinned rust version to 1.65 ([#258](https://github.com/rerun-io/rerun/pull/258).
* 2022-10-28: Add `rerun.init("my_app")` ([#237](https://github.com/rerun-io/rerun/pull/237)).
* 2022-10-28: Add buttons to collapse/expand the side panels ([#238](https://github.com/rerun-io/rerun/pull/238)).
* 2022-10-26: Replace old `space=…` and `set_space_up` code with new space transform hierarchy. See [`USAGE.md`](rerun_py/USAGE.md) for details ([#224](https://github.com/rerun-io/rerun/pull/224)).
* 2022-10-19: Add support for SegmentationMaps ([#187](https://github.com/rerun-io/rerun/pull/187)).
* 2022-10-14: Add support for logging 3D Arrows ([#199](https://github.com/rerun-io/rerun/pull/199)).
* 2022-10-10: Python SDK: add `set_visible` API ([#176](https://github.com/rerun-io/rerun/pull/176)).
* 2022-10-07: Implement zooming and panning of 2D view ([#160](https://github.com/rerun-io/rerun/pull/160)).
* 2022-10-06: Support labels for 3D bounding boxes ([#159](https://github.com/rerun-io/rerun/pull/159)).
* 2022-10-06: Implement text entries ("logging logs") ([#153](https://github.com/rerun-io/rerun/pull/153), [#167](https://github.com/rerun-io/rerun/pull/167))
* 2022-10-06: Improve rendering of bounding box labels for small bounding boxes ([#157](https://github.com/rerun-io/rerun/pull/157)).
* 2022-10-06: Fix bug object visibility toggling ([#155](https://github.com/rerun-io/rerun/pull/155)).
* 2022-10-04: Update pinned rust version to 1.64 and use workspace inheritance ([#110](https://github.com/rerun-io/rerun/pull/110)).
* 2022-09-21: Python SDK: add `log_point` ([#106](https://github.com/rerun-io/rerun/pull/106)).
* 2022-09-21: Python SDK: add `log_obb` ([#103](https://github.com/rerun-io/rerun/pull/103)).
* 2022-09-20: Reduce memory use for image intensive applications ([#100](https://github.com/rerun-io/rerun/pull/100)).
* 2022-09-17: Add 'timeless' data ([#96](https://github.com/rerun-io/rerun/pull/96)).
* 2022-09-17: Time selection will now also include the latest data before the selection ([#98](https://github.com/rerun-io/rerun/pull/98)).
* 2022-09-10: Fix toggling visibility of point clouds ([#88](https://github.com/rerun-io/rerun/pull/88)).
* 2022-09-07: Python SDK: add `log_rects` ([#86](https://github.com/rerun-io/rerun/pull/86)).
* 2022-09-07: Python SDK: `log_rect` has changed signature to allow you to select your preferred rectangle format ([#85](https://github.com/rerun-io/rerun/pull/85)).
* 2022-09-06: Viewer: rearrange different space views by resizing and drag-dropping tabs ([#82](https://github.com/rerun-io/rerun/pull/82)).
* 2022-09-01: Python SDK: support logging from multiple processes ([#79](https://github.com/rerun-io/rerun/pull/79), [#80](https://github.com/rerun-io/rerun/pull/80)).
* 2022-09-01: Python SDK: add `rerun.save(…)` to save recorded data to file ([#78](https://github.com/rerun-io/rerun/pull/78)).
* 2022-08-30: The camera log type can link a 3D and 2D space ([#72](https://github.com/rerun-io/rerun/pull/72)).
* 2022-08-29: Python SDK: `rerun.log_camera` ([#68](https://github.com/rerun-io/rerun/pull/68)).
* 2022-08-25: Python SDK: `rerun.log_mesh_file` and `rerun.log_path` ([#59](https://github.com/rerun-io/rerun/pull/59)).
* 2022-08-24: Python SDK: `rerun.set_space_up` ([#56](https://github.com/rerun-io/rerun/pull/56)).
* 2022-08-23: Viewer: improve zoom-in view when hovering an image.
* 2022-08-18: Viewer: you can have multiple open recordings ([#37](https://github.com/rerun-io/rerun/pull/37)).
* 2022-08-17: Python SDK: add `rerun.set_time_…` functions.
* 2022-08-10: Viewer: don't pause or rewind when play reaches end of data.
* 2022-08-08: Add optional "label" to 2D bounding boxes.
* 2022-08-05: Generalize image as tensors ([#25](https://github.com/rerun-io/rerun/pull/25)).
* 2022-07-26: Add Python SDK.
* 2022-06-22: [Roll 3D view by dragging with right mouse button](https://github.com/rerun-io/rerun/commit/9db2a5ab49c136476b4252cf706d51d942c950f8).
* 2022-06-15: Add support for batch logging ([#13](https://github.com/rerun-io/rerun/pull/13)).
* 2022-05-12: Click on a point to center camera on that point in the 3D view.
* 2022-05-12: Use WSAD and QE to move camera in 3D view.
* 2022-05-09: Step forward/back in time with arrow keys.
* 2022-05-09: Hover image in selection panel to zoom in on individual pixels.
* 2022-05-02: Improve the time ticks in the time panel.
* 2022-04-28: Follow camera in 3D by selecting a camera message or object path.
* 2022-04-26: Toggle visibility of object tree nodes on/off in time panel.
* 2022-04-26: 3D camera panning.
* 2022-04-26: Add `/3d_space_name/up` to specify the up axis.
* 2022-04-26: Add logging of 3D cameras.
* 2022-04-26: Misc optimizations.
* 2022-04-25: Logging of "raw" meshes.
* 2022-04-25: FPS setting in time panel when viewing sequences.
* 2022-04-25: 2D line segments.
* 2022-04-22: Support more image types.
* 2022-04-20: Time selection ([#4](https://github.com/rerun-io/rerun/pull/4)).
* 2022-04-19: Zoom and pan timeline ([#3](https://github.com/rerun-io/rerun/pull/3)).
* 2022-04-15: 2D path primitive.
* 2022-04-15: Save rerun data to file ([#2](https://github.com/rerun-io/rerun/pull/2)).
* 2022-04-13: Puffin profiler support ([#1](https://github.com/rerun-io/rerun/pull/1)).
* 2022-04-12: Save images to disk.
* 2022-04-11: Copy image to clipboard.
* 2022-04-08: Add button to reset app state.
* 2022-04-08: Initial commit to https://github.com/rerun-io/rerun (after around three weeks of development in an old repository).<|MERGE_RESOLUTION|>--- conflicted
+++ resolved
@@ -2,12 +2,9 @@
 
 A rough time-line of major user-facing things added, removed and changed. Newest on top.
 
-<<<<<<< HEAD
-* 2022-11-22: Text logs view now support all kinds of filters: [#328](https://github.com/rerun-io/rerun/pull/328).
-=======
 * 2022-11-23: Associated annotation context & class description now reachable from any object with class_id: [#331](https://github.com/rerun-io/rerun/pull/331).
 * 2022-11-23: Fix 3D line segments being connected: [#330](https://github.com/rerun-io/rerun/pull/330).
->>>>>>> efc6b2a5
+* 2022-11-22: Text logs view now support all kinds of filters: [#328](https://github.com/rerun-io/rerun/pull/328).
 * 2022-11-22: Support for labels and class ids on rects and obb: [#326](https://github.com/rerun-io/rerun/pull/326).
 * 2022-11-21: Support for labels and class ids on points: [#321](https://github.com/rerun-io/rerun/pull/321).
 * 2022-11-17: Remove the `set_visible` API: [#298](https://github.com/rerun-io/rerun/pull/298).

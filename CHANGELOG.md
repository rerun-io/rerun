--- conflicted
+++ resolved
@@ -1,6 +1,9 @@
 # Rerun changelog
 
 ## [Unreleased](https://github.com/rerun-io/rerun/compare/latest...HEAD)
+
+
+## [0.15.0](https://github.com/rerun-io/rerun/compare/0.14.1...0.15.0) - Blueprints from Python - 2024-04-09
 The biggest news is the ability to create a _blueprint_ via the Python logging API:
 
 ```py
@@ -34,44 +37,6 @@
 
 In this case, the results looks something like this:
 
-<<<<<<< HEAD
-
-## [0.15.0](https://github.com/rerun-io/rerun/compare/0.14.1...0.15.0) - Blueprints from Python - 2024-04-09
-The biggest news is the ability to create a _blueprint_ via the Python logging API:
-
-```py
-import rerun.blueprint as rrb
-
-blueprint = rrb.Blueprint(
-    rrb.Vertical(
-        rrb.Spatial3DView(name="3D", origin="/"),
-        rrb.Horizontal(
-            rrb.TextDocumentView(name="README", origin="/description"),
-            rrb.Spatial2DView(name="Camera", origin="/camera/image"),
-            rrb.TimeSeriesView(origin="/plot"),
-        ),
-        row_shares=[3, 2],
-    )
-    rrb.BlueprintPanel(expanded=True),
-    rrb.SelectionPanel(expanded=False),
-    rrb.TimePanel(expanded=False),
-)
-```
-
-The blueprint can then be sent to the viewer with
-```py
-rr.send_blueprint(blueprint)
-```
-
-Or stored to a file, and then later opened in the viewer:
-```py
-blueprint.save("my_nice_dashboard.rbl")
-```
-
-In this case, the results looks something like this:
-
-=======
->>>>>>> c97ee895
 <picture>
   <img src="https://static.rerun.io/blueprint-example/80071610c7a5e668438ebe0392826fbfbd797d30/full.png" alt="">
   <source media="(max-width: 480px)" srcset="https://static.rerun.io/blueprint-example/80071610c7a5e668438ebe0392826fbfbd797d30/480w.png">
@@ -84,24 +49,15 @@
 
 
 ### ✨ Overview & highlights
-<<<<<<< HEAD
 - 🟦 Configure the layout and content of space views from Python [(docs)](https://www.rerun.io/docs/howto/configure-viewer-through-code)
 - 🖧 More powerful and flexible data loaders [(docs)](https://www.rerun.io/docs/reference/data-loaders)
-=======
-- 🟦 Configure the layout and content of space views from Python [(docs)](https://www.rerun.io/docs/howto/configure-viewer-through-code?speculative-link)
-- 🖧 More powerful and flexible data loaders [(docs)](https://www.rerun.io/docs/reference/dataloaders?speculative-link)
->>>>>>> c97ee895
 - 🖵 Improved UI for managing recordings and applications
 - 💾 Save and load blueprint files in the viewer
 - 🎨 Configurable background color for 3D Space Views [#5443](https://github.com/rerun-io/rerun/pull/5443)
 - 💪 Linux ARM64 support [#5489](https://github.com/rerun-io/rerun/pull/5489) [#5503](https://github.com/rerun-io/rerun/pull/5503) [#5511](https://github.com/rerun-io/rerun/pull/5511)
 - 🖼️ Show examples in the welcome page
 - 🖱️ Improve context-menu when right-clicking items in the blueprint panel and streams tree
-<<<<<<< HEAD
 - ❌ Remove `InstanceKey` from our logging APIs [#5395](https://github.com/rerun-io/rerun/pull/5395) ([migration guide](https://www.rerun.io/docs/reference/migration/migration-0-15))
-=======
-- ❌ Remove `InstanceKey` from our logging APIs [#5395](https://github.com/rerun-io/rerun/pull/5395)
->>>>>>> c97ee895
 - ❌ Remove groups from blueprints panel [#5326](https://github.com/rerun-io/rerun/pull/5326)
 
 ### 🔎 Details
@@ -155,10 +111,7 @@
 - Entity path query now shows simple statistics and warns if nothing is displayed [#5693](https://github.com/rerun-io/rerun/pull/5693)
 - Go back to example page with browser Back-button [#5750](https://github.com/rerun-io/rerun/pull/5750)
 - On Web, implement navigating back/forward with mouse buttons [#5792](https://github.com/rerun-io/rerun/pull/5792)
-<<<<<<< HEAD
 - Support displaying 1D tensors [#5837](https://github.com/rerun-io/rerun/pull/5837)
-=======
->>>>>>> c97ee895
 
 #### 🧑‍🏫 Examples
 - New `incremental_logging` example [#5462](https://github.com/rerun-io/rerun/pull/5462)
@@ -257,7 +210,9 @@
 0.14.0 only contained binaries for Linux x64, this release has the full set for Linux x64, Windows x64, Mac x64 & Mac Arm64.
 
 ## [0.14.0](https://github.com/rerun-io/rerun/compare/0.13.0...0.14.0) - "Unlimited" point clouds & lines, quality of life improvements, bugfixes - 2024-02-28
-
+## [0.14.0](https://github.com/rerun-io/rerun/compare/0.13.0...0.14.0) - "Unlimited" point clouds & lines, quality of life improvements, bugfixes - 2024-02-28
+
+### ✨ Overview & highlights
 ### ✨ Overview & highlights
 
 Originally, we planned to do only a bugfix release, but we got an unexpected amount of goodies amassed already.
@@ -271,6 +226,7 @@
 - 🐛 Fixes regressions in Space View spawn heuristics from 0.13, and many more bugfixes.
 - 🧑‍🏫 Two new examples: [Gesture Recognition](https://github.com/rerun-io/rerun/tree/release-0.14.0/examples/python/gesture_detection) & [RRT* Pathfinding](https://github.com/rerun-io/rerun/tree/release-0.14.0/examples/python/rrt-star)
 
+### 🔎 Details
 ### 🔎 Details
 
 #### 🪵 Log API
@@ -339,6 +295,7 @@
 ## [0.13.0](https://github.com/rerun-io/rerun/compare/0.12.1...0.13.0) - Fast time series, improved layout editing & UI overrides - 2024-02-12
 
 ### ✨ Overview & highlights
+### ✨ Overview & highlights
 
 This release focuses on scalar time series -- both from a performance and UI perspectives.
 Check out our [associated blog post](https://www.rerun.io/blog/fast-plots) for more information.
@@ -375,6 +332,7 @@
 
 Check out our [migration guide](https://www.rerun.io/docs/reference/migration/migration-0-13).
 
+### 🔎 Details
 ### 🔎 Details
 
 #### 🪵 Log API
@@ -510,10 +468,12 @@
 - Update egui_tiles to 0.7.2 [#5107](https://github.com/rerun-io/rerun/pull/5107)
 
 #### 🤷 Other
+#### 🤷 Other
 - Add `rerun --serve` and improve `--help` [#4834](https://github.com/rerun-io/rerun/pull/4834)
 - `rerun print`: print just summary, unless given `--verbose` [#5079](https://github.com/rerun-io/rerun/pull/5079)
 
 
+## [0.12.1](https://github.com/rerun-io/rerun/compare/0.12.0...0.12.1) - Data loader bug fixes - 2024-01-17
 ## [0.12.1](https://github.com/rerun-io/rerun/compare/0.12.0...0.12.1) - Data loader bug fixes - 2024-01-17
 
 #### 🌊 C++ API
@@ -532,12 +492,14 @@
 - External loaders: remove warnings on duplicated binary on `$PATH` [#4833](https://github.com/rerun-io/rerun/pull/4833)
 
 #### 🤷 Other
+#### 🤷 Other
 - Include `Cargo.lock` in `rerun-cli` crate [#4750](https://github.com/rerun-io/rerun/pull/4750)
 - Replace `atty` dependency with `std::io::IsTerminal` [#4790](https://github.com/rerun-io/rerun/pull/4790) (thanks [@kpreid](https://github.com/kpreid)!)
 
 
 ## [0.12.0](https://github.com/rerun-io/rerun/compare/0.11.0...0.12.0) - Data Loaders, Container-editing, Python-3.12 - 2024-01-09
 
+### ✨ Overview & highlights
 ### ✨ Overview & highlights
 - 🌁 The Rerun Viewer now supports a plugin system for creating [arbitrary external data loaders](https://www.rerun.io/docs/howto/open-any-file).
 - 🕸️ More built-in examples are now available in the viewer.
@@ -549,6 +511,7 @@
  - There is no need for " quotes around path parts, instead we now use \ to escape special characters.
  - You need to escape any character that isn't alphabetical, numeric, ., -, or _.
 
+### 🔎 Details
 ### 🔎 Details
 
 #### 🌊 C++ API
@@ -672,6 +635,7 @@
 - Update Rust to 1.74.0 [#4390](https://github.com/rerun-io/rerun/pull/4390)
 
 #### 🤷 Other
+#### 🤷 Other
 - Use `:` instead of `.` as the entity:component separator in paths [#4471](https://github.com/rerun-io/rerun/pull/4471)
 - File-like entity paths [#4476](https://github.com/rerun-io/rerun/pull/4476)
 - Make the new container blueprints the default behavior [#4642](https://github.com/rerun-io/rerun/pull/4642)
@@ -679,6 +643,7 @@
 
 ## [0.11.0](https://github.com/rerun-io/rerun/compare/0.10.1...0.11.0) - C++ improvements & better Visible History - 2023-11-28
 
+### ✨ Overview & highlights
 ### ✨ Overview & highlights
 
 - 🌊 C++ SDK improvements
@@ -700,6 +665,7 @@
 
 Special thanks to @dvad & @dangush for contributing!
 
+### 🔎 Details
 ### 🔎 Details
 
 #### 🌊 C++ SDK
@@ -765,6 +731,7 @@
 ## [0.10.1](https://github.com/rerun-io/rerun/compare/0.10.0...0.10.1) - 2023-11-02
 
 ### ✨ Overview & highlights
+### ✨ Overview & highlights
 This is a small release primarily to tie up some loose ends for our C++ SDK.
 
 #### 🌊 C++ SDK
@@ -789,6 +756,7 @@
 Release blog post: <https://www.rerun.io/blog/cpp-sdk>
 
 ### ✨ Overview & highlights
+### ✨ Overview & highlights
 * The C++ SDK is finally here!
   ```cpp
   #include <rerun.hpp>
@@ -806,6 +774,7 @@
 * Add support for NV12-encoded images [#3541](https://github.com/rerun-io/rerun/pull/3541) (thanks [@zrezke](https://github.com/zrezke)!)
 * We now publish pre-built binaries for each release at <https://github.com/rerun-io/rerun/releases>
 
+### 🔎 Details
 ### 🔎 Details
 #### 🌊 C++ SDK
 - Has all the features of the Python and C++ SDK:s
@@ -875,6 +844,7 @@
 * Online demo: <https://app.rerun.io/version/0.9.1/>
 
 ### ✨ Overview & highlights
+### ✨ Overview & highlights
 - A bunch of bug fixes
 - Fix big performance regression when hovering images
 - The Rerun Viewer should now be visible to the system accessibility system
@@ -936,6 +906,7 @@
 * Online demo: <https://app.rerun.io/version/0.9.0/>
 
 
+### ✨ Overview & highlights
 ### ✨ Overview & highlights
 Rerun 0.9.0 is a big release, that introduces a brand new logging API.
 This API is code-generated from a common definition, meaning the Python and Rust SDKs are very similar now.
@@ -1110,6 +1081,7 @@
 - Update to wgpu 0.17 [#2980](https://github.com/rerun-io/rerun/pull/2980)
 
 #### 🤷 Other
+#### 🤷 Other
 - Always protect at least one value on the timeline when running GC [#3357](https://github.com/rerun-io/rerun/pull/3357)
 
 
@@ -1165,6 +1137,7 @@
 * Online demo: <https://demo.rerun.io/version/0.8.0/>
 
 
+### ✨ Overview & highlights
 ### ✨ Overview & highlights
  - `log_pinhole` is now easier to use in simple cases and supports non-RDF camera coordinates. [#2614](https://github.com/rerun-io/rerun/pull/2614)
    - You only need to set focal length and optional principal point instead of setting the full 3x3 matrix.
@@ -1399,6 +1372,7 @@
 - Fix cpp formatter differences [#2773](https://github.com/rerun-io/rerun/pull/2773)
 
 #### 🤷 Other
+#### 🤷 Other
 - test_api: set different app_id based on what test is run [#2599](https://github.com/rerun-io/rerun/pull/2599)
 - Introduce `rerun compare` to check whether 2 rrd files are functionally equivalent [#2597](https://github.com/rerun-io/rerun/pull/2597)
 - Remove `files.exclude` in vscode settings [#2621](https://github.com/rerun-io/rerun/pull/2621)
@@ -1408,6 +1382,7 @@
 
 ## [0.7.0](https://github.com/rerun-io/rerun/compare/0.6.0...0.7.0) - improved transforms, better color mapping, bug & doc fixes - 2023-06-16
 
+### ✨ Overview & highlights
 ### ✨ Overview & highlights
 
 While we're working on significant updates around interfaces and customizability,
@@ -1500,6 +1475,7 @@
 
 ## [0.6.0](https://github.com/rerun-io/rerun/compare/v0.5.1...0.6.0) - 3D in 2D and SDK batching - 2023-05-26
 
+### ✨ Overview & highlights
 ### ✨ Overview & highlights
 
 - You can now show 3D objects in 2D views connected by Pinhole transforms [#2008](https://github.com/rerun-io/rerun/pull/2008)
@@ -1662,6 +1638,7 @@
 - Fix `cargo test` [#2199](https://github.com/rerun-io/rerun/pull/2199)
 - Fix run all for new rust-cli target & add rerun-web alias for quick running of the web player [#2203](https://github.com/rerun-io/rerun/pull/2203)
 
+#### 🤷 Other
 #### 🤷 Other
 - Fix secret in dispatch_lint.yml [4848f98f2605a3caf9b7695273e0871efa2d44c8](https://github.com/rerun-io/rerun/commit/4848f98f2605a3caf9b7695273e0871efa2d44c8)
 - Only maintain a single manual-dispatch job for testing workflows [98f7de3b52b0fea6abe364f9d0ce0bd4c459caf1](https://github.com/rerun-io/rerun/commit/98f7de3b52b0fea6abe364f9d0ce0bd4c459caf1)
@@ -1698,6 +1675,7 @@
 ## [0.5.1](https://github.com/rerun-io/rerun/compare/v0.5.1...v0.5.0) - Patch Release - 2023-05-01
 
 ### ✨ Overview & highlights
+### ✨ Overview & highlights
 This Release fixes a few small bugs on top of the v0.5.0 release.
 
 ### In Detail
@@ -1710,6 +1688,7 @@
 
 ## [0.5.0](https://github.com/rerun-io/rerun/compare/v0.4.0...v0.5.0) - Jupyter MVP, GPU-based picking & colormapping, new datastore! - 2023-04-20
 
+### ✨ Overview & highlights
 ### ✨ Overview & highlights
 
 This new release adds MVP support for embedding Rerun in Jupyter notebooks, and brings significant performance improvements across all layers of the stack.
@@ -1807,6 +1786,7 @@
 - Smooth out scroll wheel input for camera zooming [#1920](https://github.com/rerun-io/rerun/pull/1920)
 
 #### 🤷 Other Viewer improvements
+#### 🤷 Other Viewer improvements
 - Change `EntityPathHash` to be 64 bit [#1723](https://github.com/rerun-io/rerun/pull/1723)
 - Central `GpuReadback` handling for re_viewer, experimental space view screenshots [#1717](https://github.com/rerun-io/rerun/pull/1717)
 - Readback depth from GPU picking [#1752](https://github.com/rerun-io/rerun/pull/1752)
@@ -1868,6 +1848,7 @@
 - Optimize `generate_changelog.py` [#1912](https://github.com/rerun-io/rerun/pull/1912)
 
 #### 🤷 Other
+#### 🤷 Other
 - Fix videos for GitHub in `CHANGELOG.md` [af7d3b192157f942e35f64d3561a9a8dbcc18bfa](https://github.com/rerun-io/rerun/commit/af7d3b192157f942e35f64d3561a9a8dbcc18bfa)
 - Don't run 3rd party bench suites on CI [#1787](https://github.com/rerun-io/rerun/pull/1787)
 - Remove `TensorTrait` [#1819](https://github.com/rerun-io/rerun/pull/1819)
@@ -1882,6 +1863,7 @@
 
 https://user-images.githubusercontent.com/1220815/228241887-03b311e2-80e9-4541-9281-6d334a15ab04.mp4
 
+### ✨ Overview & highlights
 ### ✨ Overview & highlights
 * Add support for mesh vertex colors [#1671](https://github.com/rerun-io/rerun/pull/1671)
 * Lower memory use [#1535](https://github.com/rerun-io/rerun/pull/1535)
@@ -1981,6 +1963,7 @@
 - Add radius boost for depth clouds on outline [#1713](https://github.com/rerun-io/rerun/pull/1713)
 
 #### 🤷 Other Viewer improvements
+#### 🤷 Other Viewer improvements
 - Fix web feature name in error messages [#1521](https://github.com/rerun-io/rerun/pull/1521)
 - Use outlines for mesh selections instead of highlight colors [#1540](https://github.com/rerun-io/rerun/pull/1540)
 - Implement outlines for line renderer & use them for select & hover of "line-like" primitives in Viewer [#1553](https://github.com/rerun-io/rerun/pull/1553)
@@ -2048,6 +2031,7 @@
 - Add a script that generates a changelog from recent PRs and their labels [#1718](https://github.com/rerun-io/rerun/pull/1718)
 
 #### 🤷 Other
+#### 🤷 Other
 - Clean up opencv_canny example slightly [b487e550dcb87225858dc6f76b791a25e938e75e](https://github.com/rerun-io/rerun/commit/b487e550dcb87225858dc6f76b791a25e938e75e)
 - Lint fixes [9901e7c6735356b1970ddabc926bc5378d82e057](https://github.com/rerun-io/rerun/commit/9901e7c6735356b1970ddabc926bc5378d82e057)
 
@@ -2058,6 +2042,7 @@
 
 
 ## [0.3.0](https://github.com/rerun-io/rerun/compare/v0.2.0...v0.3.0) - 2023-03-07
+### ✨ Overview & highlights
 ### ✨ Overview & highlights
 
 After a successful launch a couple of weeks ago, we're back with our second release!

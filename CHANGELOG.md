6# Rerun changelog

## [Unreleased](https://github.com/rerun-io/rerun/compare/latest...HEAD)

# ⚠️ Breaking changes
* `mesh_material: Material` has been renamed to `albedo_factor: AlbedoFactor` [#6841](https://github.com/rerun-io/rerun/pull/6841)
<<<<<<< HEAD
* 3D transform APIs: Previously, the transform component was represented as one of several variants (an Arrow union, `enum` in Rust) depending on how the transform was expressed. Instead, there are now several components for translation/scale/rotation/matrices that can live side-by-side in the 3D transform archetype. (Details in the [migration guide](http://rerun.io/docs/reference/migration/migration-0-18#speculative-link))
=======
* Python: `ImageEncoded` has been renamed `ImageEncodedHelper`

🧳 Migration guide: http://rerun.io/docs/reference/migration/migration-0-18?speculative-link
>>>>>>> 03c5ecd8


## [0.17.0](https://github.com/rerun-io/rerun/compare/0.16.1...0.17.0) - More Blueprint features and better notebooks - 2024-07-08

https://github.com/rerun-io/rerun/assets/49431240/1c75b816-7e3e-4882-9ee6-ba124c00d73c

📖 Release blogpost: https://rerun.io/blog/blueprint-overrides

🧳 Migration guide: http://rerun.io/docs/reference/migration/migration-0-17


### ✨ Overview & highlights

* 🟦 Blueprint component override & defaults, and visualizer override for all views
  * *Component defaults*: Configure default component value for an entire view, used when no values are logged to the data store (using `rr.log()`).
  * *Component overrides*: Specify a value to use regardless of the data-store & default values and use specified value instead. Can be set per view per entity.
  * *Visualizer overrides*: Specify a visualizer to use for a given entity in a given view. Previously only available for scalar data in timeseries views, now available for all view kinds.
  * All three are available from the (fully revamped) UI _and_ the Python blueprint APIs.
  * Everything that was editable per entity in a view now uses component overrides (e.g. camera plane distance, transform axis lengths, etc.)
  * Tip: Tooltips for each component in the UI include a link to the docs now!
* 🕸️ Improved notebook & website embedding support
  * Now you can stream data from the notebook cell to the embedded viewer.
  * Much improved support for having multiple viewers on the same web page.
  * More configuration options have been added to control the visibility of the Menu bar, time controls, etc.
  * Note: Use `pip install "rerun-sdk[notebook]"` to include the better notebook support. This includes the new [`rerun-notebook`](https://pypi.org/project/rerun-notebook/) package, which is used internally by [`rerun-sdk`].
* 🧑‍🏫 New Examples
  * [Paddle OCR](https://rerun.io/examples/video-image/ocr)
  * [Vista driving world model](https://rerun.io/examples/generative-vision/vista)
  * [Stereo Vision SLAM](https://rerun.io/examples/3d-reconstruction/stereo_vision_slam)
  * [Neural field notebook](https://rerun.io/examples/integrations/notebook_neural_field_2d)
* 🛠️ Improved the logging API with many new and updated archetypes and components (see [migration guide](http://rerun.io/docs/reference/migration/migration-0-17))
* 🖼️ `TensorView` is now fully configurable from blueprint code
* 🎛️ Revamped selection panel UI
* 🚚 Much work is being done under-the-hood to migrate our data-store to "chunks" (aka units of batched data). More on this in the next release!
  * SDKs are already using chunks to transport data to the viewer, performance characteristics may have changed but should be largely the same for the moment.

### ⚠️ Breaking changes
* `HalfSizes2D` has been renamed to [`HalfSize2D`](https://rerun.io/docs/reference/types/components/half_size2d)
* `HalfSizes3D` has been renamed to [`HalfSize3D`](https://rerun.io/docs/reference/types/components/half_size3d)
* `.rrd` files from older versions won't load in Rerun 0.17

🧳 Migration guide: http://rerun.io/docs/reference/migration/migration-0-17

### 🔎 Details

#### 🪵 Log API
- Introduce chunks and use them on the client side:
  - Part 0: improved arrow chunk formatters [#6437](https://github.com/rerun-io/rerun/pull/6437)
  - Part 1: introduce `Chunk` and its suffle/sort routines [#6438](https://github.com/rerun-io/rerun/pull/6438)
  - Part 2: introduce `TransportChunk` [#6439](https://github.com/rerun-io/rerun/pull/6439)
  - Part 3: micro-batching [#6440](https://github.com/rerun-io/rerun/pull/6440)
  - Part 4: integrations [#6441](https://github.com/rerun-io/rerun/pull/6441)
- Remove unused scalar scattering component [#6471](https://github.com/rerun-io/rerun/pull/6471)
- Introduce `ImagePlaneDistance` Component [#6505](https://github.com/rerun-io/rerun/pull/6505)
- Introduce new archetype for `Axes3D` [#6510](https://github.com/rerun-io/rerun/pull/6510)
- Expose `Colormap` component for `DepthImage`, depth image colormap now used outside of reprojection [#6549](https://github.com/rerun-io/rerun/pull/6549)
- `TimeSeriesAggregation` can now be set per `SeriesLine` (and as blueprint default per View) [#6558](https://github.com/rerun-io/rerun/pull/6558)
- Expose `FillRatio` component to configure `DepthImage` back-projection radius scaling [#6566](https://github.com/rerun-io/rerun/pull/6566)
- Expose image opacity component [#6635](https://github.com/rerun-io/rerun/pull/6635)
- Make draw order editable & solve 2D flickering issues, add draw order to arrow2d archetype [#6644](https://github.com/rerun-io/rerun/pull/6644)
- Remove `Axes3D` archetype and add `axis_length` to `Transform3D` [#6676](https://github.com/rerun-io/rerun/pull/6676)
- Expose UI point radii to logging & blueprint, remove old default radius settings in favor of blueprint default components [#6678](https://github.com/rerun-io/rerun/pull/6678)
- Rename `HalfSizes2D/3D` to `HalfSize2D/3D` [#6768](https://github.com/rerun-io/rerun/pull/6768)

#### 🌊 C++ API
- Add docs on how to install C++ SDK with conda-forge packages [#6381](https://github.com/rerun-io/rerun/pull/6381) (thanks [@traversaro](https://github.com/traversaro)!)

#### 🐍 Python API
- Make barchart legend settable via blueprint [#6514](https://github.com/rerun-io/rerun/pull/6514)
- Expose tensor slice selection to blueprint [#6590](https://github.com/rerun-io/rerun/pull/6590)
- Use literal unions in Python enum codegen [#6408](https://github.com/rerun-io/rerun/pull/6408)
- Allow hiding top panel via blueprint [#6409](https://github.com/rerun-io/rerun/pull/6409)
- Improve the visibility of Python public APIs to type checkers [#6462](https://github.com/rerun-io/rerun/pull/6462)
- Expose `Interactive` component [#6542](https://github.com/rerun-io/rerun/pull/6542)
- Python components now implement the `ComponentBatchLike` interface [#6543](https://github.com/rerun-io/rerun/pull/6543)
- Allow streaming to the viewer from the cell where it's created [#6640](https://github.com/rerun-io/rerun/pull/6640)
- Introduce new Python API for setting overrides [#6650](https://github.com/rerun-io/rerun/pull/6650)
- Publish `rerun_notebook` in CI [#6641](https://github.com/rerun-io/rerun/pull/6641)

#### 🦀 Rust API
- All components implement the `Default` trait now in Rust [#6458](https://github.com/rerun-io/rerun/pull/6458)
- Codegen `DerefMut` & `Deref` for all trivial components [#6470](https://github.com/rerun-io/rerun/pull/6470)

#### 🪳 Bug fixes
- Allow removing blueprint entries even when they are invisible [#6503](https://github.com/rerun-io/rerun/pull/6503)
- Fix wrong depth projection value on picking when depth meter was edited [#6551](https://github.com/rerun-io/rerun/pull/6551)
- Always enable OpenGL fallback backend, fix `--renderer=gl` only working together with `WGPU_BACKEND` env-var [#6582](https://github.com/rerun-io/rerun/pull/6582)
- Improve container selection panel UI [#6711](https://github.com/rerun-io/rerun/pull/6711)
- Fix annotation context labels not showing in views [#6742](https://github.com/rerun-io/rerun/pull/6742)
- Quiet the 'not a mono-batch' log spam when selecting keypoint with a batch class-id [#6359](https://github.com/rerun-io/rerun/pull/6359)
- Fix incorrect label placement for 3D arrows with origins [#6779](https://github.com/rerun-io/rerun/pull/6779)
- Don't pass RRD paths to other data-loaders [#6617](https://github.com/rerun-io/rerun/pull/6617)

#### 🌁 Viewer improvements
- Introduce a mechanism for blueprint-provided defaults [#6537](https://github.com/rerun-io/rerun/pull/6537)
- Allow resetting view property components from GUI for all generically implemented property UI [#6417](https://github.com/rerun-io/rerun/pull/6417)
- Don't log "SDK client connected" messages until after we have confirmed it's a client [#6456](https://github.com/rerun-io/rerun/pull/6456)
- Background color settings uses new generic UI now [#6480](https://github.com/rerun-io/rerun/pull/6480)
- TimeSeries y-range is now tightly synced with plot view & uses new generic UI [#6485](https://github.com/rerun-io/rerun/pull/6485)
- Remove option to enable/disable depth projection from UI [#6550](https://github.com/rerun-io/rerun/pull/6550)
- Expose tensor colormap/gamma/filter/scaling to blueprint [#6585](https://github.com/rerun-io/rerun/pull/6585)
- Handle static text messages in TextLogView gracefully, handle overrides [#6712](https://github.com/rerun-io/rerun/pull/6712)
- Multiple instances of points/arrows/boxes with single label display label now at the center [#6741](https://github.com/rerun-io/rerun/pull/6741)

#### 🧑‍🏫 Examples
- Add the OCR example [#6560](https://github.com/rerun-io/rerun/pull/6560) (thanks [@andreasnaoum](https://github.com/andreasnaoum)!)
- Add the Vista example [#6664](https://github.com/rerun-io/rerun/pull/6664) (thanks [@roym899](https://github.com/roym899)!)
- Add the Stereo Vision SLAM example [#6669](https://github.com/rerun-io/rerun/pull/6669) (thanks [@02alexander](https://github.com/02alexander)!)
- Add 2D neural field notebook example [#6775](https://github.com/rerun-io/rerun/pull/6775) (thanks [@roym899](https://github.com/roym899)!)
- Update the nuScenes example to use blueprint overrides and defaults [#6783](https://github.com/rerun-io/rerun/pull/6783)
- Update the plots example to use blueprint overrides [#6781](https://github.com/rerun-io/rerun/pull/6781)

#### 📚 Docs
- Add links to our docs in component tooltips [#6482](https://github.com/rerun-io/rerun/pull/6482)
- Show the first line of the docs when hovering a component name [#6609](https://github.com/rerun-io/rerun/pull/6609)
- Improve docs for components [#6621](https://github.com/rerun-io/rerun/pull/6621)
- Add a "Visualizers and Overrides" concept page [#6679](https://github.com/rerun-io/rerun/pull/6679)
- Better document limited effect of `DepthMeter` & `FillRatio` in 2D views [#6745](https://github.com/rerun-io/rerun/pull/6745)
- Update troubleshooting guide with graphics driver updating advice [#6756](https://github.com/rerun-io/rerun/pull/6756)
- Update Pixi link to their new website [#6688](https://github.com/rerun-io/rerun/pull/6688) (thanks [@esteve](https://github.com/esteve)!)
- Use "N-dimensional" instead of "rank-N" in docstrings and error messages [#6797](https://github.com/rerun-io/rerun/pull/6797)

#### 🖼 UI improvements
- Update the UI for time series view properties using list item [#6390](https://github.com/rerun-io/rerun/pull/6390)
- Fix welcome screen header jumping during load [#6389](https://github.com/rerun-io/rerun/pull/6389)
- Add support for exact width to `PropertyContent` [#6325](https://github.com/rerun-io/rerun/pull/6325)
- Migrate to `list_time2`:
  - Part 1: ensure background is painted on rounded pixels [#6376](https://github.com/rerun-io/rerun/pull/6376)
  - Part 2: convert all use of legacy list time to `list_item2` [#6377](https://github.com/rerun-io/rerun/pull/6377)
  - Part 3: rename `list_item2` to `list_item` [#6378](https://github.com/rerun-io/rerun/pull/6378)
- Improve the colormap drop down menu [#6401](https://github.com/rerun-io/rerun/pull/6401)
- Reduce height of top and bottom panels [#6397](https://github.com/rerun-io/rerun/pull/6397)
- Allow hiding all TimePanel/BlueprintPanel/SelectionPanel [#6407](https://github.com/rerun-io/rerun/pull/6407)
- Remove the ability to display multiple tensors in a single space view [#6392](https://github.com/rerun-io/rerun/pull/6392)
- Smooth scrolling in 2D space views [#6422](https://github.com/rerun-io/rerun/pull/6422)
- Improve welcome screen for small screens [#6421](https://github.com/rerun-io/rerun/pull/6421)
- Use egui's `UiStack` to implement full span widgets [#6491](https://github.com/rerun-io/rerun/pull/6491)
- Use `list_item` for the component list in `InstancePath::data_ui` [#6309](https://github.com/rerun-io/rerun/pull/6309)
- Allow editing visual bounds from UI [#6492](https://github.com/rerun-io/rerun/pull/6492)
- Allow manually setting full span scopes [#6509](https://github.com/rerun-io/rerun/pull/6509)
- Make object hover & selection colors brighter and more pronounced [#6596](https://github.com/rerun-io/rerun/pull/6596)
- Show outline around hovered/selected tiles in viewport [#6597](https://github.com/rerun-io/rerun/pull/6597)
- Unified visualizer & override UI, enabled on all entities [#6599](https://github.com/rerun-io/rerun/pull/6599)
- Introduce visualizer blueprint query stack UI [#6605](https://github.com/rerun-io/rerun/pull/6605)
- Reorganize Selection Panel [#6637](https://github.com/rerun-io/rerun/pull/6637)
- Rewrite the `ui.large_collapsing_header` into `re_ui::SectionCollapsingHeader` using `re_ui::ListItem` [#6657](https://github.com/rerun-io/rerun/pull/6657)
- Move entity filter "edit" button to a section header icon [#6662](https://github.com/rerun-io/rerun/pull/6662)
- Add help to several sections in the Selection Panel [#6668](https://github.com/rerun-io/rerun/pull/6668)
- Introduce `ButtonContent` and use it in the selection panel [#6720](https://github.com/rerun-io/rerun/pull/6720)

#### 🕸️ Web
- Allow overriding app blueprint from web [#6419](https://github.com/rerun-io/rerun/pull/6419)
- Add fullscreen mode to web viewer [#6461](https://github.com/rerun-io/rerun/pull/6461)
- Fix rerun-web canvas size [#6511](https://github.com/rerun-io/rerun/pull/6511)
- JS: Make LogChannel public [#6529](https://github.com/rerun-io/rerun/pull/6529)
- New notebook API [#6573](https://github.com/rerun-io/rerun/pull/6573)
- Add width/height properties to web viewer [#6636](https://github.com/rerun-io/rerun/pull/6636)
- Do not read query in embedded web viewer [#6515](https://github.com/rerun-io/rerun/pull/6515)


#### 🗣 Refactors
- Generic view property building, applied to `TimeSeriesView`'s `PlotLegend` [#6400](https://github.com/rerun-io/rerun/pull/6400)
- Extracted several `re_viewer` parts into standalone crates: `re_viewport_blueprint` [#6405](https://github.com/rerun-io/rerun/pull/6405), `re_context_menu` [#6428](https://github.com/rerun-io/rerun/pull/6423), `re_blueprint_tree`[#6427](https://github.com/rerun-io/rerun/pull/6427), and `re_selection_panel` [#6431](https://github.com/rerun-io/rerun/pull/6431)

#### 📦 Dependencies
- Update to egui 0.28.1 [#6752](https://github.com/rerun-io/rerun/pull/6752), [#6785](https://github.com/rerun-io/rerun/pull/6785)
- Update ewebsock to 0.6.0 [#6394](https://github.com/rerun-io/rerun/pull/6394)
- Update to `wgpu 0.20`, fixing crashes with some Linux setups [#6171](https://github.com/rerun-io/rerun/pull/6171)



## [0.16.1](https://github.com/rerun-io/rerun/compare/0.16.0...0.16.1) - Bug fix - 2024-05-29
- Don't log warnings when unknown clients connect over TCP [#6368](https://github.com/rerun-io/rerun/pull/6368)
- Fix not being able to set time series' Y axis ranges from the UI [#6384](https://github.com/rerun-io/rerun/pull/6384)
- Fix error when logging segmentation image [#6449](https://github.com/rerun-io/rerun/pull/6449)
- Fix broken example source links in Viewer example list [#6451](https://github.com/rerun-io/rerun/pull/6451)


## [0.16.0](https://github.com/rerun-io/rerun/compare/0.15.1...0.16.0) - First configurable views - 2024-05-16

https://github.com/rerun-io/rerun/assets/3312232/475468bd-e012-4837-b2b4-b47fa9791e2c

### ✨ Overview & highlights

* 🟦 Customize views in code: We started exposing some view properties in the blueprint!
  * 📋 Included are:
    * Visible time ranges
      * check [this new how-to guide](https://www.rerun.io/docs/howto/fixed-window-plot) & example that demonstrates this with plots
    * Time Series legend & y-axis configuration
    * 2D & 3D View background color
    * 2D View bounds
  * 📚 learn more on the [new view blueprint doc pages](https://www.rerun.io/docs/reference/types/views)
  * 🚀 …more to come in the future!
* 🕰️ Deprecated `timeless` in favor of new `static` logging
  * Except for the name change, they behave similarly in _most_ use cases. Unlike with timeless, static data…
    * …can't be mixed with non-static data on the same component.
    * …will override previous static data and not keep old data in memory.
  * Check out our [migration guide](https://www.rerun.io/docs/reference/migration/migration-0-16).
* 🖼️ 2D View's pan & zoom got redone, it's now a free canvas without any scroll bar
* 🤖 Added [an example](https://www.rerun.io/examples/robotics/ros2_bridge) to use Rerun with ROS2.

As always there's a lot going on under the hood:
* 🚚 We streamlined our development processes & CI and examples.
* 🕸️ Our web page is about to switch from React to Svelte, making it a lot snappier!
* 💿 Instance key removal in 0.15.0 opened the door to major simplifications in our data store, this
  will make it easier for us to improve performance and implement data streaming.
* 🤗 We're making it easier to work with [HuggingFace](https://huggingface.co/)'s [Gradio API](https://www.gradio.app/). Stay tuned! Most things for this already landed in this release and we'll soon build more direct support on top.

### 🔎 Details

#### 🪵 Log API
- Sunset `MeshProperties`, introduce `TriangleIndices` and friends [#6169](https://github.com/rerun-io/rerun/pull/6169)
- Add a new javascript API for submitting an RRD that is stored directly as bytes [#6189](https://github.com/rerun-io/rerun/pull/6189)
- Keep Rerun viewer from dying on ctrl-c by setting `sid` on unix systems [#6260](https://github.com/rerun-io/rerun/pull/6260)
- Add a new CLI option / spawn options to hide the welcome screen [#6262](https://github.com/rerun-io/rerun/pull/6262)
- Make sure all log messages are sent when using `.serve()` [#6335](https://github.com/rerun-io/rerun/pull/6335)

#### 🌊 C++ API
- Static-aware C & C++ SDKs [#5537](https://github.com/rerun-io/rerun/pull/5537)
- Support shared library building on Windows [#6053](https://github.com/rerun-io/rerun/pull/6053) (thanks [@traversaro](https://github.com/traversaro)!)

#### 🐍 Python API
- Static-aware Python SDK [#5536](https://github.com/rerun-io/rerun/pull/5536)
- Make rerun-py use an embedded rerun-cli executable [#5996](https://github.com/rerun-io/rerun/pull/5996)
- Convert Python examples to proper packages [#5966](https://github.com/rerun-io/rerun/pull/5966)
- Configurable background color from Python code (POC for space view properties from code) [#6068](https://github.com/rerun-io/rerun/pull/6068)
- Codegen for space view Python blueprint classes [#6100](https://github.com/rerun-io/rerun/pull/6100)
- Allow setting view visibility from blueprint API [#6108](https://github.com/rerun-io/rerun/pull/6108)
- Expose `PlotLegend` and `ScalarAxis` (axis_y) properties on `TimeSeriesView` blueprint [#6114](https://github.com/rerun-io/rerun/pull/6114)
- Change background of 2D space views from code and/or UI [#6116](https://github.com/rerun-io/rerun/pull/6116)
- Set visual 2D bounds from code [#6127](https://github.com/rerun-io/rerun/pull/6127)
- Make visual time range on views a view property that can be set from Python code [#6164](https://github.com/rerun-io/rerun/pull/6164)
- Introduce new mechanism to incrementally drain from a memory_recording [#6187](https://github.com/rerun-io/rerun/pull/6187)
- Work around some issues where recording streams leaking context when used with generators [#6240](https://github.com/rerun-io/rerun/pull/6240)
- Introduce a new BinaryStreamSink that allows reading a stream of encoded bytes [#6242](https://github.com/rerun-io/rerun/pull/6242)
- Improve new time_ranges property Python API & add snippet for time series view, explaining all its options [#6221](https://github.com/rerun-io/rerun/pull/6221)
- Fix possible hang when using torch.multiprocessing [#6271](https://github.com/rerun-io/rerun/pull/6271)
- Add code examples & screenshots for all blueprint view types [#6304](https://github.com/rerun-io/rerun/pull/6304)
- Set a minimum version of pillow in `rerun_py/pyproject.toml` [#6327](https://github.com/rerun-io/rerun/pull/6327)
- Respect the `RERUN_STRICT` environment variable if not specified in `rr.init` [#6341](https://github.com/rerun-io/rerun/pull/6341)

#### 🦀 Rust API
- Static-aware Rust SDK [#5540](https://github.com/rerun-io/rerun/pull/5540)
- Remove need for tokio runtime for supporting `serve` [#6043](https://github.com/rerun-io/rerun/pull/6043)
- Add `TextDocument::from_markdown` constructor [#6109](https://github.com/rerun-io/rerun/pull/6109)
- Document all public item in `re_types` [#6146](https://github.com/rerun-io/rerun/pull/6146)
- Fix crash on `i32` overflow during arrow serialization [#6285](https://github.com/rerun-io/rerun/pull/6285)
- Revamped `TimeInt` [#5534](https://github.com/rerun-io/rerun/pull/5534)

#### 🪳 Bug fixes
- Fix silently interpreting zero time range as latest-at query [#6172](https://github.com/rerun-io/rerun/pull/6172)
- Fix not being able to click suggestions in space origin selection dropdown [#6200](https://github.com/rerun-io/rerun/pull/6200)
- Fix bug in origin selection UI [#6199](https://github.com/rerun-io/rerun/pull/6199)
- Fix out-of-bounds crash in origin selection popup [#6202](https://github.com/rerun-io/rerun/pull/6202)
- Fix rare crash [#6251](https://github.com/rerun-io/rerun/pull/6251)
- Fix visual glitch when extending the time panel [#6255](https://github.com/rerun-io/rerun/pull/6255)
- Don't automatically fall back to automatic port if web socket port is already in use, only recommend using 0 instead [#6296](https://github.com/rerun-io/rerun/pull/6296)

#### 🌁 Viewer improvements
- Request attention when Rerun Viewer is sent new recording in background [#5780](https://github.com/rerun-io/rerun/pull/5780)
- New data APIs 11: port all range-only views (plots, logs…) [#5992](https://github.com/rerun-io/rerun/pull/5992)
- New data APIs 12: port all spatial views [#5993](https://github.com/rerun-io/rerun/pull/5993)
- New data APIs 14: port everything that used to be uncached [#6035](https://github.com/rerun-io/rerun/pull/6035)
- Make visible time range UI aware of latest-at & `QueryRange` [#6176](https://github.com/rerun-io/rerun/pull/6176)
- Visible time ranges are now specified per timeline, not per timeline type [#6204](https://github.com/rerun-io/rerun/pull/6204)
- Send TCP protocol header to ignore non-rerun clients [#6253](https://github.com/rerun-io/rerun/pull/6253) (thanks [@gurry](https://github.com/gurry)!)

#### 🚀 Performance improvements
- New data APIs 4: cached latest-at mono helpers everywhere [#5606](https://github.com/rerun-io/rerun/pull/5606)
- New data APIs 5: port data UIs to new APIs [#5633](https://github.com/rerun-io/rerun/pull/5633)
- New data APIs 9: cached range queries [#5755](https://github.com/rerun-io/rerun/pull/5755)
- New data APIs 16: introduce non-cacheable components [#6037](https://github.com/rerun-io/rerun/pull/6037)
- Remove instance keys and explicit splatting everywhere [#6104](https://github.com/rerun-io/rerun/pull/6104)

#### 🧑‍🏫 Examples
- Update depth-guided stable diffusion example to diffusers 0.27.2 [#5985](https://github.com/rerun-io/rerun/pull/5985) (thanks [@roym899](https://github.com/roym899)!)
- Add ROS 2 bridge example [#6163](https://github.com/rerun-io/rerun/pull/6163) (thanks [@roym899](https://github.com/roym899)!)
- Add DROID dataset example [#6149](https://github.com/rerun-io/rerun/pull/6149) (thanks [@02alexander](https://github.com/02alexander)!)
- New example and tutorial showing how to create a live scrolling plot [#6314](https://github.com/rerun-io/rerun/pull/6314)
- Update the example in configure-viewer-through-code.md to use subclasses of `SpaceView` [#6092](https://github.com/rerun-io/rerun/pull/6092) (thanks [@m-decoster](https://github.com/m-decoster)!)

#### 📚 Docs
- Update Python readme and add `py-wheel` command [#5912](https://github.com/rerun-io/rerun/pull/5912)
- Update Python API links to getting-started and tutorial [#5923](https://github.com/rerun-io/rerun/pull/5923) (thanks [@Mxbonn](https://github.com/Mxbonn)!)
- Fix various links in Rust, Python and toml files [#5986](https://github.com/rerun-io/rerun/pull/5986)
- Improve type index pages, codegen now knows about doc categories [#5978](https://github.com/rerun-io/rerun/pull/5978)
- Generate doc pages for blueprint views [#6121](https://github.com/rerun-io/rerun/pull/6121)
- Clarify docs on GH release install & C++ source build, remove redundant rerun_cpp_sdk artifact [#6144](https://github.com/rerun-io/rerun/pull/6144)
- Documentation for archetype and views references each other [#6319](https://github.com/rerun-io/rerun/pull/6319)

#### 🖼 UI improvements
- Update `egui_commonmark` [#5864](https://github.com/rerun-io/rerun/pull/5864)
- Update UI for static components [#6101](https://github.com/rerun-io/rerun/pull/6101)
- Allow any pan/zoom in 2D spatial views [#6089](https://github.com/rerun-io/rerun/pull/6089)
- `ListItem`2.0 (part 1): introduce content-generic `ListItem` and `LabelContent` legacy back-port [#6161](https://github.com/rerun-io/rerun/pull/6161)
- `ListItem` 2.0 (part 2): introduce `PropertyContent` for two-column, property-like list items [#6174](https://github.com/rerun-io/rerun/pull/6174)
- `ListItem` 2.0 (part 3): `PropertyContent` column auto-sizing [#6182](https://github.com/rerun-io/rerun/pull/6182)
- `ListItem` 2.0 (part 4): only allocate space for property action buttons when needed [#6183](https://github.com/rerun-io/rerun/pull/6183)
- `ListItem` 2.0 (part 5): deploy to the Visualizers and Overrides UIs [#6184](https://github.com/rerun-io/rerun/pull/6184)
- `ListItem` 2.0 (part 6): split full-span range management to a dedicated module [#6211](https://github.com/rerun-io/rerun/pull/6211)
- Add button to equalize the size of the children of a container [#6194](https://github.com/rerun-io/rerun/pull/6194)
- Use thousands separators when formatting seconds [#6212](https://github.com/rerun-io/rerun/pull/6212)
- Add space view icons to various context menus [#6235](https://github.com/rerun-io/rerun/pull/6235)
- Migrate all full-span widgets to `re_ui::full_span` [#6248](https://github.com/rerun-io/rerun/pull/6248)
- Improve error message when using an under-powered GPU [#6252](https://github.com/rerun-io/rerun/pull/6252)
- Improve the default UI when the welcome screen is hidden [#6287](https://github.com/rerun-io/rerun/pull/6287)
- Improve UI of various components in the selection panel [#6297](https://github.com/rerun-io/rerun/pull/6297)

#### 🕸️ Web
- Rewrite `re_ws_comms` to work without `async` & `tokio` runtime [#6005](https://github.com/rerun-io/rerun/pull/6005)
- Fix: Preserve history state [#6302](https://github.com/rerun-io/rerun/pull/6302)
- Make it possible to open http-streamed RRDs in follow mode via JS API [#6326](https://github.com/rerun-io/rerun/pull/6326)

#### 📈 Analytics
- Transmit url analytics correctly for rerun.io domains [#6322](https://github.com/rerun-io/rerun/pull/6322)
- Keep track of the RRD protocol version and display it where relevant [#6324](https://github.com/rerun-io/rerun/pull/6324)

#### 🧑‍💻 Dev-experience
- New data APIs 6: cached archetype queries [#5673](https://github.com/rerun-io/rerun/pull/5673)
- Remove justfile & fully replace remaining commands with Pixi [#5892](https://github.com/rerun-io/rerun/pull/5892)
- Replace requirements-docs.txt with a Python doc Pixi environment [#5909](https://github.com/rerun-io/rerun/pull/5909)
- Update to Rust 1.76 [#5908](https://github.com/rerun-io/rerun/pull/5908)
- Remove all dev/ci requirements.txt and fully replace with Pixi [#5939](https://github.com/rerun-io/rerun/pull/5939)
- Markdown linter [#6181](https://github.com/rerun-io/rerun/pull/6181)

#### 🗣 Refactors
- `re_web_viewer_server` no longer needs tokio, split out sync code path [#6030](https://github.com/rerun-io/rerun/pull/6030)
- Replace hyper with tiny_http to serve http files for `serve` functionality [#6042](https://github.com/rerun-io/rerun/pull/6042)
- New data APIs 13: sunset legacy cache crate [#5994](https://github.com/rerun-io/rerun/pull/5994)
- New data APIs 15: one query crate to rule them all [#6036](https://github.com/rerun-io/rerun/pull/6036)
- `ListItem` 2.0 (part 0): `re_ui_example` refactor [#6148](https://github.com/rerun-io/rerun/pull/6148)
- Fix: `re_sdk` no longer depends on `rustls` [#6210](https://github.com/rerun-io/rerun/pull/6210)
- Reduce number of unwrap calls and make clippy warning for it opt-out per crate [#6311](https://github.com/rerun-io/rerun/pull/6311) (thanks [@Artxiom](https://github.com/Artxiom)!)

#### 📦 Dependencies
- Wgpu update (0.19.3 -> 0.19.4) [#6044](https://github.com/rerun-io/rerun/pull/6044)

#### 🤷‍ Other
- Static data 1: static-aware datastore, caches and queries [#5535](https://github.com/rerun-io/rerun/pull/5535)
- New data APIs 0: `ClampedZip` iterator machinery [#5573](https://github.com/rerun-io/rerun/pull/5573)
- New data APIs 1: uncached latest-at queries [#5574](https://github.com/rerun-io/rerun/pull/5574)
- New data APIs 2: cached latest-at queries [#5581](https://github.com/rerun-io/rerun/pull/5581)
- New data APIs 3: Send/Sync/'static `Component`, once and for all [#5605](https://github.com/rerun-io/rerun/pull/5605)
- New data APIs 7: `RangeZip` iterator machinery [#5679](https://github.com/rerun-io/rerun/pull/5679)
- New data APIs 8: uncached range queries [#5687](https://github.com/rerun-io/rerun/pull/5687)
- New data APIs 10: stats and debug tools for new caches [#5990](https://github.com/rerun-io/rerun/pull/5990)
- Validate the blueprint schema when we try to activate a blueprint sent from SDK [#6283](https://github.com/rerun-io/rerun/pull/6283)


## [0.15.1](https://github.com/rerun-io/rerun/compare/0.15.0...0.15.1) - Bug fix for notebooks - 2024-04-11
- Fix timeout in notebooks by making the `app_url` correctly point to `app.rerun.io` [#5877](https://github.com/rerun-io/rerun/pull/5877)
- CMake: Allow to call `find_package(rerun_sdk)` two or more times [#5886](https://github.com/rerun-io/rerun/pull/5886) (thanks [@traversaro](https://github.com/traversaro)!)


## [0.15.0](https://github.com/rerun-io/rerun/compare/0.14.1...0.15.0) - Blueprints from Python - 2024-04-09
The biggest news is the ability to create a _blueprint_ via the Python logging API. Check out our [associated blog post](https://www.rerun.io/blog/blueprint-part-one) for more information.

```py
import rerun.blueprint as rrb

blueprint = rrb.Blueprint(
    rrb.Vertical(
        rrb.Spatial3DView(name="3D", origin="/"),
        rrb.Horizontal(
            rrb.TextDocumentView(name="README", origin="/description"),
            rrb.Spatial2DView(name="Camera", origin="/camera/image"),
            rrb.TimeSeriesView(origin="/plot"),
        ),
        row_shares=[3, 2],
    )
    rrb.BlueprintPanel(expanded=True),
    rrb.SelectionPanel(expanded=False),
    rrb.TimePanel(expanded=False),
)
```

The blueprint can then be sent to the Viewer with
```py
rr.send_blueprint(blueprint)
```

Or stored to a file, and then later opened in the viewer:
```py
blueprint.save("my_nice_dashboard.rbl")
```

In this case, the results looks something like this:

<picture>
  <img src="https://static.rerun.io/blueprint-example/80071610c7a5e668438ebe0392826fbfbd797d30/full.png" alt="">
  <source media="(max-width: 480px)" srcset="https://static.rerun.io/blueprint-example/80071610c7a5e668438ebe0392826fbfbd797d30/480w.png">
  <source media="(max-width: 768px)" srcset="https://static.rerun.io/blueprint-example/80071610c7a5e668438ebe0392826fbfbd797d30/768w.png">
  <source media="(max-width: 1024px)" srcset="https://static.rerun.io/blueprint-example/80071610c7a5e668438ebe0392826fbfbd797d30/1024w.png">
  <source media="(max-width: 1200px)" srcset="https://static.rerun.io/blueprint-example/80071610c7a5e668438ebe0392826fbfbd797d30/1200w.png">
</picture>

Blueprints are currently only supported in the Python API, with C++ and Rust support coming later.


### ✨ Overview & highlights
- 🟦 Configure the layout and content of space views from Python [(docs)](https://www.rerun.io/docs/howto/configure-viewer-through-code)
- 🖧 More powerful and flexible data loaders [(docs)](https://www.rerun.io/docs/reference/data-loaders)
- 🖵 Improved UI for managing recordings and applications
- 💾 Save and load blueprint files in the viewer
- 🎨 Configurable background color for 3D Space Views [#5443](https://github.com/rerun-io/rerun/pull/5443)
- 💪 Linux ARM64 support [#5489](https://github.com/rerun-io/rerun/pull/5489) [#5503](https://github.com/rerun-io/rerun/pull/5503) [#5511](https://github.com/rerun-io/rerun/pull/5511)
- 🖼️ Show examples in the welcome page
- 🖱️ Improve context-menu when right-clicking items in the blueprint panel and streams tree
- ❌ Remove `InstanceKey` from our logging APIs [#5395](https://github.com/rerun-io/rerun/pull/5395) ([migration guide](https://www.rerun.io/docs/reference/migration/migration-0-15))
- ❌ Remove groups from blueprints panel [#5326](https://github.com/rerun-io/rerun/pull/5326)

### 🔎 Details

#### 🪵 Log API
- Replace `MarkerShape` with code-generated `enum` type [#5336](https://github.com/rerun-io/rerun/pull/5336)
- Key-less data model 1: scrap `InstanceKey` from public logging APIs [#5395](https://github.com/rerun-io/rerun/pull/5395)
- Remove the check for `WrongNumberOfInstances` [#5399](https://github.com/rerun-io/rerun/pull/5399)
- Control panel expanded state via blueprint APIs [#5484](https://github.com/rerun-io/rerun/pull/5484)
- Remove deprecated `TimeSeriesScalar` [#5604](https://github.com/rerun-io/rerun/pull/5604)
- Customizable data loaders [#5327](https://github.com/rerun-io/rerun/pull/5327) [#5328](https://github.com/rerun-io/rerun/pull/5328) [#5330](https://github.com/rerun-io/rerun/pull/5330) [#5337](https://github.com/rerun-io/rerun/pull/5337) [#5351](https://github.com/rerun-io/rerun/pull/5351) [#5355](https://github.com/rerun-io/rerun/pull/5355) [#5379](https://github.com/rerun-io/rerun/pull/5379) [#5361](https://github.com/rerun-io/rerun/pull/5361) [#5388](https://github.com/rerun-io/rerun/pull/5388)

#### 🌊 C++ API
- Fix Arrow libraries from download & build not being found in some cases [#5366](https://github.com/rerun-io/rerun/pull/5366)
- CMake: Add `RERUN_INSTALL_RERUN_C` option to disable installation of `rerun_c` library [#5374](https://github.com/rerun-io/rerun/pull/5374) (thanks [@traversaro](https://github.com/traversaro)!)
- CMake: Fix `install` not finding external `arrow` for dynamic linking [#5375](https://github.com/rerun-io/rerun/pull/5375) (thanks [@traversaro](https://github.com/traversaro)!)
- Make `pinhole.hpp` robust against `min/max` preprocessor macros (typically from `windows.h`) [#5432](https://github.com/rerun-io/rerun/pull/5432)
- Build C++ SDK for Linux ARM64 [#5489](https://github.com/rerun-io/rerun/pull/5489)
- Generate fewer `.cpp` files: Inline forward serialization of transparent components to their respective datatypes [#5544](https://github.com/rerun-io/rerun/pull/5544)
- Fix `RERUN_C_BUILD_ARTIFACT` path value if `CARGO_BUILD_TARGET` env variable is set [#5547](https://github.com/rerun-io/rerun/pull/5547) (thanks [@traversaro](https://github.com/traversaro)!)

#### 🐍 Python API
- All Python components that wrap a `bool` now implement `__bool__` [#5400](https://github.com/rerun-io/rerun/pull/5400)
- Add the remaining space views and name them consistently [#5498](https://github.com/rerun-io/rerun/pull/5498)
- Add option to include blueprint in an `.rrd` when calling `.save(…)` [#5572](https://github.com/rerun-io/rerun/pull/5572)
- Allow naming space view containers [#5626](https://github.com/rerun-io/rerun/pull/5626)

#### 🦀 Rust API

#### 🪳 Bug fixes
- Sort text log space view on currently selected timeline [#5348](https://github.com/rerun-io/rerun/pull/5348)
- Fix parents of queried paths getting visualized, fix 2D objects not showing at all in 3D if their camera parent is not included [#5424](https://github.com/rerun-io/rerun/pull/5424)
- Fix: allow creating 3D space views for pinhole-only 3D scenes [#5563](https://github.com/rerun-io/rerun/pull/5563)
- Fix depth cloud bounding boxes for depth cloud visualizations with transforms [#5578](https://github.com/rerun-io/rerun/pull/5578)
- Fix image view not handling images with extra leading dimensions of size `1` [#5579](https://github.com/rerun-io/rerun/pull/5579)
- Fix web viewer crash on invalid url parameter [#5631](https://github.com/rerun-io/rerun/pull/5631)
- Be consistent in how items are removed from selection [#5643](https://github.com/rerun-io/rerun/pull/5643)
- Fix layout issue on welcome screen for narrow window, triggering debug assertion [#5650](https://github.com/rerun-io/rerun/pull/5650)
- Fix broken 2D space view heuristics in Python Notebooks [#5674](https://github.com/rerun-io/rerun/pull/5674)
- Avoid a hang on Linux by always create the renderer, even when we have no store_view [#5724](https://github.com/rerun-io/rerun/pull/5724)
- Fix crash/freeze when zooming out too far in a plot [#5737](https://github.com/rerun-io/rerun/pull/5737)
- Fix `draw_order` not working [#5794](https://github.com/rerun-io/rerun/pull/5794)

#### 🌁 Viewer improvements
- Remove groups from blueprints panel [#5326](https://github.com/rerun-io/rerun/pull/5326)
- Improved tracking of which space views were generated by a heuristic [#5419](https://github.com/rerun-io/rerun/pull/5419)
- Configurable background color for 3D Space Views [#5443](https://github.com/rerun-io/rerun/pull/5443)
- Save recordings from web viewer [#5488](https://github.com/rerun-io/rerun/pull/5488)
- Support loading `.rbl` blueprint files [#5513](https://github.com/rerun-io/rerun/pull/5513)
- Tensor space view can now show images [#5567](https://github.com/rerun-io/rerun/pull/5567)
- Entity path query now shows simple statistics and warns if nothing is displayed [#5693](https://github.com/rerun-io/rerun/pull/5693)
- Go back to example page with browser Back-button [#5750](https://github.com/rerun-io/rerun/pull/5750)
- On Web, implement navigating back/forward with mouse buttons [#5792](https://github.com/rerun-io/rerun/pull/5792)
- Support displaying 1D tensors [#5837](https://github.com/rerun-io/rerun/pull/5837)

#### 🧑‍🏫 Examples
- New `incremental_logging` example [#5462](https://github.com/rerun-io/rerun/pull/5462)
- New standalone example showing blueprint configuration of some stock [#5603](https://github.com/rerun-io/rerun/pull/5603)
- New example visualizing KISS-ICP [#5546](https://github.com/rerun-io/rerun/pull/5546) (thanks [@02alexander](https://github.com/02alexander)!)
- Remove car example [#5576](https://github.com/rerun-io/rerun/pull/5576)
- Add blueprint to `arkit_scenes` example, leveraging the viewer's ability to re-project 3D->2D [#5510](https://github.com/rerun-io/rerun/pull/5510)
- Add blueprint to `nuscenes` example [#5556](https://github.com/rerun-io/rerun/pull/5556)
- Add blueprint to Face Tracking example [#5616](https://github.com/rerun-io/rerun/pull/5616)
- Add blueprint to Gesture Detection example [#5619](https://github.com/rerun-io/rerun/pull/5619)
- Add blueprint to Human Pose Tracking example [#5612](https://github.com/rerun-io/rerun/pull/5612)
- Add blueprint to Live Camera Edge Detection example [#5613](https://github.com/rerun-io/rerun/pull/5613)
- Add blueprint to LLM Embedding Ner example [#5614](https://github.com/rerun-io/rerun/pull/5614)
- Add blueprint to Objectron example [#5617](https://github.com/rerun-io/rerun/pull/5617)
- Add blueprint to Signed Distance Fields example [#5635](https://github.com/rerun-io/rerun/pull/5635)
- Add blueprint to the RGBD example [#5623](https://github.com/rerun-io/rerun/pull/5623)
- ARFlow Example Page [#5320](https://github.com/rerun-io/rerun/pull/5320) (thanks [@YiqinZhao](https://github.com/YiqinZhao)!)
- Fix controlnet example for current `controlnet` package version and add blueprint [#5634](https://github.com/rerun-io/rerun/pull/5634)
- Fix RRT-Star example not showing up on website or rerun.io/viewer [#5628](https://github.com/rerun-io/rerun/pull/5628)
- Fix not logging 3D gesture z component correctly in Gesture Detection example [#5630](https://github.com/rerun-io/rerun/pull/5630) (thanks [@andreasnaoum](https://github.com/andreasnaoum)!)
- Updated READMEs for examples: LLM Embedding-Based Named Entity Recognition, nuScenes, Objectron, Open Photogrammetry Format, Raw Mesh [#5653](https://github.com/rerun-io/rerun/pull/5653) (thanks [@andreasnaoum](https://github.com/andreasnaoum)!)
- Updated READMEs for the examples - Batch 1 [#5620](https://github.com/rerun-io/rerun/pull/5620) (thanks [@andreasnaoum](https://github.com/andreasnaoum)!)

#### 📚 Docs
- Docs: improve discoverability of image compression [#5675](https://github.com/rerun-io/rerun/pull/5675)
- Improve getting started doc section [#5689](https://github.com/rerun-io/rerun/pull/5689)
- Update web viewer links [#5738](https://github.com/rerun-io/rerun/pull/5738)
- Update docs with guides and tutorials for blueprint [#5641](https://github.com/rerun-io/rerun/pull/5641)
- Update README and description of `arkit_scenes` example [#5711](https://github.com/rerun-io/rerun/pull/5711) (thanks [@BirgerMoell](https://github.com/BirgerMoell)!)
- Improve readme of `depth_guided_stable_diffusion` example [#5593](https://github.com/rerun-io/rerun/pull/5593) (thanks [@BirgerMoell](https://github.com/BirgerMoell)!)

#### 🖼 UI improvements
- New timezone option: seconds since unix epoch [#5450](https://github.com/rerun-io/rerun/pull/5450) (thanks [@murgeljm](https://github.com/murgeljm)!)
- Always enable entity path filter editor [#5331](https://github.com/rerun-io/rerun/pull/5331)
- Add icons for entities and components, and use them everywhere [#5318](https://github.com/rerun-io/rerun/pull/5318)
- Add support for context menu for viewport tab title and selected container's children list [#5321](https://github.com/rerun-io/rerun/pull/5321)
- Fix `ListItem` indentation so icons are properly aligned [#5340](https://github.com/rerun-io/rerun/pull/5340)
- Blueprint tree always starts at the origin now, "projected" paths are called out explicitly [#5342](https://github.com/rerun-io/rerun/pull/5342)
- Merge example page into welcome screen [#5329](https://github.com/rerun-io/rerun/pull/5329)
- `ListItem`'s collapsing triangle is now styled consistently with the rest of the item [#5354](https://github.com/rerun-io/rerun/pull/5354)
- Add helpers to enable stable and controllable collapsed state in hierarchical lists [#5362](https://github.com/rerun-io/rerun/pull/5362)
- Different icon for empty entity paths [#5338](https://github.com/rerun-io/rerun/pull/5338)
- Merge quick start guides [#5378](https://github.com/rerun-io/rerun/pull/5378)
- Update welcome screen panel illustrations [#5394](https://github.com/rerun-io/rerun/pull/5394)
- More context menu in blueprint and streams tree:
  - Refactor [#5392](https://github.com/rerun-io/rerun/pull/5392)
  - Add support to show/hide `DataResult`s [#5397](https://github.com/rerun-io/rerun/pull/5397)
  - Add support for removing `DataResult` from a space view [#5407](https://github.com/rerun-io/rerun/pull/5407)
  - Create a new space view with selected entities [#5411](https://github.com/rerun-io/rerun/pull/5411)
  - Add context menu to streams tree [#5422](https://github.com/rerun-io/rerun/pull/5422)
  - Add "Expand/Collapse all" actions [#5433](https://github.com/rerun-io/rerun/pull/5433)
  - Cleanup [#5456](https://github.com/rerun-io/rerun/pull/5456)
- Automatically expand and scroll the blueprint tree when focusing on an item [#5482](https://github.com/rerun-io/rerun/pull/5482)
- Save blueprint to file [#5491](https://github.com/rerun-io/rerun/pull/5491)
- Add new design guidelines for title casing etc [#5501](https://github.com/rerun-io/rerun/pull/5501)
- Automatically expand and scroll the streams tree when focusing on an item [#5494](https://github.com/rerun-io/rerun/pull/5494)
- Reduce the height of the tab bars and side panel titles [#5609](https://github.com/rerun-io/rerun/pull/5609)
- Support toggling item visibility on touch screens [#5624](https://github.com/rerun-io/rerun/pull/5624)
- Select active recording if nothing else is selected [#5627](https://github.com/rerun-io/rerun/pull/5627)
- Enable selecting data sources and blueprints and recordings in them [#5646](https://github.com/rerun-io/rerun/pull/5646)
- Warn user when a software rasterizer is used [#5655](https://github.com/rerun-io/rerun/pull/5655)
- Improve spacing and alignment of menus [#5680](https://github.com/rerun-io/rerun/pull/5680)
- Simplify Welcome Screen and use card-based layout for examples [#5699](https://github.com/rerun-io/rerun/pull/5699)
- Make selection history global instead of per recordings [#5739](https://github.com/rerun-io/rerun/pull/5739)
- Improve formatting of numbers on plot Y axis [#5753](https://github.com/rerun-io/rerun/pull/5753)
- Show all loaded applications in recordings panel [#5766](https://github.com/rerun-io/rerun/pull/5766)
- Wider selection panel by default [#5777](https://github.com/rerun-io/rerun/pull/5777)
- Tighter UI for tensor, annotation-context, view coordinates, recording [#5782](https://github.com/rerun-io/rerun/pull/5782)
- Always show welcome screen, but sometimes fade it in [#5787](https://github.com/rerun-io/rerun/pull/5787)

#### 🕸️ Web
- Support loading multiple recordings and/or blueprints in web-viewer [#5548](https://github.com/rerun-io/rerun/pull/5548)
- Build release `.wasm` with debug symbols [#5708](https://github.com/rerun-io/rerun/pull/5708)

#### 🧑‍💻 Dev-experience
- Build wheels for Linux ARM64 [#5511](https://github.com/rerun-io/rerun/pull/5511)


#### 📦 Dependencies
- Update wgpu to 0.19.3 [#5409](https://github.com/rerun-io/rerun/pull/5409)
- Update h2 to 0.3.26 to address RUSTSEC-2024-0332 [#5775](https://github.com/rerun-io/rerun/pull/5775)

#### 🤷‍ Other
- Build CLI for Linux ARM64 [#5503](https://github.com/rerun-io/rerun/pull/5503)
- Allow hiding/showing entity subtrees under shown/hidden parent tree [#5508](https://github.com/rerun-io/rerun/pull/5508)
- Introduce basic support for `$origin` substitution in `EntityPathFilter` [#5517](https://github.com/rerun-io/rerun/pull/5517)
- Introduce `rr.notebook_show()` to simplify notebook experience [#5715](https://github.com/rerun-io/rerun/pull/5715)
- Also remove nested inclusions when removing a subtree [#5720](https://github.com/rerun-io/rerun/pull/5720)
- Prevent gratuitous blueprint saves by not garbage collecting when the blueprint hasn't changed [#5793](https://github.com/rerun-io/rerun/pull/5793)
- Refactor `Selection` using `IndexMap` and make it more encapsulated [#5569](https://github.com/rerun-io/rerun/pull/5569)


## [0.14.1](https://github.com/rerun-io/rerun/compare/0.14.0...0.14.1) - C++ build artifact fix - 2024-02-29

This release is identical to 0.14.0 and merely fixes an issue in the build artifacts for C++:
0.14.0 only contained binaries for Linux x64, this release has the full set for Linux x64, Windows x64, Mac x64 & Mac Arm64.


## [0.14.0](https://github.com/rerun-io/rerun/compare/0.13.0...0.14.0) - "Unlimited" point clouds & lines, quality of life improvements, bugfixes - 2024-02-28

https://github.com/rerun-io/rerun/assets/1220815/beb50081-2dff-4535-b133-4dc4a5a24be0

### ✨ Overview & highlights

Originally, we planned to do only a bugfix release, but we got an unexpected amount of goodies amassed already.
We're still ramping up for programmable blueprints (soon!), but meanwhile enjoy these improvements in 0.14!

- 📈 Limits for number of points & lines per space view lifted.
- 🖱️ Added context menu (right-click) actions for items on the Blueprint panel. (Only getting started on this, more actions in future releases!)
- 🚀 Speed improvements for scenes with many transforms and large point clouds.
- 🔺 Built-in STL mesh support.
- 🎥 First-person camera.
- 🐛 Fixes regressions in Space View spawn heuristics from 0.13, and many more bugfixes.
- 🧑‍🏫 Two new examples: [Gesture Recognition](https://github.com/rerun-io/rerun/tree/0.14.0/examples/python/gesture_detection) & [RRT* Pathfinding](https://github.com/rerun-io/rerun/tree/0.14.0/examples/python/rrt-star)

### 🔎 Details

#### 🪵 Log API
- Add helpers for perspective cameras [#5238](https://github.com/rerun-io/rerun/pull/5238)
- Fix `spawn` starting the Viewer even if logging is disabled [#5284](https://github.com/rerun-io/rerun/pull/5284)

#### 🐍 Python API
- Add missing Python docs for `disable_timeline` & `reset_time` [#5269](https://github.com/rerun-io/rerun/pull/5269)
- Fix missing error message when passing `from_parent` + Rerun transform type to `rerun.Transform3D` [#5270](https://github.com/rerun-io/rerun/pull/5270)

#### 🦀 Rust API
- Fix using `rerun` crate as a dependency on CI [#5170](https://github.com/rerun-io/rerun/pull/5170)

#### 🪳 Bug fixes
- Enforce the rule: heuristics should never add a new view that would be completely covered by an existing view [#5164](https://github.com/rerun-io/rerun/pull/5164)
- Remove log spam when quickly resizing the Viewer [#5189](https://github.com/rerun-io/rerun/pull/5189)
- Fix incorrect minimum supported Rust version mentioned in docs and examples [#5195](https://github.com/rerun-io/rerun/pull/5195)
- Less restrictive visualizability constraints of 2D entities, improved space view generation heuristics [#5188](https://github.com/rerun-io/rerun/pull/5188)
- Fix ugly UI for some Arrow data [#5235](https://github.com/rerun-io/rerun/pull/5235)
- Fix missing redraw upon resetting blueprint [#5262](https://github.com/rerun-io/rerun/pull/5262)
- Fix non-deterministic redundancy check for space view spawning heuristic [#5266](https://github.com/rerun-io/rerun/pull/5266)
- Fix resetting vertical axis when using non-uniform zoom on Time Series [#5287](https://github.com/rerun-io/rerun/pull/5287)

#### 🌁 Viewer improvements
- Clear all blueprints in RAM and on disk when clicking "Reset Viewer" [#5199](https://github.com/rerun-io/rerun/pull/5199)
- Improve the orbit eye to always maintain an up-axis [#5193](https://github.com/rerun-io/rerun/pull/5193)
- Focus on current bounding-box when resetting camera-eye on a 3D space view (double click it) [#5209](https://github.com/rerun-io/rerun/pull/5209)
- Add STL mesh support [#5244](https://github.com/rerun-io/rerun/pull/5244)
- Add first person 3D eye-camera [#5249](https://github.com/rerun-io/rerun/pull/5249)

#### 🚀 Performance improvements
- More robust handling of maximum texture size for non-color data, slight perf improvements for large point clouds [#5229](https://github.com/rerun-io/rerun/pull/5229)
- Cached transforms & disconnected spaces for faster scenes with many transforms [#5221](https://github.com/rerun-io/rerun/pull/5221)
- Optimized cpu time for 3D point clouds (once again!) [#5273](https://github.com/rerun-io/rerun/pull/5273)
- Only compute store/caching stats when the memory panel is opened [#5274](https://github.com/rerun-io/rerun/pull/5274)
- Increase the max WebSocket frame limit for the native client [#5282](https://github.com/rerun-io/rerun/pull/5282)

#### 🧑‍🏫 Examples
- Add Gesture Recognition example [#5241](https://github.com/rerun-io/rerun/pull/5241) (thanks [@andreasnaoum](https://github.com/andreasnaoum)!)
- Add example visualizing RRT* [#5214](https://github.com/rerun-io/rerun/pull/5214) (thanks [@02alexander](https://github.com/02alexander)!)

#### 📚 Docs
- Fix broken link in the installing-viewer documentation [#5236](https://github.com/rerun-io/rerun/pull/5236) (thanks [@BirgerMoell](https://github.com/BirgerMoell)!)

#### 🖼 UI improvements
- Context Menu 1: Basic scaffolding and simple actions [#5163](https://github.com/rerun-io/rerun/pull/5163)
- Context menu 2: add support for multiple selection [#5205](https://github.com/rerun-io/rerun/pull/5205)
- Context menu 3: add "Move to new container" context menu action [#5210](https://github.com/rerun-io/rerun/pull/5210)
- Context menu 4: add "Clone space view" action [#5265](https://github.com/rerun-io/rerun/pull/5265)
- Context menu 5: refactor into multiple files [#5289](https://github.com/rerun-io/rerun/pull/5289)
- Clickable path parts in selection-panel [#5220](https://github.com/rerun-io/rerun/pull/5220)
- Don't show the blueprint section when selecting recordings [#5245](https://github.com/rerun-io/rerun/pull/5245)
- Use the same icon for recordings everywhere [#5246](https://github.com/rerun-io/rerun/pull/5246)

#### 🎨 Renderer improvements
- Lift point cloud size limitations [#5192](https://github.com/rerun-io/rerun/pull/5192)
- Lift line vertex/strip count limitations [#5207](https://github.com/rerun-io/rerun/pull/5207)
- Fix banding artifacts of 3D space view's skybox [#5279](https://github.com/rerun-io/rerun/pull/5279)

#### 📦 Dependencies
- Bump maturin to 1.14.0 [#5197](https://github.com/rerun-io/rerun/pull/5197)
- Update `tungstenite` to remove RUSTSEC warning [#5200](https://github.com/rerun-io/rerun/pull/5200)
- Lock the web-sys version to 0.3.67 [#5211](https://github.com/rerun-io/rerun/pull/5211)


## [0.13.0](https://github.com/rerun-io/rerun/compare/0.12.1...0.13.0) - Fast time series, improved layout editing & UI overrides - 2024-02-12

<p align="center">
<img src="https://github.com/rerun-io/rerun/assets/49431240/cbbd6661-9a42-4278-88cb-6effdf4b96c6">
</p>

### ✨ Overview & highlights

This release focuses on scalar time series -- both from a performance and UI perspectives.
Check out our [associated blog post](https://www.rerun.io/blog/fast-plots) for more information.

- 📈 Rerun can now visualize many time series in the kHz range in real-time:
    - The new query cache optimizes data access, improving query performance by 20-50x
    - Sub-pixel aggregation prevents unnecessary overdraw when rendering plots, improving rendering time by 30-120x
    - [Points](https://www.rerun.io/docs/reference/types/archetypes/points3d), [lines](https://www.rerun.io/docs/reference/types/archetypes/line_strips3d), [arrows](https://www.rerun.io/docs/reference/types/archetypes/arrows3d) and [boxes](https://www.rerun.io/docs/reference/types/archetypes/boxes3d) all benefit from query caching too to a lesser extent, yielding 2-5x performance improvements

- 🖼 UI overrides:
    - The new `Scalar`, `SeriesLine` & `SeriesPoint` archetypes allow for customizing plots both at logging and visualization time
    - Customize marker shapes, marker sizes, etc from code or directly through the UI
    - Specify axis labels, lock axes, etc from code or directly through the UI

- 🌁 Viewer:
    - The number of compute threads can now be controlled using the `--threads`/`-j` flag
    - Added support YUY2-encoded images (thanks [@oxkitsune](https://github.com/oxkitsune)!)
    - Space views can now be drag-and-dropped directly from the blueprint tree
    - Scenes with 100+ entities are now up to 5x faster.

- 🚚 New Space View and Container creation workflow:
    - When selected, containers have a children list in the Selection Panel, where new Space Views and Containers may be added.
    - New modal dialog to add Space Views and Containers.
    - The same dialog is also available from the `+` button of the Blueprint tree UI.
    - The Space View's origin can now be edited in the Selection Panel.
    - The container hierarchy can now be cleaned up with the new `Simplify Hierarchy` button in the Selection Panel for containers.

- 🦀 The Rust SDK now exposes an optional integration with the `mint` crate
- 🕸️ The web UI SDK now supports loading multiple `.rrd` URLs
- 🔺 The web viewer now renders using WebGPU by default (when available), leading to lower memory usage on Chrome.
  You can override this behavior using `?renderer=webgl`/`?renderer=webgpu` url parameter, or restart with WebGL/WebGPU respectively from the options menu.

As well as a lot of miscellaneous bug fixes and usability improvements: see details below.

Check out our [migration guide](https://www.rerun.io/docs/reference/migration/migration-0-13).

### 🔎 Details

#### 🪵 Log API
- Mark TimeSeriesScalar as deprecated in all SDKs and documentation [#5102](https://github.com/rerun-io/rerun/pull/5102)

#### 🌊 C++ API
- Document that in C++ PinholeProjection::from_mat3x3 is column major [#4843](https://github.com/rerun-io/rerun/pull/4843)
- Include LICENSE files into C++ SDK Assets [#4870](https://github.com/rerun-io/rerun/pull/4870) (thanks [@rgolovanov](https://github.com/rgolovanov)!)
- Fix C++ Arrow build flag forwarding [#4921](https://github.com/rerun-io/rerun/pull/4921) (thanks [@rgolovanov](https://github.com/rgolovanov)!)

#### 🦀 Rust API
- Add integration with the `mint` crate [#4753](https://github.com/rerun-io/rerun/pull/4753)

#### 🐍 Python API
- Fix support for compressing mono images by respecting mode to determine depth [#4847](https://github.com/rerun-io/rerun/pull/4847)

#### 🪳 Bug fixes
- External loader: don't do process IO on compute thread-pool [#4942](https://github.com/rerun-io/rerun/pull/4942)
- Fix a Visible Time Range UI issue where the summary string would display the wrong data range [#5034](https://github.com/rerun-io/rerun/pull/5034)
- Clear empty containers after tile drag-and-drop [#5044](https://github.com/rerun-io/rerun/pull/5044)
- Allow for very large meshes & plots by always picking the largest available GPU buffer size [#5053](https://github.com/rerun-io/rerun/pull/5053)
- Fix forever repaint of big scenes [#5071](https://github.com/rerun-io/rerun/pull/5071)
- Fix `RERUN_FLUSH_NUM_BYTES` and data size estimations [#5086](https://github.com/rerun-io/rerun/pull/5086)
- Make `rectangle_fs.wgsl` compile on chrome despite angle/mesa bug (#3931) [#5074](https://github.com/rerun-io/rerun/pull/5074)

#### 🌁 Viewer improvements
- Introduce Scalar, SeriesLine, and SeriesPoint archetypes with their own visualizers [#4875](https://github.com/rerun-io/rerun/pull/4875)
- Support modifying the plot style by introducing a generic framework for overriding components [#4914](https://github.com/rerun-io/rerun/pull/4914)
- Introduce a new blueprint archetype for AxisY configuration in a plot [#5028](https://github.com/rerun-io/rerun/pull/5028)
- Improve the selection/hover behavior for plots [#5096](https://github.com/rerun-io/rerun/pull/5096)
- Click a spatial space view background to select the space view itself [#4796](https://github.com/rerun-io/rerun/pull/4796)
- Double-clicking an entity in the blueprint & time panels focuses the 3D camera on it [#4799](https://github.com/rerun-io/rerun/pull/4799)
- When loading a .ply file, warn about ignored properties [#4934](https://github.com/rerun-io/rerun/pull/4934)
- Make it easier to position 3D eye-camera center [#4943](https://github.com/rerun-io/rerun/pull/4943)
- Include tessellation and rendering in CPU time shown in top bar [#4951](https://github.com/rerun-io/rerun/pull/4951)
- Allow selection of entities directly in the plot space view [#4959](https://github.com/rerun-io/rerun/pull/4959)
- Texture support for raw `Mesh3D` logging [#4894](https://github.com/rerun-io/rerun/pull/4894)

#### 🚀 Performance improvements
- Add `--threads` / `-j` to control number of compute threads [#5021](https://github.com/rerun-io/rerun/pull/5021)
- Introduce the query cache:
    - Primary caching 3: bare-bone latest-at caching [#4659](https://github.com/rerun-io/rerun/pull/4659)
    - Primary caching 4: runtime toggle support [#4680](https://github.com/rerun-io/rerun/pull/4680)
    - Primary caching 5: 2D & 3D point clouds [#4681](https://github.com/rerun-io/rerun/pull/4681)
    - Primary caching 6: TextLogs & TimeSeries [#4698](https://github.com/rerun-io/rerun/pull/4698)
    - Primary caching 7: Always expose the data time in query responses [#4711](https://github.com/rerun-io/rerun/pull/4711)
    - Primary caching 8: implement latest-at data-time cache entry deduplication [#4712](https://github.com/rerun-io/rerun/pull/4712)
    - Primary caching 9: timeless latest-at support [#4721](https://github.com/rerun-io/rerun/pull/4721)
    - Primary caching 10: latest-at cache invalidation [#4726](https://github.com/rerun-io/rerun/pull/4726)
    - Primary caching 11: cache stats and integration with memory panel [#4773](https://github.com/rerun-io/rerun/pull/4773)
    - Primary caching 12: bare-bone range support [#4784](https://github.com/rerun-io/rerun/pull/4784)
    - Primary caching 13: stats & memory panel integration for range queries [#4785](https://github.com/rerun-io/rerun/pull/4785)
    - Primary caching 14: don't bake `LatestAt(T-1)` results into low-level range queries [#4793](https://github.com/rerun-io/rerun/pull/4793)
    - Primary caching 15: range read performance optimization [#4800](https://github.com/rerun-io/rerun/pull/4800)
    - Primary caching 16: context-free range semantics [#4851](https://github.com/rerun-io/rerun/pull/4851)
    - Primary caching 17: timeless range [#4852](https://github.com/rerun-io/rerun/pull/4852)
    - Primary caching 18: range invalidation (ENABLED BY DEFAULT :confetti_ball:) [#4853](https://github.com/rerun-io/rerun/pull/4853)
    - Primary caching 19 (final): make cache globals non-static [#4856](https://github.com/rerun-io/rerun/pull/4856)
- Integrate query caching with more primitives:
    - Cached 2D & 3D box clouds [#5000](https://github.com/rerun-io/rerun/pull/5000)
    - Cached 2D & 3D line clouds [#5083](https://github.com/rerun-io/rerun/pull/5083)
    - Cached 2D & 3D arrow clouds [#5088](https://github.com/rerun-io/rerun/pull/5088)
- Configurable dynamic plot aggregation based on zoom-level [#4865](https://github.com/rerun-io/rerun/pull/4865)
- Improved automatic view creation heuristic, major speedup for scenes with many entities [#4874](https://github.com/rerun-io/rerun/pull/4874)
- Optimize point clouds [#4932](https://github.com/rerun-io/rerun/pull/4932)

#### 🧑‍🏫 Examples
- Update all examples that use `TimeSeriesScalar` to use `Scalar` instead [#5042](https://github.com/rerun-io/rerun/pull/5042)

#### 📚 Docs
- Improve documentation of the `Clear` archetype [#4760](https://github.com/rerun-io/rerun/pull/4760)
- `DisconnectedSpace` now only applies to spatial space views [#4935](https://github.com/rerun-io/rerun/pull/4935)
- Fill gaps in image encoding documentation, fix how Python documents union variants [#4988](https://github.com/rerun-io/rerun/pull/4988)

#### 🖼 UI improvements
- Improve timeseries Space Views:
  - Introduce a new component for MarkerShape and use it in SeriesPoint [#5004](https://github.com/rerun-io/rerun/pull/5004)
  - Introduce a new StrokeWidth component and use it for SeriesLine [#5025](https://github.com/rerun-io/rerun/pull/5025)
  - Break up plot charts when there's a `Clear` [#4957](https://github.com/rerun-io/rerun/pull/4957)
  - Only show the LegacyVisualizer if a user logs with TimeSeriesScalar archetype [#5023](https://github.com/rerun-io/rerun/pull/5023)
  - Fix lagging time cursor when panning a time series plot [#4972](https://github.com/rerun-io/rerun/pull/4972)
- New Space View and Container creation workflow:
  - Use the "Add space view/container" modal for the `+` button of the blueprint tree [#5012](https://github.com/rerun-io/rerun/pull/5012)
  - Add support for removing container children from the selection panel [#4930](https://github.com/rerun-io/rerun/pull/4930)
  - Add support for full span highlighting to modal and use it in the "Add space view or container" modal [#4822](https://github.com/rerun-io/rerun/pull/4822)
  - Remove the "+" icon from the "Add SV/Container" modal and close on click [#4927](https://github.com/rerun-io/rerun/pull/4927)
  - New empty space view defaults to uncollapsed in blueprint tree [#4982](https://github.com/rerun-io/rerun/pull/4982)
  - Do not allow adding Horizontal/Vertical containers inside of containers with the same type [#5091](https://github.com/rerun-io/rerun/pull/5091)
- Selection improvements:
  - Click a recording to select it [#4761](https://github.com/rerun-io/rerun/pull/4761)
  - Press the escape key to clear the current selection [#5103](https://github.com/rerun-io/rerun/pull/5103)
  - Clear selection when clicking blank space in the Blueprint View [#4831](https://github.com/rerun-io/rerun/pull/4831)
  - Selecting/hovering components now highlights their parent entity [#4748](https://github.com/rerun-io/rerun/pull/4748)
- Add support for drag-and-drop in blueprint tree [#4910](https://github.com/rerun-io/rerun/pull/4910)
- Add support for editing a space view's space origin [#4848](https://github.com/rerun-io/rerun/pull/4848)
- Add Help and Discord to command palette [#4752](https://github.com/rerun-io/rerun/pull/4752)
- Syntax highlighting of entity paths and instance paths [#4803](https://github.com/rerun-io/rerun/pull/4803)
- Update container (and a couple other) icons [#4814](https://github.com/rerun-io/rerun/pull/4814)
- Make space view names optional and subdue placeholder view label in the UI [#4682](https://github.com/rerun-io/rerun/pull/4682)
- Show download sizes of in the example page [#4841](https://github.com/rerun-io/rerun/pull/4841)
- Style container's label as unnamed [#4975](https://github.com/rerun-io/rerun/pull/4975)
- Fix space view cloning to also copy entity properties (visible time range, etc.) [#4978](https://github.com/rerun-io/rerun/pull/4978)
- Improve how the root container is displayed and handled in the blueprint tree [#4989](https://github.com/rerun-io/rerun/pull/4989)
- Improve the UI for the entity query [#5022](https://github.com/rerun-io/rerun/pull/5022)
- Don't show the Blueprint header when on the welcome screen [#5046](https://github.com/rerun-io/rerun/pull/5046)
- Move Visible Time Range higher in the Selection Panel [#5036](https://github.com/rerun-io/rerun/pull/5036)
- Clean up time range UI [#5089](https://github.com/rerun-io/rerun/pull/5089)
- Improve preview UI for Component data [#5093](https://github.com/rerun-io/rerun/pull/5093)
- Paint closest labels on top of labels further away [#5124](https://github.com/rerun-io/rerun/pull/5124)

#### 🕸️ Web
- Web: Support multiple `.rrd` URLs [#4740](https://github.com/rerun-io/rerun/pull/4740)
- Unify `web_viewer/index.html` and `index_bundled.html` [#4720](https://github.com/rerun-io/rerun/pull/4720)
- Allow forcing WebGPU/WebGL on the web player, new command line argument to force graphics backend [#4981](https://github.com/rerun-io/rerun/pull/4981)

#### 🎨 Renderer improvements
- Update to wgpu 0.19 and latest `egui` trunk [#4885](https://github.com/rerun-io/rerun/pull/4885)
- Support YUY2-encoded images [#4877](https://github.com/rerun-io/rerun/pull/4877) (thanks [@oxkitsune](https://github.com/oxkitsune)!)

#### 🧑‍💻 Dev-experience
- Default to DEBUG log level in debug builds [#4749](https://github.com/rerun-io/rerun/pull/4749)
- New debug option to show an actual timeline for the Blueprint [#4609](https://github.com/rerun-io/rerun/pull/4609)
- Primary cache: basic debug tools via command palette [#4948](https://github.com/rerun-io/rerun/pull/4948)

#### 🗣 Refactors
- Migrate from `egui_Tile::TileId` to proper blueprint IDs in `ViewportBlueprint` API [#4900](https://github.com/rerun-io/rerun/pull/4900)

#### 📦 Dependencies
- Remove `egui_plot` as dependency from `re_sdk` [#5099](https://github.com/rerun-io/rerun/pull/5099)
- Update to egui 0.25 and winit 0.29 [#4732](https://github.com/rerun-io/rerun/pull/4732)
- Prune dependencies from `rerun` and `re_sdk` [#4824](https://github.com/rerun-io/rerun/pull/4824)
- Relax pyarrow dependency to `>=14.0.2` [#5054](https://github.com/rerun-io/rerun/pull/5054)
- Update egui_tiles to 0.7.2 [#5107](https://github.com/rerun-io/rerun/pull/5107)

#### 🤷 Other
#### 🤷 Other
- Add `rerun --serve` and improve `--help` [#4834](https://github.com/rerun-io/rerun/pull/4834)
- `rerun print`: print just summary, unless given `--verbose` [#5079](https://github.com/rerun-io/rerun/pull/5079)


## [0.12.1](https://github.com/rerun-io/rerun/compare/0.12.0...0.12.1) - Data loader bug fixes - 2024-01-17

#### 🌊 C++ API
- Fix CMake trying to pick up test folders outside of the Rerun project/zip [#4770](https://github.com/rerun-io/rerun/pull/4770) (thanks [@KevinGliewe](https://github.com/KevinGliewe)!)
- Document that `Mat3x3` and `Mat4x4` constructors are column major [#4842](https://github.com/rerun-io/rerun/pull/4842)

#### 🦀 Rust API
- Fix `entity_path_vec!` and `entity_path!` depending on `ToString` being in scope [#4766](https://github.com/rerun-io/rerun/pull/4766) (thanks [@kpreid](https://github.com/kpreid)!)

#### 🪳 Bug fixes
- Fix external data loader plugins on Windows [#4840](https://github.com/rerun-io/rerun/pull/4840)
- Reduce latency when loading data from external loaders [#4797](https://github.com/rerun-io/rerun/pull/4797)
- Always point to versioned manifest when building a versioned binary [#4781](https://github.com/rerun-io/rerun/pull/4781)

#### 🧑‍💻 Dev-experience
- External loaders: remove warnings on duplicated binary on `$PATH` [#4833](https://github.com/rerun-io/rerun/pull/4833)

#### 🤷 Other
#### 🤷 Other
- Include `Cargo.lock` in `rerun-cli` crate [#4750](https://github.com/rerun-io/rerun/pull/4750)
- Replace `atty` dependency with `std::io::IsTerminal` [#4790](https://github.com/rerun-io/rerun/pull/4790) (thanks [@kpreid](https://github.com/kpreid)!)


## [0.12.0](https://github.com/rerun-io/rerun/compare/0.11.0...0.12.0) - Data Loaders, Container-editing, Python-3.12 - 2024-01-09

<p align="center">
    <img src="https://github.com/rerun-io/rerun/assets/1148717/668964f6-bee3-4339-8404-5d655755d6db"
</p>

### ✨ Overview & highlights
- 🌁 The Rerun Viewer now supports a plugin system for creating [arbitrary external data loaders](https://www.rerun.io/docs/reference/data-loaders/overview).
- 🕸️ More built-in examples are now available in the viewer.
- 🐍 The Python SDK now works with Python-3.12.
- 📘 Blueprint containers can now be selected and modified.
- 🚀 In the native viewer, space views are now evaluated in parallel for improved performance.
- 🧑‍🏫 Support and guide for [sharing a recording across multiple processes](https://www.rerun.io/docs/howto/shared-recordings).
- 📁 Entity-paths allowed characters and escaping are now more file-like [#4476](https://github.com/rerun-io/rerun/pull/4476):
 - There is no need for " quotes around path parts, instead we now use \ to escape special characters.
 - You need to escape any character that isn't alphabetical, numeric, ., -, or _.

### 🔎 Details

#### 🌊 C++ API
- Exposing `recording_id` in C and C++ SDKs [#4384](https://github.com/rerun-io/rerun/pull/4384)
- All C++ preprocessor macros start now with RR_ (instead of a mix of RR_ and RERUN_) [#4371](https://github.com/rerun-io/rerun/pull/4371)
- C++ & Python API: add helpers for constructing an entity path [#4595](https://github.com/rerun-io/rerun/pull/4595)

#### 🐍 Python API
- Add `--stdout`/`-o` to our CLI helper library [#4544](https://github.com/rerun-io/rerun/pull/4544)
- C++ & Python API: add helpers for constructing an entity path [#4595](https://github.com/rerun-io/rerun/pull/4595)
- Python SDK: introduce deferred garbage collection queue [#4583](https://github.com/rerun-io/rerun/pull/4583)
- Add support for Python 3.12 [#4146](https://github.com/rerun-io/rerun/pull/4146)

#### 🦀 Rust API
- Exposing `recording_id` in Rust SDK [#4383](https://github.com/rerun-io/rerun/pull/4383)
- Add `--stdout`/`-o` to our CLI helper library [#4544](https://github.com/rerun-io/rerun/pull/4544)
- Document how to construct an entity path for the Rust logging API [#4584](https://github.com/rerun-io/rerun/pull/4584)

#### 🪳 Bug fixes
- Bugfix: show labels on segmentation images with trivial dimensions [#4368](https://github.com/rerun-io/rerun/pull/4368)
- Datastore: don't eagerly sort in bucket split routine on ingestion path [#4417](https://github.com/rerun-io/rerun/pull/4417)
- Resolve spurious blueprint panel group collapsing [#4548](https://github.com/rerun-io/rerun/pull/4548)
- Fix rectangle that indicates the zoomed pixel area on hover being one pixel to small [#4590](https://github.com/rerun-io/rerun/pull/4590)
- Fix wrong RowId order of logged data [#4658](https://github.com/rerun-io/rerun/pull/4658)
- Make scroll-to-zoom a lot more responsive in 3D views [#4668](https://github.com/rerun-io/rerun/pull/4668)
- Fix heuristic object properties being broken in some cases / fix DepthMeter being ignored sometimes [#4679](https://github.com/rerun-io/rerun/pull/4679)

#### 🌁 Viewer improvements
- Make Viewer contexts's render context reference non-mutable [#4430](https://github.com/rerun-io/rerun/pull/4430)
- The Rerun Viewer can now consume from stdin:
  - Standard input/output support 1: stream RRD data from stdin [#4511](https://github.com/rerun-io/rerun/pull/4511)
  - Standard input/output support 2: Rust SDK stdout impl/examples/docs [#4512](https://github.com/rerun-io/rerun/pull/4512)
  - Standard input/output support 3: Python SDK stdout impl/examples/docs [#4513](https://github.com/rerun-io/rerun/pull/4513)
  - Standard input/output support 4: C++ SDK stdout impl/examples/docs [#4514](https://github.com/rerun-io/rerun/pull/4514)
- Support for custom DataLoaders:
  - `DataLoader`s 0: utility for hierarchical `EntityPath` from file path [#4516](https://github.com/rerun-io/rerun/pull/4516)
  - `DataLoader`s 1: introduce, and migrate to, `DataLoader`s [#4517](https://github.com/rerun-io/rerun/pull/4517)
  - `DataLoader`s 2: add text-based `DataLoader` (`.txt`, `.md`) [#4518](https://github.com/rerun-io/rerun/pull/4518)
  - `DataLoader`s 3: add 3D point cloud `DataLoader` (`.ply`) [#4519](https://github.com/rerun-io/rerun/pull/4519)
  - `DataLoader`s 4: add generic folder `DataLoader` [#4520](https://github.com/rerun-io/rerun/pull/4520)
  - `DataLoader`s 5: add support for external binary `DataLoader`s (PATH) [#4521](https://github.com/rerun-io/rerun/pull/4521)
  - `DataLoader`s 6: first-class support for `Incompatible` [#4565](https://github.com/rerun-io/rerun/pull/4565)
  - `DataLoader`s 7: support for custom `DataLoader`s [#4566](https://github.com/rerun-io/rerun/pull/4566)
- 3D->2D & 2D->3D selection visualizations stick now around on selection [#4587](https://github.com/rerun-io/rerun/pull/4587)
- The Viewer now supports segmentation images logged natively as floats [#4585](https://github.com/rerun-io/rerun/pull/4585)
- Fix incorrect bounding box calculation for camera view parts [#4640](https://github.com/rerun-io/rerun/pull/4640)

#### 🚀 Performance improvements
- Parallelize Space View system evaluation [#4460](https://github.com/rerun-io/rerun/pull/4460)
- Limit server memory [#4636](https://github.com/rerun-io/rerun/pull/4636)

#### 🧑‍🏫 Examples
- Add nuScenes-based lidar examples [#4407](https://github.com/rerun-io/rerun/pull/4407) (thanks [@roym899](https://github.com/roym899)!)
- Nightly builds [#4505](https://github.com/rerun-io/rerun/pull/4505)
- Add LLM token classification example [#4541](https://github.com/rerun-io/rerun/pull/4541) (thanks [@roym899](https://github.com/roym899)!)

#### 📚 Docs
- Shared recordings 3: add how-to guide [#4385](https://github.com/rerun-io/rerun/pull/4385)
- Document our crate organization in ARCHITECTURE.md [#4458](https://github.com/rerun-io/rerun/pull/4458)

#### 🖼 UI improvements
- Plot legend visibility and position control (part 1): route `EntityProperties` to `SpaceViewClass` methods [#4363](https://github.com/rerun-io/rerun/pull/4363)
- Plot legend visibility and position control (part 2): minor UI spacing improvement [#4364](https://github.com/rerun-io/rerun/pull/4364)
- Reset accumulated bounding box when resetting camera [#4369](https://github.com/rerun-io/rerun/pull/4369)
- Plot legend visibility and position control (part 3): legend UI added for both timeseries and bar charts space views [#4365](https://github.com/rerun-io/rerun/pull/4365)
- Improve component data table UI in the selection panel [#4370](https://github.com/rerun-io/rerun/pull/4370)
- Add optional color component to BarChart archetype [#4372](https://github.com/rerun-io/rerun/pull/4372)
- Resolve unexpected view-partitioning by only bucket images when creating a new 2D view [#4361](https://github.com/rerun-io/rerun/pull/4361)
- Restore `egui_plot` auto-bounds state after dragging the time cursor in timeseries space views [#4270](https://github.com/rerun-io/rerun/pull/4270)
- Make Space View containers selectable and editable [#4403](https://github.com/rerun-io/rerun/pull/4403)
- Improve selection and hover behavior of viewport's tabs [#4424](https://github.com/rerun-io/rerun/pull/4424)
- Improve the Selection Panel UI for components when a single item is selected [#4416](https://github.com/rerun-io/rerun/pull/4416)
- Show connection status in top bar [#4443](https://github.com/rerun-io/rerun/pull/4443)
- Add the possibility to add empty space views of all registered types [#4467](https://github.com/rerun-io/rerun/pull/4467)
- Add experimental Dataframe Space View [#4468](https://github.com/rerun-io/rerun/pull/4468)
- Show e2e latency in metric UI in top panel [#4502](https://github.com/rerun-io/rerun/pull/4502)
- Show leading slash when formatting entity paths [#4537](https://github.com/rerun-io/rerun/pull/4537)
- Improve entity size stats: include whole subtree [#4542](https://github.com/rerun-io/rerun/pull/4542)
- Add support for modal Windows to `re_ui` and use it for the Space View entity picker [#4577](https://github.com/rerun-io/rerun/pull/4577)
- Show entity path parts (entity "folder" names) unescaped in UI [#4603](https://github.com/rerun-io/rerun/pull/4603)
- Improve Rerun Menu with link to Rerun Discord [#4661](https://github.com/rerun-io/rerun/pull/4661)
- Introduce container icons and update space views and UI icons [#4663](https://github.com/rerun-io/rerun/pull/4663)
- Initial support for manually adding container and space view in the hierarchy [#4616](https://github.com/rerun-io/rerun/pull/4616)
- Change modal position to a fixed vertical distance from the top of the window [#4700](https://github.com/rerun-io/rerun/pull/4700)

#### 🕸️ Web
- Load examples manifest via HTTP [#4391](https://github.com/rerun-io/rerun/pull/4391)
- Remove builds and usage of `demo.rerun.io` [#4418](https://github.com/rerun-io/rerun/pull/4418)
- Open all links in a new tab [#4582](https://github.com/rerun-io/rerun/pull/4582)

#### 🎨 Renderer improvements
- Log wgpu adapter on web [#4414](https://github.com/rerun-io/rerun/pull/4414)
- Interior mutability for re_renderer's static resource pools (RenderPipeline/Shader/Layouts/etc.) [#4421](https://github.com/rerun-io/rerun/pull/4421)
- Make draw data creation no longer require a mutable re_renderer context [#4422](https://github.com/rerun-io/rerun/pull/4422)
- Move re_renderer examples to its own crate in order to make workspace level examples less confusing [#4472](https://github.com/rerun-io/rerun/pull/4472)
- Improved wgpu error handling, no more crashes through wgpu validation errors [#4509](https://github.com/rerun-io/rerun/pull/4509)
- Expose `wgpu` profiling scopes to puffin [#4581](https://github.com/rerun-io/rerun/pull/4581)
- Improve shading with two lights instead of one [#4648](https://github.com/rerun-io/rerun/pull/4648)

#### 🧑‍💻 Dev-experience
- Fix not tracking wgsl file changes for web build [#4374](https://github.com/rerun-io/rerun/pull/4374)
- Auto format all the things [#4373](https://github.com/rerun-io/rerun/pull/4373)
- Refactor naming of `SpaceViewClass` and changed `TextSpaceView` name to "Text Log" [#4386](https://github.com/rerun-io/rerun/pull/4386)
- Local-first wheel publishing [#4454](https://github.com/rerun-io/rerun/pull/4454)
- Remove backtraces on error when running `rerun` binary [#4746](https://github.com/rerun-io/rerun/pull/4746)

#### 🗣 Refactors
- Selection state is now fully double buffered and has interior mutability [#4387](https://github.com/rerun-io/rerun/pull/4387)
- Time control is now behind a RwLock, making recording config access non-mutable everywhere [#4389](https://github.com/rerun-io/rerun/pull/4389)
- Enable (selected) new cargo clippy lints [#4404](https://github.com/rerun-io/rerun/pull/4404)
- Add lint for builder pattern functions and deref impls to be marked `#[inline]` [#4435](https://github.com/rerun-io/rerun/pull/4435)
- Pass viewer context always non-mutable [#4438](https://github.com/rerun-io/rerun/pull/4438)
- RenderContext usage cleanup [#4446](https://github.com/rerun-io/rerun/pull/4446)
- Integrate re_tensor_ops crate into re_space_view_tensor [#4450](https://github.com/rerun-io/rerun/pull/4450)
- Use TOML for example readme front-matter [#4553](https://github.com/rerun-io/rerun/pull/4553)
- Rename `StoreDb` to `EntityDb`, `re_data_store` -> `re_entity_db` [#4670](https://github.com/rerun-io/rerun/pull/4670)
- Rename `re_arrow_store` to `re_data_store` [#4672](https://github.com/rerun-io/rerun/pull/4672)

#### 📦 Dependencies
- Update egui and wgpu [#4111](https://github.com/rerun-io/rerun/pull/4111)
- Update Rust to 1.76.0 [#4390](https://github.com/rerun-io/rerun/pull/4390)

#### 🤷 Other
#### 🤷 Other
- Use `:` instead of `.` as the entity:component separator in paths [#4471](https://github.com/rerun-io/rerun/pull/4471)
- File-like entity paths [#4476](https://github.com/rerun-io/rerun/pull/4476)
- Make the new container blueprints the default behavior [#4642](https://github.com/rerun-io/rerun/pull/4642)


## [0.11.0](https://github.com/rerun-io/rerun/compare/0.10.1...0.11.0) - C++ improvements & better Visible History - 2023-11-28

https://github.com/rerun-io/rerun/assets/1220815/9099b81d-626f-4974-87d7-0e974361a9f0

### ✨ Overview & highlights

- 🌊 C++ SDK improvements
  - [Reference docs are live!](https://ref.rerun.io/docs/cpp/)
  - 2x-5x faster logging
  - CMake install support and other CMake setup improvements
  - Support for custom components & archetypes
  - Zero copy logging for images, various API improvements
- 📈 Visual History -> Visual Time Range
  - Time series plots can now limit its query to a range
  - Much more powerful UI, allowing query ranges relative to time cursor
- 🕸️ The Viewer can now be easily embedded in your web apps via our [npm package](https://www.npmjs.com/package/@rerun-io/web-viewer)
- 🐍 ⚠️ Legacy Python API now removed, check the [migration guide](https://github.com/rerun-io/rerun/issues/723) if you're not using `rr.log` yet
- 🦀 The new `StoreSubscriber` trait allows to be notified of all changes in the datastore. This can be used to build custom indices and trigger systems, and serves as a foundation for upcoming performance improvements. Check out [our example](examples/rust/custom_store_subscriber/README.md) for more information.

⚠️ Known issues on Visual Time Range:
- Time cursor [sometimes stops scrolling correctly](https://github.com/rerun-io/rerun/issues/4246) on plot window
- Still [doesn't work with transforms](https://github.com/rerun-io/rerun/issues/723)

Special thanks to @dvad & @dangush for contributing!

### 🔎 Details

#### 🌊 C++ SDK
- Support std::chrono types for `set_time` on `rerun::RecordingStream` [#4134](https://github.com/rerun-io/rerun/pull/4134)
- Improve rerun_cpp readme & CMakeLists.txt [#4126](https://github.com/rerun-io/rerun/pull/4126)
- Replace the many parameters of  `rerun::spawn` / `rerun::RecordingStream::spawn` with a `struct` [#4149](https://github.com/rerun-io/rerun/pull/4149)
- Make on TextLogLevel PascalCase (instead of SCREAMING CASE) to avoid clashes with preprocessor defines [#4152](https://github.com/rerun-io/rerun/pull/4152)
- Reduce rerun_c library size (by depending on fewer unnecessary crates) [#4147](https://github.com/rerun-io/rerun/pull/4147)
- Fix unnecessary includes in code generated headers [#4132](https://github.com/rerun-io/rerun/pull/4132)
- Doxygen documentation & many doc improvements [#4191](https://github.com/rerun-io/rerun/pull/4191)
- Rename `rerun::ComponentBatch` to `rerun::Collection` (and related constructs) [#4236](https://github.com/rerun-io/rerun/pull/4236)
- Use `rerun::Collection` almost everywhere we'd use `std::vector` before [#4247](https://github.com/rerun-io/rerun/pull/4247)
- Significantly improve C++ logging performance by using C FFI instead of Arrow IPC [#4273](https://github.com/rerun-io/rerun/pull/4273)
- Further improve C++ logging for many individual log calls by introducing a component type registry [#4296](https://github.com/rerun-io/rerun/pull/4296)
- All C++ datatypes & components now implement a new Loggable trait [#4305](https://github.com/rerun-io/rerun/pull/4305)
- Add C++ Custom Component example [#4309](https://github.com/rerun-io/rerun/pull/4309)
- Expose Rerun source/include dir in CMakeLists.txt (`RERUN_CPP_SOURCE_DIR`) [#4313](https://github.com/rerun-io/rerun/pull/4313)
- Support cmake install [#4326](https://github.com/rerun-io/rerun/pull/4326)
- Export TensorBuffer & TensorDimension to Rerun namespace [#4331](https://github.com/rerun-io/rerun/pull/4331)
- C++ SDK sanity checks now header/source version against rerun_c binary version [#4330](https://github.com/rerun-io/rerun/pull/4330)
- Allow creating Image/Tensor/DepthImage/SegmentationImage directly from shape & pointer [#4345](https://github.com/rerun-io/rerun/pull/4345)

#### 🐍 Python SDK
- Python: remove legacy APIs [#4037](https://github.com/rerun-io/rerun/pull/4037)
- Remove deprecated `rerun_demo` package [#4293](https://github.com/rerun-io/rerun/pull/4293)
- Python: don't catch `KeyboardInterrupt` and `SystemExit` [#4333](https://github.com/rerun-io/rerun/pull/4333) (thanks [@Dvad](https://github.com/Dvad)!)

#### 🪳 Bug fixes
- Fix line & points (& depth clouds points) radii being unaffected by scale & projection via Pinhole [#4199](https://github.com/rerun-io/rerun/pull/4199)
- Fix inaccessible entities being incorrectly added to space view [#4226](https://github.com/rerun-io/rerun/pull/4226)
- Silence spammy blueprint warnings and validate blueprint on load [#4303](https://github.com/rerun-io/rerun/pull/4303)
- Fix markdown heading size [#4178](https://github.com/rerun-io/rerun/pull/4178)

#### 🌁 Viewer improvements
- Add command to copy direct link to fully qualified URL [#4165](https://github.com/rerun-io/rerun/pull/4165)
- Implement recording/last-modified-at aware garbage collection [#4183](https://github.com/rerun-io/rerun/pull/4183)

#### 🖼 UI improvements
- Improve Visible History to support more general time queries [#4123](https://github.com/rerun-io/rerun/pull/4123)
- Add support for Visible History to time series space views [#4179](https://github.com/rerun-io/rerun/pull/4179)
- Make Visible History UI more ergonomic and show inherited values [#4222](https://github.com/rerun-io/rerun/pull/4222)
- Display Visible History on timeline when the mouse hovers the UI [#4259](https://github.com/rerun-io/rerun/pull/4259)
- Improve the Selection Panel with better title, context, and Space View key properties [#4324](https://github.com/rerun-io/rerun/pull/4324)

#### 🕸️ Web
- Put web viewer on `npm` [#4003](https://github.com/rerun-io/rerun/pull/4003)
- Auto-switch port when getting AddrInUse error [#4314](https://github.com/rerun-io/rerun/pull/4314) (thanks [@dangush](https://github.com/dangush)!)
- Generate per-PR web apps [#4341](https://github.com/rerun-io/rerun/pull/4341)

#### 🧑‍💻 Dev-experience
- Simple logging benchmarks for C++ & Rust [#4181](https://github.com/rerun-io/rerun/pull/4181)
- New debug option to show the blueprint in the streams view [#4189](https://github.com/rerun-io/rerun/pull/4189)
- Use Pixi over setup scripts on CI + local dev [#4302](https://github.com/rerun-io/rerun/pull/4302)
- Run deploy docs jobs serially [#4232](https://github.com/rerun-io/rerun/pull/4232)
- fix Windows test config on main [#4242](https://github.com/rerun-io/rerun/pull/4242)

#### 🗣 Refactors
- `StoreView` -> `StoreSubscriber` [#4234](https://github.com/rerun-io/rerun/pull/4234)
- `DataStore` introduce `StoreEvent`s [#4203](https://github.com/rerun-io/rerun/pull/4203)
- `DataStore` introduce `StoreView`s [#4205](https://github.com/rerun-io/rerun/pull/4205)


## [0.10.1](https://github.com/rerun-io/rerun/compare/0.10.0...0.10.1) - 2023-11-02

### ✨ Overview & highlights
This is a small release primarily to tie up some loose ends for our C++ SDK.

#### 🌊 C++ SDK
- Avoid possible link/symbol errors but defaulting all OSes to static linking of Arrow [#4101](https://github.com/rerun-io/rerun/pull/4101)
- Fix compilation errors with C++20 [#4098](https://github.com/rerun-io/rerun/pull/4098)
- Improve C++ SDK perf 5x by respecting CMAKE_BUILD_TYPE and enabling mimalloc [#4094](https://github.com/rerun-io/rerun/pull/4094)
- Reduce amount of cmake log from building & downloading libArrow [#4103](https://github.com/rerun-io/rerun/pull/4103)

#### 🧑‍💻 Dev-experience
- C++ Windows CI [#4110](https://github.com/rerun-io/rerun/pull/4110)
- Add macOS C++ CI, add Linux C++20 CI [#4120](https://github.com/rerun-io/rerun/pull/4120)


## [0.10.0](https://github.com/rerun-io/rerun/compare/0.9.1...0.10.0) - C++ SDK - 2023-10-30

[Rerun](https://www.rerun.io/) is an easy-to-use visualization toolbox for computer vision and robotics.

* Python: `pip install rerun-sdk`
* Rust: `cargo add rerun` and `cargo install rerun-cli --locked`
* Online demo: <https://app.rerun.io/version/0.10.0/>

Release blog post: <https://www.rerun.io/blog/cpp-sdk>

### ✨ Overview & highlights
* The C++ SDK is finally here!
  ```cpp
  #include <rerun.hpp>

  int main() {
      const auto rec = rerun::RecordingStream("rerun_example_points3d_simple");
      rec.spawn().exit_on_failure();

      rec.log("points", rerun::Points3D({{0.0f, 0.0f, 0.0f}, {1.0f, 1.0f, 1.0f}}));
  }
  ```

* Add an integrated getting-started guide into the Viewer splash screen
* Add a new and improved `spawn` method in the Rust SDK
* Add support for NV12-encoded images [#3541](https://github.com/rerun-io/rerun/pull/3541) (thanks [@zrezke](https://github.com/zrezke)!)
* We now publish pre-built binaries for each release at <https://github.com/rerun-io/rerun/releases>

### 🔎 Details
#### 🌊 C++ SDK
- Has all the features of the Python and C++ SDK:s

#### 🐍 Python SDK
- Add `RERUN_STRICT` environment variable [#3861](https://github.com/rerun-io/rerun/pull/3861)
- Fix potential deadlock when saving to file after logging at the end of a Python program [#3920](https://github.com/rerun-io/rerun/pull/3920)
- Warn if no resolution provided to Pinhole [#3923](https://github.com/rerun-io/rerun/pull/3923)
- Python: remove unconditional sleep on `spawn` [#4010](https://github.com/rerun-io/rerun/pull/4010)
- Support `pathlib.Path` for `rr.save` [#4036](https://github.com/rerun-io/rerun/pull/4036)
- Add `disable_timeline` function [#4068](https://github.com/rerun-io/rerun/pull/4068)
- Support fast install of the Rerun Viewer with `cargo binstall rerun-cli` thanks to [`cargo binstall`](https://github.com/cargo-bins/cargo-binstall)

#### 🦀 Rust SDK
- Introduce `re_types_core` [#3878](https://github.com/rerun-io/rerun/pull/3878)
- Fix crash when using `RecordingStream::set_thread_local` on macOS [#3929](https://github.com/rerun-io/rerun/pull/3929)
- Add improved `spawn` function [#3996](https://github.com/rerun-io/rerun/pull/3996) [#4031](https://github.com/rerun-io/rerun/pull/4031)
- Redesign `clap` integration [#3997](https://github.com/rerun-io/rerun/pull/3997) [#4040](https://github.com/rerun-io/rerun/pull/4040)
- `RecordingStream`: introduce `connect_opts` [#4042](https://github.com/rerun-io/rerun/pull/4042)
- Add `disable_timeline` function [#4068](https://github.com/rerun-io/rerun/pull/4068)

#### 🪳 Bug fixes
- Fix grayscale images being too dark [#3999](https://github.com/rerun-io/rerun/pull/3999)
- Prevent badly sized tensors from crashing the Viewer [#4005](https://github.com/rerun-io/rerun/pull/4005)
- Fix selection history right-click menu not working [#3819](https://github.com/rerun-io/rerun/pull/3819)

#### 🌁 Viewer improvements
- Replace `--strict` flag with `RERUN_PANIC_ON_WARN` env-var [#3872](https://github.com/rerun-io/rerun/pull/3872)
- Support NV12-encoded images [#3541](https://github.com/rerun-io/rerun/pull/3541) (thanks [@zrezke](https://github.com/zrezke)!)

#### 🧑‍🏫 Examples
- `--max-frame` support for tracking examples [#3835](https://github.com/rerun-io/rerun/pull/3835)

#### 📚 Docs
- Synchronize code examples and their screenshots [#3954](https://github.com/rerun-io/rerun/pull/3954)
- Improve docs for `TextDocument` example [#4008](https://github.com/rerun-io/rerun/pull/4008)
- Fix typos in documentation and code comments [#4061](https://github.com/rerun-io/rerun/pull/4061) (thanks [@omahs](https://github.com/omahs)!)

#### 🖼 UI improvements
- Add basic support for in-app "Quick Start" guides [#3813](https://github.com/rerun-io/rerun/pull/3813) [#3912](https://github.com/rerun-io/rerun/pull/3912)
- Add copy-button to markdown code blocks [#3882](https://github.com/rerun-io/rerun/pull/3882)
- Add warning in the Quick Start guides about Safari breaking Copy to Clipboard [#3898](https://github.com/rerun-io/rerun/pull/3898)

#### 🎨 Renderer improvements
- Add easy way to dump out final wgsl shader [#3947](https://github.com/rerun-io/rerun/pull/3947)

#### 🧑‍💻 Dev-experience
- Approve all workflow runs for a specific contributor PR [#3876](https://github.com/rerun-io/rerun/pull/3876)
- Make codegen I/O-free and agnostic to output location [#3888](https://github.com/rerun-io/rerun/pull/3888)
- Configure pytest to fail on warnings [#3903](https://github.com/rerun-io/rerun/pull/3903)
- Improve `taplo` output on failure [#3909](https://github.com/rerun-io/rerun/pull/3909)
- Automatically synchronize build.rerun.io & release assets [#3945](https://github.com/rerun-io/rerun/pull/3945)
- New helper script to run fast lints and pre-push hook that runs it [#3949](https://github.com/rerun-io/rerun/pull/3949)
- CI: Rerun CLI as a release asset [#3959](https://github.com/rerun-io/rerun/pull/3959)
- Add script to generate RRD vs. screenshots comparisons [#3946](https://github.com/rerun-io/rerun/pull/3946)
- Add a new build Environment option for CondaBuild to improve conda-built artifacts [#4015](https://github.com/rerun-io/rerun/pull/4015)
- Lock Python in CI to 3.11 [#4033](https://github.com/rerun-io/rerun/pull/4033)
- Changed `spawn()` and the `rerun` script to call into `rerun_bindings` (12x startup time improvement) [#4053](https://github.com/rerun-io/rerun/pull/4053)


## [0.9.1](https://github.com/rerun-io/rerun/compare/0.9.0...0.9.1) - Bug fixes and performance improvements - 2023-10-12

[Rerun](https://www.rerun.io/) is an easy-to-use visualization toolbox for computer vision and robotics.

* Python: `pip install rerun-sdk`
* Rust: `cargo add rerun` and `cargo install rerun-cli`
* Online demo: <https://app.rerun.io/version/0.9.1/>

### ✨ Overview & highlights
- A bunch of bug fixes
- Fix big performance regression when hovering images
- The Rerun Viewer should now be visible to the system accessibility system

#### 🐍 Python SDK
- Added support for PyTorch array to `Boxes2D`'s `array` convenience argument [#3719](https://github.com/rerun-io/rerun/pull/3719)
- Fix default stroke width handling in `log_line_strip_Xd` and `log_obbs` [#3720](https://github.com/rerun-io/rerun/pull/3720)
- Warn/raise when passing incompatible objects to `log` [#3727](https://github.com/rerun-io/rerun/pull/3727)
- Refactor `rerun.AnyValues` to handle `None` input more gracefully [#3725](https://github.com/rerun-io/rerun/pull/3725)
- Default `DisconnectedSpaces` boolean to `true` in Python [#3760](https://github.com/rerun-io/rerun/pull/3760)

#### 🦀 Rust SDK
- Fix return type of `entity_path!()` and `entity_path_vec!()` on empty input [#3734](https://github.com/rerun-io/rerun/pull/3734) (thanks [@kpreid](https://github.com/kpreid)!)
- Export `RecordingStreamError` [#3777](https://github.com/rerun-io/rerun/pull/3777)

#### 🪳 Bug fixes
- Fix bug when joining cleared optional components [#3726](https://github.com/rerun-io/rerun/pull/3726)
- Update `winit` to 0.28.7 to fix UI glitch on macOS Sonoma [#3763](https://github.com/rerun-io/rerun/pull/3763)
- Show 1D-tensors as bar charts [#3769](https://github.com/rerun-io/rerun/pull/3769)
- Fix loading of `.obj` mesh files [#3772](https://github.com/rerun-io/rerun/pull/3772)
- Fix crash when loading huge image [#3775](https://github.com/rerun-io/rerun/pull/3775)
- Fix performance regression when viewing images and tensors [#3767](https://github.com/rerun-io/rerun/pull/3767)

#### 🌁 Viewer improvements
- Turn on `AccessKit` accessibility integration [#3732](https://github.com/rerun-io/rerun/pull/3732)
- Display space views using `ViewCoordinates` from closest ancestor [#3748](https://github.com/rerun-io/rerun/pull/3748)
- Improve 3D view bounds handling of camera frustums [#3749](https://github.com/rerun-io/rerun/pull/3749) [#3815](https://github.com/rerun-io/rerun/pull/3815) [#3811](https://github.com/rerun-io/rerun/pull/3811)
- Improve heuristics around 2D vs 3D space-view creation [#3822](https://github.com/rerun-io/rerun/pull/3822)

#### 🚀 Performance improvements
- Optimize gathering of point cloud colors [#3730](https://github.com/rerun-io/rerun/pull/3730)

#### 🧑‍🏫 Examples
- Fix open photogrammetry example not working on Windows [#3705](https://github.com/rerun-io/rerun/pull/3705)

#### 📚 Docs
- Document that entity-path `rerun/` is reserved [#3747](https://github.com/rerun-io/rerun/pull/3747)

#### 🖼 UI improvements
- Show all entities/components in the Streams UI, even if empty for the selected timeline [#3779](https://github.com/rerun-io/rerun/pull/3779)

#### 🧑‍💻 Dev-experience
- Less automatic `build.rs` shenanigans [#3814](https://github.com/rerun-io/rerun/pull/3814)

#### 🗣 Refactors
- Refactor our `build.rs` files [#3789](https://github.com/rerun-io/rerun/pull/3789)

#### 📦 Dependencies
- Update `ewebsock` to 0.4.0 [#3729](https://github.com/rerun-io/rerun/pull/3729)
- Update `winit` to 0.28.7 [#3763](https://github.com/rerun-io/rerun/pull/3763)


## [0.9.0](https://github.com/rerun-io/rerun/compare/0.8.2...0.9.0) - New logging API - 2023-10-05

[Rerun](https://www.rerun.io/) is an easy-to-use visualization toolbox for computer vision and robotics.

* Python: `pip install rerun-sdk`
* Rust: `cargo add rerun` and `cargo install rerun-cli`
* Online demo: <https://app.rerun.io/version/0.9.0/>


### ✨ Overview & highlights
Rerun 0.9.0 is a big release, that introduces a brand new logging API.
This API is code-generated from a common definition, meaning the Python and Rust SDKs are very similar now.
This will let us more easily extend and improve the API going forward.
It is also the basis for our C++ API, which is coming in Rerun 0.10.0.

Read [the migration guide](https://www.rerun.io/docs/reference/migration-0-9) for details!

<picture>
  <img src="https://static.rerun.io/0.9.0-start-screen/ee485acc4bf50519102180d01ae6338aef07e88e/full.png" alt="0.9.0 Welcome Screen">
  <source media="(max-width: 480px)" srcset="https://static.rerun.io/0.9.0-start-screen/ee485acc4bf50519102180d01ae6338aef07e88e/480w.png">
  <source media="(max-width: 768px)" srcset="https://static.rerun.io/0.9.0-start-screen/ee485acc4bf50519102180d01ae6338aef07e88e/768w.png">
  <source media="(max-width: 1024px)" srcset="https://static.rerun.io/0.9.0-start-screen/ee485acc4bf50519102180d01ae6338aef07e88e/1024w.png">
  <source media="(max-width: 1200px)" srcset="https://static.rerun.io/0.9.0-start-screen/ee485acc4bf50519102180d01ae6338aef07e88e/1200w.png">
</picture>

Other highlights:
* 🏃‍♀️ Large point clouds are up to 3x faster now
* 📚 Markdown view support
  * 🔗 with easy to use in-viewer entity & component links
* 📺 New startup screen
* 🐛 Lots and lots of bugfixes
  * 👷‍♀️ Internally we have now way more automated testing for the new API surfaces
* ✨ drag & drop for images & meshes (even on web!), time display in local time (thanks @jparismorgan!),
  .obj mesh support, default enabled memory limit, new how-to guide for custom data… and many more smaller features!

### Some select details
#### 🐍 Python SDK
- Handle older Numpy versions / py 3.8 in `VecND` extensions [#2896](https://github.com/rerun-io/rerun/pull/2896)
- Add default value for `info` argument of `ClassDescription` [#3017](https://github.com/rerun-io/rerun/pull/3017)
- Run all Python doc examples in CI [#3172](https://github.com/rerun-io/rerun/pull/3172)
- Create objects for delegating components [#3303](https://github.com/rerun-io/rerun/pull/3303)
- Allow any string as an entity path [#3443](https://github.com/rerun-io/rerun/pull/3443)
- Check if another process is already listening on the port before trying to spawn [#3501](https://github.com/rerun-io/rerun/pull/3501)
- Force kw-args on more Python functions [#3515](https://github.com/rerun-io/rerun/pull/3515)
- Deprecate all of the legacy `log_` prefixed APIs. [#3564](https://github.com/rerun-io/rerun/pull/3564)
- Introduce AnyValues as an alternative to extension_components [#3561](https://github.com/rerun-io/rerun/pull/3561)

#### 🦀 Rust SDK
- Introduce versioned `EntityPath` & refactor mesh/tensor caching [#3230](https://github.com/rerun-io/rerun/pull/3230)
- Make `FileSink` actually flush its data when asked to [#3525](https://github.com/rerun-io/rerun/pull/3525)
- `TextLog` integrations with native loggers [#3522](https://github.com/rerun-io/rerun/pull/3522)

#### 🪳 Bug fixes
- Fix bug in size estimation of array buffers [#2991](https://github.com/rerun-io/rerun/pull/2991)
- Fix the Streams UI when the recording is empty [#3027](https://github.com/rerun-io/rerun/pull/3027)
- Clamp time panel height to avoid visual glitches [#3169](https://github.com/rerun-io/rerun/pull/3169)
- Allow user to edit colormap for depth images [#3241](https://github.com/rerun-io/rerun/pull/3241)
- Fix lurking bug in datastore bucket sorting routines [#3281](https://github.com/rerun-io/rerun/pull/3281)
- Fix row ordering flakiness when using clear APIs [#3288](https://github.com/rerun-io/rerun/pull/3288)
- Fix incorrect propagation of field's nullability into its inner list [#3352](https://github.com/rerun-io/rerun/pull/3352)
- Fix post-GC purging of streams view time histogram [#3364](https://github.com/rerun-io/rerun/pull/3364)
- Fix color grayscale colormap not being even [#3391](https://github.com/rerun-io/rerun/pull/3391)
- Fix depth point cloud not taking transformation at its path into account [#3514](https://github.com/rerun-io/rerun/pull/3514)
- Fix infinite recursion when putting a container inside a Viewer tab [#3534](https://github.com/rerun-io/rerun/pull/3534)
- Fix failing to preview small images [#3520](https://github.com/rerun-io/rerun/pull/3520)

#### 🌁 Viewer improvements
- Open image and mesh files with drag-drop and File->Open [#3116](https://github.com/rerun-io/rerun/pull/3116)
- Support loading images and meshes on web [#3131](https://github.com/rerun-io/rerun/pull/3131)
- Add `rerun reset` command [#3145](https://github.com/rerun-io/rerun/pull/3145)
- Show picking position when hovering something in the spatial view [#3227](https://github.com/rerun-io/rerun/pull/3227)
- Rethink view selection & filtering + make all views opt-in [#3323](https://github.com/rerun-io/rerun/pull/3323)
- Markdown support in `TextDocument` [#3343](https://github.com/rerun-io/rerun/pull/3343)
- Click `recording://entity/path` links in markdown [#3442](https://github.com/rerun-io/rerun/pull/3442)
- Allow showing image shaped tensors in the tensor view [#3583](https://github.com/rerun-io/rerun/pull/3583)
- Add option to display timestamps in the local system timezone [#3530](https://github.com/rerun-io/rerun/pull/3530) (thanks [@jparismorgan](https://github.com/jparismorgan)!)
- Add obj mesh support to Viewer [#3670](https://github.com/rerun-io/rerun/pull/3670)

#### 🚀 Performance improvements
- Pass through strings using arrow2::Buffers [#2931](https://github.com/rerun-io/rerun/pull/2931)
- Introduce codegen optimizations for primitives and fixed-sized-arrays [#2970](https://github.com/rerun-io/rerun/pull/2970)
- Optimize big point clouds by ~20% [#3108](https://github.com/rerun-io/rerun/pull/3108)
- A nice speed up of 3D points clouds by ~69% [#3114](https://github.com/rerun-io/rerun/pull/3114)
- Improve performance for many entities [#3078](https://github.com/rerun-io/rerun/pull/3078)
- Turn on garbage-collection (`--memory-limit`) by default [#3161](https://github.com/rerun-io/rerun/pull/3161)
- Optimize out unnecessary joins when querying archetypes [#3377](https://github.com/rerun-io/rerun/pull/3377)

#### 🧑‍🏫 Examples
- Add "rerun_example_" prefix to all our user-visible app-ids [#3112](https://github.com/rerun-io/rerun/pull/3112)
- Add paper visualizations to examples [#3020](https://github.com/rerun-io/rerun/pull/3020) (thanks [@roym899](https://github.com/roym899)!)
- API examples overhaul & roundtrip tests [#3204](https://github.com/rerun-io/rerun/pull/3204)
- Generate manifest for examples page in Viewer [#3332](https://github.com/rerun-io/rerun/pull/3332)
- Fix `transform3d_simple` and reenable roundtrip test [#3401](https://github.com/rerun-io/rerun/pull/3401)
- Update import path for HuggingFace's `randn_tensor` [#3506](https://github.com/rerun-io/rerun/pull/3506) (thanks [@hu-po](https://github.com/hu-po)!)
- Add ControlNet example [#3568](https://github.com/rerun-io/rerun/pull/3568) (thanks [@roym899](https://github.com/roym899)!)

#### 📚 Docs
- Fix outdated links in docs [#2854](https://github.com/rerun-io/rerun/pull/2854)
- Add how-to guide for clearing entities [#3211](https://github.com/rerun-io/rerun/pull/3211)
- Support `\example` in codegen [#3378](https://github.com/rerun-io/rerun/pull/3378)
- Docs codegen [#3445](https://github.com/rerun-io/rerun/pull/3445)
- Generate component/datatype docs [#3535](https://github.com/rerun-io/rerun/pull/3535)
- Update the Python API docs site for the new APIs [#3565](https://github.com/rerun-io/rerun/pull/3565)
- Add a how-to guide for using Rerun with custom data [#3634](https://github.com/rerun-io/rerun/pull/3634)

#### 🖼 UI improvements
- Migrate to custom checkbox/radio_value UI [#2851](https://github.com/rerun-io/rerun/pull/2851)
- Remove expansion effect from time panel toolbar [#2863](https://github.com/rerun-io/rerun/pull/2863)
- Remove expansion effect from the large collapsing headers [#2864](https://github.com/rerun-io/rerun/pull/2864)
- Change the styling and behavior of hyperlinks [#2872](https://github.com/rerun-io/rerun/pull/2872)
- Improve space view tab design [#2879](https://github.com/rerun-io/rerun/pull/2879)
- Improve drag tab UI [#2893](https://github.com/rerun-io/rerun/pull/2893)
- Normalize various text string in UI [#2902](https://github.com/rerun-io/rerun/pull/2902)
- Add (debug-only) style panel [#2914](https://github.com/rerun-io/rerun/pull/2914)
- Add clip rect in panels and use them for large collapsing headers [#2936](https://github.com/rerun-io/rerun/pull/2936)
- Add Recordings section to the left panel [#2938](https://github.com/rerun-io/rerun/pull/2938)
- New triangle collapse arrow for large collapsible header [#2920](https://github.com/rerun-io/rerun/pull/2920)
- Add support for tree to `ListItem` [#2968](https://github.com/rerun-io/rerun/pull/2968)
- Add hierarchical display in recordings panel [#2971](https://github.com/rerun-io/rerun/pull/2971)
- Add support to close a recording [#2972](https://github.com/rerun-io/rerun/pull/2972)
- Show RAM use and data rate when hovering an entity in stream view [#2997](https://github.com/rerun-io/rerun/pull/2997)
- Don't select the spaceview when maximizing it [#2988](https://github.com/rerun-io/rerun/pull/2988)
- Add delete buttons in the Recordings UI [#2976](https://github.com/rerun-io/rerun/pull/2976)
- Introduce a welcome screen when no recording is loaded [#2982](https://github.com/rerun-io/rerun/pull/2982)
- Remove the limitation to a single dropped file [#3030](https://github.com/rerun-io/rerun/pull/3030)
- Uniform icon, pointer, and tooltip for external links [#3026](https://github.com/rerun-io/rerun/pull/3026)
- Improve styling of demo header [#3022](https://github.com/rerun-io/rerun/pull/3022)
- Implement "Open file" dialog on Web [#3068](https://github.com/rerun-io/rerun/pull/3068)
- Show Welcome Screen after closing recording even with `--skip-welcome-screen` [#3035](https://github.com/rerun-io/rerun/pull/3035)
- Fix the 3D space view's tooltip help text [#3132](https://github.com/rerun-io/rerun/pull/3132)
- Use `ListItem` in blueprint tree UI [#3118](https://github.com/rerun-io/rerun/pull/3118)
- Use `ListItem` in Stream Tree UI [#3153](https://github.com/rerun-io/rerun/pull/3153)
- Limit the size of component tooltips with `UiVerbosity::Reduced` [#3171](https://github.com/rerun-io/rerun/pull/3171)
- Smaller AnnotationContext tooltip [#3217](https://github.com/rerun-io/rerun/pull/3217)
- Add Examples page to the Welcome Screen [#3191](https://github.com/rerun-io/rerun/pull/3191)
- `Welcome Page` refresh [#3219](https://github.com/rerun-io/rerun/pull/3219)
- Show currently loading recordings in Recordings menu [#3307](https://github.com/rerun-io/rerun/pull/3307)
- Update to latest egui + use new Image API [#3311](https://github.com/rerun-io/rerun/pull/3311)
- Hide stream view and selection view in welcome app [#3333](https://github.com/rerun-io/rerun/pull/3333)
- Tighter UI for Pinhole and when hovering images [#3579](https://github.com/rerun-io/rerun/pull/3579)
- Improve viewport tile behavior [#3295](https://github.com/rerun-io/rerun/pull/3295)
- Show color map preview for depth point clouds as well [#3373](https://github.com/rerun-io/rerun/pull/3373)

#### 🕸️ Web
- Move example description to README frontmatter [#3201](https://github.com/rerun-io/rerun/pull/3201)
- Fix instantiateStreaming usage on web [#3209](https://github.com/rerun-io/rerun/pull/3209)
- Web-Viewer: Don't auto-connect to `wss://hostname` when an `?url=` is missing [#3345](https://github.com/rerun-io/rerun/pull/3345)

#### 📈 Analytics
- Recreate the analytics state directory if necessary before creating pipeline [#2878](https://github.com/rerun-io/rerun/pull/2878)
- Update resolved analytics URL [#3101](https://github.com/rerun-io/rerun/pull/3101)
- Use `ehttp` in `re_analytics` [#3155](https://github.com/rerun-io/rerun/pull/3155)
- Web analytics [#3166](https://github.com/rerun-io/rerun/pull/3166)
- Keep track of how files are sourced for analytics and UI [#3371](https://github.com/rerun-io/rerun/pull/3371)

#### 🧑‍💻 Dev-experience
- Make `cargo codegen` work irrelevant of CWD [#2913](https://github.com/rerun-io/rerun/pull/2913)
- `scripts/highlight_issues.py`: print issues with no comments [#2939](https://github.com/rerun-io/rerun/pull/2939)
- Use `prettyplease` to improve formatting of generated Rust code [#2949](https://github.com/rerun-io/rerun/pull/2949)
- Enable debug symbols in build scripts (`build.rs`) in dev mode [#2962](https://github.com/rerun-io/rerun/pull/2962)
- Update egui via a `[patch]` [#2969](https://github.com/rerun-io/rerun/pull/2969)
- Track file sizes [#3037](https://github.com/rerun-io/rerun/pull/3037)
- Fix docs previews [#3066](https://github.com/rerun-io/rerun/pull/3066)
- Name the rayon threads [#3060](https://github.com/rerun-io/rerun/pull/3060)
- Improve size tracking table [#3117](https://github.com/rerun-io/rerun/pull/3117)
- Remove `setup-rust` from toml lint job [#3143](https://github.com/rerun-io/rerun/pull/3143)
- Render demo manifest [#3151](https://github.com/rerun-io/rerun/pull/3151)
- Fix update PR body script [#3181](https://github.com/rerun-io/rerun/pull/3181)
- Update CI `actions/checkout@v4` [#3208](https://github.com/rerun-io/rerun/pull/3208)
- Update all uses of `actions/checkout` to use explicit `ref` [#3322](https://github.com/rerun-io/rerun/pull/3322)
- Make 'Print datastore' viable with real world data [#3452](https://github.com/rerun-io/rerun/pull/3452)
- Update workflows to support fork PRs [#3544](https://github.com/rerun-io/rerun/pull/3544)

#### 🗣 Refactors
- Remove legacy `re_components` [#3440](https://github.com/rerun-io/rerun/pull/3440)

#### 📦 Dependencies
- Update clang-format [#2942](https://github.com/rerun-io/rerun/pull/2942)
- Rust 1.72 + format `let-else` (!) [#3102](https://github.com/rerun-io/rerun/pull/3102)
- Update to egui 0.23 [#3523](https://github.com/rerun-io/rerun/pull/3523)
- Update to wgpu 0.17 [#2980](https://github.com/rerun-io/rerun/pull/2980)

#### 🤷 Other
#### 🤷 Other
- Always protect at least one value on the timeline when running GC [#3357](https://github.com/rerun-io/rerun/pull/3357)


## [0.8.2](https://github.com/rerun-io/rerun/compare/0.8.1...0.8.2) - Bug fixes - 2023-09-05

#### 🪳 Bug fixes
- Fix quadratic slowdown when ingesting data with uniform time [#3088](https://github.com/rerun-io/rerun/pull/3088)
- Normalize quaternions [#3094](https://github.com/rerun-io/rerun/pull/3094)
- Improve error message in common `re_renderer` crash [#3070](https://github.com/rerun-io/rerun/pull/3070)
- Fix crash when trying to render too many line segments [#3093](https://github.com/rerun-io/rerun/pull/3093)
- Handle serde-field that fails to deserialize [#3130](https://github.com/rerun-io/rerun/pull/3130)
- GC the blueprints before saving while preserving the current state [#3148](https://github.com/rerun-io/rerun/pull/3148)

#### 🧑‍🏫 Examples
- Make `custom_space_view` example more verbose [#3123](https://github.com/rerun-io/rerun/pull/3123)

#### 🖼 UI improvements
- Change the "slow-down-camera" modifier to Alt on non-Mac [#3051](https://github.com/rerun-io/rerun/pull/3051) (thanks [@h3mosphere](https://github.com/h3mosphere)!)

#### 🎨 Renderer improvements
- Warn if using software rasterizer (lavapipe or llvmpipe) [#3134](https://github.com/rerun-io/rerun/pull/3134)

#### 📦 Dependencies
- Update webpki: https://rustsec.org/advisories/RUSTSEC-2023-0052 [#3176](https://github.com/rerun-io/rerun/pull/3176)


## [0.8.1](https://github.com/rerun-io/rerun/compare/0.8.0...0.8.1) - Bug fixes - 2023-08-17

#### 🐍 Python SDK
- Add a warning category and stacklevel to Rerun warnings.warn calls [#2985](https://github.com/rerun-io/rerun/pull/2985)

#### 🪳 Bug fixes
- Fix always redrawing in the presence of a 3D space view [#2900](https://github.com/rerun-io/rerun/pull/2900)
- Fix unable to set camera spinning until camera has moved [#2990](https://github.com/rerun-io/rerun/pull/2990)

#### 🌁 Viewer improvements
- Allow changing plot aspect ratio with scroll + cmd/ctrl + alt [#2742](https://github.com/rerun-io/rerun/pull/2742)
- Automatically select user timeline if no timeline was explicitly selected yet [#2986](https://github.com/rerun-io/rerun/pull/2986)

#### 🧑‍🏫 Examples
- Add `Helix` to `demo.rerun.io` [#2930](https://github.com/rerun-io/rerun/pull/2930)

#### 📈 Analytics
- Make sure `re_analytics` never log higher than at `debug` level [#3014](https://github.com/rerun-io/rerun/pull/3014)


## [0.8.0](https://github.com/rerun-io/rerun/compare/0.7.0...0.8.0) - Infrastructure investments and more transform improvements - 2023-07-27

[Rerun](https://www.rerun.io/) is an easy-to-use visualization toolbox for computer vision and robotics.

* Python: `pip install rerun-sdk`
* Rust: `cargo add rerun` and `cargo install rerun-cli`
* Online demo: <https://demo.rerun.io/version/0.8.0/>


### ✨ Overview & highlights
 - `log_pinhole` is now easier to use in simple cases and supports non-RDF camera coordinates. [#2614](https://github.com/rerun-io/rerun/pull/2614)
   - You only need to set focal length and optional principal point instead of setting the full 3x3 matrix.
   - There is also a new argument: `camera_xyz` for setting the coordinate system. The default is RDF (the old
   default). This affects the visible camera frustum, how rays are projected when hovering a 2D image, and how depth
   clouds are projected.
 - The visualizer can now show coordinate arrows for all affine transforms within the view. [#2577](https://github.com/rerun-io/rerun/pull/2577)
 - Linestrips and oriented bounding boxes can now be logged via batch APIs in python.
   - See: `log_linestrips_2d`, `log_linestrips_3d`, [#2822](https://github.com/rerun-io/rerun/pull/2822) and `log_obbs` [#2823](https://github.com/rerun-io/rerun/pull/2823)
 - Rust users that build their own Viewer applications can now add fully custom Space Views. Find more information [here](https://www.rerun.io/docs/howto/extend/extend-ui#custom-space-views-classes).
 - New optional `flush_timeout` specifies how long Rerun will wait if a TCP stream is disconnected during a flush. [#2821](https://github.com/rerun-io/rerun/pull/2821)
   - In Rust, `RecordingStream::connect` now requires `flush_timeout` specified as an `Option<Duration>`.
     - To keep default behavior, this can be specified using the `rerun::default_flush_time()` helper.
   - In Python `flush_init_sec` is now an optional argument to `rr.connect()`
 - In Rust, the `RecordingStream` now offers a stateful time API, similar to the Python APIs. [#2506](https://github.com/rerun-io/rerun/pull/2506)
   - You can now call `set_time_sequence`, `set_time_seconds`, and `set_time_nanos` directly on the `RecordingStream`,
     which will set the time for all subsequent logs using that stream.
   - This can be used as an alternative to the previous `MsgSender::with_time` APIs.
 - The Rerun SDK now defaults to 8ms long microbatches instead of 50ms. This makes the default behavior more suitable
for use-cases like real-time video feeds. [#2220](https://github.com/rerun-io/rerun/pull/2220)
   - Check out [the microbatching docs](https://www.rerun.io/docs/reference/sdk-micro-batching) for more information
   on fine-tuning the micro-batching behavior.
 - The web viewer now incremental loads `.rrd` files when streaming over HTTP. [#2412](https://github.com/rerun-io/rerun/pull/2412)

![Open Photogrammetry Preview](https://static.rerun.io/9fa26e73a197690e0403cd35f29e31c2941dea36_release_080_photogrammetry_full.png)

### Ongoing refactors
 - There have been a number of significant internal changes going on during this release with little visible impact.
   This work will land across future releases, but is highlighted here since much of it is visible through the
   changelog.
   - The layout of the Viewer is now controlled by a Blueprint datastore. In the future this will allow for direct API
    control of the layout and configuration of the Viewer. A very early prototype of this functionality is available
    via the `rerun.experimental` module in Python.
   - An entirely new code-generation framework has been brought online for Rust, Python and C++. This will eventually enable
    new object-centric APIs with a more scalable, consistent, and ergonomic experience.
   - Bringup of C++ support is now underway and will eventually become our third officially supported SDK language.

### Known regressions
- Due to the Blueprint storage migration, blueprint persistence on web is currently broken. Will be resolved in:
 [#2579](https://github.com/rerun-io/rerun/issues/2579)

### 🔎 Details
#### 🐍 Python SDK
- Clean up warnings printed when `rr.init` hasn't been called [#2209](https://github.com/rerun-io/rerun/pull/2209)
- Normalize Python typing syntax to 3.8+ [#2361](https://github.com/rerun-io/rerun/pull/2361)
- Simpler, sturdier stateful time tracking in both SDKs [#2506](https://github.com/rerun-io/rerun/pull/2506)
- Fix not taking np.array for single colors [#2569](https://github.com/rerun-io/rerun/pull/2569)
- Add a basic pyright config [#2610](https://github.com/rerun-io/rerun/pull/2610)
- Improve `log_pinhole` and support non-RDF pinholes [#2614](https://github.com/rerun-io/rerun/pull/2614)
- Expose batch APIs for linestrips [#2822](https://github.com/rerun-io/rerun/pull/2822)
- Expose batch APIs for oriented bounding boxes [#2823](https://github.com/rerun-io/rerun/pull/2823)

#### 🦀 Rust SDK
- Add example for adding custom Space Views [#2328](https://github.com/rerun-io/rerun/pull/2328)
- Simpler, sturdier stateful time tracking in both SDKs [#2506](https://github.com/rerun-io/rerun/pull/2506)
- Automagic flush when `take()`ing a `MemorySinkStorage` [#2632](https://github.com/rerun-io/rerun/pull/2632)
- Logging SDK: Log warnings if user data is dropped [#2630](https://github.com/rerun-io/rerun/pull/2630)
- Add support for `RecordingStream::serve` [#2815](https://github.com/rerun-io/rerun/pull/2815)

#### 🌁 Viewer improvements
- Better handle scroll-to-zoom in 3D views [#1764](https://github.com/rerun-io/rerun/pull/1764)
- Add command to screenshot the application [#2293](https://github.com/rerun-io/rerun/pull/2293)
- Show layout in blueprint tree view [#2465](https://github.com/rerun-io/rerun/pull/2465)
- Double-click to select entity [#2504](https://github.com/rerun-io/rerun/pull/2504)
- Add Rerun.io link/text in top bar [#2540](https://github.com/rerun-io/rerun/pull/2540)
- New auto-layout of space views [#2558](https://github.com/rerun-io/rerun/pull/2558)
- Add 'Dump datastore' command to palette [#2564](https://github.com/rerun-io/rerun/pull/2564)
- Support any `dtype` for depth images [#2602](https://github.com/rerun-io/rerun/pull/2602)
- Change "Save Selection" command to Cmd+Alt+S [#2631](https://github.com/rerun-io/rerun/pull/2631)
- Consistent transform visualization for all entities with transforms [#2577](https://github.com/rerun-io/rerun/pull/2577)
- Improve `log_pinhole` and support non-RDF pinholes [#2614](https://github.com/rerun-io/rerun/pull/2614)

#### 🚀 Performance improvements
- Flush the batches every 8ms instead of 50 ms [#2220](https://github.com/rerun-io/rerun/pull/2220)
- Replace `image` crate jpeg decoder with zune-jpeg [#2376](https://github.com/rerun-io/rerun/pull/2376)
- Stream `.rrd` files when loading via http [#2412](https://github.com/rerun-io/rerun/pull/2412)

#### 🪳 Bug fixes
- Fix deadlock when misusing the Caches [#2318](https://github.com/rerun-io/rerun/pull/2318)
- Fix unstable order/flickering of "shown in" space view list on selection [#2327](https://github.com/rerun-io/rerun/pull/2327)
- Fix transforms not applied to connections from transform context [#2407](https://github.com/rerun-io/rerun/pull/2407)
- Fix texture clamping and color gradient selection being displayed incorrectly [#2394](https://github.com/rerun-io/rerun/pull/2394)
- Fix projected ray length [#2482](https://github.com/rerun-io/rerun/pull/2482)
- Tweak the depth bias multiplier for WebGL [#2491](https://github.com/rerun-io/rerun/pull/2491)
- Clip image zoom rectangle [#2505](https://github.com/rerun-io/rerun/pull/2505)
- Fix missing feature flags for benchmarks [#2515](https://github.com/rerun-io/rerun/pull/2515)
- `run_all.py` script fixes [#2519](https://github.com/rerun-io/rerun/pull/2519)
- Update egui_tiles with fix for drag-and-drop-panic [#2555](https://github.com/rerun-io/rerun/pull/2555)
- Convert objectron proto.py back to using typing.List [#2559](https://github.com/rerun-io/rerun/pull/2559)
- Exclude from `objectron/proto/objectron/proto.py` from `just py-format` [#2562](https://github.com/rerun-io/rerun/pull/2562)
- Fix pinhole visualization not working with camera extrinsics & intrinsics on the same path [#2568](https://github.com/rerun-io/rerun/pull/2568)
- Fix: always auto-layout spaceviews until the user intervenes [#2583](https://github.com/rerun-io/rerun/pull/2583)
- Fix freeze/crash when logging large times [#2588](https://github.com/rerun-io/rerun/pull/2588)
- Update egui_tiles to fix crash [#2598](https://github.com/rerun-io/rerun/pull/2598)
- Fix clicking object with single instance (of every component) selecting instance instead of entity [#2573](https://github.com/rerun-io/rerun/pull/2573)
- Cleanup internal data-structures when process has been forked [#2676](https://github.com/rerun-io/rerun/pull/2676)
- Fix shutdown race-condition by introducing a flush_timeout before dropping data [#2821](https://github.com/rerun-io/rerun/pull/2821)
- Fix ui-scale based point/line sizes incorrectly scaled when zooming based on horizontal dimension [#2805](https://github.com/rerun-io/rerun/pull/2805)
- Fix visibility toggle for maximized Space Views [#2806](https://github.com/rerun-io/rerun/pull/2806)
- Fix loading file via CLI [#2807](https://github.com/rerun-io/rerun/pull/2807)
- Fix disconnected space APIs in Python SDK [#2832](https://github.com/rerun-io/rerun/pull/2832)
- Avoid unwrap when generating authkey [#2804](https://github.com/rerun-io/rerun/pull/2804)

#### 🧑‍🏫 Examples
- Add example template [#2392](https://github.com/rerun-io/rerun/pull/2392)
- Show hidden url search param in `app.rerun.io` [#2455](https://github.com/rerun-io/rerun/pull/2455)
- Minimal example of running an intel realsense depth sensor live [#2541](https://github.com/rerun-io/rerun/pull/2541)
- Add a simple example to display Open Photogrammetry Format datasets [#2512](https://github.com/rerun-io/rerun/pull/2512)
- Move `examples/api_demo` -> `tests/test_api` [#2585](https://github.com/rerun-io/rerun/pull/2585)

#### 📚 Docs
- Docs: link to `rr.save` and suggest `rerun` instead of `python -m rerun` [#2586](https://github.com/rerun-io/rerun/pull/2586)
- Update docs about transforms [#2496](https://github.com/rerun-io/rerun/pull/2496)
- Fixup remaining usages of log_rigid3 in docs [#2831](https://github.com/rerun-io/rerun/pull/2831)

#### 🎨 Renderer improvements
- Expose type erased draw data that can be consumed directly [#2300](https://github.com/rerun-io/rerun/pull/2300)
- Use less `mut` when using `RenderContext` [#2312](https://github.com/rerun-io/rerun/pull/2312)

#### 🧑‍💻 Dev-experience
- Better error messages in build.rs [#2173](https://github.com/rerun-io/rerun/pull/2173)
- Recommend sccache in CONTRIBUTING.md [#2245](https://github.com/rerun-io/rerun/pull/2245)
- introduce `re_tracing` [#2283](https://github.com/rerun-io/rerun/pull/2283)
- lint: standardize formatting of let-else-return statements [#2297](https://github.com/rerun-io/rerun/pull/2297)
- Centralized build tools in `re_build_tools` [#2331](https://github.com/rerun-io/rerun/pull/2331)
- Lint for explicit quotes [#2332](https://github.com/rerun-io/rerun/pull/2332)
- Added example screenshot instructions in `just upload --help` [#2454](https://github.com/rerun-io/rerun/pull/2454)
- Added support for puling image from an URL to `upload_image.py` [#2462](https://github.com/rerun-io/rerun/pull/2462)
- `setup_dev.sh` now installs pngcrush [#2470](https://github.com/rerun-io/rerun/pull/2470)
- Added docs/code-examples to the directories checked by py-lint and py-format [#2476](https://github.com/rerun-io/rerun/pull/2476)
- Link to demo in PR + check checkboxes [#2543](https://github.com/rerun-io/rerun/pull/2543)
- Add script to find external issues we haven't commented on [#2532](https://github.com/rerun-io/rerun/pull/2532)
- Move CI-related scripts to its own folder [#2561](https://github.com/rerun-io/rerun/pull/2561)
- Render PR description as template [#2563](https://github.com/rerun-io/rerun/pull/2563)
- Add basic testing automation against all version of Python using nox [#2536](https://github.com/rerun-io/rerun/pull/2536)
- Run clippy on public API too [#2596](https://github.com/rerun-io/rerun/pull/2596)
- Bump all `py-lint`-related package versions [#2600](https://github.com/rerun-io/rerun/pull/2600)
- Crates publishing script [#2604](https://github.com/rerun-io/rerun/pull/2604)
- Fix Rust docs deploy [#2615](https://github.com/rerun-io/rerun/pull/2615)
- Add support for .gitignore to scripts/lint.py [#2666](https://github.com/rerun-io/rerun/pull/2666)

#### 🗣 Refactors
- Refactor space-view dependencies:
  - Move spatial space view to its own crate [#2286](https://github.com/rerun-io/rerun/pull/2286)
  - Separate crate for bar chart space view [#2322](https://github.com/rerun-io/rerun/pull/2322)
  - Separate crate for time series space view [#2324](https://github.com/rerun-io/rerun/pull/2324)
  - Separate crate for tensor space view [#2334](https://github.com/rerun-io/rerun/pull/2334)
  - Separate viewport related files out to a new re_viewport crate [#2251](https://github.com/rerun-io/rerun/pull/2251)
  - Remove timepanel dependency from viewport [#2256](https://github.com/rerun-io/rerun/pull/2256)
- New trait system for SpaceViews:
  - Initial Space View trait & port of text space views to the new Space View trait system [#2281](https://github.com/rerun-io/rerun/pull/2281)
  - Extend/iterate on SpaceViewClass framework with SceneContext & port SpatialSpaceView scene parts [#2304](https://github.com/rerun-io/rerun/pull/2304)
  - Finalize move of SpatialSpaceView to SpaceViewClass trait framework [#2311](https://github.com/rerun-io/rerun/pull/2311)
  - Typename cleanup in SpaceViewClass framework [#2321](https://github.com/rerun-io/rerun/pull/2321)
  - Automatic fallback for unrecognized Space View Class, start removing old ViewCategory [#2357](https://github.com/rerun-io/rerun/pull/2357)
  - Rename ScenePart -> ViewPartSystem + related renamings [#2674](https://github.com/rerun-io/rerun/pull/2674)
  - Dynamically registered space view (part/context) systems [#2688](https://github.com/rerun-io/rerun/pull/2688)
- Viewer's command queue is now a channel, allowing to queue commands without mutable access [#2339](https://github.com/rerun-io/rerun/pull/2339)
- Break up app.rs into parts [#2303](https://github.com/rerun-io/rerun/pull/2303)
- Break out `re_log_types::component_types` as `re_components` [#2258](https://github.com/rerun-io/rerun/pull/2258)
- Introduce StoreHub and rename Recording->Store [#2301](https://github.com/rerun-io/rerun/pull/2301)
- Move StoreHub out of the Viewer during Update [#2330](https://github.com/rerun-io/rerun/pull/2330)
- Expand CommandSender to support SystemCommand [#2344](https://github.com/rerun-io/rerun/pull/2344)
- Use `camino` crate for UTF8 paths in `re_types_builder` [#2637](https://github.com/rerun-io/rerun/pull/2637)
- Separate 2D & 3D spaceview classes, removal of `ViewCategory`, `SpaceViewClass` driven spawn heuristics [#2716](https://github.com/rerun-io/rerun/pull/2716)
- Move object property heuristics to heuristics.rs [#2764](https://github.com/rerun-io/rerun/pull/2764)

#### 📦 Dependencies
- Version `rand` & friends at workspace level [#2508](https://github.com/rerun-io/rerun/pull/2508)
- Update to PyO3 0.19 [#2350](https://github.com/rerun-io/rerun/pull/2350)
- Pin `half` to `2.2.1` [#2587](https://github.com/rerun-io/rerun/pull/2587)

#### 📘 Blueprint changes
- Drive blueprints off of a DataStore [#2010](https://github.com/rerun-io/rerun/pull/2010)
- Split SpaceView -> SpaceViewState + SpaceViewBlueprint [#2188](https://github.com/rerun-io/rerun/pull/2188)
- Split the Blueprint into AppBlueprint and ViewportBlueprint [#2358](https://github.com/rerun-io/rerun/pull/2358)
- Swap the naming of Viewport and ViewportBlueprint [#2595](https://github.com/rerun-io/rerun/pull/2595)
- Basic persistence for blueprints [#2578](https://github.com/rerun-io/rerun/pull/2578)

#### 🏭 New codegen framework
- Codegen/IDL 1: add more build tools [#2362](https://github.com/rerun-io/rerun/pull/2362)
- Codegen/IDL 2: introduce `re_types_builder` [#2363](https://github.com/rerun-io/rerun/pull/2363)
- Codegen/IDL 3: introduce `re_types` [#2369](https://github.com/rerun-io/rerun/pull/2369)
- Codegen/IDL 4: definitions for a `Points2D` archetype [#2370](https://github.com/rerun-io/rerun/pull/2370)
- Codegen/IDL 5: auto-generated Python code for `Points2D` [#2374](https://github.com/rerun-io/rerun/pull/2374)
- Codegen/IDL 7: handwritten Python tests and extensions for `Points2D` [#2410](https://github.com/rerun-io/rerun/pull/2410)
- Codegen/IDL 6: auto-generated Rust code for `Points2D` [#2375](https://github.com/rerun-io/rerun/pull/2375)
- Codegen/IDL 8: handwritten Rust tests and extensions for `Points2D` [#2432](https://github.com/rerun-io/rerun/pull/2432)
- Codegen'd Rust/Arrow 1: upgrading to actual `TokenStream`s [#2484](https://github.com/rerun-io/rerun/pull/2484)
- Codegen'd Rust/Arrow 2: matching legacy definitions [#2485](https://github.com/rerun-io/rerun/pull/2485)
- Codegen'd Rust/Arrow 3: misc fixes & improvements [#2487](https://github.com/rerun-io/rerun/pull/2487)
- Codegen'd Rust/Arrow 4: out-of-sync definitions CI detection [#2545](https://github.com/rerun-io/rerun/pull/2545)
- Codegen'd Rust/Arrow 5: doc, definitions and regression tests for combinatorial affixes [#2546](https://github.com/rerun-io/rerun/pull/2546)
- Codegen'd Rust/Arrow 6: serialization [#2549](https://github.com/rerun-io/rerun/pull/2549)
- Codegen'd Rust/Arrow 7: deserialization [#2554](https://github.com/rerun-io/rerun/pull/2554)
- Codegen'd Rust/Arrow 8: carry extension metadata across transparency layers [#2570](https://github.com/rerun-io/rerun/pull/2570)
- Codegen'd Rust/Arrow 9: Rust backport! [#2571](https://github.com/rerun-io/rerun/pull/2571)
- End-to-end cross-language roundtrip tests for our archetypes [#2601](https://github.com/rerun-io/rerun/pull/2601)
- Automatically derive `Debug` and `Clone` in Rust backend [#2613](https://github.com/rerun-io/rerun/pull/2613)
- Generating (de)serialization code for dense unions in Rust backend [#2626](https://github.com/rerun-io/rerun/pull/2626)
- Fix `FixedSizeList` deserialization edge-case + trivial optimizations [#2673](https://github.com/rerun-io/rerun/pull/2673)
- Make `Datatype` & `Component` both inherit from `Loggable` [#2677](https://github.com/rerun-io/rerun/pull/2677)
- Roundtrip-able `Transform3D`s [#2669](https://github.com/rerun-io/rerun/pull/2669)
- Don't inline recursive datatypes in Rust backend [#2760](https://github.com/rerun-io/rerun/pull/2760)
- Automatically derive `tuple_struct` attr and trivial `From` impls where possible [#2772](https://github.com/rerun-io/rerun/pull/2772)
- Introduce roundtrip-able `Points3D` archetype (py + rs) [#2774](https://github.com/rerun-io/rerun/pull/2774)
- Add `fmt::Debug` implementations to various types. [#2784](https://github.com/rerun-io/rerun/pull/2784) (thanks [@kpreid](https://github.com/kpreid)!)
- Isolate testing types in Rust backend [#2810](https://github.com/rerun-io/rerun/pull/2810)
- Fix out-of-sync codegen hash [#2567](https://github.com/rerun-io/rerun/pull/2567)
- Python backport: add `log_any()` [#2581](https://github.com/rerun-io/rerun/pull/2581)
- Integrate unit examples into codegen stack [#2590](https://github.com/rerun-io/rerun/pull/2590)
- Disable codegen on Windows [#2592](https://github.com/rerun-io/rerun/pull/2592)
- Python codegen: big cleaning and paving the way towards transforms [#2603](https://github.com/rerun-io/rerun/pull/2603)
- Automatically assume Arrow transparency for components [#2608](https://github.com/rerun-io/rerun/pull/2608)
- Fix wrong path being `rerun_if_changed()` in `compute_dir_hash` [#2612](https://github.com/rerun-io/rerun/pull/2612)
- Support transparency at the semantic layer [#2611](https://github.com/rerun-io/rerun/pull/2611)
- Don't use builtin `required` anymore, introduce `nullable` instead [#2619](https://github.com/rerun-io/rerun/pull/2619)
- Rust codegen: generate proper docstrings [#2668](https://github.com/rerun-io/rerun/pull/2668)
- Support nullable Arrow unions using virtual union arms [#2708](https://github.com/rerun-io/rerun/pull/2708)
- Introduce support for querying Archetypes [#2743](https://github.com/rerun-io/rerun/pull/2743)
- Introduce legacy shims and migrate DataCell to re_types::Component [#2752](https://github.com/rerun-io/rerun/pull/2752)

#### 🌊 Starting work on C++
- Seed of C and C++ SDKs [#2594](https://github.com/rerun-io/rerun/pull/2594)
- Move C++ SDK to own folder [#2624](https://github.com/rerun-io/rerun/pull/2624)
- C++ codegen [#2678](https://github.com/rerun-io/rerun/pull/2678)
- C++ codegen for reporting Arrow data type for structs [#2756](https://github.com/rerun-io/rerun/pull/2756)
- Don't inline recursive datatypes in C++ backend [#2765](https://github.com/rerun-io/rerun/pull/2765)
- C++ codegen to_arrow_data_type for unions [#2766](https://github.com/rerun-io/rerun/pull/2766)
- C++ codegen Arrow serialize non-union components/datatypes without nested Rerun types [#2820](https://github.com/rerun-io/rerun/pull/2820)
- C++ codegen of structs and unions [#2707](https://github.com/rerun-io/rerun/pull/2707)
- Fix cpp formatter differences [#2773](https://github.com/rerun-io/rerun/pull/2773)

#### 🤷 Other
#### 🤷 Other
- test_api: set different app_id based on what test is run [#2599](https://github.com/rerun-io/rerun/pull/2599)
- Introduce `rerun compare` to check whether 2 rrd files are functionally equivalent [#2597](https://github.com/rerun-io/rerun/pull/2597)
- Remove `files.exclude` in vscode settings [#2621](https://github.com/rerun-io/rerun/pull/2621)
- Support feature-gated Rust attributes [#2813](https://github.com/rerun-io/rerun/pull/2813)



## [0.7.0](https://github.com/rerun-io/rerun/compare/0.6.0...0.7.0) - improved transforms, better color mapping, bug & doc fixes - 2023-06-16

### ✨ Overview & highlights

While we're working on significant updates around interfaces and customizability,
here's a smaller release packed with useful improvements 🎉

* Much more powerful transformation logging
  * any affine transforms works now!
  * supports many more formats and shows them in the Viewer as-is
* Better color mapping range detection for images and tensors
* Many small improvements to samples & documentation

### 🔎 Details

#### 🐍 Python SDK
- Improved 3D transform ingestion & affine transform support [#2102](https://github.com/rerun-io/rerun/pull/2102)
- Normalize Python typing syntax to 3.8+ [#2361](https://github.com/rerun-io/rerun/pull/2361)
- Enforce `from __future__ import annotations` in Python files [#2377](https://github.com/rerun-io/rerun/pull/2377)
- Add `jpeg_quality` parameter to `log_image` [#2418](https://github.com/rerun-io/rerun/pull/2418)

#### 🦀 Rust SDK
- Improved 3D transform ingestion & affine transform support [#2102](https://github.com/rerun-io/rerun/pull/2102)
- `impl Copy for Arrow3D`. [#2239](https://github.com/rerun-io/rerun/pull/2239) (thanks [@kpreid](https://github.com/kpreid)!)

#### 🪳 Bug fixes
- Stable image order, fixing flickering [#2191](https://github.com/rerun-io/rerun/pull/2191)
- Fix double clicking objects no longer focusing the camera on them [#2227](https://github.com/rerun-io/rerun/pull/2227)
- Fix off-by-half pixel error in textured rectangle shader [#2294](https://github.com/rerun-io/rerun/pull/2294)
- Update wgpu-hal to 0.16.1 to fix mobile Safari [#2296](https://github.com/rerun-io/rerun/pull/2296)
- Fix some browsers failing due to 8k texture requirement, pick always highest available now [#2409](https://github.com/rerun-io/rerun/pull/2409)
- Fix visibility toggles for time series not working [#2444](https://github.com/rerun-io/rerun/pull/2444)

#### 🌁 Viewer improvements
- Time panel now always talks about "events" instead of "messages" [#2247](https://github.com/rerun-io/rerun/pull/2247)
- Automatically determine image/tensor color mapping & need for sRGB decoding [#2342](https://github.com/rerun-io/rerun/pull/2342)

#### 🚀 Performance improvements
- Optimization: avoid a memory allocation when padding RGB u8 to RGBA [#2345](https://github.com/rerun-io/rerun/pull/2345)

#### 🧑‍🏫 Examples
- Example of how to embed the Rerun Viewer inside your own GUI (+ ergonomic improvements) [#2250](https://github.com/rerun-io/rerun/pull/2250)
- Objectron Rust example: install `protoc` for the user [#2280](https://github.com/rerun-io/rerun/pull/2280)
- Remove weird-looking argument parsing in examples [#2398](https://github.com/rerun-io/rerun/pull/2398)
- Fix `tracking_hf example`: put scaled thing under its own root entity [#2419](https://github.com/rerun-io/rerun/pull/2419)
- Clean up our examples [#2424](https://github.com/rerun-io/rerun/pull/2424)
- New face detection example based on MediaPipe [#2360](https://github.com/rerun-io/rerun/pull/2360)
- Update web examples [#2420](https://github.com/rerun-io/rerun/pull/2420)
- Update titles and tags for examples with real data [#2416](https://github.com/rerun-io/rerun/pull/2416)

#### 📚 Docs
- Merge `rerun-docs` repository into this monorepo [#2284](https://github.com/rerun-io/rerun/pull/2284)
- Add manifest + readmes to examples [#2309](https://github.com/rerun-io/rerun/pull/2309)
- Fix and clean up BUILD.md [#2319](https://github.com/rerun-io/rerun/pull/2319)
- Link to `/examples` in PR description [#2320](https://github.com/rerun-io/rerun/pull/2320)
- Make examples setup a separate page [#2323](https://github.com/rerun-io/rerun/pull/2323)
- Add `site_url` to `mkdocs.yml` [#2326](https://github.com/rerun-io/rerun/pull/2326)
- Add `log_cleared` to the common index [#2400](https://github.com/rerun-io/rerun/pull/2400)
- Use forked `mkdocs-redirects` [#2404](https://github.com/rerun-io/rerun/pull/2404)
- Add support for classes to generated Python common API index [#2401](https://github.com/rerun-io/rerun/pull/2401)
- Added support for creating multi-resolution stacks with upload_image.py [#2411](https://github.com/rerun-io/rerun/pull/2411)
- Document annotation context in manual [#2453](https://github.com/rerun-io/rerun/pull/2453)

#### 🕸️ Web
- Update `wasm-bindgen` to 0.2.87 [#2406](https://github.com/rerun-io/rerun/pull/2406)
- When loading on web, match style and show a progress indicator while Wasm is loading [#2421](https://github.com/rerun-io/rerun/pull/2421)

#### 📈 Analytics
- Add crash retriever script [#2168](https://github.com/rerun-io/rerun/pull/2168)

#### 🧑‍💻 Dev-experience
- Image uploader script [#2164](https://github.com/rerun-io/rerun/pull/2164)
- Replace `wasm-bindgen-cli` with library `wasm-bindgen-cli-support` [#2257](https://github.com/rerun-io/rerun/pull/2257)
- Fix manual release/dispatch workflows [#2230](https://github.com/rerun-io/rerun/pull/2230)
- Add instructions on how to fix weird `gsutil` crash [#2278](https://github.com/rerun-io/rerun/pull/2278)
- Link to preview of latest commit in PR body [#2287](https://github.com/rerun-io/rerun/pull/2287)
- CI: Retry `linkinator` [#2299](https://github.com/rerun-io/rerun/pull/2299)
- Remove long dead code Python unit test [#2356](https://github.com/rerun-io/rerun/pull/2356)
- Added gcloud project name to `upload_image.py` [#2381](https://github.com/rerun-io/rerun/pull/2381)
- Fix typo in `run_all.py` [#2441](https://github.com/rerun-io/rerun/pull/2441)
- Small changelog improvements [#2442](https://github.com/rerun-io/rerun/pull/2442)
- Minor fixes/improvements of `upload_image.py` [#2449](https://github.com/rerun-io/rerun/pull/2449)
- Improve changelog generator [#2447](https://github.com/rerun-io/rerun/pull/2447)

#### 🗣 Refactors
- Centralize freestanding store helpers [#2153](https://github.com/rerun-io/rerun/pull/2153)

#### 📦 Dependencies
- Update `xml-rs` v0.8.13 -> v0.8.14 [#2425](https://github.com/rerun-io/rerun/pull/2425)
- Update pip package `requests` to 2.31 with bug fix [#2426](https://github.com/rerun-io/rerun/pull/2426)


## [0.6.0](https://github.com/rerun-io/rerun/compare/v0.5.1...0.6.0) - 3D in 2D and SDK batching - 2023-05-26

### ✨ Overview & highlights

- You can now show 3D objects in 2D views connected by Pinhole transforms [#2008](https://github.com/rerun-io/rerun/pull/2008)
- You can quickly view images and meshes with `rerun mesh.obj image.png` [#2060](https://github.com/rerun-io/rerun/pull/2060)
- The correct to install the `rerun` binary is now with `cargo install rerun-cli` [#2183](https://github.com/rerun-io/rerun/pull/2183)
- `native_viewer` is now an opt-in feature of the `rerun` library, leading to faster compilation times [#2064](https://github.com/rerun-io/rerun/pull/2064)
- Experimental WebGPU support [#1965](https://github.com/rerun-io/rerun/pull/1965)
- SDK log calls are now batched on the wire, saving CPU time and bandwidth

### 🔎 Details

#### 🐍 Python SDK
- ⚠️ BREAKING: You must now call `rr.init` if you want logging to work.
- ⚠️ BREAKING: `set_enabled` has been removed.
  In order to disable logging at runtime, call `set_global_data_recording(None)`.
  See also [the doc section on this topic](https://www.rerun.io/docs/reference/sdk-logging-controls#dynamically-turn-logging-onoff).
- `log_mesh_file`: accept either path or bytes [#2098](https://github.com/rerun-io/rerun/pull/2098)
- Add `draw_order` to 2D primitives [#2138](https://github.com/rerun-io/rerun/pull/2138)
- Add `rr.version()` [#2084](https://github.com/rerun-io/rerun/pull/2084)
- Add an experimental text-box component and logtype [#2011](https://github.com/rerun-io/rerun/pull/2011)
- Fix a race condition for notebooks [#2073](https://github.com/rerun-io/rerun/pull/2073)
- Redesign multi-recording & multi-threading [#2061](https://github.com/rerun-io/rerun/pull/2061)
- More robust wait for exit condition during `.serve()` [#1939](https://github.com/rerun-io/rerun/pull/1939)
- SDK batching/revamp 3: sunset `PythonSession` [#1985](https://github.com/rerun-io/rerun/pull/1985)

#### 🦀 Rust SDK
- ⚠️ BREAKING: `set_enabled` has been removed.
  In order to disable logging at runtime, create a no-op recording via `RecordingStream::disabled()`.
  See also [the doc section on this topic](https://www.rerun.io/docs/reference/sdk-logging-controls#dynamically-turn-logging-onoff).
- ⚠️ BREAKING: `Session` has been replaced by `RecordingStream` [#1983](https://github.com/rerun-io/rerun/pull/1983)
- ⚠️ BREAKING: `native_viewer` is now an opt-in feature of the `rerun` library [#2064](https://github.com/rerun-io/rerun/pull/2064)
- Rust SDK: bring back support for implicit splats [#2059](https://github.com/rerun-io/rerun/pull/2059)
- Introduce a 2D `DrawOrder` component [#2056](https://github.com/rerun-io/rerun/pull/2056)
- Add `Tensor::from_image_file` and `Tensor::from_image_bytes` [#2097](https://github.com/rerun-io/rerun/pull/2097)
- Redesign multi-recording & multi-threading [#2061](https://github.com/rerun-io/rerun/pull/2061)

#### 🌁 Viewer improvements
- Support projecting 3D entities in 2D views [#2008](https://github.com/rerun-io/rerun/pull/2008)
- Set Rerun Viewer native app icon using eframe [#1976](https://github.com/rerun-io/rerun/pull/1976)
- Use `alt` key again for rolling camera in 3D views [#2066](https://github.com/rerun-io/rerun/pull/2066)
- Show tensors shaped [H, W, 1, 1] as images (and more!) [#2075](https://github.com/rerun-io/rerun/pull/2075)
- Show meshes and images with `rerun foo.obj bar.png` [#2060](https://github.com/rerun-io/rerun/pull/2060)
- Don't persist blueprints for unknown apps [#2165](https://github.com/rerun-io/rerun/pull/2165)

#### 🪳 Bug fixes
- Fix hover/select highlights when picking single points in a scene with multiple point clouds [#1942](https://github.com/rerun-io/rerun/pull/1942)
- Fix crash for missing class ids causing zero sized texture [#1947](https://github.com/rerun-io/rerun/pull/1947)
- Handle leaking of prerelease into alpha version [#1953](https://github.com/rerun-io/rerun/pull/1953)
- Fix incorrect memory usage stats for destroyed on-creation-mapped buffers [#1963](https://github.com/rerun-io/rerun/pull/1963)
- Fix: don't starve web-socket decoding task [#1977](https://github.com/rerun-io/rerun/pull/1977)
- When hovering a 3D view in the presence of images, fix previously incorrect depth shown in 2D view [#2009](https://github.com/rerun-io/rerun/pull/2009)
- Fix: use the Mac icon on Mac [#2023](https://github.com/rerun-io/rerun/pull/2023)
- SDK batching/revamp 2.2: homegrown Arrow size estimation routines [#2002](https://github.com/rerun-io/rerun/pull/2002)
- Fix twice as wide alpha-to-coverage edge on circles, leading to artifacts [#2053](https://github.com/rerun-io/rerun/pull/2053)
- Bugfix: allow hovered items to be clicked to set selection [#2057](https://github.com/rerun-io/rerun/pull/2057)
- Detect, warn and gracefully handle corrupt cells in `lookup_arrow` [#2055](https://github.com/rerun-io/rerun/pull/2055)
- Fix failing dependency install of mesh_to_sdf [#2081](https://github.com/rerun-io/rerun/pull/2081)
- Stop playback when we reach the end of the data [#2085](https://github.com/rerun-io/rerun/pull/2085)
- `tornado` >6.1 doesn't work with recent `jupyter` [#2092](https://github.com/rerun-io/rerun/pull/2092)
- Premultiply alpha of RGBA u8 images [#2095](https://github.com/rerun-io/rerun/pull/2095)
- Fix premature pausing when reaching end of still-streaming stream [#2106](https://github.com/rerun-io/rerun/pull/2106)
- 2D layering fixes [#2080](https://github.com/rerun-io/rerun/pull/2080)
- Fix depth precision issues on WebGL due to different NDC space [#2123](https://github.com/rerun-io/rerun/pull/2123)
- Fix flushing race in new multi-recording SDK [#2125](https://github.com/rerun-io/rerun/pull/2125)
- Web viewer: catch and show panic messages that happens at startup [#2157](https://github.com/rerun-io/rerun/pull/2157)
- Don't early-exit on non-pinhole transforms when looking up cameras [#2194](https://github.com/rerun-io/rerun/pull/2194)
- Mitigate depth offset precision issues on web [#2187](https://github.com/rerun-io/rerun/pull/2187)
- Fix colormaps [#2204](https://github.com/rerun-io/rerun/pull/2204)
- Fix annotation images sometimes drawn in the background [#1933](https://github.com/rerun-io/rerun/pull/1933)
- Fix hovering depth clouds [#1943](https://github.com/rerun-io/rerun/pull/1943)
- Fix incorrect 2D camera for scenes with negative 2D coordinates [#2051](https://github.com/rerun-io/rerun/pull/2051)
- Fix web depth/projection regression, causing incorrect rendering on all 3D scenes [#2170](https://github.com/rerun-io/rerun/pull/2170)

#### 🚀 Performance improvements
- SDK batching/revamp 1: impl `DataTableBatcher` [#1980](https://github.com/rerun-io/rerun/pull/1980)
- Upgrade arrow2/convert and use native buffers for the tensor u8 types [#1375](https://github.com/rerun-io/rerun/pull/1375)
- Use the same RRD encoding for the SDK comms as for everything else [#2065](https://github.com/rerun-io/rerun/pull/2065)
- Optimize GLTF/GLB texture loading in debug builds [#2096](https://github.com/rerun-io/rerun/pull/2096)
- Premultiply the alpha on the GPU [#2190](https://github.com/rerun-io/rerun/pull/2190)
- Switch compression algorithm from zstd to lz4 [#2112](https://github.com/rerun-io/rerun/pull/2112)
- Support RRD streams with and without compression. Turn off for SDK comms [#2219](https://github.com/rerun-io/rerun/pull/2219)

#### 🧑‍🏫 Examples
- Join threads at end of multi-threading example [#1934](https://github.com/rerun-io/rerun/pull/1934)
- Add argument parsing to the rerun_demo [#1925](https://github.com/rerun-io/rerun/pull/1925)
- Use zipfile Python library instead of `unzip` command in arkitscene [#1936](https://github.com/rerun-io/rerun/pull/1936)
- Fix backslashes in arkitscene rigid transformation path [#1938](https://github.com/rerun-io/rerun/pull/1938)
- Fix mp_pose example 2D points having incorrectly interpreted depth [#2034](https://github.com/rerun-io/rerun/pull/2034)
- SDK batching/revamp 2.1: `clock` example for Rust [#2000](https://github.com/rerun-io/rerun/pull/2000)
- Add `scripts/run_all.py` [#2046](https://github.com/rerun-io/rerun/pull/2046)
- Check `examples/python/requirements.txt` in CI [#2063](https://github.com/rerun-io/rerun/pull/2063)
- Fix glb mesh data set downloads [#2100](https://github.com/rerun-io/rerun/pull/2100)
- Add more examples to https://app.rerun.io/ [#2062](https://github.com/rerun-io/rerun/pull/2062)

#### 🖼 UI improvements
- Update egui to latest and wgpu to 0.16 [#1958](https://github.com/rerun-io/rerun/pull/1958)
- Add keyboard shortcut for "Follow", and stop following on "Restart" [#1986](https://github.com/rerun-io/rerun/pull/1986) (thanks [@h3mosphere](https://github.com/h3mosphere)!)
- Improve UI for keypoint and class-ids of annotations contexts [#2071](https://github.com/rerun-io/rerun/pull/2071)
- improvements to memory measurements and reporting [#2069](https://github.com/rerun-io/rerun/pull/2069)
- Switch from `egui_dock` to `egui_tiles` [#2082](https://github.com/rerun-io/rerun/pull/2082)
- Allow horizontal scrolling in blueprint panel [#2114](https://github.com/rerun-io/rerun/pull/2114)
- Nicer (& fixed up) help texts for space views [#2070](https://github.com/rerun-io/rerun/pull/2070)
- Allow dragging time cursor in plots [#2115](https://github.com/rerun-io/rerun/pull/2115)

#### 🕸️ Web
- Set the GC limit to 2.5GB on web [#1944](https://github.com/rerun-io/rerun/pull/1944)
- Better crash reports on Web, plus WebGPU support detection [#1975](https://github.com/rerun-io/rerun/pull/1975)
- Work around https://github.com/sebcrozet/instant/issues/49 [#2094](https://github.com/rerun-io/rerun/pull/2094)
- Update `wasm-bindgen` to 0.2.86 [#2161](https://github.com/rerun-io/rerun/pull/2161)

#### 🎨 Renderer improvements
- Full (experimental) WebGPU support [#1965](https://github.com/rerun-io/rerun/pull/1965)
- Depth offset for lines & points [#2052](https://github.com/rerun-io/rerun/pull/2052)
- Update to wgpu 0.16.1 [#2205](https://github.com/rerun-io/rerun/pull/2205)

#### 🚜 Refactors
- Replace complex uses of `query_entity_with_primary` with `query_latest_single` [#2137](https://github.com/rerun-io/rerun/pull/2137)
- Make selection state independent of blueprint [#2035](https://github.com/rerun-io/rerun/pull/2035)
- Remove unused MeshSourceData [#2036](https://github.com/rerun-io/rerun/pull/2036)
- Move selection state into an independent crate, re_viewer_context [#2037](https://github.com/rerun-io/rerun/pull/2037)
- Move item-ui to separate module, move AppOptions to re_viewer_context [#2040](https://github.com/rerun-io/rerun/pull/2040)
- Move `Caches` to `re_viewer_ctx` and make it generic [#2043](https://github.com/rerun-io/rerun/pull/2043)
- Move time control to re_viewer_context [#2045](https://github.com/rerun-io/rerun/pull/2045)
- Move `ViewerContext` & `ComponentUiRegistry` to `viewer_context` [#2047](https://github.com/rerun-io/rerun/pull/2047)
- Move data UI to new `re_data_ui` crate [#2048](https://github.com/rerun-io/rerun/pull/2048)
- Use instant for `Time::now()` [#2090](https://github.com/rerun-io/rerun/pull/2090)
- Move from `instant` -> `web_time` [#2093](https://github.com/rerun-io/rerun/pull/2093)
- "namespace" flag parameters for linestrip & point cloud shader flags [#2033](https://github.com/rerun-io/rerun/pull/2033)

#### ✨ Other enhancement
- Update minimum supported Rust version to `1.69.0` [#1935](https://github.com/rerun-io/rerun/pull/1935)
- Allow users to select the bind address (ip) to use with `--bind` [#2159](https://github.com/rerun-io/rerun/pull/2159)

#### 🧑‍💻 Dev-experience
- Suggest users open an issue on crash, and other fixes [#1993](https://github.com/rerun-io/rerun/pull/1993)
- Lint error names in `map_err` [#1948](https://github.com/rerun-io/rerun/pull/1948)
- New dispatch-only workflow for running the lint-job [#1950](https://github.com/rerun-io/rerun/pull/1950)
- Move clippy_wasm/clippy.toml to under scripts [#1949](https://github.com/rerun-io/rerun/pull/1949)
- Fix run-wasm crash on trying to wait for server [#1959](https://github.com/rerun-io/rerun/pull/1959)
- Introduce new reusable workflow jobs and cleanup manual trigger [#1954](https://github.com/rerun-io/rerun/pull/1954)
- Use new CI workflows on pull-request [#1955](https://github.com/rerun-io/rerun/pull/1955)
- Try making pull-request workflows non-concurrent [#1970](https://github.com/rerun-io/rerun/pull/1970)
- Another attempt to make jobs non-concurrent on a per-PR basis [#1974](https://github.com/rerun-io/rerun/pull/1974)
- If there's a `{{ pr-build-summary }}` in the PR description, update it. [#1971](https://github.com/rerun-io/rerun/pull/1971)
- Run the cube notebook on PR [#1972](https://github.com/rerun-io/rerun/pull/1972)
- Add ability to manually run a web build to upload to an adhoc name [#1966](https://github.com/rerun-io/rerun/pull/1966)
- Limit ipython to 8.12 in the Jupyter example [#2001](https://github.com/rerun-io/rerun/pull/2001)
- New manual job to publish a release based on pre-built wheels [#2025](https://github.com/rerun-io/rerun/pull/2025)
- Use the correct Rust analyzer settings [#2028](https://github.com/rerun-io/rerun/pull/2028)
- New helper for sticking Serde-encodable data into Arrow [#2004](https://github.com/rerun-io/rerun/pull/2004)
- Fix `taplo-cli` failing to install [#2068](https://github.com/rerun-io/rerun/pull/2068)
- `run_all.py`: add `--fast`, `--separate`, and `--close` [#2054](https://github.com/rerun-io/rerun/pull/2054)
- Remove `Clipboard::set_text` [#2078](https://github.com/rerun-io/rerun/pull/2078)
- run_all.py: print output on sequential run failure [#2079](https://github.com/rerun-io/rerun/pull/2079)
- Use the american spelling of "gray" [#2099](https://github.com/rerun-io/rerun/pull/2099)
- Make sure `rerun/rerun_py/re_viewer` build info is updated on each build [#2087](https://github.com/rerun-io/rerun/pull/2087)
- Fix setup scripts for Mac M1/MacPort configuration [#2169](https://github.com/rerun-io/rerun/pull/2169) (thanks [@abey79](https://github.com/abey79)!)
- Better error messages in `build.rs` [#2173](https://github.com/rerun-io/rerun/pull/2173)
- `cargo install rerun-cli` [#2183](https://github.com/rerun-io/rerun/pull/2183)
- Fix `cargo test` [#2199](https://github.com/rerun-io/rerun/pull/2199)
- Fix run all for new rust-cli target & add rerun-web alias for quick running of the web player [#2203](https://github.com/rerun-io/rerun/pull/2203)

#### 🤷 Other
#### 🤷 Other
- Fix secret in dispatch_lint.yml [4848f98f2605a3caf9b7695273e0871efa2d44c8](https://github.com/rerun-io/rerun/commit/4848f98f2605a3caf9b7695273e0871efa2d44c8)
- Only maintain a single manual-dispatch job for testing workflows [98f7de3b52b0fea6abe364f9d0ce0bd4c459caf1](https://github.com/rerun-io/rerun/commit/98f7de3b52b0fea6abe364f9d0ce0bd4c459caf1)
- Add other build parametrizations to manual_dispatch.yml [dbdf275eaf17220d14811dc34b69b6a76e948e73](https://github.com/rerun-io/rerun/commit/dbdf275eaf17220d14811dc34b69b6a76e948e73)
- Use proper if gates on the manual_dispatch.yml jobs [9ad62011678caaed04260ba160763e24e64a7402](https://github.com/rerun-io/rerun/commit/9ad62011678caaed04260ba160763e24e64a7402)
- Add ability to save cache to manual_dispatch.yml [5c61b37a1bc40f1a223c370b3b69b08654aada47](https://github.com/rerun-io/rerun/commit/5c61b37a1bc40f1a223c370b3b69b08654aada47)
- Standard case of inputs [2729c71f1ba9f7cdbe64adc3c610caf9464324e4](https://github.com/rerun-io/rerun/commit/2729c71f1ba9f7cdbe64adc3c610caf9464324e4)
- Add manual step for packaging to 'manual_dispatch.yml' [a3178e6143c068175b477cb236f2ba2477e083ea](https://github.com/rerun-io/rerun/commit/a3178e6143c068175b477cb236f2ba2477e083ea)
- New workflow_dispatch for building wheels for a PR [3bc2cb73ece98f914254221ce0ea129015834f59](https://github.com/rerun-io/rerun/commit/3bc2cb73ece98f914254221ce0ea129015834f59)
- Rename build_wheels_for_pr.yml -> manual_build_wheels_for_pr.yml [778c4d363b3814aeb777d07bfa63f081bc1dac32](https://github.com/rerun-io/rerun/commit/778c4d363b3814aeb777d07bfa63f081bc1dac32)
- New manual workflow for running benches [840a127e3a74c3520a27c0b19eb1d3d9a7255b07](https://github.com/rerun-io/rerun/commit/840a127e3a74c3520a27c0b19eb1d3d9a7255b07)
- New manual workflow for adhoc web builds [01080d6509e94fd2e2d3c4ff05beb0970ebe0b6e](https://github.com/rerun-io/rerun/commit/01080d6509e94fd2e2d3c4ff05beb0970ebe0b6e)
- Fix name of on_push_main.yml [bf5f63344663b3ebfc74f847db696a749b3e716c](https://github.com/rerun-io/rerun/commit/bf5f63344663b3ebfc74f847db696a749b3e716c)
- Fix usage of long commit in generate_prerelease_pip_index.py [579ce91556d6dd3cb9e6bd46971a7b6db6e42cdd](https://github.com/rerun-io/rerun/commit/579ce91556d6dd3cb9e6bd46971a7b6db6e42cdd)
- Jobs with duplicated instances still need separate concurrency keys based on platform [0ad19980be99cb2f669d38c2f1410a38206cbe74](https://github.com/rerun-io/rerun/commit/0ad19980be99cb2f669d38c2f1410a38206cbe74)
- New manual CI job for creating a release [fb2d41af5ec089f6c7583629eda3fb332e420488](https://github.com/rerun-io/rerun/commit/fb2d41af5ec089f6c7583629eda3fb332e420488)
- Version check needs to run in bash [6feca463d21ea03538889df08064b6974edb1fd2](https://github.com/rerun-io/rerun/commit/6feca463d21ea03538889df08064b6974edb1fd2)
- Update changelog with 0.5.1 release notes [40fc2fd7d61689100dc40bfe59e4ddfbcc819c7d](https://github.com/rerun-io/rerun/commit/40fc2fd7d61689100dc40bfe59e4ddfbcc819c7d)
- `RecordingStream`: automatic `log_tick` timeline [#2072](https://github.com/rerun-io/rerun/pull/2072)
- Add support for `f16` tensors [#1449](https://github.com/rerun-io/rerun/pull/1449)
- Make `RecordingId` a string [#2088](https://github.com/rerun-io/rerun/pull/2088)
- Update to latest `egui_tiles` [#2091](https://github.com/rerun-io/rerun/pull/2091)
- Make every `RecordingId` typed and preclude the existence of 'Defaults' [#2110](https://github.com/rerun-io/rerun/pull/2110)
- Add unit test of `re_smart_channel` `is_connected` [#2119](https://github.com/rerun-io/rerun/pull/2119)
- `BeingRecordingMsg` -> `SetRecordingInfo` [#2149](https://github.com/rerun-io/rerun/pull/2149)
- Update egui and eframe [#2184](https://github.com/rerun-io/rerun/pull/2184)
- Update to egui 0.22 [#2195](https://github.com/rerun-io/rerun/pull/2195)
- Simpler SIGINT handling [#2198](https://github.com/rerun-io/rerun/pull/2198)
- `cargo update` [#2196](https://github.com/rerun-io/rerun/pull/2196)
- Replace `ctrlc` crate with `tokio` [#2207](https://github.com/rerun-io/rerun/pull/2207)
- Comment indicating blueprints aren't available in 0.6 [b6c05776ab48e759370d6fed645ffd0ea68ec8c0](https://github.com/rerun-io/rerun/commit/b6c05776ab48e759370d6fed645ffd0ea68ec8c0)


## [0.5.1](https://github.com/rerun-io/rerun/compare/v0.5.1...v0.5.0) - Patch Release - 2023-05-01

### ✨ Overview & highlights
This Release fixes a few small bugs on top of the v0.5.0 release.

### 🔎 Details
* Bump hyper version due to RUSTSEC-2023-0034 [#1951](https://github.com/rerun-io/rerun/pull/1951)
* Round to nearest color_index when doing color mapping [#1969](https://github.com/rerun-io/rerun/pull/1969)
* Use an sRGB-correct gray gradient when displaying grayscale images [#2014](https://github.com/rerun-io/rerun/pull/2014)
* Don't use console.error [#1984](https://github.com/rerun-io/rerun/pull/1984)
* Fix failure to save files when split table contains no data [#2007](https://github.com/rerun-io/rerun/pull/2007)


## [0.5.0](https://github.com/rerun-io/rerun/compare/v0.4.0...v0.5.0) - Jupyter MVP, GPU-based picking & colormapping, new datastore! - 2023-04-20

https://user-images.githubusercontent.com/2910679/233411525-1ceb2790-7f18-400a-ba48-f7e5b3400922.mp4

### ✨ Overview & highlights

This new release adds MVP support for embedding Rerun in Jupyter notebooks, and brings significant performance improvements across all layers of the stack.

* Rerun can now be embedded in Jupyter notebooks
    * Tested with Jupyter Notebook Classic, Jupyter Lab, VSCode & Google Colab; checkout our [How-to guide](https://www.rerun.io/docs/howto/notebook)
    * Try it out live on [Google Colab](https://colab.research.google.com/drive/1R9I7s4o6wydQC_zkybqaSRFTtlEaked_?usp=sharing)
* All colormapping tasks are now done directly on the GPU
    * This yields _very significant_ performance improvements for colormapping heavy workload (e.g. segmentation)
    * Try it out in our new [`segment_anything` example](https://www.rerun.io/examples/video-image/segment_anything_model) that shows off the latest models from Meta AI
* GPU picking & hovering now works with all of our primitives, including meshes & depth clouds
    * This fixes all the shortcomings of the previous CPU-based system
    * Rerun's automatic backprojection of depth textures ("depth clouds") is now feature complete
    * Try it out in our updated [`nyud` example](https://www.rerun.io/examples/robotics/rgbd)
* Our datastore has been completely revamped to more closely match our latest data model
    * This yields _very significant_ performance improvements for workloads with many events
    * Checkout [this post](https://github.com/rerun-io/rerun/issues/1619#issuecomment-1511046649) for a detailed walkthrough of the changes

### 🔎 Details

#### 🐍 Python SDK
- Document that we also accept colors in 0-1 floats [#1740](https://github.com/rerun-io/rerun/pull/1740)
- Don't initialize an SDK session if we are only going to be launching the app [#1768](https://github.com/rerun-io/rerun/pull/1768)
- Allow torch tensors for `log_rigid3` [#1769](https://github.com/rerun-io/rerun/pull/1769)
- Always send `recording_id` as part of `LogMsg` [#1778](https://github.com/rerun-io/rerun/pull/1778)
- New `reset_time` API [#1826](https://github.com/rerun-io/rerun/pull/1826) [#1854](https://github.com/rerun-io/rerun/pull/1854)
- Always flush when we remove a sink [#1830](https://github.com/rerun-io/rerun/pull/1830)
- More robust wait for exit condition during .serve() [#1939](https://github.com/rerun-io/rerun/pull/1939)

#### 🪳 Bug fixes
- Fix broken outlines (hover/select effect) for lines [#1724](https://github.com/rerun-io/rerun/pull/1724)
- Fix logged obb being displayed with half of the requested size [#1749](https://github.com/rerun-io/rerun/pull/1749) (thanks [@BenjaminDev](https://github.com/BenjaminDev)!)
- Fix `log_obb` usage [#1761](https://github.com/rerun-io/rerun/pull/1761)
- Always create the `log_time` timeline [#1763](https://github.com/rerun-io/rerun/pull/1763)
- Fix undo/redo selection shortcut/action changing selection history without changing selection [#1765](https://github.com/rerun-io/rerun/pull/1765)
- Fix various crashes [#1780](https://github.com/rerun-io/rerun/pull/1780)
- Fix crash when trying to do picking on depth clouds [d94ca3dd35e73e1984ccb969d0c7abd0d3e0faa9](https://github.com/rerun-io/rerun/commit/d94ca3dd35e73e1984ccb969d0c7abd0d3e0faa9)
- CI: fix benchmarks [#1799](https://github.com/rerun-io/rerun/pull/1799)
- CI: fix `cargo deny` [#1806](https://github.com/rerun-io/rerun/pull/1806)
- Fix "too many points" crash [#1822](https://github.com/rerun-io/rerun/pull/1822)
- Allow re-use of `RowId`s if no conflict is possible [#1832](https://github.com/rerun-io/rerun/pull/1832)
- Reduce memory used by staging belts on Web [#1836](https://github.com/rerun-io/rerun/pull/1836)
- Test and handle all tensor dtypes as images [#1840](https://github.com/rerun-io/rerun/pull/1840)
- Fix the Python build when running without `web_viewer` enabled [#1856](https://github.com/rerun-io/rerun/pull/1856)
- Error instead of `expect` inside `msg_encode` [#1857](https://github.com/rerun-io/rerun/pull/1857)
- Fix shutdown race condition in `re_sdk_comms` client [#1861](https://github.com/rerun-io/rerun/pull/1861)
- Fix broken instance picking in presence of images [#1876](https://github.com/rerun-io/rerun/pull/1876)
- Make sure JPEGs are always decoded [#1884](https://github.com/rerun-io/rerun/pull/1884)
- Fix crash when saving store to file [#1909](https://github.com/rerun-io/rerun/pull/1909)
- Don't clean up `LogDb`s that only contain a `BeginRecordingMsg` [#1914](https://github.com/rerun-io/rerun/pull/1914)
- Fix picking entities with image + another object (or label) twice [#1908](https://github.com/rerun-io/rerun/pull/1908)
- Fix double clicking camera no longer focusing on said camera [#1911](https://github.com/rerun-io/rerun/pull/1911)
- Fix annotation images sometimes drawn in the background [#1933](https://github.com/rerun-io/rerun/pull/1933)
- Use `zipfile` Python library instead of `unzip` command in `arkitscene` demo [#1936](https://github.com/rerun-io/rerun/pull/1936)
- Fix backslashes in `arkitscene` rigid transformation path [#1938](https://github.com/rerun-io/rerun/pull/1938)
- Fix hover/select highlights when picking single points in a scene with multiple point clouds [#1942](https://github.com/rerun-io/rerun/pull/1942)
- Fix hovering depth clouds [#1943](https://github.com/rerun-io/rerun/pull/1943)

#### 🚀 Performance improvements
- batching 4: retire `MsgBundle` + batching support in transport layer [#1679](https://github.com/rerun-io/rerun/pull/1679)
- Optimize the depth-cloud shader when `depth=0` [#1729](https://github.com/rerun-io/rerun/pull/1729)
- `arrow2_convert` primitive (de)serialization benchmarks [#1742](https://github.com/rerun-io/rerun/pull/1742)
- `arrow2` `estimated_bytes_size` benchmarks [#1743](https://github.com/rerun-io/rerun/pull/1743)
- `arrow2` erased refcounted clones benchmarks [#1745](https://github.com/rerun-io/rerun/pull/1745)
- benchmarks for common vector ops across `smallvec`/`tinyvec`/std [#1747](https://github.com/rerun-io/rerun/pull/1747)
- Columnar `TimePoint`s in data tables and during transport [#1767](https://github.com/rerun-io/rerun/pull/1767)
- Compile with `panic = "abort"` [#1813](https://github.com/rerun-io/rerun/pull/1813)
- Process 2D points per entities like 3D points [#1820](https://github.com/rerun-io/rerun/pull/1820)
- re_query: use latest data types (`DataRow`/`DataCell`) [#1828](https://github.com/rerun-io/rerun/pull/1828)
- Depth cloud textures are now cached frame-to-frame [#1913](https://github.com/rerun-io/rerun/pull/1913)

#### 🧑‍🏫 Examples
- Add new `ARKitScenes` example [#1538](https://github.com/rerun-io/rerun/pull/1538) (thanks [@pablovela5620](https://github.com/pablovela5620)!)
- New example code for Facebook research's `segment-anything` [#1788](https://github.com/rerun-io/rerun/pull/1788)
- Add `minimal_options` example for Rust SDK [#1773](https://github.com/rerun-io/rerun/pull/1773) (thanks [@h3mosphere](https://github.com/h3mosphere)!)
- Remove manual depth projection from `car` and `nyud` examples [#1869](https://github.com/rerun-io/rerun/pull/1869)
- Always spawn instead of fork in multiprocessing example [#1922](https://github.com/rerun-io/rerun/pull/1922)
- Add `--num-frames` arg to canny (webcam) example [#1923](https://github.com/rerun-io/rerun/pull/1923)
- Add argument parsing to `rerun_demo` [#1925](https://github.com/rerun-io/rerun/pull/1925)
- Join threads at end of `multithreading` example [#1934](https://github.com/rerun-io/rerun/pull/1934)

#### 📚 Docs
- Add `typing_extensions` to `requirements-doc.txt` [#1786](https://github.com/rerun-io/rerun/pull/1786)
- Fix typos in notebook readme [#1852](https://github.com/rerun-io/rerun/pull/1852)
- Update docs related to notebook [#1915](https://github.com/rerun-io/rerun/pull/1915)

#### 🖼 UI improvements
- Hover rays for tracked 3D cameras [#1751](https://github.com/rerun-io/rerun/pull/1751)
- Collapse space-view by default if there is only one child [#1762](https://github.com/rerun-io/rerun/pull/1762)
- Option to show scene bounding box [#1770](https://github.com/rerun-io/rerun/pull/1770)
- Assign default colors to class-ids when annotation context is missing [#1783](https://github.com/rerun-io/rerun/pull/1783)
- Add Restart command and keyboard shortcut for moving time to start of timeline [#1802](https://github.com/rerun-io/rerun/pull/1802) (thanks [@h3mosphere](https://github.com/h3mosphere)!)
- New option to disable persistent storage [#1825](https://github.com/rerun-io/rerun/pull/1825)
- Show previews of colormaps when selecting them [#1846](https://github.com/rerun-io/rerun/pull/1846)
- Smooth out scroll wheel input for camera zooming [#1920](https://github.com/rerun-io/rerun/pull/1920)

#### 🤷 Other Viewer improvements
- Change `EntityPathHash` to be 64 bit [#1723](https://github.com/rerun-io/rerun/pull/1723)
- Central `GpuReadback` handling for re_viewer, experimental space view screenshots [#1717](https://github.com/rerun-io/rerun/pull/1717)
- Readback depth from GPU picking [#1752](https://github.com/rerun-io/rerun/pull/1752)
- Use GPU picking for points, streamline/share picking code some more [#1814](https://github.com/rerun-io/rerun/pull/1814)
- Use GPU picking for line(like) primitives, fix `interactive` flags [#1829](https://github.com/rerun-io/rerun/pull/1829)
- Use GPU colormapping when showing images in the GUI [#1865](https://github.com/rerun-io/rerun/pull/1865)

#### 🕸️ Web
- Make CI publish `latest` tagged web-viewer to `app.rerun.io` [#1725](https://github.com/rerun-io/rerun/pull/1725)
- Implement `re_tuid::Tuid::random()` on web [#1796](https://github.com/rerun-io/rerun/pull/1796)
- Refactor the relationship between the assorted web / websocket servers [#1844](https://github.com/rerun-io/rerun/pull/1844)
- Notebooks: make `presentation_id` consistent and use data-attribute for rrd [#1881](https://github.com/rerun-io/rerun/pull/1881)
- 2.5GB before GC kick in on web [#1944](https://github.com/rerun-io/rerun/pull/1944)

#### 🎨 Renderer improvements
- GPU based picking with points [#1721](https://github.com/rerun-io/rerun/pull/1721)
- improved renderer label handling [#1731](https://github.com/rerun-io/rerun/pull/1731)
- Improved readback data handling [#1734](https://github.com/rerun-io/rerun/pull/1734)
- GPU based mesh picking [#1737](https://github.com/rerun-io/rerun/pull/1737)
- Improve dealing with raw buffers for texture read/write [#1744](https://github.com/rerun-io/rerun/pull/1744)
- GPU colormapping, first step [#1835](https://github.com/rerun-io/rerun/pull/1835)
- GPU tensor colormapping [#1841](https://github.com/rerun-io/rerun/pull/1841)
- GPU picking for depth clouds [#1849](https://github.com/rerun-io/rerun/pull/1849)
- Implement bilinear filtering of textures [#1850](https://github.com/rerun-io/rerun/pull/1850) [#1859](https://github.com/rerun-io/rerun/pull/1859) [#1860](https://github.com/rerun-io/rerun/pull/1860)
- Refactor: remove `GpuTexture2DHandle::invalid` [#1866](https://github.com/rerun-io/rerun/pull/1866)
- Fix filtering artifact for non-color images [#1886](https://github.com/rerun-io/rerun/pull/1886)
- Refactor: Add helper functions to `GpuTexture2DHandle` [#1900](https://github.com/rerun-io/rerun/pull/1900)

#### 🛢 Datastore improvements
- Datastore: revamp bench suite [#1733](https://github.com/rerun-io/rerun/pull/1733)
- Datastore revamp 1: new indexing model & core datastructures [#1727](https://github.com/rerun-io/rerun/pull/1727)
- Datastore revamp 2: serialization & formatting [#1735](https://github.com/rerun-io/rerun/pull/1735)
- Datastore revamp 3: efficient incremental stats [#1739](https://github.com/rerun-io/rerun/pull/1739)
- Datastore revamp 4: sunset `MsgId` [#1785](https://github.com/rerun-io/rerun/pull/1785)
- Datastore revamp 5: `DataStore::to_data_tables()` [#1791](https://github.com/rerun-io/rerun/pull/1791)
- Datastore revamp 6: sunset `LogMsg` storage + save store to disk [#1795](https://github.com/rerun-io/rerun/pull/1795)
- Datastore revamp 7: garbage collection [#1801](https://github.com/rerun-io/rerun/pull/1801)
- Incremental metadata registry stats [#1833](https://github.com/rerun-io/rerun/pull/1833)

#### 🗣 Merged RFCs
- RFC: datastore state of the union & end-to-end batching [#1610](https://github.com/rerun-io/rerun/pull/1610)

#### 🧑‍💻 Dev-experience
- Post-release cleanup [#1726](https://github.com/rerun-io/rerun/pull/1726)
- Remove unnecessary dependencies [#1711](https://github.com/rerun-io/rerun/pull/1711) (thanks [@vsuryamurthy](https://github.com/vsuryamurthy)!)
- Use copilot markers in PR template [#1784](https://github.com/rerun-io/rerun/pull/1784)
- re_format: barebone support for custom formatting [#1776](https://github.com/rerun-io/rerun/pull/1776)
- Refactor: Add new helper crate `re_log_encoding` [#1772](https://github.com/rerun-io/rerun/pull/1772)
- `setup_web.sh` supports pacman package manager [#1797](https://github.com/rerun-io/rerun/pull/1797) (thanks [@urholaukkarinen](https://github.com/urholaukkarinen)!)
- Add `rerun --strict`: crash if any warning or error is logged [#1812](https://github.com/rerun-io/rerun/pull/1812)
- End-to-end testing of Python logging -> store ingestion [#1817](https://github.com/rerun-io/rerun/pull/1817)
- Fix e2e test on CI: Don't try to re-build `rerun-sdk` [#1821](https://github.com/rerun-io/rerun/pull/1821)
- Install the rerun-sdk in CI using `--no-index` and split out Linux wheel build to run first [#1838](https://github.com/rerun-io/rerun/pull/1838)
- Remove more unused dependencies [#1863](https://github.com/rerun-io/rerun/pull/1863)
- Improve end-to-end testing slightly [#1862](https://github.com/rerun-io/rerun/pull/1862)
- Turn off benchmarks comment in each PR [#1872](https://github.com/rerun-io/rerun/pull/1872)
- Fix double-negation in `scripts/run_python_e2e_test.py` [#1896](https://github.com/rerun-io/rerun/pull/1896)
- Improve PR template with better comment, and no copilot by default [#1901](https://github.com/rerun-io/rerun/pull/1901)
- Optimize `generate_changelog.py` [#1912](https://github.com/rerun-io/rerun/pull/1912)

#### 🤷 Other
- Fix videos for GitHub in `CHANGELOG.md` [af7d3b192157f942e35f64d3561a9a8dbcc18bfa](https://github.com/rerun-io/rerun/commit/af7d3b192157f942e35f64d3561a9a8dbcc18bfa)
- Don't run 3rd party bench suites on CI [#1787](https://github.com/rerun-io/rerun/pull/1787)
- Remove `TensorTrait` [#1819](https://github.com/rerun-io/rerun/pull/1819)
- Disable wheel tests for `x86_64-apple-darwin` [#1853](https://github.com/rerun-io/rerun/pull/1853)
- Update `enumflags2` to non-yanked version [#1874](https://github.com/rerun-io/rerun/pull/1874)
- Collect extra egui features into the main `Cargo.toml` [#1926](https://github.com/rerun-io/rerun/pull/1926)
- `just rs-run-all` [b14087b40bd805c95f030a4c7d3fb7a0482e13f4](https://github.com/rerun-io/rerun/commit/b14087b40bd805c95f030a4c7d3fb7a0482e13f4)
- `just py-run-all-{native|web|rrd}` [#1927](https://github.com/rerun-io/rerun/pull/1927)


## [0.4.0](https://github.com/rerun-io/rerun/compare/v0.3.1...v0.4.0) - Outlines, web viewer and performance improvements - 2023-03-28

https://user-images.githubusercontent.com/1220815/228241887-03b311e2-80e9-4541-9281-6d334a15ab04.mp4

### ✨ Overview & highlights
* Add support for mesh vertex colors [#1671](https://github.com/rerun-io/rerun/pull/1671)
* Lower memory use [#1535](https://github.com/rerun-io/rerun/pull/1535)
* Improve garbage collection [#1560](https://github.com/rerun-io/rerun/pull/1560)
* Improve the web viewer [#1596](https://github.com/rerun-io/rerun/pull/1596) [#1594](https://github.com/rerun-io/rerun/pull/1594) [#1682](https://github.com/rerun-io/rerun/pull/1682) [#1716](https://github.com/rerun-io/rerun/pull/1716) …
* Nice outlines when hovering/selecting
* Add an example of forever-streaming a web-camera image to Rerun [#1502](https://github.com/rerun-io/rerun/pull/1502)
* Fix crash-on-save on some versions of Linux [#1402](https://github.com/rerun-io/rerun/pull/1402)
* And a lot of other bug fixes
* Many performance improvements

We now host an experimental and unpolished web-viewer at <https://app.rerun.io/> for anyone to try out!

### 🔎 Details

#### 🐍 Python SDK
- Expose all Rerun enums and types to main module scope [#1598](https://github.com/rerun-io/rerun/pull/1598)
- Make `log_point` more forgiving and update docstring [#1663](https://github.com/rerun-io/rerun/pull/1663)
- Add support for mesh vertex colors [#1671](https://github.com/rerun-io/rerun/pull/1671)

#### 🦀 Rust SDK
- ⚠️ `Session::new` has been replaced with `SessionBuilder` [#1528](https://github.com/rerun-io/rerun/pull/1528)
- ⚠️ `session.spawn(…)` -> `rerun::native_viewer::spawn(session, …)` [#1507](https://github.com/rerun-io/rerun/pull/1507)
- ⚠️ `session.show()` -> `rerun::native_viewer::show(session)` [#1507](https://github.com/rerun-io/rerun/pull/1507)
- ⚠️ `session.serve(…)` -> `rerun::serve_web_viewer(session, …);` [#1507](https://github.com/rerun-io/rerun/pull/1507)
- ⚠️ `rerun::global_session` is now hidden behind the `global_session` feature flag [#1507](https://github.com/rerun-io/rerun/pull/1507)
- Add support for mesh vertex colors [#1671](https://github.com/rerun-io/rerun/pull/1671)

#### 🪳 Bug fixes
- datastore: disable compaction (fixes 2x memory issue) [#1535](https://github.com/rerun-io/rerun/pull/1535)
- Fix garbage collection [#1560](https://github.com/rerun-io/rerun/pull/1560)
- Avoid using undefined extern "C" on Windows [#1577](https://github.com/rerun-io/rerun/pull/1577)
- Fix crash on decoding old .rrd files [#1579](https://github.com/rerun-io/rerun/pull/1579)
- datastore: stabilize dataframe sorts [#1549](https://github.com/rerun-io/rerun/pull/1549)
- Stop using infinities in wgsl shaders [#1594](https://github.com/rerun-io/rerun/pull/1594)
- Workaround for alpha to coverage state leaking on (Web)GL renderer [#1596](https://github.com/rerun-io/rerun/pull/1596)
- Use a patched `wasm-bindgen-cli` with fix for 2GiB bug [#1605](https://github.com/rerun-io/rerun/pull/1605)
- Misc: make example in `log_pinhole` runnable [#1609](https://github.com/rerun-io/rerun/pull/1609) (thanks [@Sjouks](https://github.com/Sjouks)!)
- Early-out on zero-sized space-views to prevent crashes [#1623](https://github.com/rerun-io/rerun/pull/1623)
- Print our own callstack on panics [#1622](https://github.com/rerun-io/rerun/pull/1622)
- Handle ctrl+c to gracefully shutdown the server(s) [#1613](https://github.com/rerun-io/rerun/pull/1613)
- Fix crash on serve exit, second attempt [#1633](https://github.com/rerun-io/rerun/pull/1633)
- Fix wrong remove-tooltip for entities and groups [#1637](https://github.com/rerun-io/rerun/pull/1637)
- Fix requiring focus for shutdown via ctrl+c when starting Viewer from command line [#1646](https://github.com/rerun-io/rerun/pull/1646)
- Fix eye spin after eye reset [#1652](https://github.com/rerun-io/rerun/pull/1652)
- Fix crash on negative radii by instead warning [#1654](https://github.com/rerun-io/rerun/pull/1654)
- Fix crash when trying to listen on a taken TCP port [#1650](https://github.com/rerun-io/rerun/pull/1650)
- Don't show 2D labels in 3D space views. [#1641](https://github.com/rerun-io/rerun/pull/1641)
- Fix Z fighting with improved depth offset math [#1661](https://github.com/rerun-io/rerun/pull/1661)
- Whether a spatial view is 2D or 3D is now reevaluated over time unless picked explicitly [#1660](https://github.com/rerun-io/rerun/pull/1660)
- Update wgpu to v0.15.3, fixing meshes on Windows Chrome [#1682](https://github.com/rerun-io/rerun/pull/1682)
- Fix a bug in the image hover code, causing the wrong RGBA values to be printed [#1690](https://github.com/rerun-io/rerun/pull/1690)
- Fix a bug that caused points to be render too large [#1690](https://github.com/rerun-io/rerun/pull/1690)
- Fix web crash on missing uniform buffer padding [#1699](https://github.com/rerun-io/rerun/pull/1699)
- Fix `memory_usage` example relying on implicit recursive features [#1709](https://github.com/rerun-io/rerun/pull/1709)
- Track changed state in nav mode combo box [#1703](https://github.com/rerun-io/rerun/pull/1703)
- Fix crash-on-save by switching file-picker dialog to `xdg-portal` [#1402](https://github.com/rerun-io/rerun/pull/1402)
- Change roll-shortcut from ALT to SHIFT [#1715](https://github.com/rerun-io/rerun/pull/1715)
- Fix CpuWriteGpuReadBelt producing unaligned gpu buffer offsets [#1716](https://github.com/rerun-io/rerun/pull/1716)
- Fix arrows requiring a radius to be visible [#1720](https://github.com/rerun-io/rerun/pull/1720)

#### 🚀 Performance improvements
- Add re_arrow_store profile scopes [#1546](https://github.com/rerun-io/rerun/pull/1546)
- datastore: early exit missing components at table level [#1554](https://github.com/rerun-io/rerun/pull/1554)
- datastore: track bucket count in store stats & mem panel [#1555](https://github.com/rerun-io/rerun/pull/1555)
- LogDb: don't split on index bucket size [#1558](https://github.com/rerun-io/rerun/pull/1558)
- Introduce a simpler cache dedicated to just decode JPEGs [#1550](https://github.com/rerun-io/rerun/pull/1550)
- Implement outlines for points 2D/3D/depth & use them for select & hover in Viewer [#1568](https://github.com/rerun-io/rerun/pull/1568)
- Simplify ImageCache [#1551](https://github.com/rerun-io/rerun/pull/1551)
- New time panel density graph [#1557](https://github.com/rerun-io/rerun/pull/1557)
- Refactor the Arrow Mesh3D type to use zero-copy Buffers [#1691](https://github.com/rerun-io/rerun/pull/1691)
- Remove the redundant costly transform check during categorization [#1695](https://github.com/rerun-io/rerun/pull/1695)
- batching 3: `DataRow` & `DataTable` + no bundles outside of transport [#1673](https://github.com/rerun-io/rerun/pull/1673)

#### 🧑‍🏫 Examples
- Very simple example streaming from an opencv camera [#1502](https://github.com/rerun-io/rerun/pull/1502)
- Initial TurtleBot subscriber demo [#1523](https://github.com/rerun-io/rerun/pull/1523)

#### 📚 Docs
- Link to the Python SDK build instructions in `rerun_py/README.md` [#1565](https://github.com/rerun-io/rerun/pull/1565)

#### 🖼 UI improvements
- Fix combining outline mask for selection & hover [#1552](https://github.com/rerun-io/rerun/pull/1552)
- Implement outlines for rectangles & use them for select & hover of image primitives in Viewer [#1559](https://github.com/rerun-io/rerun/pull/1559)
- Show log messages in egui toast notifications [#1603](https://github.com/rerun-io/rerun/pull/1603)
- Adapt UI for smaller screens [#1608](https://github.com/rerun-io/rerun/pull/1608)
- Nicer toast notifications [#1621](https://github.com/rerun-io/rerun/pull/1621)
- Don't hover things in 2D/3D views if we are dragging something [#1643](https://github.com/rerun-io/rerun/pull/1643)
- Allow rolling 3D camera with primary mouse button + alt modifier [#1659](https://github.com/rerun-io/rerun/pull/1659)
- Name space views after the space and indicate duplicate names [#1653](https://github.com/rerun-io/rerun/pull/1653)
- Add banner about mobile browsers being unsupported [#1674](https://github.com/rerun-io/rerun/pull/1674)
- Improve UI for tensors and color map selection [#1683](https://github.com/rerun-io/rerun/pull/1683)
- Only show the mobile OS warning banner on web [#1685](https://github.com/rerun-io/rerun/pull/1685)
- Improve the depth backprojection feature [#1690](https://github.com/rerun-io/rerun/pull/1690)
- Swap overlay order of selection & hover outlines [#1705](https://github.com/rerun-io/rerun/pull/1705)
- Turn on depth cloud backprojection by default [#1710](https://github.com/rerun-io/rerun/pull/1710)
- Add radius boost for depth clouds on outline [#1713](https://github.com/rerun-io/rerun/pull/1713)

#### 🤷 Other Viewer improvements
- Fix web feature name in error messages [#1521](https://github.com/rerun-io/rerun/pull/1521)
- Use outlines for mesh selections instead of highlight colors [#1540](https://github.com/rerun-io/rerun/pull/1540)
- Implement outlines for line renderer & use them for select & hover of "line-like" primitives in Viewer [#1553](https://github.com/rerun-io/rerun/pull/1553)
- Load .rrd file over HTTP [#1600](https://github.com/rerun-io/rerun/pull/1600)
- Revert "Handle ctrl+c to gracefully shutdown the server(s)" [#1632](https://github.com/rerun-io/rerun/pull/1632)
- More eager GC, and remove `--fast-math` optimization for Wasm [#1656](https://github.com/rerun-io/rerun/pull/1656)
- Detect failure to install GUI log callback [#1655](https://github.com/rerun-io/rerun/pull/1655)
- Warn when most of the RAM has been used up by Rerun [#1651](https://github.com/rerun-io/rerun/pull/1651)
- Apply color maps to all types of depth tensors [#1686](https://github.com/rerun-io/rerun/pull/1686)
- Size boosted outlines for points & lines, color & size tweaking [#1667](https://github.com/rerun-io/rerun/pull/1667)
- Default point radius to 1.5 UI points [#1706](https://github.com/rerun-io/rerun/pull/1706)
- When streaming an rrd from http: play it, don't follow it [#1707](https://github.com/rerun-io/rerun/pull/1707)

#### 🕸️ Web
- Use `log` as our log backend instead of `tracing` [#1590](https://github.com/rerun-io/rerun/pull/1590)
- Turn on allocation tracker at run-time and for web [#1591](https://github.com/rerun-io/rerun/pull/1591)
- Set correct MIME types in re_web_viewer_server [#1602](https://github.com/rerun-io/rerun/pull/1602)
- Upload web viewer to a bucket [#1606](https://github.com/rerun-io/rerun/pull/1606)
- Use hostname for default websocket address [#1664](https://github.com/rerun-io/rerun/pull/1664)
- Upload the colmap rrd file to gcloud [#1666](https://github.com/rerun-io/rerun/pull/1666)
- Show a warning by default on mobile browsers [#1670](https://github.com/rerun-io/rerun/pull/1670)
- Add analytics to the hosted index.html [#1675](https://github.com/rerun-io/rerun/pull/1675)
- Always upload latest prerelease to a dedicated prefix [#1676](https://github.com/rerun-io/rerun/pull/1676)
- Allow url param override on app.rerun.io [#1678](https://github.com/rerun-io/rerun/pull/1678)
- Show the git commit in the about section in pre-release builds [#1677](https://github.com/rerun-io/rerun/pull/1677)
- Update the web icon [#1688](https://github.com/rerun-io/rerun/pull/1688)

#### 🎨 Renderer improvements
- Outlines via masking & postprocessing in `re_renderer` [#1532](https://github.com/rerun-io/rerun/pull/1532)
- Add missing profiling scopes in `re_renderer` [#1567](https://github.com/rerun-io/rerun/pull/1567)
- Don't call `wgpu::Device::poll` on the web [#1626](https://github.com/rerun-io/rerun/pull/1626)
- Merge final outline render into composite step in order to fix blending [#1629](https://github.com/rerun-io/rerun/pull/1629)
- renderer: fix the groupby logic in mesh instancing [#1657](https://github.com/rerun-io/rerun/pull/1657)
- Fix outlines being offset diagonally by about half a pixel [#1668](https://github.com/rerun-io/rerun/pull/1668)
- Gpu readback belt for fast & easy data readback from gpu [#1687](https://github.com/rerun-io/rerun/pull/1687)
- Make CpuWriteGpuReadBelt texture copies easier/less error prone [#1689](https://github.com/rerun-io/rerun/pull/1689)

#### ✨ Other enhancement
- datastore: split out formatting & sanity checks in their own modules [#1625](https://github.com/rerun-io/rerun/pull/1625)
- Add `rerun --save`: stream incoming log stream to an rrd file [#1662](https://github.com/rerun-io/rerun/pull/1662)
- batching 1: introduce `DataCell` & retire `ComponentBundle` [#1634](https://github.com/rerun-io/rerun/pull/1634)
- Data store batching 2: split out component traits [#1636](https://github.com/rerun-io/rerun/pull/1636)

#### 📈 Analytics
- Analytics: don't spam warning when there is an HTTP connection problem [#1564](https://github.com/rerun-io/rerun/pull/1564)
- Analytics: Rename "location" to "file_line" in the "crash-panic" event [#1575](https://github.com/rerun-io/rerun/pull/1575)

#### 🗣 Merged RFCs
- RFC: component-datatype conversions [#1595](https://github.com/rerun-io/rerun/pull/1595)
- RFC: pre-proposal for blueprint store [#1582](https://github.com/rerun-io/rerun/pull/1582)

#### 🧑‍💻 Dev-experience
- Update `rayon` [#1541](https://github.com/rerun-io/rerun/pull/1541)
- Fix some `1.68` clippy lints [#1569](https://github.com/rerun-io/rerun/pull/1569)
- Remove duplicated 'nix' crate [#1479](https://github.com/rerun-io/rerun/pull/1479)
- Better MsgId format [#1566](https://github.com/rerun-io/rerun/pull/1566)
- Lint vertical spacing in Rust code [#1572](https://github.com/rerun-io/rerun/pull/1572)
- CI: Replace wasm_bindgen_check.sh with actually building the web-viewer [#1604](https://github.com/rerun-io/rerun/pull/1604)
- Add --all-features to Rust Analyzer flags [#1624](https://github.com/rerun-io/rerun/pull/1624)
- Run clippy for Wasm, with own clippy.toml config file [#1628](https://github.com/rerun-io/rerun/pull/1628)
- Update tokio v1.24.1 -> v1.26.0 [#1635](https://github.com/rerun-io/rerun/pull/1635)
- Add a workflow input for running benchmarks manually [#1698](https://github.com/rerun-io/rerun/pull/1698)
- Add missing } to fix Rust workflow [#1700](https://github.com/rerun-io/rerun/pull/1700)
- Fix `lint.py` [#1719](https://github.com/rerun-io/rerun/pull/1719)
- Add a script that generates a changelog from recent PRs and their labels [#1718](https://github.com/rerun-io/rerun/pull/1718)

#### 🤷 Other
#### 🤷 Other
- Clean up opencv_canny example slightly [b487e550dcb87225858dc6f76b791a25e938e75e](https://github.com/rerun-io/rerun/commit/b487e550dcb87225858dc6f76b791a25e938e75e)
- Lint fixes [9901e7c6735356b1970ddabc926bc5378d82e057](https://github.com/rerun-io/rerun/commit/9901e7c6735356b1970ddabc926bc5378d82e057)


## [0.3.1](https://github.com/rerun-io/rerun/compare/v0.3.0...v0.3.1) - Remove potentially sensitive analytics - 2023-03-13

Remove potentially sensitive analytics, including path to Rerun source code on panics, and Rerun branch name when building from source [#1563](https://github.com/rerun-io/rerun/pull/1563)


## [0.3.0](https://github.com/rerun-io/rerun/compare/v0.2.0...v0.3.0) - 2023-03-07
### ✨ Overview & highlights

After a successful launch a couple of weeks ago, we're back with our second release!
With a few exceptions this release focuses on internal refactors & improving our processes.
However, we think you'll enjoy these goodies that made it in nonetheless!

https://user-images.githubusercontent.com/2910679/222510504-23871b8c-0bef-49c2-bbd2-37baab4247e8.mp4


You can now generate point clouds directly from depth textures and choose a wide variety of color maps.
Check out this [video](https://user-images.githubusercontent.com/1220815/223365363-da13585f-3a91-4cb8-a6ef-8a6fadbeb4eb.webm) on how to use it.
This is **a lot** faster and more convenient than doing so manually in your own code
Some caveats: Picking is not yet working and visible history may behave differently (related to [#723](https://github.com/rerun-io/rerun/issues/723))

Other highlights:

* Viewer
  * Improved formatting of date-times in plots [#1356](https://github.com/rerun-io/rerun/pull/1356)
  * Labels for 3D objects have now a color can now be selected & hovered [#1438](https://github.com/rerun-io/rerun/pull/1438)
  * Scale factor is saved across sessions and more persistent between screens [#1448](https://github.com/rerun-io/rerun/pull/1448)
  * Showing tensors in the Viewer is now faster
* SDK
  * Python packages now work with Ubuntu-20.04 [#1334](https://github.com/rerun-io/rerun/pull/1334)
  * u8 segmentation stay u8 now (they converted to u16 before) [#1376](https://github.com/rerun-io/rerun/pull/1376)
  * 2D Line strips can now be logged directly [#1430](https://github.com/rerun-io/rerun/pull/1430)
  * Add a `strict` mode to the Python SDK where misuses of the API result in exceptions being raised.[#1477](https://github.com/rerun-io/rerun/pull/1477)
  * Fix disabling Python API through `init` not working [#1517](https://github.com/rerun-io/rerun/pull/1517)
* General
  * We build now with fewer build dependencies (there is however [still more work to do!](https://github.com/rerun-io/rerun/issues/1316)).
  Notably, we previously used a version of the `time` crate which had a security issue (CVE-2020-26235), thanks @mpizenberg for helping out!
  * Print more information & troubleshooting info on crash

Meanwhile, we did a bunch of improvements to our manual. If you had trouble running Rerun so far, check our updated [troubleshooting](https://www.rerun.io/docs/getting-started/troubleshooting) page (and as always, please [open an issue](https://github.com/rerun-io/rerun/issues/new/choose) if something doesn't work).

⚠️ BREAKING: old `.rrd` files no longer load ⚠️

### 🔎 Details
#### New features
* Generate point clouds directly from depth textures
  * re_renderer: implement depth cloud renderer [#1415](https://github.com/rerun-io/rerun/pull/1415)
  * Integrate depth clouds into Rerun [#1421](https://github.com/rerun-io/rerun/pull/1421)
  * CPU & GPU color maps [#1484](https://github.com/rerun-io/rerun/pull/1484)
  * Integrate GPU color maps into depth clouds [#1486](https://github.com/rerun-io/rerun/pull/1486)
* Python SDK: Add strict mode [#1477](https://github.com/rerun-io/rerun/pull/1477)
* OS independent Zoom factor & serialization thereof [#1448](https://github.com/rerun-io/rerun/pull/1448)
* Labels for 3D objects have now a color can now be selected & hovered [#1438](https://github.com/rerun-io/rerun/pull/1438)
* Add 2D support for linestrips [#1430](https://github.com/rerun-io/rerun/pull/1430)
* Add signal handler on *nix with troubleshooting and stacktrace [#1340](https://github.com/rerun-io/rerun/pull/1340)
  * Point users to our troubleshooting page on panic [#1338](https://github.com/rerun-io/rerun/pull/1338)

#### Performance
* Speed up conversions for color arrays in Python [#1454](https://github.com/rerun-io/rerun/pull/1454)
* Speed up fixed-sized array iteration [#1050](https://github.com/rerun-io/rerun/pull/1050)
* Speed up tensor handling by padding data through more directly
  * Direct conversion to dynamic image from Tensors [#1455](https://github.com/rerun-io/rerun/pull/1455)
  * Convert view_tensor to use the new native Tensors [#1439](https://github.com/rerun-io/rerun/pull/1439)
* Add option to show performance metrics in the UI in release builds too [#1444](https://github.com/rerun-io/rerun/pull/1444)
* Faster stable diffusion sample [#1364](https://github.com/rerun-io/rerun/pull/1364)
* SDK: stream to disk with `save` feature [#1405](https://github.com/rerun-io/rerun/pull/1405)
* `re_renderer` has now a direct CPU->GPU copy mechanism
  * `CpuWriteGpuReadBelt` for fast frame by frame memory transfers [#1382](https://github.com/rerun-io/rerun/pull/1382)
  * Uniform buffer utility using `CpuWriteGpuReadBelt` [#1400](https://github.com/rerun-io/rerun/pull/1400)
  * Use `CpuWriteGpuReadBelt` for mesh data gpu upload [#1416](https://github.com/rerun-io/rerun/pull/1416)

#### Small improvements & bugfixes
* UI
  * Add scroll-bars the "Add/Remove entities" window [#1445](https://github.com/rerun-io/rerun/pull/1445)
  * Unify the time formatting between the time panel and the plot [#1369](https://github.com/rerun-io/rerun/pull/1369)
  * Timeline
    * Fix precision issue when zooming in on the timeline [#1370](https://github.com/rerun-io/rerun/pull/1370)
    * Improve the gap-detector [#1363](https://github.com/rerun-io/rerun/pull/1363)
  * Better time axis on plot view [#1356](https://github.com/rerun-io/rerun/pull/1356)
  * Prevent wrap on 'Streams' text [#1308](https://github.com/rerun-io/rerun/pull/1308)
  * Update to eframe 0.21.3 with fix for web text input [#1311](https://github.com/rerun-io/rerun/pull/1311)
* `re_renderer`
  * Fix crash due to always expecting Rgba8Unorm backbuffer on Web & Bgra8Unorm on native [#1413](https://github.com/rerun-io/rerun/pull/1413)
  * Allow controlling the graphics backend & power preference through standard wgpu env vars [#1332](https://github.com/rerun-io/rerun/pull/1332)
* Heuristic for camera frustum length is now based on scene size [#1433](https://github.com/rerun-io/rerun/pull/1433)
* Fix Python type signature for tensor names [#1443](https://github.com/rerun-io/rerun/pull/1443)
* Don't convert u8 segmentation images to u16 [#1376](https://github.com/rerun-io/rerun/pull/1376)
* Docs (excluding the manual)
  * Improve the docs of `connect` and `serve` [#1450](https://github.com/rerun-io/rerun/pull/1450)
  * Update log_mesh and log_meshes docs. [#1286](https://github.com/rerun-io/rerun/pull/1286)
  * Add guidelines for adding dependencies in a PR [#1431](https://github.com/rerun-io/rerun/pull/1431)
  * Add a few more sections to `CODE_STYLE.md` [#1365](https://github.com/rerun-io/rerun/pull/1365)
  * Fixup for some doc links [#1314](https://github.com/rerun-io/rerun/pull/1314)
  * Document undocumented environment variables on help page. [#1335](https://github.com/rerun-io/rerun/pull/1335)
  * Link to SDK operating modes doc in both SDK [#1330](https://github.com/rerun-io/rerun/pull/1330)
* More information in `--version` [#1388](https://github.com/rerun-io/rerun/pull/1388)
* Remove already broken `show` method from Python SDK [#1429](https://github.com/rerun-io/rerun/pull/1429)
* Analytics
  * Send analytics events with callstacks on panics and signals [#1409](https://github.com/rerun-io/rerun/pull/1409)
  * Put all analytics to one bucket [#1390](https://github.com/rerun-io/rerun/pull/1390)
  * add event for when we serve the web-viewer .wasm [#1379](https://github.com/rerun-io/rerun/pull/1379)
  * register SDK language and data source [#1371](https://github.com/rerun-io/rerun/pull/1371)
  * Refactor analytics [#1368](https://github.com/rerun-io/rerun/pull/1368)
* Versioned log streams [#1420](https://github.com/rerun-io/rerun/pull/1420)
* Fix path issues when running debug Viewer within workspace [#1341](https://github.com/rerun-io/rerun/pull/1341)
* Detailed errors for re_renderer `include_file!` [#1339](https://github.com/rerun-io/rerun/pull/1339)
* Limit logging in web-viewer to `warn` in order to workaround a crash issue (and reduce log spam) [1514](https://github.com/rerun-io/rerun/pull/1514)
* Fix disabling API through `init` not working [#1517](https://github.com/rerun-io/rerun/pull/1517)

#### CI, testing & build improvements
* Reduce build dependencies
  * Get rid of time 0.1.* dependency [#1408](https://github.com/rerun-io/rerun/pull/1408)
  * Remove unnecessary ordered-float [#1461](https://github.com/rerun-io/rerun/pull/1461)
  * Remove extraneous `image` features and dependencies [#1425](https://github.com/rerun-io/rerun/pull/1425)
  * Replace `reqwest` with `ureq` [#1407](https://github.com/rerun-io/rerun/pull/1407)
  * Remove derive_more dependency [#1406](https://github.com/rerun-io/rerun/pull/1406)
* Use different artifact names for wasm/js in debug builds [#1428](https://github.com/rerun-io/rerun/pull/1428)
* Separate Mac wheels & trigger wheel build from UI [#1499](https://github.com/rerun-io/rerun/pull/1499)
* Add spell checking to CI [#1492](https://github.com/rerun-io/rerun/pull/1492)
* Repo size
  * Always create new orphaned branch for gh-pages [#1490](https://github.com/rerun-io/rerun/pull/1490)
  * GitHub Action to prevent large files [#1478](https://github.com/rerun-io/rerun/pull/1478)
* Python
  * Remove the Python job path filters [#1452](https://github.com/rerun-io/rerun/pull/1452)
  * Use ruff for our Python lints [#1378](https://github.com/rerun-io/rerun/pull/1378)
  * Use python3 in the jobs that weren't tested in PR [#1348](https://github.com/rerun-io/rerun/pull/1348)
* Testing
  * Add a test of memory use when logging a lot of big images [#1372](https://github.com/rerun-io/rerun/pull/1372)
* Switch ci_docker to a container based on ubuntu 20.04 [#1334](https://github.com/rerun-io/rerun/pull/1334)
* Release handling
  * Switch release action to ncipollo [#1489](https://github.com/rerun-io/rerun/pull/1489)
  * Fix our continuous pre-releases [#1458](https://github.com/rerun-io/rerun/pull/1458)
  * Delete the prerelease before creating the new one [#1485](https://github.com/rerun-io/rerun/pull/1485)
  * Set prerelease to true even for version-tagged CI job [#1504](https://github.com/rerun-io/rerun/pull/1504)
  * Let the release job take care of creating the tag [#1501](https://github.com/rerun-io/rerun/pull/1501)
  * Use `cargo update -w` instead of `cargo check` when prepping prerelease [#1500](https://github.com/rerun-io/rerun/pull/1500)
  * Use prerelease tag instead of latest and update pointer on prerelease [#1481](https://github.com/rerun-io/rerun/pull/1481)
  * Include date in pre-release version [#1472](https://github.com/rerun-io/rerun/pull/1472)
  * Switch pre-release action to ncipollo/release-action [#1466](https://github.com/rerun-io/rerun/pull/1466)
* Disallow some methods and types via Clippy[#1411](https://github.com/rerun-io/rerun/pull/1411)

#### Other non-user-facing refactors
* Fix: don't create a dummy LogDb when opening the Rerun Menu [#1440](https://github.com/rerun-io/rerun/pull/1440)
* `re_renderer`
  * `Draw Phases` in preparation of executing `Renderer` several times on different targets [#1419](https://github.com/rerun-io/rerun/pull/1419)
    * Fix mesh creation failing to copy index data. [#1473](https://github.com/rerun-io/rerun/pull/1473)
    * do not silently drop draw phases [#1471](https://github.com/rerun-io/rerun/pull/1471)
  * Simplify bind group allocation call by passing pool collection object. [#1459](https://github.com/rerun-io/rerun/pull/1459)
  * Interior mutable buffer/texture/bindgroup pools [#1374](https://github.com/rerun-io/rerun/pull/1374)
  * Rename all instances of `frame_maintenance` to `begin_frame` [#1360](https://github.com/rerun-io/rerun/pull/1360)
  * Texture & buffer call now wgpu's `destroy` on removal from pool [#1359](https://github.com/rerun-io/rerun/pull/1359)
  * Arrow buffers as (optional) first-class citizen [#1482](https://github.com/rerun-io/rerun/pull/1482)
  * Log static re_renderer resource generation [#1464](https://github.com/rerun-io/rerun/pull/1464)
* Internal log_text_entry_internal to break circular deps [#1488](https://github.com/rerun-io/rerun/pull/1488)
* Delete ClassicTensor and cleanup [#1456](https://github.com/rerun-io/rerun/pull/1456)
* Fix re_renderer file watcher watching the same file several times [#1463](https://github.com/rerun-io/rerun/pull/1463)
* Analytics
  * More ergonomic API [#1410](https://github.com/rerun-io/rerun/pull/1410)
  * Streamlining host vs. recorder python/rust versions [#1380](https://github.com/rerun-io/rerun/pull/1380)
  * Fix workspace detection [#1437](https://github.com/rerun-io/rerun/pull/1437)
* Introduce `DeserializableComponent` trait and high-level `query_latest` [#1417](https://github.com/rerun-io/rerun/pull/1417)


[Full Changelog](https://github.com/rerun-io/rerun/compare/v0.2.0...v0.3.0)

## 0.2.0 - 2023-02-14
First public release!<|MERGE_RESOLUTION|>--- conflicted
+++ resolved
@@ -4,13 +4,10 @@
 
 # ⚠️ Breaking changes
 * `mesh_material: Material` has been renamed to `albedo_factor: AlbedoFactor` [#6841](https://github.com/rerun-io/rerun/pull/6841)
-<<<<<<< HEAD
 * 3D transform APIs: Previously, the transform component was represented as one of several variants (an Arrow union, `enum` in Rust) depending on how the transform was expressed. Instead, there are now several components for translation/scale/rotation/matrices that can live side-by-side in the 3D transform archetype. (Details in the [migration guide](http://rerun.io/docs/reference/migration/migration-0-18#speculative-link))
-=======
 * Python: `ImageEncoded` has been renamed `ImageEncodedHelper`
 
 🧳 Migration guide: http://rerun.io/docs/reference/migration/migration-0-18?speculative-link
->>>>>>> 03c5ecd8
 
 
 ## [0.17.0](https://github.com/rerun-io/rerun/compare/0.16.1...0.17.0) - More Blueprint features and better notebooks - 2024-07-08

--- conflicted
+++ resolved
@@ -2,11 +2,8 @@
 
 A rough time-line of major user-facing things added, removed and changed. Newest on top.
 
-<<<<<<< HEAD
-* 2022-01-18: Arrow Storage is now the default storage backend for rerun. Use RERUN_STORE=classic to opt out. [#822](https://github.com/rerun-io/rerun/pull/822).
-=======
+* 2022-01-20: Arrow Storage is now the default storage backend for rerun. Use RERUN_STORE=classic to opt out. [#822](https://github.com/rerun-io/rerun/pull/822).
 * 2022-01-19: `rerun.spawn_and_connect` - the easiest way to use Rerun [#821](https://github.com/rerun-io/rerun/pull/821).
->>>>>>> ee29c148
 * 2022-01-16: Added a command palette (Ctrl-P or Cmd-P) [#656](https://github.com/rerun-io/rerun/pull/656).
 * 2022-01-13: Introduce RERUN_STORAGE environment variable to choose storage mechanism [#752](https://github.com/rerun-io/rerun/pull/752).
 * 2022-01-13: Camera/object focus in 3D views is now on double click, moving camera never clears selection now. [#744](https://github.com/rerun-io/rerun/pull/744)

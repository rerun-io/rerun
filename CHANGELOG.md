--- conflicted
+++ resolved
@@ -2,11 +2,8 @@
 
 A rough time-line of major user-facing things added, removed and changed. Newest on top.
 
-<<<<<<< HEAD
 * 2023-02-02: Automate Python Wheel deployments. The Rerun python package is renamed to `rerun-sdk`. [#996](https://github.com/rerun-io/rerun/pull/996)
-=======
 * 2023-02-02: Introduce extension_components [#1023](https://github.com/rerun-io/rerun/pull/1023)
->>>>>>> cd92a63e
 * 2023-01-27: Update wgpu to 0.15. [#954](https://github.com/rerun-io/rerun/pull/954)
 * 2023-01-25: Depth images are now color mapped with turbo color map. [#912](https://github.com/rerun-io/rerun/pull/912)
 * 2023-01-20: Arrow Storage is now the default storage backend for rerun. Use RERUN_STORE=classic to opt out. [#822](https://github.com/rerun-io/rerun/pull/822).

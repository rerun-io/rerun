#!/usr/bin/env python3

"""
Summarizes PRs since `latest` branch, grouping them based on their GitHub labels.

If the result is not satisfactory, you can edit the original PR titles and labels.
You can add the `exclude from changelog` label to minor PRs that are not of interest to our users.

Finally, copy-paste the output into `CHANGELOG.md` and add a high-level summary to the top.
"""

from __future__ import annotations

import argparse
import json
import multiprocessing
import re
import subprocess
import sys
from dataclasses import dataclass
from typing import Any

from git import Repo  # pip install GitPython
from tqdm import tqdm

OWNER = "rerun-io"
REPO = "rerun"
INCLUDE_LABELS = False  # It adds quite a bit of visual noise

# Cache for organization members to avoid repeated API calls
_org_members_cache: set[str] | None = None


def eprint(*args: Any, **kwargs: Any) -> None:
    print(*args, file=sys.stderr, **kwargs)


@dataclass
class PrInfo:
    gh_user_name: str
    pr_title: str
    labels: list[str]


@dataclass
class CommitInfo:
    hexsha: str
    title: str
    pr_number: int | None


<<<<<<< HEAD
=======
def get_github_token() -> str:
    import os

    token = os.environ.get("GH_ACCESS_TOKEN", "")
    if token != "":
        return token

    home_dir = os.path.expanduser("~")
    token_file = os.path.join(home_dir, ".githubtoken")

    try:
        with open(token_file, encoding="utf8") as f:
            token = f.read().strip()
        return token
    except Exception:
        pass

    eprint("ERROR: expected a GitHub token in the environment variable GH_ACCESS_TOKEN or in ~/.githubtoken")
    sys.exit(1)


def get_rerun_org_members() -> set[str]:
    """Fetch all members of the rerun-io GitHub organization."""
    global _org_members_cache

    if _org_members_cache is not None:
        return _org_members_cache

    gh_access_token = get_github_token()
    headers = {"Authorization": f"Token {gh_access_token}"}

    members = set()
    page = 1
    per_page = 100

    while True:
        url = f"https://api.github.com/orgs/{OWNER}/members?page={page}&per_page={per_page}"
        response = requests.get(url, headers=headers)

        if response.status_code != 200:
            raise Exception(
                f"ERROR fetching org members {url}: {response.status_code} - {response.json().get('message', 'Unknown error')}"
            )

        json_data = response.json()
        if not json_data:  # Empty response means we've reached the end
            break

        for member in json_data:
            members.add(member["login"])

        page += 1

    _org_members_cache = members
    eprint(f"Fetched {len(members)} members from rerun-io organization")
    return members


>>>>>>> 6c9be7d7
# Slow
def fetch_pr_info_from_commit_info(commit_info: CommitInfo) -> PrInfo | None:
    if commit_info.pr_number is None:
        return None
    else:
        return fetch_pr_info(commit_info.pr_number)


# Slow
def fetch_pr_info(pr_number: int) -> PrInfo | None:
    try:
        # Use gh CLI to fetch PR info
        result = subprocess.run(
            [
                "gh",
                "pr",
                "view",
                str(pr_number),
                "--repo",
                f"{OWNER}/{REPO}",
                "--json",
                "title,labels,author",
            ],
            capture_output=True,
            text=True,
            check=True,
        )

        pr_data = json.loads(result.stdout)
        labels = [label["name"] for label in pr_data["labels"]]
        gh_user_name = pr_data["author"]["login"]
        return PrInfo(
            gh_user_name=gh_user_name, pr_title=pr_data["title"], labels=labels
        )

    except subprocess.CalledProcessError as e:
        eprint(
            f"ERROR fetching PR #{pr_number}: {e.stderr.strip()}. If none of these succeed, You need to install the GitHub CLI tools: https://cli.github.com/ and authenticate with github."
        )
        return None
    except (json.JSONDecodeError, KeyError) as e:
        eprint(
            f"ERROR parsing PR #{pr_number} data: {e}. If none of these succeed, You need to install the GitHub CLI tools: https://cli.github.com/ and authenticate with github."
        )
        return None


def get_commit_info(commit: Any) -> CommitInfo:
    match = re.match(r"(.*) \(#(\d+)\)", commit.summary)
    if match:
        return CommitInfo(
            hexsha=commit.hexsha,
            title=str(match.group(1)),
            pr_number=int(match.group(2)),
        )
    else:
        return CommitInfo(hexsha=commit.hexsha, title=commit.summary, pr_number=None)


def print_section(title: str, items: list[str]) -> None:
    if 0 < len(items):
        print(f"#### {title}")
        for line in items:
            print(f"- {line}")
        print()


def commit_range(new_version: str) -> str:
    parts = new_version.split(".")
    assert len(parts) == 3, "Expected version to be on the format X.Y.Z"
    major = int(parts[0])
    minor = int(parts[1])
    patch = int(parts[2])

    if 0 < patch:
        # A patch release.
        # Include changes since last patch release.
        # This assumes we've cherry-picked stuff for this release.
        diff_since_version = f"0.{minor}.{patch - 1}"
    elif 0 < minor:
        # A minor release
        # The diff should span everything since the last minor release.
        # The script later excludes duplicated automatically, so we don't include stuff that
        # was part of intervening patch releases.
        diff_since_version = f"{major}.{minor - 1}.0"
    else:
        # A major release
        # The diff should span everything since the last major release.
        # The script later excludes duplicated automatically, so we don't include stuff that
        # was part of intervening minor/patch releases.
        diff_since_version = f"{major - 1}.{minor}.0"

    return f"{diff_since_version}..HEAD"


def main() -> None:
    parser = argparse.ArgumentParser(description="Generate a changelog.")
    parser.add_argument(
        "--version", required=True, help="The version of the new release, e.g. 0.42.0"
    )
    args = parser.parse_args()

    # Because how we branch, we sometimes get duplicate commits in the changelog unless we check for it
    previous_changelog = open("CHANGELOG.md", encoding="utf8").read()

    repo = Repo(".")
    commits = list(repo.iter_commits(commit_range(args.version)))
    commits.reverse()  # Most recent last
    commit_infos = list(map(get_commit_info, commits))

    pool = multiprocessing.Pool()
    pr_infos = list(
        tqdm(
            pool.imap(fetch_pr_info_from_commit_info, commit_infos),
            total=len(commit_infos),
            desc="Fetch PR info commits",
        ),
    )

    chronological = []

    # Sections:
    analytics = []
    bugs = []
    cpp = []
    dependencies = []
    dev_experience = []
    docs = []
    enhancement = []
    examples = []
    log_api = []
    misc = []
    performance = []
    python = []
    refactor = []
    renderer = []
    rfc = []
    rust = []
    ui = []
    viewer = []
    web = []

    for commit_info, pr_info in zip(commit_infos, pr_infos):
        hexsha = commit_info.hexsha
        title = commit_info.title
        pr_number = commit_info.pr_number

        if pr_number is None:
            # Someone committed straight to main:
            summary = (
                f"{title} [{hexsha}](https://github.com/{OWNER}/{REPO}/commit/{hexsha})"
            )
            if f"[{hexsha}]" in previous_changelog:
                print(f"Ignoring dup: {summary}")
                continue

            chronological.append(summary)
            misc.append(summary)
        else:
            title = (
                pr_info.pr_title if pr_info else title
            )  # We prefer the PR title if available
            title = title.rstrip(".").strip()  # Some PR end with an unnecessary period

            labels = pr_info.labels if pr_info else []

            if "include in changelog" not in labels:
                continue

            summary = f"{title} [#{pr_number}](https://github.com/{OWNER}/{REPO}/pull/{pr_number})"

            if f"[#{pr_number}]" in previous_changelog:
                eprint(f"Ignoring dup: {summary}")
                continue

            chronological.append(f"{summary} {hexsha}")

            if INCLUDE_LABELS and 0 < len(labels):
                summary += f" ({', '.join(labels)})"

            if pr_info is not None:
                gh_user_name = pr_info.gh_user_name
                if gh_user_name not in get_rerun_org_members():
                    summary += f" (thanks [@{gh_user_name}](https://github.com/{gh_user_name})!)"

            if labels == ["⛴ release"]:
                continue  # Ignore release PRs

            added = False

            # Some PRs can show up under multiple sections:
            if "🪵 Log & send APIs" in labels:
                log_api.append(summary)
                added = True
            else:
                if "sdk-cpp" in labels:
                    cpp.append(summary)
                    added = True
                if "sdk-python" in labels:
                    python.append(summary)
                    added = True
                if "sdk-rust" in labels:
                    rust.append(summary)
                    added = True

            if "📊 analytics" in labels:
                analytics.append(summary)
                added = True

            if not added:
                if "examples" in labels:
                    examples.append(summary)
                elif (
                    "🪳 bug" in labels
                    or "💣 crash" in labels
                    or "🦟 regression" in labels
                ):
                    bugs.append(summary)
                elif "📉 performance" in labels:
                    performance.append(summary)
                elif "📖 documentation" in labels:
                    docs.append(summary)
                elif "ui" in labels:
                    ui.append(summary)
                elif "📺 re_viewer" in labels:
                    viewer.append(summary)
                elif "🔺 re_renderer" in labels:
                    renderer.append(summary)
                elif "🕸️ web" in labels:
                    web.append(summary)
                elif "enhancement" in labels:
                    enhancement.append(summary)
                elif "🚜 refactor" in labels:
                    refactor.append(summary)
                elif "🧑‍💻 dev experience" in labels:
                    dev_experience.append(summary)
                elif "💬 discussion" in labels:
                    rfc.append(summary)
                elif "dependencies" in labels:
                    dependencies.append(summary)
                elif not added:
                    misc.append(summary)

    print()

    # NOTE: we intentionally add TODO:s with names below, which the CI will not be happy about. Hence the # NOLINT suffixes
    print("TODO: add link to release video")  # NOLINT
    print()
    print("📖 Release blogpost: TODO: add link")  # NOLINT
    print()
    print("🧳 Migration guide: TODO: add link")  # NOLINT
    print()
    print("### ✨ Overview & highlights")
    print("TODO: fill in")  # NOLINT
    print()
    print("### ⚠️ Breaking changes")
    print("TODO: fill in")  # NOLINT
    print("🧳 Migration guide: TODO: add link (yes, again)")  # NOLINT
    print()
    print("### 🔎 Details")
    print()

    # Most interesting first:
    print_section("🪵 Log API", log_api)
    print_section("🌊 C++ API", cpp)
    print_section("🐍 Python API", python)
    print_section("🦀 Rust API", rust)
    print_section("🪳 Bug fixes", bugs)
    print_section("🌁 Viewer improvements", viewer)
    print_section("🚀 Performance improvements", performance)
    print_section("🧑‍🏫 Examples", examples)
    print_section("📚 Docs", docs)
    print_section("🖼 UI improvements", ui)
    print_section("🕸️ Web", web)
    print_section("🎨 Renderer improvements", renderer)
    print_section("✨ Other enhancement", enhancement)
    print_section("📈 Analytics", analytics)
    print_section("🗣 Merged RFCs", rfc)
    print_section("🧑‍💻 Dev-experience", dev_experience)
    print_section("🗣 Refactors", refactor)
    print_section("📦 Dependencies", dependencies)
    print_section("🤷‍ Other", misc)

    print()
    print_section("Chronological changes (don't include these)", chronological)


if __name__ == "__main__":
    main()<|MERGE_RESOLUTION|>--- conflicted
+++ resolved
@@ -49,67 +49,6 @@
     pr_number: int | None
 
 
-<<<<<<< HEAD
-=======
-def get_github_token() -> str:
-    import os
-
-    token = os.environ.get("GH_ACCESS_TOKEN", "")
-    if token != "":
-        return token
-
-    home_dir = os.path.expanduser("~")
-    token_file = os.path.join(home_dir, ".githubtoken")
-
-    try:
-        with open(token_file, encoding="utf8") as f:
-            token = f.read().strip()
-        return token
-    except Exception:
-        pass
-
-    eprint("ERROR: expected a GitHub token in the environment variable GH_ACCESS_TOKEN or in ~/.githubtoken")
-    sys.exit(1)
-
-
-def get_rerun_org_members() -> set[str]:
-    """Fetch all members of the rerun-io GitHub organization."""
-    global _org_members_cache
-
-    if _org_members_cache is not None:
-        return _org_members_cache
-
-    gh_access_token = get_github_token()
-    headers = {"Authorization": f"Token {gh_access_token}"}
-
-    members = set()
-    page = 1
-    per_page = 100
-
-    while True:
-        url = f"https://api.github.com/orgs/{OWNER}/members?page={page}&per_page={per_page}"
-        response = requests.get(url, headers=headers)
-
-        if response.status_code != 200:
-            raise Exception(
-                f"ERROR fetching org members {url}: {response.status_code} - {response.json().get('message', 'Unknown error')}"
-            )
-
-        json_data = response.json()
-        if not json_data:  # Empty response means we've reached the end
-            break
-
-        for member in json_data:
-            members.add(member["login"])
-
-        page += 1
-
-    _org_members_cache = members
-    eprint(f"Fetched {len(members)} members from rerun-io organization")
-    return members
-
-
->>>>>>> 6c9be7d7
 # Slow
 def fetch_pr_info_from_commit_info(commit_info: CommitInfo) -> PrInfo | None:
     if commit_info.pr_number is None:

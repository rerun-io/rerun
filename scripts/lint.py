--- conflicted
+++ resolved
@@ -666,13 +666,8 @@
         return []
 
     desc = fm.get("description", "")
-<<<<<<< HEAD
-    if len(desc) > 512:
-        return [f"Frontmatter: description is too long ({len(desc)} > 512)"]
-=======
     if len(desc) > 180:
         return [f"Frontmatter: description is too long ({len(desc)} > 180)"]
->>>>>>> 01e5678b
     else:
         return []
 

--- conflicted
+++ resolved
@@ -301,30 +301,9 @@
 # When adding examples, add their requirements to `requirements-web-demo.txt`
 EXAMPLES: dict[str, Any] = {
     "arkit_scenes": {
-<<<<<<< HEAD
-        "title": "ARKit Scenes",
-        "description": """
-        Visualize the <a href="https://github.com/apple/ARKitScenes/" target="_blank">ARKitScenes dataset</a>
-        using the Rerun SDK.
-        The dataset contains color+depth images, the reconstructed mesh and labeled bounding boxes around furniture.
-        """,
         "build_args": [],
     },
     "structure_from_motion": {
-        "title": "Structure From Motion",
-        "description": """
-        Visualize a sparse reconstruction by <a href="https://colmap.github.io/index.html" target="_blank">COLMAP</a>,
-        a general-purpose Structure-from-Motion (SfM) and Multi-View Stereo (MVS) pipeline.
-
-        A short video clip has been processed offline by the COLMAP pipeline,
-        and we use Rerun to visualize the individual camera frames, estimated camera poses,
-        and resulting point clouds over time.
-        """,
-=======
-        "build_args": [],
-    },
-    "structure_from_motion": {
->>>>>>> 6b252aa4
         "build_args": ["--dataset=colmap_fiat", "--resize=800x600"],
     },
     "dicom_mri": {

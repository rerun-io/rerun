--- conflicted
+++ resolved
@@ -57,13 +57,6 @@
     #     args.append("--quiet")
     args += cargo_args.split(" ")
 
-<<<<<<< HEAD
-    # if cargo_cmd == "nextest":
-    #     # Needs to go after `run`, so append it last.
-    #     args.append("--cargo-quiet")
-
-=======
->>>>>>> e4dce483
     cmd_str = subprocess.list2cmdline(args)
     print(f"> {cmd_str} ", end="", flush=True)
     start_time = time.time()
